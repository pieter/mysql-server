/* Copyright (C) 2003-2004 MySQL AB

   This program is free software; you can redistribute it and/or modify
   it under the terms of the GNU General Public License as published by
   the Free Software Foundation; version 2 of the License.

   This program is distributed in the hope that it will be useful,
   but WITHOUT ANY WARRANTY; without even the implied warranty of
   MERCHANTABILITY or FITNESS FOR A PARTICULAR PURPOSE.  See the
   GNU General Public License for more details.

   You should have received a copy of the GNU General Public License
   along with this program; if not, write to the Free Software
   Foundation, Inc., 59 Temple Place, Suite 330, Boston, MA  02111-1307  USA */

/***************************************************************************
 This is a test sample to test the new features in MySQL client-server
 protocol

 Main author: venu ( venu@mysql.com )
***************************************************************************/

/*
  XXX: PLEASE RUN THIS PROGRAM UNDER VALGRIND AND VERIFY THAT YOUR TEST
  DOESN'T CONTAIN WARNINGS/ERRORS BEFORE YOU PUSH.
*/


#include <my_global.h>
#include <my_sys.h>
#include <mysql.h>
#include <errmsg.h>
#include <my_getopt.h>
#include <m_string.h>
#include <mysqld_error.h>

#define VER "2.1"
#define MAX_TEST_QUERY_LENGTH 300 /* MAX QUERY BUFFER LENGTH */
#define MAX_KEY MAX_INDEXES
#define MAX_SERVER_ARGS 64

/* set default options */
static int   opt_testcase = 0;
static char *opt_db= 0;
static char *opt_user= 0;
static char *opt_password= 0;
static char *opt_host= 0;
static char *opt_unix_socket= 0;
static unsigned int  opt_port;
static my_bool tty_password= 0, opt_silent= 0;

static MYSQL *mysql= 0;
static char current_db[]= "client_test_db";
static unsigned int test_count= 0;
static unsigned int opt_count= 0;
static unsigned int iter_count= 0;
static my_bool have_innodb= FALSE;

static const char *opt_basedir= "./";
static const char *opt_vardir= "mysql-test/var";

static longlong opt_getopt_ll_test= 0;

static int embedded_server_arg_count= 0;
static char *embedded_server_args[MAX_SERVER_ARGS];

static const char *embedded_server_groups[]= {
  "server",
  "embedded",
  "mysql_client_test_SERVER",
  NullS
};

static time_t start_time, end_time;
static double total_time;

const char *default_dbug_option= "d:t:o,/tmp/mysql_client_test.trace";

struct my_tests_st
{
  const char *name;
  void       (*function)();
};

#define myheader(str) \
DBUG_PRINT("test", ("name: %s", str));        \
if (opt_silent < 2) \
{ \
  fprintf(stdout, "\n\n#####################################\n"); \
  fprintf(stdout, "%u of (%u/%u): %s", test_count++, iter_count, \
                                     opt_count, str); \
  fprintf(stdout, "  \n#####################################\n"); \
}

#define myheader_r(str) \
DBUG_PRINT("test", ("name: %s", str));        \
if (!opt_silent) \
{ \
  fprintf(stdout, "\n\n#####################################\n"); \
  fprintf(stdout, "%s", str); \
  fprintf(stdout, "  \n#####################################\n"); \
}

static void print_error(const char *msg);
static void print_st_error(MYSQL_STMT *stmt, const char *msg);
static void client_disconnect(void);


/*
  Abort unless given experssion is non-zero.

  SYNOPSIS
    DIE_UNLESS(expr)

  DESCRIPTION
    We can't use any kind of system assert as we need to
    preserve tested invariants in release builds as well.
*/

#define DIE_UNLESS(expr) \
        ((void) ((expr) ? 0 : (die(__FILE__, __LINE__, #expr), 0)))
#define DIE(expr) \
        die(__FILE__, __LINE__, #expr)

static void die(const char *file, int line, const char *expr)
{
  fflush(stdout);
  fprintf(stderr, "%s:%d: check failed: '%s'\n", file, line, expr);
  fflush(stderr);
  abort();
}


#define myerror(msg) print_error(msg)
#define mysterror(stmt, msg) print_st_error(stmt, msg)

#define myquery(RES) \
{ \
  int r= (RES);                                \
  if (r) \
    myerror(NULL); \
  DIE_UNLESS(r == 0); \
}

#define myquery_r(r) \
{ \
if (r) \
  myerror(NULL); \
DIE_UNLESS(r != 0); \
}

#define check_execute(stmt, r) \
{ \
if (r) \
  mysterror(stmt, NULL); \
DIE_UNLESS(r == 0);\
}

#define check_execute_r(stmt, r) \
{ \
if (r) \
  mysterror(stmt, NULL); \
DIE_UNLESS(r != 0);\
}

#define check_stmt(stmt) \
{ \
if ( stmt == 0) \
  myerror(NULL); \
DIE_UNLESS(stmt != 0); \
}

#define check_stmt_r(stmt) \
{ \
if (stmt == 0) \
  myerror(NULL);\
DIE_UNLESS(stmt == 0);\
}

#define mytest(x) if (!x) {myerror(NULL);DIE_UNLESS(FALSE);}
#define mytest_r(x) if (x) {myerror(NULL);DIE_UNLESS(FALSE);}


/* A workaround for Sun Forte 5.6 on Solaris x86 */

static int cmp_double(double *a, double *b)
{
  return *a == *b;
}


/* Print the error message */

static void print_error(const char *msg)
{
  if (!opt_silent)
  {
    if (mysql && mysql_errno(mysql))
    {
      if (mysql->server_version)
        fprintf(stdout, "\n [MySQL-%s]", mysql->server_version);
      else
        fprintf(stdout, "\n [MySQL]");
      fprintf(stdout, "[%d] %s\n", mysql_errno(mysql), mysql_error(mysql));
    }
    else if (msg)
      fprintf(stderr, " [MySQL] %s\n", msg);
  }
}


static void print_st_error(MYSQL_STMT *stmt, const char *msg)
{
  if (!opt_silent)
  {
    if (stmt && mysql_stmt_errno(stmt))
    {
      if (stmt->mysql && stmt->mysql->server_version)
        fprintf(stdout, "\n [MySQL-%s]", stmt->mysql->server_version);
      else
        fprintf(stdout, "\n [MySQL]");

      fprintf(stdout, "[%d] %s\n", mysql_stmt_errno(stmt),
              mysql_stmt_error(stmt));
    }
    else if (msg)
      fprintf(stderr, " [MySQL] %s\n", msg);
  }
}

/* Check if the connection has InnoDB tables */

static my_bool check_have_innodb(MYSQL *conn)
{
  MYSQL_RES *res;
  MYSQL_ROW row;
  int rc;
  my_bool result;

  rc= mysql_query(conn, "show variables like 'have_innodb'");
  myquery(rc);
  res= mysql_use_result(conn);
  DIE_UNLESS(res);

  row= mysql_fetch_row(res);
  DIE_UNLESS(row);

  result= strcmp(row[1], "YES") == 0;
  mysql_free_result(res);
  return result;
}


/*
  This is to be what mysql_query() is for mysql_real_query(), for
  mysql_simple_prepare(): a variant without the 'length' parameter.
*/

static MYSQL_STMT *STDCALL
mysql_simple_prepare(MYSQL *mysql_arg, const char *query)
{
  MYSQL_STMT *stmt= mysql_stmt_init(mysql_arg);
  if (stmt && mysql_stmt_prepare(stmt, query, strlen(query)))
  {
    mysql_stmt_close(stmt);
    return 0;
  }
  return stmt;
}


/* Connect to the server */

static void client_connect(ulong flag)
{
  int  rc;
  static char query[MAX_TEST_QUERY_LENGTH];
  myheader_r("client_connect");

  if (!opt_silent)
    fprintf(stdout, "\n Establishing a connection to '%s' ...",
            opt_host ? opt_host : "");

  if (!(mysql= mysql_init(NULL)))
  {
    opt_silent= 0;
    myerror("mysql_init() failed");
    exit(1);
  }

  if (!(mysql_real_connect(mysql, opt_host, opt_user,
                           opt_password, opt_db ? opt_db:"test", opt_port,
                           opt_unix_socket, flag)))
  {
    opt_silent= 0;
    myerror("connection failed");
    mysql_close(mysql);
    fprintf(stdout, "\n Check the connection options using --help or -?\n");
    exit(1);
  }
  mysql->reconnect= 1;

  if (!opt_silent)
    fprintf(stdout, "OK");

  /* set AUTOCOMMIT to ON*/
  mysql_autocommit(mysql, TRUE);

  if (!opt_silent)
  {
    fprintf(stdout, "\nConnected to MySQL server version: %s (%lu)\n",
            mysql_get_server_info(mysql),
            (ulong) mysql_get_server_version(mysql));
    fprintf(stdout, "\n Creating a test database '%s' ...", current_db);
  }
  strxmov(query, "CREATE DATABASE IF NOT EXISTS ", current_db, NullS);

  rc= mysql_query(mysql, query);
  myquery(rc);

  strxmov(query, "USE ", current_db, NullS);
  rc= mysql_query(mysql, query);
  myquery(rc);
  have_innodb= check_have_innodb(mysql);

  if (!opt_silent)
    fprintf(stdout, "OK");
}


/* Close the connection */

static void client_disconnect()
{
  static char query[MAX_TEST_QUERY_LENGTH];

  myheader_r("client_disconnect");

  if (mysql)
  {
    if (!opt_silent)
      fprintf(stdout, "\n dropping the test database '%s' ...", current_db);
    strxmov(query, "DROP DATABASE IF EXISTS ", current_db, NullS);

    mysql_query(mysql, query);
    if (!opt_silent)
      fprintf(stdout, "OK");

    if (!opt_silent)
      fprintf(stdout, "\n closing the connection ...");
    mysql_close(mysql);
    if (!opt_silent)
      fprintf(stdout, "OK\n");
  }
}


/* Query processing */

static void client_query()
{
  int rc;

  myheader("client_query");

  rc= mysql_query(mysql, "DROP TABLE IF EXISTS t1");
  myquery(rc);

  rc= mysql_query(mysql, "CREATE TABLE t1("
                         "id int primary key auto_increment, "
                         "name varchar(20))");
  myquery(rc);

  rc= mysql_query(mysql, "CREATE TABLE t1(id int, name varchar(20))");
  myquery_r(rc);

  rc= mysql_query(mysql, "INSERT INTO t1(name) VALUES('mysql')");
  myquery(rc);

  rc= mysql_query(mysql, "INSERT INTO t1(name) VALUES('monty')");
  myquery(rc);

  rc= mysql_query(mysql, "INSERT INTO t1(name) VALUES('venu')");
  myquery(rc);

  rc= mysql_query(mysql, "INSERT INTO t1(name) VALUES('deleted')");
  myquery(rc);

  rc= mysql_query(mysql, "INSERT INTO t1(name) VALUES('deleted')");
  myquery(rc);

  rc= mysql_query(mysql, "UPDATE t1 SET name= 'updated' "
                          "WHERE name= 'deleted'");
  myquery(rc);

  rc= mysql_query(mysql, "UPDATE t1 SET id= 3 WHERE name= 'updated'");
  myquery_r(rc);

  myquery(mysql_query(mysql, "drop table t1"));
}


/* Print dashes */

static void my_print_dashes(MYSQL_RES *result)
{
  MYSQL_FIELD  *field;
  unsigned int i, j;

  mysql_field_seek(result, 0);
  fputc('\t', stdout);
  fputc('+', stdout);

  for(i= 0; i< mysql_num_fields(result); i++)
  {
    field= mysql_fetch_field(result);
    for(j= 0; j < field->max_length+2; j++)
      fputc('-', stdout);
    fputc('+', stdout);
  }
  fputc('\n', stdout);
}


/* Print resultset metadata information */

static void my_print_result_metadata(MYSQL_RES *result)
{
  MYSQL_FIELD  *field;
  unsigned int i, j;
  unsigned int field_count;

  mysql_field_seek(result, 0);
  if (!opt_silent)
  {
    fputc('\n', stdout);
    fputc('\n', stdout);
  }

  field_count= mysql_num_fields(result);
  for(i= 0; i< field_count; i++)
  {
    field= mysql_fetch_field(result);
    j= strlen(field->name);
    if (j < field->max_length)
      j= field->max_length;
    if (j < 4 && !IS_NOT_NULL(field->flags))
      j= 4;
    field->max_length= j;
  }
  if (!opt_silent)
  {
    my_print_dashes(result);
    fputc('\t', stdout);
    fputc('|', stdout);
  }

  mysql_field_seek(result, 0);
  for(i= 0; i< field_count; i++)
  {
    field= mysql_fetch_field(result);
    if (!opt_silent)
      fprintf(stdout, " %-*s |", (int) field->max_length, field->name);
  }
  if (!opt_silent)
  {
    fputc('\n', stdout);
    my_print_dashes(result);
  }
}


/* Process the result set */

static int my_process_result_set(MYSQL_RES *result)
{
  MYSQL_ROW    row;
  MYSQL_FIELD  *field;
  unsigned int i;
  unsigned int row_count= 0;

  if (!result)
    return 0;

  my_print_result_metadata(result);

  while ((row= mysql_fetch_row(result)) != NULL)
  {
    mysql_field_seek(result, 0);
    if (!opt_silent)
    {
      fputc('\t', stdout);
      fputc('|', stdout);
    }

    for(i= 0; i< mysql_num_fields(result); i++)
    {
      field= mysql_fetch_field(result);
      if (!opt_silent)
      {
        if (row[i] == NULL)
          fprintf(stdout, " %-*s |", (int) field->max_length, "NULL");
        else if (IS_NUM(field->type))
          fprintf(stdout, " %*s |", (int) field->max_length, row[i]);
        else
          fprintf(stdout, " %-*s |", (int) field->max_length, row[i]);
      }
    }
    if (!opt_silent)
    {
      fputc('\t', stdout);
      fputc('\n', stdout);
    }
    row_count++;
  }
  if (!opt_silent)
  {
    if (row_count)
      my_print_dashes(result);

    if (mysql_errno(mysql) != 0)
      fprintf(stderr, "\n\tmysql_fetch_row() failed\n");
    else
      fprintf(stdout, "\n\t%d %s returned\n", row_count,
              row_count == 1 ? "row" : "rows");
  }
  return row_count;
}


static int my_process_result(MYSQL *mysql_arg)
{
  MYSQL_RES *result;
  int       row_count;

  if (!(result= mysql_store_result(mysql_arg)))
    return 0;

  row_count= my_process_result_set(result);

  mysql_free_result(result);
  return row_count;
}


/* Process the statement result set */

#define MAX_RES_FIELDS 50
#define MAX_FIELD_DATA_SIZE 255

static int my_process_stmt_result(MYSQL_STMT *stmt)
{
  int         field_count;
  int         row_count= 0;
  MYSQL_BIND  buffer[MAX_RES_FIELDS];
  MYSQL_FIELD *field;
  MYSQL_RES   *result;
  char        data[MAX_RES_FIELDS][MAX_FIELD_DATA_SIZE];
  ulong       length[MAX_RES_FIELDS];
  my_bool     is_null[MAX_RES_FIELDS];
  int         rc, i;

  if (!(result= mysql_stmt_result_metadata(stmt))) /* No meta info */
  {
    while (!mysql_stmt_fetch(stmt))
      row_count++;
    return row_count;
  }

  field_count= min(mysql_num_fields(result), MAX_RES_FIELDS);

  bzero((char*) buffer, sizeof(buffer));
  bzero((char*) length, sizeof(length));
  bzero((char*) is_null, sizeof(is_null));

  for(i= 0; i < field_count; i++)
  {
    buffer[i].buffer_type= MYSQL_TYPE_STRING;
    buffer[i].buffer_length= MAX_FIELD_DATA_SIZE;
    buffer[i].length= &length[i];
    buffer[i].buffer= (void *) data[i];
    buffer[i].is_null= &is_null[i];
  }

  rc= mysql_stmt_bind_result(stmt, buffer);
  check_execute(stmt, rc);

  rc= 1;
  mysql_stmt_attr_set(stmt, STMT_ATTR_UPDATE_MAX_LENGTH, (void*)&rc);
  rc= mysql_stmt_store_result(stmt);
  check_execute(stmt, rc);
  my_print_result_metadata(result);

  mysql_field_seek(result, 0);
  while ((rc= mysql_stmt_fetch(stmt)) == 0)
  {
    if (!opt_silent)
    {
      fputc('\t', stdout);
      fputc('|', stdout);
    }
    mysql_field_seek(result, 0);
    for (i= 0; i < field_count; i++)
    {
      field= mysql_fetch_field(result);
      if (!opt_silent)
      {
        if (is_null[i])
          fprintf(stdout, " %-*s |", (int) field->max_length, "NULL");
        else if (length[i] == 0)
        {
          data[i][0]= '\0';  /* unmodified buffer */
          fprintf(stdout, " %*s |", (int) field->max_length, data[i]);
        }
        else if (IS_NUM(field->type))
          fprintf(stdout, " %*s |", (int) field->max_length, data[i]);
        else
          fprintf(stdout, " %-*s |", (int) field->max_length, data[i]);
      }
    }
    if (!opt_silent)
    {
      fputc('\t', stdout);
      fputc('\n', stdout);
    }
    row_count++;
  }
  DIE_UNLESS(rc == MYSQL_NO_DATA);
  if (!opt_silent)
  {
    if (row_count)
      my_print_dashes(result);
    fprintf(stdout, "\n\t%d %s returned\n", row_count,
            row_count == 1 ? "row" : "rows");
  }
  mysql_free_result(result);
  return row_count;
}


/* Prepare statement, execute, and process result set for given query */

int my_stmt_result(const char *buff)
{
  MYSQL_STMT *stmt;
  int        row_count;
  int        rc;

  if (!opt_silent)
    fprintf(stdout, "\n\n %s", buff);
  stmt= mysql_simple_prepare(mysql, buff);
  check_stmt(stmt);

  rc= mysql_stmt_execute(stmt);
  check_execute(stmt, rc);

  row_count= my_process_stmt_result(stmt);
  mysql_stmt_close(stmt);

  return row_count;
}


/* Utility function to verify a particular column data */

static void verify_col_data(const char *table, const char *col,
                            const char *exp_data)
{
  static char query[MAX_TEST_QUERY_LENGTH];
  MYSQL_RES *result;
  MYSQL_ROW row;
  int       rc, field= 1;

  if (table && col)
  {
    strxmov(query, "SELECT ", col, " FROM ", table, " LIMIT 1", NullS);
    if (!opt_silent)
      fprintf(stdout, "\n %s", query);
    rc= mysql_query(mysql, query);
    myquery(rc);

    field= 0;
  }

  result= mysql_use_result(mysql);
  mytest(result);

  if (!(row= mysql_fetch_row(result)) || !row[field])
  {
    fprintf(stdout, "\n *** ERROR: FAILED TO GET THE RESULT ***");
    exit(1);
  }
  if (strcmp(row[field], exp_data))
  {
    fprintf(stdout, "\n obtained: `%s` (expected: `%s`)",
            row[field], exp_data);
    DIE_UNLESS(FALSE);
  }
  mysql_free_result(result);
}


/* Utility function to verify the field members */

#define verify_prepare_field(result,no,name,org_name,type,table,\
                             org_table,db,length,def) \
          do_verify_prepare_field((result),(no),(name),(org_name),(type), \
                                  (table),(org_table),(db),(length),(def), \
                                  __FILE__, __LINE__)

static void do_verify_prepare_field(MYSQL_RES *result,
                                   unsigned int no, const char *name,
                                   const char *org_name,
                                   enum enum_field_types type,
                                   const char *table,
                                   const char *org_table, const char *db,
                                   unsigned long length, const char *def,
                                   const char *file, int line)
{
  MYSQL_FIELD *field;
  CHARSET_INFO *cs;

  if (!(field= mysql_fetch_field_direct(result, no)))
  {
    fprintf(stdout, "\n *** ERROR: FAILED TO GET THE RESULT ***");
    exit(1);
  }
  cs= get_charset(field->charsetnr, 0);
  DIE_UNLESS(cs);
  if (!opt_silent)
  {
    fprintf(stdout, "\n field[%d]:", no);
    fprintf(stdout, "\n    name     :`%s`\t(expected: `%s`)", field->name, name);
    fprintf(stdout, "\n    org_name :`%s`\t(expected: `%s`)",
            field->org_name, org_name);
    fprintf(stdout, "\n    type     :`%d`\t(expected: `%d`)", field->type, type);
    if (table)
      fprintf(stdout, "\n    table    :`%s`\t(expected: `%s`)",
              field->table, table);
    if (org_table)	      
      fprintf(stdout, "\n    org_table:`%s`\t(expected: `%s`)",
              field->org_table, org_table);
    fprintf(stdout, "\n    database :`%s`\t(expected: `%s`)", field->db, db);
    fprintf(stdout, "\n    length   :`%lu`\t(expected: `%lu`)",
            field->length, length * cs->mbmaxlen);
    fprintf(stdout, "\n    maxlength:`%ld`", field->max_length);
    fprintf(stdout, "\n    charsetnr:`%d`", field->charsetnr);
    fprintf(stdout, "\n    default  :`%s`\t(expected: `%s`)",
            field->def ? field->def : "(null)", def ? def: "(null)");
    fprintf(stdout, "\n");
  }
  DIE_UNLESS(strcmp(field->name, name) == 0);
  DIE_UNLESS(strcmp(field->org_name, org_name) == 0);
  /*
    XXX: silent column specification change works based on number of
    bytes a column occupies. So CHAR -> VARCHAR upgrade is possible even
    for CHAR(2) column if its character set is multibyte.
    VARCHAR -> CHAR downgrade won't work for VARCHAR(3) as one would
    expect.
  */
  if (cs->mbmaxlen == 1)
  {
    if (field->type != type)
    {
      fprintf(stderr,
              "Expected field type: %d,  got type: %d in file %s, line %d\n",
              (int) type, (int) field->type, file, line);
      DIE_UNLESS(field->type == type);
    }
  }
  if (table)
    DIE_UNLESS(strcmp(field->table, table) == 0);
  if (org_table)
    DIE_UNLESS(strcmp(field->org_table, org_table) == 0);
  DIE_UNLESS(strcmp(field->db, db) == 0);
  /*
    Character set should be taken into account for multibyte encodings, such
    as utf8. Field length is calculated as number of characters * maximum
    number of bytes a character can occupy.
  */
  if (length && field->length != length * cs->mbmaxlen)
  {
    fprintf(stderr, "Expected field length: %d,  got length: %d\n",
            (int) (length * cs->mbmaxlen), (int) field->length);
    DIE_UNLESS(field->length == length * cs->mbmaxlen);
  }
  if (def)
    DIE_UNLESS(strcmp(field->def, def) == 0);
}


/* Utility function to verify the parameter count */

static void verify_param_count(MYSQL_STMT *stmt, long exp_count)
{
  long param_count= mysql_stmt_param_count(stmt);
  if (!opt_silent)
    fprintf(stdout, "\n total parameters in stmt: `%ld` (expected: `%ld`)",
            param_count, exp_count);
  DIE_UNLESS(param_count == exp_count);
}


/* Utility function to verify the total affected rows */

static void verify_st_affected_rows(MYSQL_STMT *stmt, ulonglong exp_count)
{
  ulonglong affected_rows= mysql_stmt_affected_rows(stmt);
  if (!opt_silent)
    fprintf(stdout, "\n total affected rows: `%ld` (expected: `%ld`)",
            (long) affected_rows, (long) exp_count);
  DIE_UNLESS(affected_rows == exp_count);
}


/* Utility function to verify the total affected rows */

static void verify_affected_rows(ulonglong exp_count)
{
  ulonglong affected_rows= mysql_affected_rows(mysql);
  if (!opt_silent)
    fprintf(stdout, "\n total affected rows: `%ld` (expected: `%ld`)",
            (long) affected_rows, (long) exp_count);
  DIE_UNLESS(affected_rows == exp_count);
}


/* Utility function to verify the total fields count */

static void verify_field_count(MYSQL_RES *result, uint exp_count)
{
  uint field_count= mysql_num_fields(result);
  if (!opt_silent)
    fprintf(stdout, "\n total fields in the result set: `%d` (expected: `%d`)",
            field_count, exp_count);
  DIE_UNLESS(field_count == exp_count);
}


/* Utility function to execute a query using prepare-execute */

#ifndef EMBEDDED_LIBRARY
static void execute_prepare_query(const char *query, ulonglong exp_count)
{
  MYSQL_STMT *stmt;
  ulonglong  affected_rows;
  int        rc;

  stmt= mysql_simple_prepare(mysql, query);
  check_stmt(stmt);

  rc= mysql_stmt_execute(stmt);
  myquery(rc);

  affected_rows= mysql_stmt_affected_rows(stmt);
  if (!opt_silent)
    fprintf(stdout, "\n total affected rows: `%ld` (expected: `%ld`)",
            (long) affected_rows, (long) exp_count);

  DIE_UNLESS(affected_rows == exp_count);
  mysql_stmt_close(stmt);
}
#endif

/* Store result processing */

static void client_store_result()
{
  MYSQL_RES *result;
  int       rc;

  myheader("client_store_result");

  rc= mysql_query(mysql, "SELECT * FROM t1");
  myquery(rc);

  /* get the result */
  result= mysql_store_result(mysql);
  mytest(result);

  (void) my_process_result_set(result);
  mysql_free_result(result);
}


/* Fetch the results */

static void client_use_result()
{
  MYSQL_RES *result;
  int       rc;
  myheader("client_use_result");

  rc= mysql_query(mysql, "SELECT * FROM t1");
  myquery(rc);

  /* get the result */
  result= mysql_use_result(mysql);
  mytest(result);

  (void) my_process_result_set(result);
  mysql_free_result(result);
}


/*
  Accepts arbitrary number of queries and runs them against the database.
  Used to fill tables for each test.
*/

void fill_tables(const char **query_list, unsigned query_count)
{
  int rc;
  const char **query;
  DBUG_ENTER("fill_tables");
  for (query= query_list; query < query_list + query_count;
       ++query)
  {
    rc= mysql_query(mysql, *query);
    myquery(rc);
  }
  DBUG_VOID_RETURN;
}

/*
  All state of fetch from one statement: statement handle, out buffers,
  fetch position.
  See fetch_n for for the only use case.
*/

enum { MAX_COLUMN_LENGTH= 255 };

typedef struct st_stmt_fetch
{
  const char *query;
  unsigned stmt_no;
  MYSQL_STMT *handle;
  my_bool is_open;
  MYSQL_BIND *bind_array;
  char **out_data;
  unsigned long *out_data_length;
  unsigned column_count;
  unsigned row_count;
} Stmt_fetch;


/*
  Create statement handle, prepare it with statement, execute and allocate
  fetch buffers.
*/

void stmt_fetch_init(Stmt_fetch *fetch, unsigned stmt_no_arg,
                     const char *query_arg)
{
  unsigned long type= CURSOR_TYPE_READ_ONLY;
  int rc;
  unsigned i;
  MYSQL_RES *metadata;
  DBUG_ENTER("stmt_fetch_init");

  /* Save query and statement number for error messages */
  fetch->stmt_no= stmt_no_arg;
  fetch->query= query_arg;

  fetch->handle= mysql_stmt_init(mysql);

  rc= mysql_stmt_prepare(fetch->handle, fetch->query, strlen(fetch->query));
  check_execute(fetch->handle, rc);

  /*
    The attribute is sent to server on execute and asks to open read-only
    for result set
  */
  mysql_stmt_attr_set(fetch->handle, STMT_ATTR_CURSOR_TYPE,
                      (const void*) &type);

  rc= mysql_stmt_execute(fetch->handle);
  check_execute(fetch->handle, rc);

  /* Find out total number of columns in result set */
  metadata= mysql_stmt_result_metadata(fetch->handle);
  fetch->column_count= mysql_num_fields(metadata);
  mysql_free_result(metadata);

  /*
    Now allocate bind handles and buffers for output data:
    calloc memory to reduce number of MYSQL_BIND members we need to
    set up.
  */

  fetch->bind_array= (MYSQL_BIND *) calloc(1, sizeof(MYSQL_BIND) *
                                              fetch->column_count);
  fetch->out_data= (char**) calloc(1, sizeof(char*) * fetch->column_count);
  fetch->out_data_length= (ulong*) calloc(1, sizeof(ulong) *
                                             fetch->column_count);
  for (i= 0; i < fetch->column_count; ++i)
  {
    fetch->out_data[i]= (char*) calloc(1, MAX_COLUMN_LENGTH);
    fetch->bind_array[i].buffer_type= MYSQL_TYPE_STRING;
    fetch->bind_array[i].buffer= fetch->out_data[i];
    fetch->bind_array[i].buffer_length= MAX_COLUMN_LENGTH;
    fetch->bind_array[i].length= fetch->out_data_length + i;
  }

  mysql_stmt_bind_result(fetch->handle, fetch->bind_array);

  fetch->row_count= 0;
  fetch->is_open= TRUE;

  /* Ready for reading rows */
  DBUG_VOID_RETURN;
}


/* Fetch and print one row from cursor */

int stmt_fetch_fetch_row(Stmt_fetch *fetch)
{
  int rc;
  unsigned i;
  DBUG_ENTER("stmt_fetch_fetch_row");

  if ((rc= mysql_stmt_fetch(fetch->handle)) == 0)
  {
    ++fetch->row_count;
    if (!opt_silent)
      printf("Stmt %d fetched row %d:\n", fetch->stmt_no, fetch->row_count);
    for (i= 0; i < fetch->column_count; ++i)
    {
      fetch->out_data[i][fetch->out_data_length[i]]= '\0';
      if (!opt_silent)
        printf("column %d: %s\n", i+1, fetch->out_data[i]);
    }
  }
  else
    fetch->is_open= FALSE;
  DBUG_RETURN(rc);
}


void stmt_fetch_close(Stmt_fetch *fetch)
{
  unsigned i;
  DBUG_ENTER("stmt_fetch_close");

  for (i= 0; i < fetch->column_count; ++i)
    free(fetch->out_data[i]);
  free(fetch->out_data);
  free(fetch->out_data_length);
  free(fetch->bind_array);
  mysql_stmt_close(fetch->handle);
  DBUG_VOID_RETURN;
}

/*
  For given array of queries, open query_count cursors and fetch
  from them in simultaneous manner.
  In case there was an error in one of the cursors, continue
  reading from the rest.
*/

enum fetch_type { USE_ROW_BY_ROW_FETCH= 0, USE_STORE_RESULT= 1 };

my_bool fetch_n(const char **query_list, unsigned query_count,
                enum fetch_type fetch_type)
{
  unsigned open_statements= query_count;
  int rc, error_count= 0;
  Stmt_fetch *fetch_array= (Stmt_fetch*) calloc(1, sizeof(Stmt_fetch) *
                                                  query_count);
  Stmt_fetch *fetch;
  DBUG_ENTER("fetch_n");

  for (fetch= fetch_array; fetch < fetch_array + query_count; ++fetch)
  {
    /* Init will exit(1) in case of error */
    stmt_fetch_init(fetch, fetch - fetch_array,
                    query_list[fetch - fetch_array]);
  }

  if (fetch_type == USE_STORE_RESULT)
  {
    for (fetch= fetch_array; fetch < fetch_array + query_count; ++fetch)
    {
      rc= mysql_stmt_store_result(fetch->handle);
      check_execute(fetch->handle, rc);
    }
  }

  while (open_statements)
  {
    for (fetch= fetch_array; fetch < fetch_array + query_count; ++fetch)
    {
      if (fetch->is_open && (rc= stmt_fetch_fetch_row(fetch)))
      {
        open_statements--;
        /*
          We try to fetch from the rest of the statements in case of
          error
        */
        if (rc != MYSQL_NO_DATA)
        {
          fprintf(stderr,
                  "Got error reading rows from statement %d,\n"
                  "query is: %s,\n"
                  "error message: %s", (int) (fetch - fetch_array),
                  fetch->query,
                  mysql_stmt_error(fetch->handle));
          error_count++;
        }
      }
    }
  }
  if (error_count)
    fprintf(stderr, "Fetch FAILED");
  else
  {
    unsigned total_row_count= 0;
    for (fetch= fetch_array; fetch < fetch_array + query_count; ++fetch)
      total_row_count+= fetch->row_count;
    if (!opt_silent)
      printf("Success, total rows fetched: %d\n", total_row_count);
  }
  for (fetch= fetch_array; fetch < fetch_array + query_count; ++fetch)
    stmt_fetch_close(fetch);
  free(fetch_array);
  DBUG_RETURN(error_count != 0);
}

/* Separate thread query to test some cases */

static my_bool thread_query(char *query)
{
  MYSQL *l_mysql;
  my_bool error;

  error= 0;
  if (!opt_silent)
    fprintf(stdout, "\n in thread_query(%s)", query);
  if (!(l_mysql= mysql_init(NULL)))
  {
    myerror("mysql_init() failed");
    return 1;
  }
  if (!(mysql_real_connect(l_mysql, opt_host, opt_user,
                           opt_password, current_db, opt_port,
                           opt_unix_socket, 0)))
  {
    myerror("connection failed");
    error= 1;
    goto end;
  }
  l_mysql->reconnect= 1;
  if (mysql_query(l_mysql, (char *)query))
  {
     fprintf(stderr, "Query failed (%s)\n", mysql_error(l_mysql));
     error= 1;
     goto end;
  }
  mysql_commit(l_mysql);
end:
  mysql_close(l_mysql);
  return error;
}


/* Query processing */

static void test_debug_example()
{
  int rc;
  MYSQL_RES *result;

  myheader("test_debug_example");

  rc= mysql_query(mysql, "DROP TABLE IF EXISTS test_debug_example");
  myquery(rc);

  rc= mysql_query(mysql, "CREATE TABLE test_debug_example("
                         "id INT PRIMARY KEY AUTO_INCREMENT, "
                         "name VARCHAR(20), xxx INT)");
  myquery(rc);

  rc= mysql_query(mysql, "INSERT INTO test_debug_example (name) "
                         "VALUES ('mysql')");
  myquery(rc);

  rc= mysql_query(mysql, "UPDATE test_debug_example SET name='updated' "
                         "WHERE name='deleted'");
  myquery(rc);

  rc= mysql_query(mysql, "SELECT * FROM test_debug_example where name='mysql'");
  myquery(rc);

  result= mysql_use_result(mysql);
  mytest(result);

  (void) my_process_result_set(result);
  mysql_free_result(result);

  rc= mysql_query(mysql, "DROP TABLE test_debug_example");
  myquery(rc);
}


/* Test autocommit feature for BDB tables */

static void test_tran_bdb()
{
  MYSQL_RES *result;
  MYSQL_ROW row;
  int       rc;

  myheader("test_tran_bdb");

  /* set AUTOCOMMIT to OFF */
  rc= mysql_autocommit(mysql, FALSE);
  myquery(rc);

  rc= mysql_query(mysql, "DROP TABLE IF EXISTS my_demo_transaction");
  myquery(rc);


  /* create the table 'mytran_demo' of type BDB' or 'InnoDB' */
  rc= mysql_query(mysql, "CREATE TABLE my_demo_transaction( "
                         "col1 int , col2 varchar(30)) ENGINE= BDB");
  myquery(rc);

  /* insert a row and commit the transaction */
  rc= mysql_query(mysql, "INSERT INTO my_demo_transaction VALUES(10, 'venu')");
  myquery(rc);

  rc= mysql_commit(mysql);
  myquery(rc);

  /* now insert the second row, and roll back the transaction */
  rc= mysql_query(mysql, "INSERT INTO my_demo_transaction VALUES(20, 'mysql')");
  myquery(rc);

  rc= mysql_rollback(mysql);
  myquery(rc);

  /* delete first row, and roll it back */
  rc= mysql_query(mysql, "DELETE FROM my_demo_transaction WHERE col1= 10");
  myquery(rc);

  rc= mysql_rollback(mysql);
  myquery(rc);

  /* test the results now, only one row should exist */
  rc= mysql_query(mysql, "SELECT * FROM my_demo_transaction");
  myquery(rc);

  /* get the result */
  result= mysql_store_result(mysql);
  mytest(result);

  (void) my_process_result_set(result);
  mysql_free_result(result);

  /* test the results now, only one row should exist */
  rc= mysql_query(mysql, "SELECT * FROM my_demo_transaction");
  myquery(rc);

  /* get the result */
  result= mysql_use_result(mysql);
  mytest(result);

  row= mysql_fetch_row(result);
  mytest(row);

  row= mysql_fetch_row(result);
  mytest_r(row);

  mysql_free_result(result);
  mysql_autocommit(mysql, TRUE);
}


/* Test autocommit feature for InnoDB tables */

static void test_tran_innodb()
{
  MYSQL_RES *result;
  MYSQL_ROW row;
  int       rc;

  myheader("test_tran_innodb");

  /* set AUTOCOMMIT to OFF */
  rc= mysql_autocommit(mysql, FALSE);
  myquery(rc);

  rc= mysql_query(mysql, "DROP TABLE IF EXISTS my_demo_transaction");
  myquery(rc);

  /* create the table 'mytran_demo' of type BDB' or 'InnoDB' */
  rc= mysql_query(mysql, "CREATE TABLE my_demo_transaction(col1 int, "
                         "col2 varchar(30)) ENGINE= InnoDB");
  myquery(rc);

  /* insert a row and commit the transaction */
  rc= mysql_query(mysql, "INSERT INTO my_demo_transaction VALUES(10, 'venu')");
  myquery(rc);

  rc= mysql_commit(mysql);
  myquery(rc);

  /* now insert the second row, and roll back the transaction */
  rc= mysql_query(mysql, "INSERT INTO my_demo_transaction VALUES(20, 'mysql')");
  myquery(rc);

  rc= mysql_rollback(mysql);
  myquery(rc);

  /* delete first row, and roll it back */
  rc= mysql_query(mysql, "DELETE FROM my_demo_transaction WHERE col1= 10");
  myquery(rc);

  rc= mysql_rollback(mysql);
  myquery(rc);

  /* test the results now, only one row should exist */
  rc= mysql_query(mysql, "SELECT * FROM my_demo_transaction");
  myquery(rc);

  /* get the result */
  result= mysql_store_result(mysql);
  mytest(result);

  (void) my_process_result_set(result);
  mysql_free_result(result);

  /* test the results now, only one row should exist */
  rc= mysql_query(mysql, "SELECT * FROM my_demo_transaction");
  myquery(rc);

  /* get the result */
  result= mysql_use_result(mysql);
  mytest(result);

  row= mysql_fetch_row(result);
  mytest(row);

  row= mysql_fetch_row(result);
  mytest_r(row);

  mysql_free_result(result);
  mysql_autocommit(mysql, TRUE);
}


/* Test for BUG#7242 */

static void test_prepare_insert_update()
{
  MYSQL_STMT *stmt;
  int        rc;
  int        i;
  const char *testcase[]= {
    "CREATE TABLE t1 (a INT, b INT, c INT, UNIQUE (A), UNIQUE(B))",
    "INSERT t1 VALUES (1,2,10), (3,4,20)",
    "INSERT t1 VALUES (5,6,30), (7,4,40), (8,9,60) ON DUPLICATE KEY UPDATE c=c+100",
    "SELECT * FROM t1",
    "INSERT t1 SET a=5 ON DUPLICATE KEY UPDATE b=0",
    "SELECT * FROM t1",
    "INSERT t1 VALUES (2,1,11), (7,4,40) ON DUPLICATE KEY UPDATE c=c+VALUES(a)",
    NULL};
  const char **cur_query;

  myheader("test_prepare_insert_update");
  
  for (cur_query= testcase; *cur_query; cur_query++)
  {
    char query[MAX_TEST_QUERY_LENGTH];
    printf("\nRunning query: %s", *cur_query);
    strmov(query, *cur_query);
    stmt= mysql_simple_prepare(mysql, query);
    check_stmt(stmt);

    verify_param_count(stmt, 0);
    rc= mysql_stmt_execute(stmt);

    check_execute(stmt, rc);
    /* try the last query several times */
    if (!cur_query[1])
    {
      for (i=0; i < 3;i++)
      {
        printf("\nExecuting last statement again");
        rc= mysql_stmt_execute(stmt);
        check_execute(stmt, rc);
        rc= mysql_stmt_execute(stmt);
        check_execute(stmt, rc);
      }
    }
    mysql_stmt_close(stmt);
  }

  rc= mysql_commit(mysql);
  myquery(rc);
}

/* Test simple prepares of all DML statements */

static void test_prepare_simple()
{
  MYSQL_STMT *stmt;
  int        rc;
  char query[MAX_TEST_QUERY_LENGTH];

  myheader("test_prepare_simple");

  rc= mysql_query(mysql, "DROP TABLE IF EXISTS test_prepare_simple");
  myquery(rc);

  rc= mysql_query(mysql, "CREATE TABLE test_prepare_simple("
                         "id int, name varchar(50))");
  myquery(rc);

  /* insert */
  strmov(query, "INSERT INTO test_prepare_simple VALUES(?, ?)");
  stmt= mysql_simple_prepare(mysql, query);
  check_stmt(stmt);

  verify_param_count(stmt, 2);
  mysql_stmt_close(stmt);

  /* update */
  strmov(query, "UPDATE test_prepare_simple SET id=? "
                "WHERE id=? AND CONVERT(name USING utf8)= ?");
  stmt= mysql_simple_prepare(mysql, query);
  check_stmt(stmt);

  verify_param_count(stmt, 3);
  mysql_stmt_close(stmt);

  /* delete */
  strmov(query, "DELETE FROM test_prepare_simple WHERE id=10");
  stmt= mysql_simple_prepare(mysql, query);
  check_stmt(stmt);

  verify_param_count(stmt, 0);

  rc= mysql_stmt_execute(stmt);
  check_execute(stmt, rc);
  mysql_stmt_close(stmt);

  /* delete */
  strmov(query, "DELETE FROM test_prepare_simple WHERE id=?");
  stmt= mysql_simple_prepare(mysql, query);
  check_stmt(stmt);

  verify_param_count(stmt, 1);

  mysql_stmt_close(stmt);

  /* select */
  strmov(query, "SELECT * FROM test_prepare_simple WHERE id=? "
                "AND CONVERT(name USING utf8)= ?");
  stmt= mysql_simple_prepare(mysql, query);
  check_stmt(stmt);

  verify_param_count(stmt, 2);

  mysql_stmt_close(stmt);

  /* now fetch the results ..*/
  rc= mysql_commit(mysql);
  myquery(rc);
}


/* Test simple prepare field results */

static void test_prepare_field_result()
{
  MYSQL_STMT *stmt;
  MYSQL_RES  *result;
  int        rc;
  char query[MAX_TEST_QUERY_LENGTH];

  myheader("test_prepare_field_result");

  rc= mysql_query(mysql, "DROP TABLE IF EXISTS test_prepare_field_result");
  myquery(rc);

  rc= mysql_query(mysql, "CREATE TABLE test_prepare_field_result(int_c int, "
                         "var_c varchar(50), ts_c timestamp, "
                         "char_c char(4), date_c date, extra tinyint)");
  myquery(rc);

  /* insert */
  strmov(query, "SELECT int_c, var_c, date_c as date, ts_c, char_c FROM "
                " test_prepare_field_result as t1 WHERE int_c=?");
  stmt= mysql_simple_prepare(mysql, query);
  check_stmt(stmt);

  verify_param_count(stmt, 1);

  result= mysql_stmt_result_metadata(stmt);
  mytest(result);

  my_print_result_metadata(result);

  if (!opt_silent)
    fprintf(stdout, "\n\n field attributes:\n");
  verify_prepare_field(result, 0, "int_c", "int_c", MYSQL_TYPE_LONG,
                       "t1", "test_prepare_field_result", current_db, 11, 0);
  verify_prepare_field(result, 1, "var_c", "var_c", MYSQL_TYPE_VAR_STRING,
                       "t1", "test_prepare_field_result", current_db, 50, 0);
  verify_prepare_field(result, 2, "date", "date_c", MYSQL_TYPE_DATE,
                       "t1", "test_prepare_field_result", current_db, 10, 0);
  verify_prepare_field(result, 3, "ts_c", "ts_c", MYSQL_TYPE_TIMESTAMP,
                       "t1", "test_prepare_field_result", current_db, 19, 0);
  verify_prepare_field(result, 4, "char_c", "char_c",
                       (mysql_get_server_version(mysql) <= 50000 ?
                        MYSQL_TYPE_VAR_STRING : MYSQL_TYPE_STRING),
                       "t1", "test_prepare_field_result", current_db, 4, 0);

  verify_field_count(result, 5);
  mysql_free_result(result);
  mysql_stmt_close(stmt);
}


/* Test simple prepare field results */

static void test_prepare_syntax()
{
  MYSQL_STMT *stmt;
  int        rc;
  char query[MAX_TEST_QUERY_LENGTH];

  myheader("test_prepare_syntax");

  rc= mysql_query(mysql, "DROP TABLE IF EXISTS test_prepare_syntax");
  myquery(rc);

  rc= mysql_query(mysql, "CREATE TABLE test_prepare_syntax("
                         "id int, name varchar(50), extra int)");
  myquery(rc);

  strmov(query, "INSERT INTO test_prepare_syntax VALUES(?");
  stmt= mysql_simple_prepare(mysql, query);
  check_stmt_r(stmt);

  strmov(query, "SELECT id, name FROM test_prepare_syntax WHERE id=? AND WHERE");
  stmt= mysql_simple_prepare(mysql, query);
  check_stmt_r(stmt);

  /* now fetch the results ..*/
  rc= mysql_commit(mysql);
  myquery(rc);
}


/* Test a simple prepare */

static void test_prepare()
{
  MYSQL_STMT *stmt;
  int        rc, i;
  int        int_data, o_int_data;
  char       str_data[50], data[50];
  char       tiny_data, o_tiny_data;
  short      small_data, o_small_data;
  longlong   big_data, o_big_data;
  float      real_data, o_real_data;
  double     double_data, o_double_data;
  ulong      length[7], len;
  my_bool    is_null[7];
  char	     llbuf[22];
  MYSQL_BIND my_bind[7];
  char query[MAX_TEST_QUERY_LENGTH];

  myheader("test_prepare");

  rc= mysql_autocommit(mysql, TRUE);
  myquery(rc);

  rc= mysql_query(mysql, "DROP TABLE IF EXISTS my_prepare");
  myquery(rc);

  rc= mysql_query(mysql, "CREATE TABLE my_prepare(col1 tinyint, "
                         "col2 varchar(15), col3 int, "
                         "col4 smallint, col5 bigint, "
                         "col6 float, col7 double )");
  myquery(rc);

  /* insert by prepare */
  strxmov(query, "INSERT INTO my_prepare VALUES(?, ?, ?, ?, ?, ?, ?)", NullS);
  stmt= mysql_simple_prepare(mysql, query);
  check_stmt(stmt);

  verify_param_count(stmt, 7);

  bzero((char*) my_bind, sizeof(my_bind));

  /* tinyint */
  my_bind[0].buffer_type= MYSQL_TYPE_TINY;
  my_bind[0].buffer= (void *)&tiny_data;
  /* string */
  my_bind[1].buffer_type= MYSQL_TYPE_STRING;
  my_bind[1].buffer= (void *)str_data;
  my_bind[1].buffer_length= 1000;                  /* Max string length */
  /* integer */
  my_bind[2].buffer_type= MYSQL_TYPE_LONG;
  my_bind[2].buffer= (void *)&int_data;
  /* short */
  my_bind[3].buffer_type= MYSQL_TYPE_SHORT;
  my_bind[3].buffer= (void *)&small_data;
  /* bigint */
  my_bind[4].buffer_type= MYSQL_TYPE_LONGLONG;
  my_bind[4].buffer= (void *)&big_data;
  /* float */
  my_bind[5].buffer_type= MYSQL_TYPE_FLOAT;
  my_bind[5].buffer= (void *)&real_data;
  /* double */
  my_bind[6].buffer_type= MYSQL_TYPE_DOUBLE;
  my_bind[6].buffer= (void *)&double_data;

  for (i= 0; i < (int) array_elements(my_bind); i++)
  {
    my_bind[i].length= &length[i];
    my_bind[i].is_null= &is_null[i];
    is_null[i]= 0;
  }

  rc= mysql_stmt_bind_param(stmt, my_bind);
  check_execute(stmt, rc);

  int_data= 320;
  small_data= 1867;
  big_data= 1000;
  real_data= 2;
  double_data= 6578.001;

  /* now, execute the prepared statement to insert 10 records.. */
  for (tiny_data= 0; tiny_data < 100; tiny_data++)
  {
    length[1]= my_sprintf(str_data, (str_data, "MySQL%d", int_data));
    rc= mysql_stmt_execute(stmt);
    check_execute(stmt, rc);
    int_data += 25;
    small_data += 10;
    big_data += 100;
    real_data += 1;
    double_data += 10.09;
  }

  mysql_stmt_close(stmt);

  /* now fetch the results ..*/
  rc= mysql_commit(mysql);
  myquery(rc);

  /* test the results now, only one row should exist */
  rc= my_stmt_result("SELECT * FROM my_prepare");
  DIE_UNLESS(tiny_data == (char) rc);

  stmt= mysql_simple_prepare(mysql, "SELECT * FROM my_prepare");
  check_stmt(stmt);

  rc= mysql_stmt_bind_result(stmt, my_bind);
  check_execute(stmt, rc);

  /* get the result */
  rc= mysql_stmt_execute(stmt);
  check_execute(stmt, rc);

  o_int_data= 320;
  o_small_data= 1867;
  o_big_data= 1000;
  o_real_data= 2;
  o_double_data= 6578.001;

  /* now, execute the prepared statement to insert 10 records.. */
  for (o_tiny_data= 0; o_tiny_data < 100; o_tiny_data++)
  {
    len= my_sprintf(data, (data, "MySQL%d", o_int_data));

    rc= mysql_stmt_fetch(stmt);
    check_execute(stmt, rc);

    if (!opt_silent)
    {
      fprintf(stdout, "\n");
      fprintf(stdout, "\n\t tiny   : %d (%lu)", tiny_data, length[0]);
      fprintf(stdout, "\n\t short  : %d (%lu)", small_data, length[3]);
      fprintf(stdout, "\n\t int    : %d (%lu)", int_data, length[2]);
      fprintf(stdout, "\n\t big    : %s (%lu)", llstr(big_data, llbuf),
              length[4]);

      fprintf(stdout, "\n\t float  : %f (%lu)", real_data, length[5]);
      fprintf(stdout, "\n\t double : %f (%lu)", double_data, length[6]);

      fprintf(stdout, "\n\t str    : %s (%lu)", str_data, length[1]);
    }

    DIE_UNLESS(tiny_data == o_tiny_data);
    DIE_UNLESS(is_null[0] == 0);
    DIE_UNLESS(length[0] == 1);

    DIE_UNLESS(int_data == o_int_data);
    DIE_UNLESS(length[2] == 4);

    DIE_UNLESS(small_data == o_small_data);
    DIE_UNLESS(length[3] == 2);

    DIE_UNLESS(big_data == o_big_data);
    DIE_UNLESS(length[4] == 8);

    DIE_UNLESS(real_data == o_real_data);
    DIE_UNLESS(length[5] == 4);

    DIE_UNLESS(cmp_double(&double_data, &o_double_data));
    DIE_UNLESS(length[6] == 8);

    DIE_UNLESS(strcmp(data, str_data) == 0);
    DIE_UNLESS(length[1] == len);

    o_int_data += 25;
    o_small_data += 10;
    o_big_data += 100;
    o_real_data += 1;
    o_double_data += 10.09;
  }

  rc= mysql_stmt_fetch(stmt);
  DIE_UNLESS(rc == MYSQL_NO_DATA);

  mysql_stmt_close(stmt);

}


/* Test double comparision */

static void test_double_compare()
{
  MYSQL_STMT *stmt;
  int        rc;
  char       real_data[10], tiny_data;
  double     double_data;
  MYSQL_RES  *result;
  MYSQL_BIND my_bind[3];
  ulong      length[3];
  char query[MAX_TEST_QUERY_LENGTH];

  myheader("test_double_compare");

  rc= mysql_autocommit(mysql, TRUE);
  myquery(rc);

  rc= mysql_query(mysql, "DROP TABLE IF EXISTS test_double_compare");
  myquery(rc);

  rc= mysql_query(mysql, "CREATE TABLE test_double_compare(col1 tinyint, "
                         " col2 float, col3 double )");
  myquery(rc);

  rc= mysql_query(mysql, "INSERT INTO test_double_compare "
                         "VALUES (1, 10.2, 34.5)");
  myquery(rc);

  strmov(query, "UPDATE test_double_compare SET col1=100 "
                "WHERE col1 = ? AND col2 = ? AND COL3 = ?");
  stmt= mysql_simple_prepare(mysql, query);
  check_stmt(stmt);

  verify_param_count(stmt, 3);

  /* Always bzero bind array because there can be internal members */
  bzero((char*) my_bind, sizeof(my_bind));

  /* tinyint */
  my_bind[0].buffer_type= MYSQL_TYPE_TINY;
  my_bind[0].buffer= (void *)&tiny_data;

  /* string->float */
  my_bind[1].buffer_type= MYSQL_TYPE_STRING;
  my_bind[1].buffer= (void *)&real_data;
  my_bind[1].buffer_length= sizeof(real_data);
  my_bind[1].length= &length[1];
  length[1]= 10;

  /* double */
  my_bind[2].buffer_type= MYSQL_TYPE_DOUBLE;
  my_bind[2].buffer= (void *)&double_data;

  tiny_data= 1;
  strmov(real_data, "10.2");
  double_data= 34.5;
  rc= mysql_stmt_bind_param(stmt, my_bind);
  check_execute(stmt, rc);

  rc= mysql_stmt_execute(stmt);
  check_execute(stmt, rc);

  verify_affected_rows(0);

  mysql_stmt_close(stmt);

  /* now fetch the results ..*/
  rc= mysql_commit(mysql);
  myquery(rc);

  /* test the results now, only one row should exist */
  rc= mysql_query(mysql, "SELECT * FROM test_double_compare");
  myquery(rc);

  /* get the result */
  result= mysql_store_result(mysql);
  mytest(result);

  rc= my_process_result_set(result);
  DIE_UNLESS((int)tiny_data == rc);
  mysql_free_result(result);
}


/* Test simple null */

static void test_null()
{
  MYSQL_STMT *stmt;
  int        rc;
  uint       nData;
  MYSQL_BIND my_bind[2];
  my_bool    is_null[2];
  char query[MAX_TEST_QUERY_LENGTH];

  myheader("test_null");

  rc= mysql_query(mysql, "DROP TABLE IF EXISTS test_null");
  myquery(rc);

  rc= mysql_query(mysql, "CREATE TABLE test_null(col1 int, col2 varchar(50))");
  myquery(rc);

  /* insert by prepare, wrong column name */
  strmov(query, "INSERT INTO test_null(col3, col2) VALUES(?, ?)");
  stmt= mysql_simple_prepare(mysql, query);
  check_stmt_r(stmt);

  strmov(query, "INSERT INTO test_null(col1, col2) VALUES(?, ?)");
  stmt= mysql_simple_prepare(mysql, query);
  check_stmt(stmt);

  verify_param_count(stmt, 2);

  /* Always bzero all members of bind parameter */
  bzero((char*) my_bind, sizeof(my_bind));

  my_bind[0].buffer_type= MYSQL_TYPE_LONG;
  my_bind[0].is_null= &is_null[0];
  is_null[0]= 1;
  my_bind[1]= my_bind[0];

  rc= mysql_stmt_bind_param(stmt, my_bind);
  check_execute(stmt, rc);

  /* now, execute the prepared statement to insert 10 records.. */
  for (nData= 0; nData<10; nData++)
  {
    rc= mysql_stmt_execute(stmt);
    check_execute(stmt, rc);
  }

  /* Re-bind with MYSQL_TYPE_NULL */
  my_bind[0].buffer_type= MYSQL_TYPE_NULL;
  is_null[0]= 0; /* reset */
  my_bind[1]= my_bind[0];

  rc= mysql_stmt_bind_param(stmt, my_bind);
  check_execute(stmt, rc);

  for (nData= 0; nData<10; nData++)
  {
    rc= mysql_stmt_execute(stmt);
    check_execute(stmt, rc);
  }

  mysql_stmt_close(stmt);

  /* now fetch the results ..*/
  rc= mysql_commit(mysql);
  myquery(rc);

  nData*= 2;
  rc= my_stmt_result("SELECT * FROM test_null");;
  DIE_UNLESS((int) nData == rc);

  /* Fetch results */
  my_bind[0].buffer_type= MYSQL_TYPE_LONG;
  my_bind[0].buffer= (void *)&nData; /* this buffer won't be altered */
  my_bind[0].length= 0;
  my_bind[1]= my_bind[0];
  my_bind[0].is_null= &is_null[0];
  my_bind[1].is_null= &is_null[1];

  stmt= mysql_simple_prepare(mysql, "SELECT * FROM test_null");
  check_stmt(stmt);

  rc= mysql_stmt_execute(stmt);
  check_execute(stmt, rc);

  rc= mysql_stmt_bind_result(stmt, my_bind);
  check_execute(stmt, rc);

  rc= 0;
  is_null[0]= is_null[1]= 0;
  while (mysql_stmt_fetch(stmt) != MYSQL_NO_DATA)
  {
    DIE_UNLESS(is_null[0]);
    DIE_UNLESS(is_null[1]);
    rc++;
    is_null[0]= is_null[1]= 0;
  }
  DIE_UNLESS(rc == (int) nData);
  mysql_stmt_close(stmt);
}


/* Test for NULL as PS parameter (BUG#3367, BUG#3371) */

static void test_ps_null_param()
{
  MYSQL_STMT *stmt;
  int        rc;

  MYSQL_BIND in_bind;
  my_bool    in_is_null;
  long int   in_long;

  MYSQL_BIND out_bind;
  ulong      out_length;
  my_bool    out_is_null;
  char       out_str_data[20];

  const char *queries[]= {"select ?", "select ?+1",
                    "select col1 from test_ps_nulls where col1 <=> ?",
                    NULL
                    };
  const char **cur_query= queries;

  myheader("test_null_ps_param_in_result");

  rc= mysql_query(mysql, "DROP TABLE IF EXISTS test_ps_nulls");
  myquery(rc);

  rc= mysql_query(mysql, "CREATE TABLE test_ps_nulls(col1 int)");
  myquery(rc);

  rc= mysql_query(mysql, "INSERT INTO test_ps_nulls values (1), (null)");
  myquery(rc);

  /* Always bzero all members of bind parameter */
  bzero((char*) &in_bind, sizeof(in_bind));
  bzero((char*) &out_bind, sizeof(out_bind));

  in_bind.buffer_type= MYSQL_TYPE_LONG;
  in_bind.is_null= &in_is_null;
  in_bind.length= 0;
  in_bind.buffer= (void *)&in_long;
  in_is_null= 1;
  in_long= 1;

  out_bind.buffer_type= MYSQL_TYPE_STRING;
  out_bind.is_null= &out_is_null;
  out_bind.length= &out_length;
  out_bind.buffer= out_str_data;
  out_bind.buffer_length= array_elements(out_str_data);

  /* Execute several queries, all returning NULL in result. */
  for(cur_query= queries; *cur_query; cur_query++)
  {
    char query[MAX_TEST_QUERY_LENGTH];
    strmov(query, *cur_query);
    stmt= mysql_simple_prepare(mysql, query);
    check_stmt(stmt);
    verify_param_count(stmt, 1);

    rc= mysql_stmt_bind_param(stmt, &in_bind);
    check_execute(stmt, rc);
    rc= mysql_stmt_bind_result(stmt, &out_bind);
    check_execute(stmt, rc);
    rc= mysql_stmt_execute(stmt);
    check_execute(stmt, rc);
    rc= mysql_stmt_fetch(stmt);
    DIE_UNLESS(rc != MYSQL_NO_DATA);
    DIE_UNLESS(out_is_null);
    rc= mysql_stmt_fetch(stmt);
    DIE_UNLESS(rc == MYSQL_NO_DATA);
    mysql_stmt_close(stmt);
  }
}


/* Test fetch null */

static void test_fetch_null()
{
  MYSQL_STMT *stmt;
  int        rc;
  int        i, nData;
  MYSQL_BIND my_bind[11];
  ulong      length[11];
  my_bool    is_null[11];
  char query[MAX_TEST_QUERY_LENGTH];

  myheader("test_fetch_null");

  rc= mysql_query(mysql, "DROP TABLE IF EXISTS test_fetch_null");
  myquery(rc);

  rc= mysql_query(mysql, "CREATE TABLE test_fetch_null("
                         " col1 tinyint, col2 smallint, "
                         " col3 int, col4 bigint, "
                         " col5 float, col6 double, "
                         " col7 date, col8 time, "
                         " col9 varbinary(10), "
                         " col10 varchar(50), "
                         " col11 char(20))");
  myquery(rc);

  rc= mysql_query(mysql, "INSERT INTO test_fetch_null (col11) "
                         "VALUES (1000), (88), (389789)");
  myquery(rc);

  rc= mysql_commit(mysql);
  myquery(rc);

  /* fetch */
  bzero((char*) my_bind, sizeof(my_bind));
  for (i= 0; i < (int) array_elements(my_bind); i++)
  {
    my_bind[i].buffer_type= MYSQL_TYPE_LONG;
    my_bind[i].is_null= &is_null[i];
    my_bind[i].length= &length[i];
  }
  my_bind[i-1].buffer= (void *)&nData;              /* Last column is not null */

  strmov((char *)query , "SELECT * FROM test_fetch_null");

  rc= my_stmt_result(query);
  DIE_UNLESS(rc == 3);

  stmt= mysql_simple_prepare(mysql, query);
  check_stmt(stmt);

  rc= mysql_stmt_bind_result(stmt, my_bind);
  check_execute(stmt, rc);

  rc= mysql_stmt_execute(stmt);
  check_execute(stmt, rc);

  rc= 0;
  while (mysql_stmt_fetch(stmt) != MYSQL_NO_DATA)
  {
    rc++;
    for (i= 0; i < 10; i++)
    {
      if (!opt_silent)
        fprintf(stdout, "\n data[%d] : %s", i,
                is_null[i] ? "NULL" : "NOT NULL");
      DIE_UNLESS(is_null[i]);
    }
    if (!opt_silent)
      fprintf(stdout, "\n data[%d]: %d", i, nData);
    DIE_UNLESS(nData == 1000 || nData == 88 || nData == 389789);
    DIE_UNLESS(is_null[i] == 0);
    DIE_UNLESS(length[i] == 4);
  }
  DIE_UNLESS(rc == 3);
  mysql_stmt_close(stmt);
}


/* Test simple select */

static void test_select_version()
{
  MYSQL_STMT *stmt;
  int        rc;

  myheader("test_select_version");

  stmt= mysql_simple_prepare(mysql, "SELECT @@version");
  check_stmt(stmt);

  verify_param_count(stmt, 0);

  rc= mysql_stmt_execute(stmt);
  check_execute(stmt, rc);

  my_process_stmt_result(stmt);
  mysql_stmt_close(stmt);
}


/* Test simple show */

static void test_select_show_table()
{
  MYSQL_STMT *stmt;
  int        rc, i;

  myheader("test_select_show_table");

  stmt= mysql_simple_prepare(mysql, "SHOW TABLES FROM mysql");
  check_stmt(stmt);

  verify_param_count(stmt, 0);

  for (i= 1; i < 3; i++)
  {
    rc= mysql_stmt_execute(stmt);
    check_execute(stmt, rc);
  }

  my_process_stmt_result(stmt);
  mysql_stmt_close(stmt);
}


/* Test simple select to debug */

static void test_select_direct()
{
  int        rc;
  MYSQL_RES  *result;

  myheader("test_select_direct");

  rc= mysql_autocommit(mysql, TRUE);
  myquery(rc);

  rc= mysql_query(mysql, "DROP TABLE IF EXISTS test_select");
  myquery(rc);

  rc= mysql_query(mysql, "CREATE TABLE test_select(id int, id1 tinyint, "
                                                 " id2 float, "
                                                 " id3 double, "
                                                 " name varchar(50))");
  myquery(rc);

  /* insert a row and commit the transaction */
  rc= mysql_query(mysql, "INSERT INTO test_select VALUES(10, 5, 2.3, 4.5, 'venu')");
  myquery(rc);

  rc= mysql_commit(mysql);
  myquery(rc);

  rc= mysql_query(mysql, "SELECT * FROM test_select");
  myquery(rc);

  /* get the result */
  result= mysql_store_result(mysql);
  mytest(result);

  (void) my_process_result_set(result);
  mysql_free_result(result);
}


/* Test simple select with prepare */

static void test_select_prepare()
{
  int        rc;
  MYSQL_STMT *stmt;

  myheader("test_select_prepare");

  rc= mysql_autocommit(mysql, TRUE);
  myquery(rc);

  rc= mysql_query(mysql, "DROP TABLE IF EXISTS test_select");
  myquery(rc);

  rc= mysql_query(mysql, "CREATE TABLE test_select(id int, name varchar(50))");
  myquery(rc);

  /* insert a row and commit the transaction */
  rc= mysql_query(mysql, "INSERT INTO test_select VALUES(10, 'venu')");
  myquery(rc);

  rc= mysql_commit(mysql);
  myquery(rc);

  stmt= mysql_simple_prepare(mysql, "SELECT * FROM test_select");
  check_stmt(stmt);

  rc= mysql_stmt_execute(stmt);
  check_execute(stmt, rc);

  rc= my_process_stmt_result(stmt);
  DIE_UNLESS(rc == 1);
  mysql_stmt_close(stmt);

  rc= mysql_query(mysql, "DROP TABLE test_select");
  myquery(rc);

  rc= mysql_query(mysql, "CREATE TABLE test_select(id tinyint, id1 int, "
                                                "  id2 float, id3 float, "
                                                "  name varchar(50))");
  myquery(rc);

  /* insert a row and commit the transaction */
  rc= mysql_query(mysql, "INSERT INTO test_select(id, id1, id2, name) VALUES(10, 5, 2.3, 'venu')");
  myquery(rc);

  rc= mysql_commit(mysql);
  myquery(rc);

  stmt= mysql_simple_prepare(mysql, "SELECT * FROM test_select");
  check_stmt(stmt);

  rc= mysql_stmt_execute(stmt);
  check_execute(stmt, rc);

  rc= my_process_stmt_result(stmt);
  DIE_UNLESS(rc == 1);
  mysql_stmt_close(stmt);
}


/* Test simple select */

static void test_select()
{
  MYSQL_STMT *stmt;
  int        rc;
  char       szData[25];
  int        nData= 1;
  MYSQL_BIND my_bind[2];
  ulong length[2];
  char query[MAX_TEST_QUERY_LENGTH];

  myheader("test_select");

  rc= mysql_autocommit(mysql, TRUE);
  myquery(rc);

  rc= mysql_query(mysql, "DROP TABLE IF EXISTS test_select");
  myquery(rc);

  rc= mysql_query(mysql, "CREATE TABLE test_select(id int, name varchar(50))");
  myquery(rc);

  /* insert a row and commit the transaction */
  rc= mysql_query(mysql, "INSERT INTO test_select VALUES(10, 'venu')");
  myquery(rc);

  /* now insert the second row, and roll back the transaction */
  rc= mysql_query(mysql, "INSERT INTO test_select VALUES(20, 'mysql')");
  myquery(rc);

  rc= mysql_commit(mysql);
  myquery(rc);

  strmov(query, "SELECT * FROM test_select WHERE id= ? "
                "AND CONVERT(name USING utf8) =?");
  stmt= mysql_simple_prepare(mysql, query);
  check_stmt(stmt);

  verify_param_count(stmt, 2);

  /* Always bzero all members of bind parameter */
  bzero((char*) my_bind, sizeof(my_bind));

  /* string data */
  nData= 10;
  strmov(szData, (char *)"venu");
  my_bind[1].buffer_type= MYSQL_TYPE_STRING;
  my_bind[1].buffer= (void *)szData;
  my_bind[1].buffer_length= 4;
  my_bind[1].length= &length[1];
  length[1]= 4;

  my_bind[0].buffer= (void *)&nData;
  my_bind[0].buffer_type= MYSQL_TYPE_LONG;

  rc= mysql_stmt_bind_param(stmt, my_bind);
  check_execute(stmt, rc);

  rc= mysql_stmt_execute(stmt);
  check_execute(stmt, rc);

  rc= my_process_stmt_result(stmt);
  DIE_UNLESS(rc == 1);

  mysql_stmt_close(stmt);
}


/*
  Test for BUG#3420 ("select id1, value1 from t where id= ? or value= ?"
  returns all rows in the table)
*/

static void test_ps_conj_select()
{
  MYSQL_STMT *stmt;
  int        rc;
  MYSQL_BIND my_bind[2];
  int32      int_data;
  char       str_data[32];
  unsigned long str_length;
  char query[MAX_TEST_QUERY_LENGTH];
  myheader("test_ps_conj_select");

  rc= mysql_query(mysql, "drop table if exists t1");
  myquery(rc);

  rc= mysql_query(mysql, "create table t1 (id1 int(11) NOT NULL default '0', "
                         "value2 varchar(100), value1 varchar(100))");
  myquery(rc);

  rc= mysql_query(mysql, "insert into t1 values (1, 'hh', 'hh'), "
                          "(2, 'hh', 'hh'), (1, 'ii', 'ii'), (2, 'ii', 'ii')");
  myquery(rc);

  strmov(query, "select id1, value1 from t1 where id1= ? or "
                "CONVERT(value1 USING utf8)= ?");
  stmt= mysql_simple_prepare(mysql, query);
  check_stmt(stmt);

  verify_param_count(stmt, 2);

  /* Always bzero all members of bind parameter */
  bzero((char*) my_bind, sizeof(my_bind));

  my_bind[0].buffer_type= MYSQL_TYPE_LONG;
  my_bind[0].buffer= (void *)&int_data;

  my_bind[1].buffer_type= MYSQL_TYPE_VAR_STRING;
  my_bind[1].buffer= (void *)str_data;
  my_bind[1].buffer_length= array_elements(str_data);
  my_bind[1].length= &str_length;

  rc= mysql_stmt_bind_param(stmt, my_bind);
  check_execute(stmt, rc);

  int_data= 1;
  strmov(str_data, "hh");
  str_length= strlen(str_data);

  rc= mysql_stmt_execute(stmt);
  check_execute(stmt, rc);

  rc= my_process_stmt_result(stmt);
  DIE_UNLESS(rc == 3);

  mysql_stmt_close(stmt);
}


/* reads Qcache_hits from server and returns its value */
static uint query_cache_hits(MYSQL *conn)
{
  MYSQL_RES *res;
  MYSQL_ROW row;
  int rc;
  uint result;

  rc= mysql_query(conn, "show status like 'qcache_hits'");
  myquery(rc);
  res= mysql_use_result(conn);
  DIE_UNLESS(res);

  row= mysql_fetch_row(res);
  DIE_UNLESS(row);

  result= atoi(row[1]);
  mysql_free_result(res);
  return result;
}


/*
  utility for the next test; expects 3 rows in the result from a SELECT,
  compares each row/field with an expected value.
 */
#define test_ps_query_cache_result(i1,s1,l1,i2,s2,l2,i3,s3,l3)    \
  r_metadata= mysql_stmt_result_metadata(stmt);                   \
  DIE_UNLESS(r_metadata != NULL);                                 \
  rc= mysql_stmt_fetch(stmt);                                     \
  check_execute(stmt, rc);                                        \
  if (!opt_silent)                                                \
    fprintf(stdout, "\n row 1: %d, %s(%lu)", r_int_data,          \
            r_str_data, r_str_length);                            \
  DIE_UNLESS((r_int_data == i1) && (r_str_length == l1) &&        \
             (strcmp(r_str_data, s1) == 0));                      \
  rc= mysql_stmt_fetch(stmt);                                     \
  check_execute(stmt, rc);                                        \
  if (!opt_silent)                                                \
    fprintf(stdout, "\n row 2: %d, %s(%lu)", r_int_data,          \
            r_str_data, r_str_length);                            \
  DIE_UNLESS((r_int_data == i2) && (r_str_length == l2) &&        \
             (strcmp(r_str_data, s2) == 0));                      \
  rc= mysql_stmt_fetch(stmt);                                     \
  check_execute(stmt, rc);                                        \
  if (!opt_silent)                                                \
    fprintf(stdout, "\n row 3: %d, %s(%lu)", r_int_data,          \
            r_str_data, r_str_length);                            \
  DIE_UNLESS((r_int_data == i3) && (r_str_length == l3) &&        \
             (strcmp(r_str_data, s3) == 0));                      \
  rc= mysql_stmt_fetch(stmt);                                     \
  DIE_UNLESS(rc == MYSQL_NO_DATA);                                \
  mysql_free_result(r_metadata);


/*
  Test that prepared statements make use of the query cache just as normal
  statements (BUG#735).
*/
static void test_ps_query_cache()
{
  MYSQL      *lmysql;
  MYSQL_STMT *stmt;
  int        rc;
  MYSQL_BIND p_bind[2],r_bind[2]; /* p: param bind; r: result bind */
  int32      p_int_data, r_int_data;
  char       p_str_data[32], r_str_data[32];
  unsigned long p_str_length, r_str_length;
  MYSQL_RES  *r_metadata;
  char       query[MAX_TEST_QUERY_LENGTH];
  uint       hits1, hits2;
  enum enum_test_ps_query_cache
  {
    /*
      We iterate the same prepare/executes block, but have iterations where
      we vary the query cache conditions.
    */
    /* the query cache is enabled for the duration of prep&execs: */
    TEST_QCACHE_ON= 0,
    /*
      same but using a new connection (to see if qcache serves results from
      the previous connection as it should):
    */
    TEST_QCACHE_ON_WITH_OTHER_CONN,
    /*
      First border case: disables the query cache before prepare and
      re-enables it before execution (to test if we have no bug then):
    */
    TEST_QCACHE_OFF_ON,
    /*
      Second border case: enables the query cache before prepare and
      disables it before execution:
    */
    TEST_QCACHE_ON_OFF
  };
  enum enum_test_ps_query_cache iteration;
  LINT_INIT(lmysql);

  myheader("test_ps_query_cache");

  /* prepare the table */

  rc= mysql_query(mysql, "drop table if exists t1");
  myquery(rc);

  rc= mysql_query(mysql, "create table t1 (id1 int(11) NOT NULL default '0', "
                         "value2 varchar(100), value1 varchar(100))");
  myquery(rc);

  rc= mysql_query(mysql, "insert into t1 values (1, 'hh', 'hh'), "
                          "(2, 'hh', 'hh'), (1, 'ii', 'ii'), (2, 'ii', 'ii')");
  myquery(rc);

  for (iteration= TEST_QCACHE_ON; iteration <= TEST_QCACHE_ON_OFF; iteration++)
  {

    switch (iteration)
    {
    case TEST_QCACHE_ON:
    case TEST_QCACHE_ON_OFF:
      rc= mysql_query(mysql, "set global query_cache_size=1000000");
      myquery(rc);
      break;
    case TEST_QCACHE_OFF_ON:
      rc= mysql_query(mysql, "set global query_cache_size=0");
      myquery(rc);
      break;
    case TEST_QCACHE_ON_WITH_OTHER_CONN:
      if (!opt_silent)
        fprintf(stdout, "\n Establishing a test connection ...");
      if (!(lmysql= mysql_init(NULL)))
      {
        myerror("mysql_init() failed");
        exit(1);
      }
      if (!(mysql_real_connect(lmysql, opt_host, opt_user,
                               opt_password, current_db, opt_port,
                               opt_unix_socket, 0)))
      {
        myerror("connection failed");
        mysql_close(lmysql);
        exit(1);
      }
      if (!opt_silent)
        fprintf(stdout, "OK");
      mysql= lmysql;
    }

    strmov(query, "select id1, value1 from t1 where id1= ? or "
           "CONVERT(value1 USING utf8)= ?");
    stmt= mysql_simple_prepare(mysql, query);
    check_stmt(stmt);

    verify_param_count(stmt, 2);

    switch(iteration)
    {
    case TEST_QCACHE_OFF_ON:
      rc= mysql_query(mysql, "set global query_cache_size=1000000");
      myquery(rc);
      break;
    case TEST_QCACHE_ON_OFF:
      rc= mysql_query(mysql, "set global query_cache_size=0");
      myquery(rc);
    default:
      break;
    }

    bzero((char*) p_bind, sizeof(p_bind));
    p_bind[0].buffer_type= MYSQL_TYPE_LONG;
    p_bind[0].buffer= (void *)&p_int_data;
    p_bind[1].buffer_type= MYSQL_TYPE_VAR_STRING;
    p_bind[1].buffer= (void *)p_str_data;
    p_bind[1].buffer_length= array_elements(p_str_data);
    p_bind[1].length= &p_str_length;

    rc= mysql_stmt_bind_param(stmt, p_bind);
    check_execute(stmt, rc);

    p_int_data= 1;
    strmov(p_str_data, "hh");
    p_str_length= strlen(p_str_data);

    bzero((char*) r_bind, sizeof(r_bind));
    r_bind[0].buffer_type= MYSQL_TYPE_LONG;
    r_bind[0].buffer= (void *)&r_int_data;
    r_bind[1].buffer_type= MYSQL_TYPE_VAR_STRING;
    r_bind[1].buffer= (void *)r_str_data;
    r_bind[1].buffer_length= array_elements(r_str_data);
    r_bind[1].length= &r_str_length;

    rc= mysql_stmt_bind_result(stmt, r_bind);
    check_execute(stmt, rc);

    rc= mysql_stmt_execute(stmt);
    check_execute(stmt, rc);

    test_ps_query_cache_result(1, "hh", 2, 2, "hh", 2, 1, "ii", 2);

    /* now retry with the same parameter values and see qcache hits */
    hits1= query_cache_hits(mysql);
    rc= mysql_stmt_execute(stmt);
    check_execute(stmt, rc);
    test_ps_query_cache_result(1, "hh", 2, 2, "hh", 2, 1, "ii", 2);
    hits2= query_cache_hits(mysql);
    switch(iteration) {
    case TEST_QCACHE_ON_WITH_OTHER_CONN:
    case TEST_QCACHE_ON:                 /* should have hit */
      DIE_UNLESS(hits2-hits1 == 1);
      break;
    case TEST_QCACHE_OFF_ON:
    case TEST_QCACHE_ON_OFF:             /* should not have hit */
      DIE_UNLESS(hits2-hits1 == 0);
      break;
    }

    /* now modify parameter values and see qcache hits */
    strmov(p_str_data, "ii");
    p_str_length= strlen(p_str_data);
    rc= mysql_stmt_execute(stmt);
    check_execute(stmt, rc);
    test_ps_query_cache_result(1, "hh", 2, 1, "ii", 2, 2, "ii", 2);
    hits1= query_cache_hits(mysql);

    switch(iteration) {
    case TEST_QCACHE_ON:
    case TEST_QCACHE_OFF_ON:
    case TEST_QCACHE_ON_OFF:             /* should not have hit */
      DIE_UNLESS(hits2-hits1 == 0);
      break;
    case TEST_QCACHE_ON_WITH_OTHER_CONN: /* should have hit */
      DIE_UNLESS(hits1-hits2 == 1);
      break;
    }

    rc= mysql_stmt_execute(stmt);
    check_execute(stmt, rc);

    test_ps_query_cache_result(1, "hh", 2, 1, "ii", 2, 2, "ii", 2);
    hits2= query_cache_hits(mysql);

    mysql_stmt_close(stmt);

    switch(iteration) {
    case TEST_QCACHE_ON:                 /* should have hit */
      DIE_UNLESS(hits2-hits1 == 1);
      break;
    case TEST_QCACHE_OFF_ON:
    case TEST_QCACHE_ON_OFF:             /* should not have hit */
      DIE_UNLESS(hits2-hits1 == 0);
      break;
    case TEST_QCACHE_ON_WITH_OTHER_CONN: /* should have hit */
      DIE_UNLESS(hits2-hits1 == 1);
      break;
    }

  } /* for(iteration=...) */

  rc= mysql_query(mysql, "set global query_cache_size=0");
  myquery(rc);

}


/* Test BUG#1115 (incorrect string parameter value allocation) */

static void test_bug1115()
{
  MYSQL_STMT *stmt;
  int rc;
  MYSQL_BIND my_bind[1];
  ulong length[1];
  char szData[11];
  char query[MAX_TEST_QUERY_LENGTH];

  myheader("test_bug1115");

  rc= mysql_query(mysql, "DROP TABLE IF EXISTS test_select");
  myquery(rc);

  rc= mysql_query(mysql, "CREATE TABLE test_select(\
session_id  char(9) NOT NULL, \
    a       int(8) unsigned NOT NULL, \
    b        int(5) NOT NULL, \
    c      int(5) NOT NULL, \
    d  datetime NOT NULL)");
  myquery(rc);
  rc= mysql_query(mysql, "INSERT INTO test_select VALUES "
                         "(\"abc\", 1, 2, 3, 2003-08-30), "
                         "(\"abd\", 1, 2, 3, 2003-08-30), "
                         "(\"abf\", 1, 2, 3, 2003-08-30), "
                         "(\"abg\", 1, 2, 3, 2003-08-30), "
                         "(\"abh\", 1, 2, 3, 2003-08-30), "
                         "(\"abj\", 1, 2, 3, 2003-08-30), "
                         "(\"abk\", 1, 2, 3, 2003-08-30), "
                         "(\"abl\", 1, 2, 3, 2003-08-30), "
                         "(\"abq\", 1, 2, 3, 2003-08-30) ");
  myquery(rc);
  rc= mysql_query(mysql, "INSERT INTO test_select VALUES "
                         "(\"abw\", 1, 2, 3, 2003-08-30), "
                         "(\"abe\", 1, 2, 3, 2003-08-30), "
                         "(\"abr\", 1, 2, 3, 2003-08-30), "
                         "(\"abt\", 1, 2, 3, 2003-08-30), "
                         "(\"aby\", 1, 2, 3, 2003-08-30), "
                         "(\"abu\", 1, 2, 3, 2003-08-30), "
                         "(\"abi\", 1, 2, 3, 2003-08-30), "
                         "(\"abo\", 1, 2, 3, 2003-08-30), "
                         "(\"abp\", 1, 2, 3, 2003-08-30), "
                         "(\"abz\", 1, 2, 3, 2003-08-30), "
                         "(\"abx\", 1, 2, 3, 2003-08-30)");
  myquery(rc);

  strmov(query, "SELECT * FROM test_select WHERE "
                "CONVERT(session_id USING utf8)= ?");
  stmt= mysql_simple_prepare(mysql, query);
  check_stmt(stmt);

  verify_param_count(stmt, 1);

  /* Always bzero all members of bind parameter */
  bzero((char*) my_bind, sizeof(my_bind));

  strmov(szData, (char *)"abc");
  my_bind[0].buffer_type= MYSQL_TYPE_STRING;
  my_bind[0].buffer= (void *)szData;
  my_bind[0].buffer_length= 10;
  my_bind[0].length= &length[0];
  length[0]= 3;

  rc= mysql_stmt_bind_param(stmt, my_bind);
  check_execute(stmt, rc);

  rc= mysql_stmt_execute(stmt);
  check_execute(stmt, rc);

  rc= my_process_stmt_result(stmt);
  DIE_UNLESS(rc == 1);

  strmov(szData, (char *)"venu");
  my_bind[0].buffer_type= MYSQL_TYPE_STRING;
  my_bind[0].buffer= (void *)szData;
  my_bind[0].buffer_length= 10;
  my_bind[0].length= &length[0];
  length[0]= 4;
  my_bind[0].is_null= 0;

  rc= mysql_stmt_bind_param(stmt, my_bind);
  check_execute(stmt, rc);

  rc= mysql_stmt_execute(stmt);
  check_execute(stmt, rc);

  rc= my_process_stmt_result(stmt);
  DIE_UNLESS(rc == 0);

  strmov(szData, (char *)"abc");
  my_bind[0].buffer_type= MYSQL_TYPE_STRING;
  my_bind[0].buffer= (void *)szData;
  my_bind[0].buffer_length= 10;
  my_bind[0].length= &length[0];
  length[0]= 3;
  my_bind[0].is_null= 0;

  rc= mysql_stmt_bind_param(stmt, my_bind);
  check_execute(stmt, rc);

  rc= mysql_stmt_execute(stmt);
  check_execute(stmt, rc);

  rc= my_process_stmt_result(stmt);
  DIE_UNLESS(rc == 1);

  mysql_stmt_close(stmt);
}


/* Test BUG#1180 (optimized away part of WHERE clause) */

static void test_bug1180()
{
  MYSQL_STMT *stmt;
  int rc;
  MYSQL_BIND my_bind[1];
  ulong length[1];
  char szData[11];
  char query[MAX_TEST_QUERY_LENGTH];

  myheader("test_select_bug");

  rc= mysql_query(mysql, "DROP TABLE IF EXISTS test_select");
  myquery(rc);

  rc= mysql_query(mysql, "CREATE TABLE test_select(session_id  char(9) NOT NULL)");
  myquery(rc);
  rc= mysql_query(mysql, "INSERT INTO test_select VALUES (\"abc\")");
  myquery(rc);

  strmov(query, "SELECT * FROM test_select WHERE ?= \"1111\" and "
                "session_id= \"abc\"");
  stmt= mysql_simple_prepare(mysql, query);
  check_stmt(stmt);

  verify_param_count(stmt, 1);

  /* Always bzero all members of bind parameter */
  bzero((char*) my_bind, sizeof(my_bind));

  strmov(szData, (char *)"abc");
  my_bind[0].buffer_type= MYSQL_TYPE_STRING;
  my_bind[0].buffer= (void *)szData;
  my_bind[0].buffer_length= 10;
  my_bind[0].length= &length[0];
  length[0]= 3;
  my_bind[0].is_null= 0;

  rc= mysql_stmt_bind_param(stmt, my_bind);
  check_execute(stmt, rc);

  rc= mysql_stmt_execute(stmt);
  check_execute(stmt, rc);

  rc= my_process_stmt_result(stmt);
  DIE_UNLESS(rc == 0);

  strmov(szData, (char *)"1111");
  my_bind[0].buffer_type= MYSQL_TYPE_STRING;
  my_bind[0].buffer= (void *)szData;
  my_bind[0].buffer_length= 10;
  my_bind[0].length= &length[0];
  length[0]= 4;
  my_bind[0].is_null= 0;

  rc= mysql_stmt_bind_param(stmt, my_bind);
  check_execute(stmt, rc);

  rc= mysql_stmt_execute(stmt);
  check_execute(stmt, rc);

  rc= my_process_stmt_result(stmt);
  DIE_UNLESS(rc == 1);

  strmov(szData, (char *)"abc");
  my_bind[0].buffer_type= MYSQL_TYPE_STRING;
  my_bind[0].buffer= (void *)szData;
  my_bind[0].buffer_length= 10;
  my_bind[0].length= &length[0];
  length[0]= 3;
  my_bind[0].is_null= 0;

  rc= mysql_stmt_bind_param(stmt, my_bind);
  check_execute(stmt, rc);

  rc= mysql_stmt_execute(stmt);
  check_execute(stmt, rc);

  rc= my_process_stmt_result(stmt);
  DIE_UNLESS(rc == 0);

  mysql_stmt_close(stmt);
}


/*
  Test BUG#1644 (Insertion of more than 3 NULL columns with parameter
  binding fails)
*/

static void test_bug1644()
{
  MYSQL_STMT *stmt;
  MYSQL_RES *result;
  MYSQL_ROW row;
  MYSQL_BIND my_bind[4];
  int num;
  my_bool isnull;
  int rc, i;
  char query[MAX_TEST_QUERY_LENGTH];

  myheader("test_bug1644");

  rc= mysql_query(mysql, "DROP TABLE IF EXISTS foo_dfr");
  myquery(rc);

  rc= mysql_query(mysql,
           "CREATE TABLE foo_dfr(col1 int, col2 int, col3 int, col4 int);");
  myquery(rc);

  strmov(query, "INSERT INTO foo_dfr VALUES (?, ?, ?, ? )");
  stmt= mysql_simple_prepare(mysql, query);
  check_stmt(stmt);

  verify_param_count(stmt, 4);

  /* Always bzero all members of bind parameter */
  bzero((char*) my_bind, sizeof(my_bind));

  num= 22;
  isnull= 0;
  for (i= 0 ; i < 4 ; i++)
  {
    my_bind[i].buffer_type= MYSQL_TYPE_LONG;
    my_bind[i].buffer= (void *)&num;
    my_bind[i].is_null= &isnull;
  }

  rc= mysql_stmt_bind_param(stmt, my_bind);
  check_execute(stmt, rc);

  rc= mysql_stmt_execute(stmt);
  check_execute(stmt, rc);

  isnull= 1;
  for (i= 0 ; i < 4 ; i++)
    my_bind[i].is_null= &isnull;

  rc= mysql_stmt_bind_param(stmt, my_bind);
  check_execute(stmt, rc);

  rc= mysql_stmt_execute(stmt);
  check_execute(stmt, rc);

  isnull= 0;
  num= 88;
  for (i= 0 ; i < 4 ; i++)
    my_bind[i].is_null= &isnull;

  rc= mysql_stmt_bind_param(stmt, my_bind);
  check_execute(stmt, rc);

  rc= mysql_stmt_execute(stmt);
  check_execute(stmt, rc);

  mysql_stmt_close(stmt);

  rc= mysql_query(mysql, "SELECT * FROM foo_dfr");
  myquery(rc);

  result= mysql_store_result(mysql);
  mytest(result);

  rc= my_process_result_set(result);
  DIE_UNLESS(rc == 3);

  mysql_data_seek(result, 0);

  row= mysql_fetch_row(result);
  mytest(row);
  for (i= 0 ; i < 4 ; i++)
  {
    DIE_UNLESS(strcmp(row[i], "22") == 0);
  }
  row= mysql_fetch_row(result);
  mytest(row);
  for (i= 0 ; i < 4 ; i++)
  {
    DIE_UNLESS(row[i] == 0);
  }
  row= mysql_fetch_row(result);
  mytest(row);
  for (i= 0 ; i < 4 ; i++)
  {
    DIE_UNLESS(strcmp(row[i], "88") == 0);
  }
  row= mysql_fetch_row(result);
  mytest_r(row);

  mysql_free_result(result);
}


/* Test simple select show */

static void test_select_show()
{
  MYSQL_STMT *stmt;
  int        rc;
  char query[MAX_TEST_QUERY_LENGTH];

  myheader("test_select_show");

  mysql_autocommit(mysql, TRUE);

  rc= mysql_query(mysql, "DROP TABLE IF EXISTS test_show");
  myquery(rc);

  rc= mysql_query(mysql, "CREATE TABLE test_show(id int(4) NOT NULL primary "
                         " key, name char(2))");
  myquery(rc);

  stmt= mysql_simple_prepare(mysql, "show columns from test_show");
  check_stmt(stmt);

  verify_param_count(stmt, 0);

  rc= mysql_stmt_execute(stmt);
  check_execute(stmt, rc);

  my_process_stmt_result(stmt);
  mysql_stmt_close(stmt);

  stmt= mysql_simple_prepare(mysql, "show tables from mysql like ?");
  check_stmt_r(stmt);

  strxmov(query, "show tables from ", current_db, " like \'test_show\'", NullS);
  stmt= mysql_simple_prepare(mysql, query);
  check_stmt(stmt);

  rc= mysql_stmt_execute(stmt);
  check_execute(stmt, rc);

  my_process_stmt_result(stmt);
  mysql_stmt_close(stmt);

  stmt= mysql_simple_prepare(mysql, "describe test_show");
  check_stmt(stmt);

  rc= mysql_stmt_execute(stmt);
  check_execute(stmt, rc);

  my_process_stmt_result(stmt);
  mysql_stmt_close(stmt);

  stmt= mysql_simple_prepare(mysql, "show keys from test_show");
  check_stmt(stmt);

  rc= mysql_stmt_execute(stmt);
  check_execute(stmt, rc);

  rc= my_process_stmt_result(stmt);
  DIE_UNLESS(rc == 1);
  mysql_stmt_close(stmt);
}


/* Test simple update */

static void test_simple_update()
{
  MYSQL_STMT *stmt;
  int        rc;
  char       szData[25];
  int        nData= 1;
  MYSQL_RES  *result;
  MYSQL_BIND my_bind[2];
  ulong      length[2];
  char query[MAX_TEST_QUERY_LENGTH];

  myheader("test_simple_update");

  rc= mysql_autocommit(mysql, TRUE);
  myquery(rc);

  rc= mysql_query(mysql, "DROP TABLE IF EXISTS test_update");
  myquery(rc);

  rc= mysql_query(mysql, "CREATE TABLE test_update(col1 int, "
                         " col2 varchar(50), col3 int )");
  myquery(rc);

  rc= mysql_query(mysql, "INSERT INTO test_update VALUES(1, 'MySQL', 100)");
  myquery(rc);

  verify_affected_rows(1);

  rc= mysql_commit(mysql);
  myquery(rc);

  /* insert by prepare */
  strmov(query, "UPDATE test_update SET col2= ? WHERE col1= ?");
  stmt= mysql_simple_prepare(mysql, query);
  check_stmt(stmt);

  verify_param_count(stmt, 2);

  /* Always bzero all members of bind parameter */
  bzero((char*) my_bind, sizeof(my_bind));

  nData= 1;
  my_bind[0].buffer_type= MYSQL_TYPE_STRING;
  my_bind[0].buffer= szData;                /* string data */
  my_bind[0].buffer_length= sizeof(szData);
  my_bind[0].length= &length[0];
  length[0]= my_sprintf(szData, (szData, "updated-data"));

  my_bind[1].buffer= (void *) &nData;
  my_bind[1].buffer_type= MYSQL_TYPE_LONG;

  rc= mysql_stmt_bind_param(stmt, my_bind);
  check_execute(stmt, rc);

  rc= mysql_stmt_execute(stmt);
  check_execute(stmt, rc);
  verify_affected_rows(1);

  mysql_stmt_close(stmt);

  /* now fetch the results ..*/
  rc= mysql_commit(mysql);
  myquery(rc);

  /* test the results now, only one row should exist */
  rc= mysql_query(mysql, "SELECT * FROM test_update");
  myquery(rc);

  /* get the result */
  result= mysql_store_result(mysql);
  mytest(result);

  rc= my_process_result_set(result);
  DIE_UNLESS(rc == 1);
  mysql_free_result(result);
}


/* Test simple long data handling */

static void test_long_data()
{
  MYSQL_STMT *stmt;
  int        rc, int_data;
  char       *data= NullS;
  MYSQL_RES  *result;
  MYSQL_BIND my_bind[3];
  char query[MAX_TEST_QUERY_LENGTH];

  myheader("test_long_data");

  rc= mysql_autocommit(mysql, TRUE);
  myquery(rc);

  rc= mysql_query(mysql, "DROP TABLE IF EXISTS test_long_data");
  myquery(rc);

  rc= mysql_query(mysql, "CREATE TABLE test_long_data(col1 int, "
                         "      col2 long varchar, col3 long varbinary)");
  myquery(rc);

  strmov(query, "INSERT INTO test_long_data(col1, col2) VALUES(?)");
  stmt= mysql_simple_prepare(mysql, query);
  check_stmt_r(stmt);

  strmov(query, "INSERT INTO test_long_data(col1, col2, col3) VALUES(?, ?, ?)");
  stmt= mysql_simple_prepare(mysql, query);
  check_stmt(stmt);

  verify_param_count(stmt, 3);

  /* Always bzero all members of bind parameter */
  bzero((char*) my_bind, sizeof(my_bind));

  my_bind[0].buffer= (void *)&int_data;
  my_bind[0].buffer_type= MYSQL_TYPE_LONG;

  my_bind[1].buffer_type= MYSQL_TYPE_STRING;

  my_bind[2]= my_bind[1];
  rc= mysql_stmt_bind_param(stmt, my_bind);
  check_execute(stmt, rc);

  int_data= 999;
  data= (char *)"Michael";

  /* supply data in pieces */
  rc= mysql_stmt_send_long_data(stmt, 1, data, strlen(data));
  data= (char *)" 'Monty' Widenius";
  rc= mysql_stmt_send_long_data(stmt, 1, data, strlen(data));
  check_execute(stmt, rc);
  rc= mysql_stmt_send_long_data(stmt, 2, "Venu (venu@mysql.com)", 4);
  check_execute(stmt, rc);

  /* execute */
  rc= mysql_stmt_execute(stmt);
  if (!opt_silent)
    fprintf(stdout, " mysql_stmt_execute() returned %d\n", rc);
  check_execute(stmt, rc);

  rc= mysql_commit(mysql);
  myquery(rc);

  /* now fetch the results ..*/
  rc= mysql_query(mysql, "SELECT * FROM test_long_data");
  myquery(rc);

  /* get the result */
  result= mysql_store_result(mysql);
  mytest(result);

  rc= my_process_result_set(result);
  DIE_UNLESS(rc == 1);
  mysql_free_result(result);

  verify_col_data("test_long_data", "col1", "999");
  verify_col_data("test_long_data", "col2", "Michael 'Monty' Widenius");
  verify_col_data("test_long_data", "col3", "Venu");
  mysql_stmt_close(stmt);
}


/* Test long data (string) handling */

static void test_long_data_str()
{
  MYSQL_STMT *stmt;
  int        rc, i;
  char       data[255];
  long       length;
  ulong      length1;
  MYSQL_RES  *result;
  MYSQL_BIND my_bind[2];
  my_bool    is_null[2];
  char query[MAX_TEST_QUERY_LENGTH];

  myheader("test_long_data_str");

  rc= mysql_autocommit(mysql, TRUE);
  myquery(rc);

  rc= mysql_query(mysql, "DROP TABLE IF EXISTS test_long_data_str");
  myquery(rc);

  rc= mysql_query(mysql, "CREATE TABLE test_long_data_str(id int, longstr long varchar)");
  myquery(rc);

  strmov(query, "INSERT INTO test_long_data_str VALUES(?, ?)");
  stmt= mysql_simple_prepare(mysql, query);
  check_stmt(stmt);

  verify_param_count(stmt, 2);

  /* Always bzero all members of bind parameter */
  bzero((char*) my_bind, sizeof(my_bind));

  my_bind[0].buffer= (void *)&length;
  my_bind[0].buffer_type= MYSQL_TYPE_LONG;
  my_bind[0].is_null= &is_null[0];
  is_null[0]= 0;
  length= 0;

  my_bind[1].buffer= data;                          /* string data */
  my_bind[1].buffer_type= MYSQL_TYPE_STRING;
  my_bind[1].length= &length1;
  my_bind[1].is_null= &is_null[1];
  is_null[1]= 0;
  rc= mysql_stmt_bind_param(stmt, my_bind);
  check_execute(stmt, rc);

  length= 40;
  strmov(data, "MySQL AB");

  /* supply data in pieces */
  for(i= 0; i < 4; i++)
  {
    rc= mysql_stmt_send_long_data(stmt, 1, (char *)data, 5);
    check_execute(stmt, rc);
  }
  /* execute */
  rc= mysql_stmt_execute(stmt);
  if (!opt_silent)
    fprintf(stdout, " mysql_stmt_execute() returned %d\n", rc);
  check_execute(stmt, rc);

  mysql_stmt_close(stmt);

  rc= mysql_commit(mysql);
  myquery(rc);

  /* now fetch the results ..*/
  rc= mysql_query(mysql, "SELECT LENGTH(longstr), longstr FROM test_long_data_str");
  myquery(rc);

  /* get the result */
  result= mysql_store_result(mysql);
  mytest(result);

  rc= my_process_result_set(result);
  DIE_UNLESS(rc == 1);
  mysql_free_result(result);

  my_sprintf(data, (data, "%d", i*5));
  verify_col_data("test_long_data_str", "LENGTH(longstr)", data);
  data[0]= '\0';
  while (i--)
   strxmov(data, data, "MySQL", NullS);
  verify_col_data("test_long_data_str", "longstr", data);

  rc= mysql_query(mysql, "DROP TABLE test_long_data_str");
  myquery(rc);
}


/* Test long data (string) handling */

static void test_long_data_str1()
{
  MYSQL_STMT *stmt;
  int        rc, i;
  char       data[255];
  long       length;
  ulong      max_blob_length, blob_length, length1;
  my_bool    true_value;
  MYSQL_RES  *result;
  MYSQL_BIND my_bind[2];
  MYSQL_FIELD *field;
  char query[MAX_TEST_QUERY_LENGTH];

  myheader("test_long_data_str1");

  rc= mysql_autocommit(mysql, TRUE);
  myquery(rc);

  rc= mysql_query(mysql, "DROP TABLE IF EXISTS test_long_data_str");
  myquery(rc);

  rc= mysql_query(mysql, "CREATE TABLE test_long_data_str(longstr long varchar, blb long varbinary)");
  myquery(rc);

  strmov(query, "INSERT INTO test_long_data_str VALUES(?, ?)");
  stmt= mysql_simple_prepare(mysql, query);
  check_stmt(stmt);

  verify_param_count(stmt, 2);

  /* Always bzero all members of bind parameter */
  bzero((char*) my_bind, sizeof(my_bind));

  my_bind[0].buffer= data;            /* string data */
  my_bind[0].buffer_length= sizeof(data);
  my_bind[0].length= &length1;
  my_bind[0].buffer_type= MYSQL_TYPE_STRING;
  length1= 0;

  my_bind[1]= my_bind[0];
  my_bind[1].buffer_type= MYSQL_TYPE_BLOB;

  rc= mysql_stmt_bind_param(stmt, my_bind);
  check_execute(stmt, rc);
  length= my_sprintf(data, (data, "MySQL AB"));

  /* supply data in pieces */
  for (i= 0; i < 3; i++)
  {
    rc= mysql_stmt_send_long_data(stmt, 0, data, length);
    check_execute(stmt, rc);

    rc= mysql_stmt_send_long_data(stmt, 1, data, 2);
    check_execute(stmt, rc);
  }

  /* execute */
  rc= mysql_stmt_execute(stmt);
  if (!opt_silent)
    fprintf(stdout, " mysql_stmt_execute() returned %d\n", rc);
  check_execute(stmt, rc);

  mysql_stmt_close(stmt);

  rc= mysql_commit(mysql);
  myquery(rc);

  /* now fetch the results ..*/
  rc= mysql_query(mysql, "SELECT LENGTH(longstr), longstr, LENGTH(blb), blb FROM test_long_data_str");
  myquery(rc);

  /* get the result */
  result= mysql_store_result(mysql);

  mysql_field_seek(result, 1);
  field= mysql_fetch_field(result);
  max_blob_length= field->max_length;

  mytest(result);

  rc= my_process_result_set(result);
  DIE_UNLESS(rc == 1);
  mysql_free_result(result);

  my_sprintf(data, (data, "%ld", (long)i*length));
  verify_col_data("test_long_data_str", "length(longstr)", data);

  my_sprintf(data, (data, "%d", i*2));
  verify_col_data("test_long_data_str", "length(blb)", data);

  /* Test length of field->max_length */
  stmt= mysql_simple_prepare(mysql, "SELECT * from test_long_data_str");
  check_stmt(stmt);
  verify_param_count(stmt, 0);

  rc= mysql_stmt_execute(stmt);
  check_execute(stmt, rc);

  rc= mysql_stmt_store_result(stmt);
  check_execute(stmt, rc);

  result= mysql_stmt_result_metadata(stmt);
  field= mysql_fetch_fields(result);

  /* First test what happens if STMT_ATTR_UPDATE_MAX_LENGTH is not used */
  DIE_UNLESS(field->max_length == 0);
  mysql_free_result(result);

  /* Enable updating of field->max_length */
  true_value= 1;
  mysql_stmt_attr_set(stmt, STMT_ATTR_UPDATE_MAX_LENGTH, (void*) &true_value);
  rc= mysql_stmt_execute(stmt);
  check_execute(stmt, rc);

  rc= mysql_stmt_store_result(stmt);
  check_execute(stmt, rc);

  result= mysql_stmt_result_metadata(stmt);
  field= mysql_fetch_fields(result);

  DIE_UNLESS(field->max_length == max_blob_length);

  /* Fetch results into a data buffer that is smaller than data */
  bzero((char*) my_bind, sizeof(*my_bind));
  my_bind[0].buffer_type= MYSQL_TYPE_BLOB;
  my_bind[0].buffer= (void *) &data; /* this buffer won't be altered */
  my_bind[0].buffer_length= 16;
  my_bind[0].length= &blob_length;
  my_bind[0].error= &my_bind[0].error_value;
  rc= mysql_stmt_bind_result(stmt, my_bind);
  data[16]= 0;

  rc= mysql_stmt_fetch(stmt);
  DIE_UNLESS(rc == MYSQL_DATA_TRUNCATED);
  DIE_UNLESS(my_bind[0].error_value);
  DIE_UNLESS(strlen(data) == 16);
  DIE_UNLESS(blob_length == max_blob_length);

  /* Fetch all data */
  bzero((char*) (my_bind+1), sizeof(*my_bind));
  my_bind[1].buffer_type= MYSQL_TYPE_BLOB;
  my_bind[1].buffer= (void *) &data; /* this buffer won't be altered */
  my_bind[1].buffer_length= sizeof(data);
  my_bind[1].length= &blob_length;
  bzero(data, sizeof(data));
  mysql_stmt_fetch_column(stmt, my_bind+1, 0, 0);
  DIE_UNLESS(strlen(data) == max_blob_length);

  mysql_free_result(result);
  mysql_stmt_close(stmt);

  /* Drop created table */
  rc= mysql_query(mysql, "DROP TABLE test_long_data_str");
  myquery(rc);
}


/* Test long data (binary) handling */

static void test_long_data_bin()
{
  MYSQL_STMT *stmt;
  int        rc;
  char       data[255];
  long       length;
  MYSQL_RES  *result;
  MYSQL_BIND my_bind[2];
  char query[MAX_TEST_QUERY_LENGTH];


  myheader("test_long_data_bin");

  rc= mysql_autocommit(mysql, TRUE);
  myquery(rc);

  rc= mysql_query(mysql, "DROP TABLE IF EXISTS test_long_data_bin");
  myquery(rc);

  rc= mysql_query(mysql, "CREATE TABLE test_long_data_bin(id int, longbin long varbinary)");
  myquery(rc);

  strmov(query, "INSERT INTO test_long_data_bin VALUES(?, ?)");
  stmt= mysql_simple_prepare(mysql, query);
  check_stmt(stmt);

  verify_param_count(stmt, 2);

  /* Always bzero all members of bind parameter */
  bzero((char*) my_bind, sizeof(my_bind));

  my_bind[0].buffer= (void *)&length;
  my_bind[0].buffer_type= MYSQL_TYPE_LONG;
  length= 0;

  my_bind[1].buffer= data;           /* string data */
  my_bind[1].buffer_type= MYSQL_TYPE_LONG_BLOB;
  rc= mysql_stmt_bind_param(stmt, my_bind);
  check_execute(stmt, rc);

  length= 10;
  strmov(data, "MySQL AB");

  /* supply data in pieces */
  {
    int i;
    for (i= 0; i < 100; i++)
    {
      rc= mysql_stmt_send_long_data(stmt, 1, (char *)data, 4);
      check_execute(stmt, rc);
    }
  }
  /* execute */
  rc= mysql_stmt_execute(stmt);
  if (!opt_silent)
    fprintf(stdout, " mysql_stmt_execute() returned %d\n", rc);
  check_execute(stmt, rc);

  mysql_stmt_close(stmt);

  rc= mysql_commit(mysql);
  myquery(rc);

  /* now fetch the results ..*/
  rc= mysql_query(mysql, "SELECT LENGTH(longbin), longbin FROM test_long_data_bin");
  myquery(rc);

  /* get the result */
  result= mysql_store_result(mysql);
  mytest(result);

  rc= my_process_result_set(result);
  DIE_UNLESS(rc == 1);
  mysql_free_result(result);
}


/* Test simple delete */

static void test_simple_delete()
{
  MYSQL_STMT *stmt;
  int        rc;
  char       szData[30]= {0};
  int        nData= 1;
  MYSQL_RES  *result;
  MYSQL_BIND my_bind[2];
  ulong length[2];
  char query[MAX_TEST_QUERY_LENGTH];

  myheader("test_simple_delete");

  rc= mysql_autocommit(mysql, TRUE);
  myquery(rc);

  rc= mysql_query(mysql, "DROP TABLE IF EXISTS test_simple_delete");
  myquery(rc);

  rc= mysql_query(mysql, "CREATE TABLE test_simple_delete(col1 int, \
                                col2 varchar(50), col3 int )");
  myquery(rc);

  rc= mysql_query(mysql, "INSERT INTO test_simple_delete VALUES(1, 'MySQL', 100)");
  myquery(rc);

  verify_affected_rows(1);

  rc= mysql_commit(mysql);
  myquery(rc);

  /* insert by prepare */
  strmov(query, "DELETE FROM test_simple_delete WHERE col1= ? AND "
                "CONVERT(col2 USING utf8)= ? AND col3= 100");
  stmt= mysql_simple_prepare(mysql, query);
  check_stmt(stmt);

  verify_param_count(stmt, 2);

  /* Always bzero all members of bind parameter */
  bzero((char*) my_bind, sizeof(my_bind));

  nData= 1;
  strmov(szData, "MySQL");
  my_bind[1].buffer_type= MYSQL_TYPE_STRING;
  my_bind[1].buffer= szData;               /* string data */
  my_bind[1].buffer_length= sizeof(szData);
  my_bind[1].length= &length[1];
  length[1]= 5;

  my_bind[0].buffer= (void *)&nData;
  my_bind[0].buffer_type= MYSQL_TYPE_LONG;

  rc= mysql_stmt_bind_param(stmt, my_bind);
  check_execute(stmt, rc);

  rc= mysql_stmt_execute(stmt);
  check_execute(stmt, rc);

  verify_affected_rows(1);

  mysql_stmt_close(stmt);

  /* now fetch the results ..*/
  rc= mysql_commit(mysql);
  myquery(rc);

  /* test the results now, only one row should exist */
  rc= mysql_query(mysql, "SELECT * FROM test_simple_delete");
  myquery(rc);

  /* get the result */
  result= mysql_store_result(mysql);
  mytest(result);

  rc= my_process_result_set(result);
  DIE_UNLESS(rc == 0);
  mysql_free_result(result);
}


/* Test simple update */

static void test_update()
{
  MYSQL_STMT *stmt;
  int        rc;
  char       szData[25];
  int        nData= 1;
  MYSQL_RES  *result;
  MYSQL_BIND my_bind[2];
  ulong length[2];
  char query[MAX_TEST_QUERY_LENGTH];

  myheader("test_update");

  rc= mysql_autocommit(mysql, TRUE);
  myquery(rc);

  rc= mysql_query(mysql, "DROP TABLE IF EXISTS test_update");
  myquery(rc);

  rc= mysql_query(mysql, "CREATE TABLE test_update("
                               "col1 int primary key auto_increment, "
                               "col2 varchar(50), col3 int )");
  myquery(rc);

  strmov(query, "INSERT INTO test_update(col2, col3) VALUES(?, ?)");
  stmt= mysql_simple_prepare(mysql, query);
  check_stmt(stmt);

  verify_param_count(stmt, 2);

  /* Always bzero all members of bind parameter */
  bzero((char*) my_bind, sizeof(my_bind));

  /* string data */
  my_bind[0].buffer_type= MYSQL_TYPE_STRING;
  my_bind[0].buffer= szData;
  my_bind[0].buffer_length= sizeof(szData);
  my_bind[0].length= &length[0];
  length[0]= my_sprintf(szData, (szData, "inserted-data"));

  my_bind[1].buffer= (void *)&nData;
  my_bind[1].buffer_type= MYSQL_TYPE_LONG;

  rc= mysql_stmt_bind_param(stmt, my_bind);
  check_execute(stmt, rc);

  nData= 100;
  rc= mysql_stmt_execute(stmt);
  check_execute(stmt, rc);

  verify_affected_rows(1);
  mysql_stmt_close(stmt);

  strmov(query, "UPDATE test_update SET col2= ? WHERE col3= ?");
  stmt= mysql_simple_prepare(mysql, query);
  check_stmt(stmt);

  verify_param_count(stmt, 2);
  nData= 100;

  /* Always bzero all members of bind parameter */
  bzero((char*) my_bind, sizeof(my_bind));

  my_bind[0].buffer_type= MYSQL_TYPE_STRING;
  my_bind[0].buffer= szData;
  my_bind[0].buffer_length= sizeof(szData);
  my_bind[0].length= &length[0];
  length[0]= my_sprintf(szData, (szData, "updated-data"));

  my_bind[1].buffer= (void *)&nData;
  my_bind[1].buffer_type= MYSQL_TYPE_LONG;

  rc= mysql_stmt_bind_param(stmt, my_bind);
  check_execute(stmt, rc);

  rc= mysql_stmt_execute(stmt);
  check_execute(stmt, rc);
  verify_affected_rows(1);

  mysql_stmt_close(stmt);

  /* now fetch the results ..*/
  rc= mysql_commit(mysql);
  myquery(rc);

  /* test the results now, only one row should exist */
  rc= mysql_query(mysql, "SELECT * FROM test_update");
  myquery(rc);

  /* get the result */
  result= mysql_store_result(mysql);
  mytest(result);

  rc= my_process_result_set(result);
  DIE_UNLESS(rc == 1);
  mysql_free_result(result);
}


/* Test prepare without parameters */

static void test_prepare_noparam()
{
  MYSQL_STMT *stmt;
  int        rc;
  MYSQL_RES  *result;
  char query[MAX_TEST_QUERY_LENGTH];

  myheader("test_prepare_noparam");

  rc= mysql_query(mysql, "DROP TABLE IF EXISTS my_prepare");
  myquery(rc);


  rc= mysql_query(mysql, "CREATE TABLE my_prepare(col1 int, col2 varchar(50))");
  myquery(rc);

  /* insert by prepare */
  strmov(query, "INSERT INTO my_prepare VALUES(10, 'venu')");
  stmt= mysql_simple_prepare(mysql, query);
  check_stmt(stmt);

  verify_param_count(stmt, 0);

  rc= mysql_stmt_execute(stmt);
  check_execute(stmt, rc);

  mysql_stmt_close(stmt);

  /* now fetch the results ..*/
  rc= mysql_commit(mysql);
  myquery(rc);

  /* test the results now, only one row should exist */
  rc= mysql_query(mysql, "SELECT * FROM my_prepare");
  myquery(rc);

  /* get the result */
  result= mysql_store_result(mysql);
  mytest(result);

  rc= my_process_result_set(result);
  DIE_UNLESS(rc == 1);
  mysql_free_result(result);
}


/* Test simple bind result */

static void test_bind_result()
{
  MYSQL_STMT *stmt;
  int        rc;
  int        nData;
  ulong      length1;
  char       szData[100];
  MYSQL_BIND my_bind[2];
  my_bool    is_null[2];

  myheader("test_bind_result");

  rc= mysql_query(mysql, "DROP TABLE IF EXISTS test_bind_result");
  myquery(rc);

  rc= mysql_query(mysql, "CREATE TABLE test_bind_result(col1 int , col2 varchar(50))");
  myquery(rc);

  rc= mysql_query(mysql, "INSERT INTO test_bind_result VALUES(10, 'venu')");
  myquery(rc);

  rc= mysql_query(mysql, "INSERT INTO test_bind_result VALUES(20, 'MySQL')");
  myquery(rc);

  rc= mysql_query(mysql, "INSERT INTO test_bind_result(col2) VALUES('monty')");
  myquery(rc);

  rc= mysql_commit(mysql);
  myquery(rc);

  /* fetch */

  bzero((char*) my_bind, sizeof(my_bind));
  my_bind[0].buffer_type= MYSQL_TYPE_LONG;
  my_bind[0].buffer= (void *) &nData;      /* integer data */
  my_bind[0].is_null= &is_null[0];

  my_bind[1].buffer_type= MYSQL_TYPE_STRING;
  my_bind[1].buffer= szData;                /* string data */
  my_bind[1].buffer_length= sizeof(szData);
  my_bind[1].length= &length1;
  my_bind[1].is_null= &is_null[1];

  stmt= mysql_simple_prepare(mysql, "SELECT * FROM test_bind_result");
  check_stmt(stmt);

  rc= mysql_stmt_bind_result(stmt, my_bind);
  check_execute(stmt, rc);

  rc= mysql_stmt_execute(stmt);
  check_execute(stmt, rc);

  rc= mysql_stmt_fetch(stmt);
  check_execute(stmt, rc);

  if (!opt_silent)
    fprintf(stdout, "\n row 1: %d, %s(%lu)", nData, szData, length1);
  DIE_UNLESS(nData == 10);
  DIE_UNLESS(strcmp(szData, "venu") == 0);
  DIE_UNLESS(length1 == 4);

  rc= mysql_stmt_fetch(stmt);
  check_execute(stmt, rc);

  if (!opt_silent)
    fprintf(stdout, "\n row 2: %d, %s(%lu)", nData, szData, length1);
  DIE_UNLESS(nData == 20);
  DIE_UNLESS(strcmp(szData, "MySQL") == 0);
  DIE_UNLESS(length1 == 5);

  rc= mysql_stmt_fetch(stmt);
  check_execute(stmt, rc);

  if (!opt_silent && is_null[0])
    fprintf(stdout, "\n row 3: NULL, %s(%lu)", szData, length1);
  DIE_UNLESS(is_null[0]);
  DIE_UNLESS(strcmp(szData, "monty") == 0);
  DIE_UNLESS(length1 == 5);

  rc= mysql_stmt_fetch(stmt);
  DIE_UNLESS(rc == MYSQL_NO_DATA);

  mysql_stmt_close(stmt);
}


/* Test ext bind result */

static void test_bind_result_ext()
{
  MYSQL_STMT *stmt;
  int        rc, i;
  uchar      t_data;
  short      s_data;
  int        i_data;
  longlong   b_data;
  float      f_data;
  double     d_data;
  char       szData[20], bData[20];
  ulong       szLength, bLength;
  MYSQL_BIND my_bind[8];
  ulong      length[8];
  my_bool    is_null[8];
  char	     llbuf[22];
  myheader("test_bind_result_ext");

  rc= mysql_query(mysql, "DROP TABLE IF EXISTS test_bind_result");
  myquery(rc);

  rc= mysql_query(mysql, "CREATE TABLE test_bind_result(c1 tinyint, "
                                                      " c2 smallint, "
                                                      " c3 int, c4 bigint, "
                                                      " c5 float, c6 double, "
                                                      " c7 varbinary(10), "
                                                      " c8 varchar(50))");
  myquery(rc);

  rc= mysql_query(mysql, "INSERT INTO test_bind_result "
                         "VALUES (19, 2999, 3999, 4999999, "
                         " 2345.6, 5678.89563, 'venu', 'mysql')");
  myquery(rc);

  rc= mysql_commit(mysql);
  myquery(rc);

  bzero((char*) my_bind, sizeof(my_bind));
  for (i= 0; i < (int) array_elements(my_bind); i++)
  {
    my_bind[i].length=  &length[i];
    my_bind[i].is_null= &is_null[i];
  }

  my_bind[0].buffer_type= MYSQL_TYPE_TINY;
  my_bind[0].buffer= (void *)&t_data;

  my_bind[1].buffer_type= MYSQL_TYPE_SHORT;
  my_bind[2].buffer_type= MYSQL_TYPE_LONG;

  my_bind[3].buffer_type= MYSQL_TYPE_LONGLONG;
  my_bind[1].buffer= (void *)&s_data;

  my_bind[2].buffer= (void *)&i_data;
  my_bind[3].buffer= (void *)&b_data;

  my_bind[4].buffer_type= MYSQL_TYPE_FLOAT;
  my_bind[4].buffer= (void *)&f_data;

  my_bind[5].buffer_type= MYSQL_TYPE_DOUBLE;
  my_bind[5].buffer= (void *)&d_data;

  my_bind[6].buffer_type= MYSQL_TYPE_STRING;
  my_bind[6].buffer= (void *)szData;
  my_bind[6].buffer_length= sizeof(szData);
  my_bind[6].length= &szLength;

  my_bind[7].buffer_type= MYSQL_TYPE_TINY_BLOB;
  my_bind[7].buffer= (void *)&bData;
  my_bind[7].length= &bLength;
  my_bind[7].buffer_length= sizeof(bData);

  stmt= mysql_simple_prepare(mysql, "select * from test_bind_result");
  check_stmt(stmt);

  rc= mysql_stmt_bind_result(stmt, my_bind);
  check_execute(stmt, rc);

  rc= mysql_stmt_execute(stmt);
  check_execute(stmt, rc);

  rc= mysql_stmt_fetch(stmt);
  check_execute(stmt, rc);

  if (!opt_silent)
  {
    fprintf(stdout, "\n data (tiny)   : %d", t_data);
    fprintf(stdout, "\n data (short)  : %d", s_data);
    fprintf(stdout, "\n data (int)    : %d", i_data);
    fprintf(stdout, "\n data (big)    : %s", llstr(b_data, llbuf));

    fprintf(stdout, "\n data (float)  : %f", f_data);
    fprintf(stdout, "\n data (double) : %f", d_data);

    fprintf(stdout, "\n data (str)    : %s(%lu)", szData, szLength);

    bData[bLength]= '\0';                         /* bData is binary */
    fprintf(stdout, "\n data (bin)    : %s(%lu)", bData, bLength);
  }

  DIE_UNLESS(t_data == 19);
  DIE_UNLESS(s_data == 2999);
  DIE_UNLESS(i_data == 3999);
  DIE_UNLESS(b_data == 4999999);
  /*DIE_UNLESS(f_data == 2345.60);*/
  /*DIE_UNLESS(d_data == 5678.89563);*/
  DIE_UNLESS(strcmp(szData, "venu") == 0);
  DIE_UNLESS(strncmp(bData, "mysql", 5) == 0);
  DIE_UNLESS(szLength == 4);
  DIE_UNLESS(bLength == 5);

  rc= mysql_stmt_fetch(stmt);
  DIE_UNLESS(rc == MYSQL_NO_DATA);

  mysql_stmt_close(stmt);
}


/* Test ext bind result */

static void test_bind_result_ext1()
{
  MYSQL_STMT *stmt;
  uint       i;
  int        rc;
  char       t_data[20];
  float      s_data;
  short      i_data;
  uchar      b_data;
  int        f_data;
  long       bData;
  char       d_data[20];
  double     szData;
  MYSQL_BIND my_bind[8];
  ulong      length[8];
  my_bool    is_null[8];
  myheader("test_bind_result_ext1");

  rc= mysql_query(mysql, "DROP TABLE IF EXISTS test_bind_result");
  myquery(rc);

  rc= mysql_query(mysql, "CREATE TABLE test_bind_result(c1 tinyint, c2 smallint, \
                                                        c3 int, c4 bigint, \
                                                        c5 float, c6 double, \
                                                        c7 varbinary(10), \
                                                        c8 varchar(10))");
  myquery(rc);

  rc= mysql_query(mysql, "INSERT INTO test_bind_result VALUES(120, 2999, 3999, 54, \
                                                              2.6, 58.89, \
                                                              '206', '6.7')");
  myquery(rc);

  rc= mysql_commit(mysql);
  myquery(rc);

  bzero((char*) my_bind, sizeof(my_bind));
  my_bind[0].buffer_type= MYSQL_TYPE_STRING;
  my_bind[0].buffer= (void *) t_data;
  my_bind[0].buffer_length= sizeof(t_data);
  my_bind[0].error= &my_bind[0].error_value;

  my_bind[1].buffer_type= MYSQL_TYPE_FLOAT;
  my_bind[1].buffer= (void *)&s_data;
  my_bind[1].buffer_length= 0;
  my_bind[1].error= &my_bind[1].error_value;

  my_bind[2].buffer_type= MYSQL_TYPE_SHORT;
  my_bind[2].buffer= (void *)&i_data;
  my_bind[2].buffer_length= 0;
  my_bind[2].error= &my_bind[2].error_value;

  my_bind[3].buffer_type= MYSQL_TYPE_TINY;
  my_bind[3].buffer= (void *)&b_data;
  my_bind[3].buffer_length= 0;
  my_bind[3].error= &my_bind[3].error_value;

  my_bind[4].buffer_type= MYSQL_TYPE_LONG;
  my_bind[4].buffer= (void *)&f_data;
  my_bind[4].buffer_length= 0;
  my_bind[4].error= &my_bind[4].error_value;

  my_bind[5].buffer_type= MYSQL_TYPE_STRING;
  my_bind[5].buffer= (void *)d_data;
  my_bind[5].buffer_length= sizeof(d_data);
  my_bind[5].error= &my_bind[5].error_value;

  my_bind[6].buffer_type= MYSQL_TYPE_LONG;
  my_bind[6].buffer= (void *)&bData;
  my_bind[6].buffer_length= 0;
  my_bind[6].error= &my_bind[6].error_value;

  my_bind[7].buffer_type= MYSQL_TYPE_DOUBLE;
  my_bind[7].buffer= (void *)&szData;
  my_bind[7].buffer_length= 0;
  my_bind[7].error= &my_bind[7].error_value;

  for (i= 0; i < array_elements(my_bind); i++)
  {
    my_bind[i].is_null= &is_null[i];
    my_bind[i].length= &length[i];
  }

  stmt= mysql_simple_prepare(mysql, "select * from test_bind_result");
  check_stmt(stmt);

  rc= mysql_stmt_bind_result(stmt, my_bind);
  check_execute(stmt, rc);

  rc= mysql_stmt_execute(stmt);
  check_execute(stmt, rc);

  rc= mysql_stmt_fetch(stmt);
  printf("rc=%d\n", rc);
  DIE_UNLESS(rc == 0);

  if (!opt_silent)
  {
    fprintf(stdout, "\n data (tiny)   : %s(%lu)", t_data, length[0]);
    fprintf(stdout, "\n data (short)  : %f(%lu)", s_data, length[1]);
    fprintf(stdout, "\n data (int)    : %d(%lu)", i_data, length[2]);
    fprintf(stdout, "\n data (big)    : %d(%lu)", b_data, length[3]);

    fprintf(stdout, "\n data (float)  : %d(%lu)", f_data, length[4]);
    fprintf(stdout, "\n data (double) : %s(%lu)", d_data, length[5]);

    fprintf(stdout, "\n data (bin)    : %ld(%lu)", bData, length[6]);
    fprintf(stdout, "\n data (str)    : %g(%lu)", szData, length[7]);
  }

  DIE_UNLESS(strcmp(t_data, "120") == 0);
  DIE_UNLESS(i_data == 3999);
  DIE_UNLESS(f_data == 2);
  DIE_UNLESS(strcmp(d_data, "58.89") == 0);
  DIE_UNLESS(b_data == 54);

  DIE_UNLESS(length[0] == 3);
  DIE_UNLESS(length[1] == 4);
  DIE_UNLESS(length[2] == 2);
  DIE_UNLESS(length[3] == 1);
  DIE_UNLESS(length[4] == 4);
  DIE_UNLESS(length[5] == 5);
  DIE_UNLESS(length[6] == 4);
  DIE_UNLESS(length[7] == 8);

  rc= mysql_stmt_fetch(stmt);
  DIE_UNLESS(rc == MYSQL_NO_DATA);

  mysql_stmt_close(stmt);
}


/* Generalized fetch conversion routine for all basic types */

static void bind_fetch(int row_count)
{
  MYSQL_STMT   *stmt;
  int          rc, i, count= row_count;
  int32        data[10];
  int8         i8_data;
  int16        i16_data;
  int32        i32_data;
  longlong     i64_data;
  float        f_data;
  double       d_data;
  char         s_data[10];
  ulong        length[10];
  MYSQL_BIND   my_bind[7];
  my_bool      is_null[7];

  stmt= mysql_simple_prepare(mysql, "INSERT INTO test_bind_fetch VALUES "
                                    "(?, ?, ?, ?, ?, ?, ?)");
  check_stmt(stmt);

  verify_param_count(stmt, 7);

  /* Always bzero all members of bind parameter */
  bzero((char*) my_bind, sizeof(my_bind));

  for (i= 0; i < (int) array_elements(my_bind); i++)
  {
    my_bind[i].buffer_type= MYSQL_TYPE_LONG;
    my_bind[i].buffer= (void *) &data[i];
  }
  rc= mysql_stmt_bind_param(stmt, my_bind);
  check_execute(stmt, rc);

  while (count--)
  {
    rc= 10+count;
    for (i= 0; i < (int) array_elements(my_bind); i++)
    {
      data[i]= rc+i;
      rc+= 12;
    }
    rc= mysql_stmt_execute(stmt);
    check_execute(stmt, rc);
  }

  rc= mysql_commit(mysql);
  myquery(rc);

  mysql_stmt_close(stmt);

  rc= my_stmt_result("SELECT * FROM test_bind_fetch");
  DIE_UNLESS(row_count == rc);

  stmt= mysql_simple_prepare(mysql, "SELECT * FROM test_bind_fetch");
  check_stmt(stmt);

  for (i= 0; i < (int) array_elements(my_bind); i++)
  {
    my_bind[i].buffer= (void *) &data[i];
    my_bind[i].length= &length[i];
    my_bind[i].is_null= &is_null[i];
  }

  my_bind[0].buffer_type= MYSQL_TYPE_TINY;
  my_bind[0].buffer= (void *)&i8_data;

  my_bind[1].buffer_type= MYSQL_TYPE_SHORT;
  my_bind[1].buffer= (void *)&i16_data;

  my_bind[2].buffer_type= MYSQL_TYPE_LONG;
  my_bind[2].buffer= (void *)&i32_data;

  my_bind[3].buffer_type= MYSQL_TYPE_LONGLONG;
  my_bind[3].buffer= (void *)&i64_data;

  my_bind[4].buffer_type= MYSQL_TYPE_FLOAT;
  my_bind[4].buffer= (void *)&f_data;

  my_bind[5].buffer_type= MYSQL_TYPE_DOUBLE;
  my_bind[5].buffer= (void *)&d_data;

  my_bind[6].buffer_type= MYSQL_TYPE_STRING;
  my_bind[6].buffer= (void *)&s_data;
  my_bind[6].buffer_length= sizeof(s_data);

  rc= mysql_stmt_bind_result(stmt, my_bind);
  check_execute(stmt, rc);

  rc= mysql_stmt_execute(stmt);
  check_execute(stmt, rc);

  rc= mysql_stmt_store_result(stmt);
  check_execute(stmt, rc);

  while (row_count--)
  {
    rc= mysql_stmt_fetch(stmt);
    check_execute(stmt, rc);

    if (!opt_silent)
    {
      fprintf(stdout, "\n");
      fprintf(stdout, "\n tiny     : %ld(%lu)", (ulong) i8_data, length[0]);
      fprintf(stdout, "\n short    : %ld(%lu)", (ulong) i16_data, length[1]);
      fprintf(stdout, "\n int      : %ld(%lu)", (ulong) i32_data, length[2]);
      fprintf(stdout, "\n longlong : %ld(%lu)", (ulong) i64_data, length[3]);
      fprintf(stdout, "\n float    : %f(%lu)",  f_data,  length[4]);
      fprintf(stdout, "\n double   : %g(%lu)",  d_data,  length[5]);
      fprintf(stdout, "\n char     : %s(%lu)",  s_data,  length[6]);
    }
    rc= 10+row_count;

    /* TINY */
    DIE_UNLESS((int) i8_data == rc);
    DIE_UNLESS(length[0] == 1);
    rc+= 13;

    /* SHORT */
    DIE_UNLESS((int) i16_data == rc);
    DIE_UNLESS(length[1] == 2);
    rc+= 13;

    /* LONG */
    DIE_UNLESS((int) i32_data == rc);
    DIE_UNLESS(length[2] == 4);
    rc+= 13;

    /* LONGLONG */
    DIE_UNLESS((int) i64_data == rc);
    DIE_UNLESS(length[3] == 8);
    rc+= 13;

    /* FLOAT */
    DIE_UNLESS((int)f_data == rc);
    DIE_UNLESS(length[4] == 4);
    rc+= 13;

    /* DOUBLE */
    DIE_UNLESS((int)d_data == rc);
    DIE_UNLESS(length[5] == 8);
    rc+= 13;

    /* CHAR */
    {
      char buff[20];
      long len= my_sprintf(buff, (buff, "%d", rc));
      DIE_UNLESS(strcmp(s_data, buff) == 0);
      DIE_UNLESS(length[6] == (ulong) len);
    }
  }
  rc= mysql_stmt_fetch(stmt);
  DIE_UNLESS(rc == MYSQL_NO_DATA);

  mysql_stmt_close(stmt);
}


/* Test fetching of date, time and ts */

static void test_fetch_date()
{
  MYSQL_STMT *stmt;
  uint       i;
  int        rc, year;
  char       date[25], my_time[25], ts[25], ts_4[25], ts_6[20], dt[20];
  ulong      d_length, t_length, ts_length, ts4_length, ts6_length,
             dt_length, y_length;
  MYSQL_BIND my_bind[8];
  my_bool    is_null[8];
  ulong      length[8];

  myheader("test_fetch_date");

  rc= mysql_query(mysql, "DROP TABLE IF EXISTS test_bind_result");
  myquery(rc);

  rc= mysql_query(mysql, "CREATE TABLE test_bind_result(c1 date, c2 time, \
                                                        c3 timestamp, \
                                                        c4 year, \
                                                        c5 datetime, \
                                                        c6 timestamp, \
                                                        c7 timestamp)");
  myquery(rc);

  rc= mysql_query(mysql, "SET SQL_MODE=''");
  rc= mysql_query(mysql, "INSERT INTO test_bind_result VALUES('2002-01-02', \
                                                              '12:49:00', \
                                                              '2002-01-02 17:46:59', \
                                                              2010, \
                                                              '2010-07-10', \
                                                              '2020', '1999-12-29')");
  myquery(rc);

  rc= mysql_commit(mysql);
  myquery(rc);

  bzero((char*) my_bind, sizeof(my_bind));
  for (i= 0; i < array_elements(my_bind); i++)
  {
    my_bind[i].is_null= &is_null[i];
    my_bind[i].length= &length[i];
  }

  my_bind[0].buffer_type= MYSQL_TYPE_STRING;
  my_bind[1]= my_bind[2]= my_bind[0];

  my_bind[0].buffer= (void *)&date;
  my_bind[0].buffer_length= sizeof(date);
  my_bind[0].length= &d_length;

  my_bind[1].buffer= (void *)&my_time;
  my_bind[1].buffer_length= sizeof(my_time);
  my_bind[1].length= &t_length;

  my_bind[2].buffer= (void *)&ts;
  my_bind[2].buffer_length= sizeof(ts);
  my_bind[2].length= &ts_length;

  my_bind[3].buffer_type= MYSQL_TYPE_LONG;
  my_bind[3].buffer= (void *)&year;
  my_bind[3].length= &y_length;

  my_bind[4].buffer_type= MYSQL_TYPE_STRING;
  my_bind[4].buffer= (void *)&dt;
  my_bind[4].buffer_length= sizeof(dt);
  my_bind[4].length= &dt_length;

  my_bind[5].buffer_type= MYSQL_TYPE_STRING;
  my_bind[5].buffer= (void *)&ts_4;
  my_bind[5].buffer_length= sizeof(ts_4);
  my_bind[5].length= &ts4_length;

  my_bind[6].buffer_type= MYSQL_TYPE_STRING;
  my_bind[6].buffer= (void *)&ts_6;
  my_bind[6].buffer_length= sizeof(ts_6);
  my_bind[6].length= &ts6_length;

  rc= my_stmt_result("SELECT * FROM test_bind_result");
  DIE_UNLESS(rc == 1);

  stmt= mysql_simple_prepare(mysql, "SELECT * FROM test_bind_result");
  check_stmt(stmt);

  rc= mysql_stmt_bind_result(stmt, my_bind);
  check_execute(stmt, rc);

  rc= mysql_stmt_execute(stmt);
  check_execute(stmt, rc);

  ts_4[0]= '\0';
  rc= mysql_stmt_fetch(stmt);
  check_execute(stmt, rc);

  if (!opt_silent)
  {
    fprintf(stdout, "\n date   : %s(%lu)", date, d_length);
    fprintf(stdout, "\n time   : %s(%lu)", my_time, t_length);
    fprintf(stdout, "\n ts     : %s(%lu)", ts, ts_length);
    fprintf(stdout, "\n year   : %d(%lu)", year, y_length);
    fprintf(stdout, "\n dt     : %s(%lu)", dt,  dt_length);
    fprintf(stdout, "\n ts(4)  : %s(%lu)", ts_4, ts4_length);
    fprintf(stdout, "\n ts(6)  : %s(%lu)", ts_6, ts6_length);
  }

  DIE_UNLESS(strcmp(date, "2002-01-02") == 0);
  DIE_UNLESS(d_length == 10);

  DIE_UNLESS(strcmp(my_time, "12:49:00") == 0);
  DIE_UNLESS(t_length == 8);

  DIE_UNLESS(strcmp(ts, "2002-01-02 17:46:59") == 0);
  DIE_UNLESS(ts_length == 19);

  DIE_UNLESS(year == 2010);
  DIE_UNLESS(y_length == 4);

  DIE_UNLESS(strcmp(dt, "2010-07-10 00:00:00") == 0);
  DIE_UNLESS(dt_length == 19);

  DIE_UNLESS(strcmp(ts_4, "0000-00-00 00:00:00") == 0);
  DIE_UNLESS(ts4_length == strlen("0000-00-00 00:00:00"));

  DIE_UNLESS(strcmp(ts_6, "1999-12-29 00:00:00") == 0);
  DIE_UNLESS(ts6_length == 19);

  rc= mysql_stmt_fetch(stmt);
  DIE_UNLESS(rc == MYSQL_NO_DATA);

  mysql_stmt_close(stmt);
}


/* Test fetching of str to all types */

static void test_fetch_str()
{
  int rc;

  myheader("test_fetch_str");

  rc= mysql_query(mysql, "DROP TABLE IF EXISTS test_bind_fetch");
  myquery(rc);

  rc= mysql_query(mysql, "CREATE TABLE test_bind_fetch(c1 char(10), \
                                                     c2 char(10), \
                                                     c3 char(20), \
                                                     c4 char(20), \
                                                     c5 char(30), \
                                                     c6 char(40), \
                                                     c7 char(20))");
  myquery(rc);

  bind_fetch(3);
}


/* Test fetching of long to all types */

static void test_fetch_long()
{
  int rc;

  myheader("test_fetch_long");

  rc= mysql_query(mysql, "DROP TABLE IF EXISTS test_bind_fetch");
  myquery(rc);

  rc= mysql_query(mysql, "CREATE TABLE test_bind_fetch(c1 int unsigned, \
                                                     c2 int unsigned, \
                                                     c3 int, \
                                                     c4 int, \
                                                     c5 int, \
                                                     c6 int unsigned, \
                                                     c7 int)");
  myquery(rc);

  bind_fetch(4);
}


/* Test fetching of short to all types */

static void test_fetch_short()
{
  int rc;

  myheader("test_fetch_short");

  rc= mysql_query(mysql, "DROP TABLE IF EXISTS test_bind_fetch");
  myquery(rc);

  rc= mysql_query(mysql, "CREATE TABLE test_bind_fetch(c1 smallint unsigned, \
                                                     c2 smallint, \
                                                     c3 smallint unsigned, \
                                                     c4 smallint, \
                                                     c5 smallint, \
                                                     c6 smallint, \
                                                     c7 smallint unsigned)");
  myquery(rc);

  bind_fetch(5);
}


/* Test fetching of tiny to all types */

static void test_fetch_tiny()
{
  int rc;

  myheader("test_fetch_tiny");

  rc= mysql_query(mysql, "DROP TABLE IF EXISTS test_bind_fetch");
  myquery(rc);

  rc= mysql_query(mysql, "CREATE TABLE test_bind_fetch(c1 tinyint unsigned, \
                                                     c2 tinyint, \
                                                     c3 tinyint unsigned, \
                                                     c4 tinyint, \
                                                     c5 tinyint, \
                                                     c6 tinyint, \
                                                     c7 tinyint unsigned)");
  myquery(rc);

  bind_fetch(3);

}


/* Test fetching of longlong to all types */

static void test_fetch_bigint()
{
  int rc;

  myheader("test_fetch_bigint");

  rc= mysql_query(mysql, "DROP TABLE IF EXISTS test_bind_fetch");
  myquery(rc);

  rc= mysql_query(mysql, "CREATE TABLE test_bind_fetch(c1 bigint, \
                                                     c2 bigint, \
                                                     c3 bigint unsigned, \
                                                     c4 bigint unsigned, \
                                                     c5 bigint unsigned, \
                                                     c6 bigint unsigned, \
                                                     c7 bigint unsigned)");
  myquery(rc);

  bind_fetch(2);

}


/* Test fetching of float to all types */

static void test_fetch_float()
{
  int rc;

  myheader("test_fetch_float");

  rc= mysql_query(mysql, "DROP TABLE IF EXISTS test_bind_fetch");
  myquery(rc);

  rc= mysql_query(mysql, "CREATE TABLE test_bind_fetch(c1 float(3), \
                                                     c2 float, \
                                                     c3 float unsigned, \
                                                     c4 float, \
                                                     c5 float, \
                                                     c6 float, \
                                                     c7 float(10) unsigned)");
  myquery(rc);

  bind_fetch(2);

}


/* Test fetching of double to all types */

static void test_fetch_double()
{
  int rc;

  myheader("test_fetch_double");

  rc= mysql_query(mysql, "DROP TABLE IF EXISTS test_bind_fetch");
  myquery(rc);

  rc= mysql_query(mysql, "CREATE TABLE test_bind_fetch(c1 double(5, 2), "
                         "c2 double unsigned, c3 double unsigned, "
                         "c4 double unsigned, c5 double unsigned, "
                         "c6 double unsigned, c7 double unsigned)");
  myquery(rc);

  bind_fetch(3);

}


/* Test simple prepare with all possible types */

static void test_prepare_ext()
{
  MYSQL_STMT *stmt;
  int        rc;
  char       *sql;
  int        nData= 1;
  char       tData= 1;
  short      sData= 10;
  longlong   bData= 20;
  MYSQL_BIND my_bind[6];
  char query[MAX_TEST_QUERY_LENGTH];
  myheader("test_prepare_ext");

  rc= mysql_query(mysql, "DROP TABLE IF EXISTS test_prepare_ext");
  myquery(rc);

  sql= (char *)"CREATE TABLE test_prepare_ext"
               "("
               " c1  tinyint,"
               " c2  smallint,"
               " c3  mediumint,"
               " c4  int,"
               " c5  integer,"
               " c6  bigint,"
               " c7  float,"
               " c8  double,"
               " c9  double precision,"
               " c10 real,"
               " c11 decimal(7, 4),"
               " c12 numeric(8, 4),"
               " c13 date,"
               " c14 datetime,"
               " c15 timestamp,"
               " c16 time,"
               " c17 year,"
               " c18 bit,"
               " c19 bool,"
               " c20 char,"
               " c21 char(10),"
               " c22 varchar(30),"
               " c23 tinyblob,"
               " c24 tinytext,"
               " c25 blob,"
               " c26 text,"
               " c27 mediumblob,"
               " c28 mediumtext,"
               " c29 longblob,"
               " c30 longtext,"
               " c31 enum('one', 'two', 'three'),"
               " c32 set('monday', 'tuesday', 'wednesday'))";

  rc= mysql_query(mysql, sql);
  myquery(rc);

  /* insert by prepare - all integers */
  strmov(query, (char *)"INSERT INTO test_prepare_ext(c1, c2, c3, c4, c5, c6) VALUES(?, ?, ?, ?, ?, ?)");
  stmt= mysql_simple_prepare(mysql, query);
  check_stmt(stmt);

  verify_param_count(stmt, 6);

  /* Always bzero all members of bind parameter */
  bzero((char*) my_bind, sizeof(my_bind));

  /*tinyint*/
  my_bind[0].buffer_type= MYSQL_TYPE_TINY;
  my_bind[0].buffer= (void *)&tData;

  /*smallint*/
  my_bind[1].buffer_type= MYSQL_TYPE_SHORT;
  my_bind[1].buffer= (void *)&sData;

  /*mediumint*/
  my_bind[2].buffer_type= MYSQL_TYPE_LONG;
  my_bind[2].buffer= (void *)&nData;

  /*int*/
  my_bind[3].buffer_type= MYSQL_TYPE_LONG;
  my_bind[3].buffer= (void *)&nData;

  /*integer*/
  my_bind[4].buffer_type= MYSQL_TYPE_LONG;
  my_bind[4].buffer= (void *)&nData;

  /*bigint*/
  my_bind[5].buffer_type= MYSQL_TYPE_LONGLONG;
  my_bind[5].buffer= (void *)&bData;

  rc= mysql_stmt_bind_param(stmt, my_bind);
  check_execute(stmt, rc);

  /*
  *  integer to integer
  */
  for (nData= 0; nData<10; nData++, tData++, sData++, bData++)
  {
    rc= mysql_stmt_execute(stmt);
    check_execute(stmt, rc);
  }
  mysql_stmt_close(stmt);

  /* now fetch the results ..*/

  stmt= mysql_simple_prepare(mysql, "SELECT c1, c2, c3, c4, c5, c6 "
                                    "FROM test_prepare_ext");
  check_stmt(stmt);

  /* get the result */
  rc= mysql_stmt_execute(stmt);
  check_execute(stmt, rc);

  rc= my_process_stmt_result(stmt);
  DIE_UNLESS(nData == rc);

  mysql_stmt_close(stmt);
}


/* Test real and alias names */

static void test_field_names()
{
  int        rc;
  MYSQL_RES  *result;

  myheader("test_field_names");

  if (!opt_silent)
    fprintf(stdout, "\n %d, %d, %d", MYSQL_TYPE_DECIMAL, MYSQL_TYPE_NEWDATE, MYSQL_TYPE_ENUM);
  rc= mysql_query(mysql, "DROP TABLE IF EXISTS test_field_names1");
  myquery(rc);

  rc= mysql_query(mysql, "DROP TABLE IF EXISTS test_field_names2");
  myquery(rc);

  rc= mysql_query(mysql, "CREATE TABLE test_field_names1(id int, name varchar(50))");
  myquery(rc);

  rc= mysql_query(mysql, "CREATE TABLE test_field_names2(id int, name varchar(50))");
  myquery(rc);

  /* with table name included with TRUE column name */
  rc= mysql_query(mysql, "SELECT id as 'id-alias' FROM test_field_names1");
  myquery(rc);

  result= mysql_use_result(mysql);
  mytest(result);

  rc= my_process_result_set(result);
  DIE_UNLESS(rc == 0);
  mysql_free_result(result);

  /* with table name included with TRUE column name */
  rc= mysql_query(mysql, "SELECT t1.id as 'id-alias', test_field_names2.name FROM test_field_names1 t1, test_field_names2");
  myquery(rc);

  result= mysql_use_result(mysql);
  mytest(result);

  rc= my_process_result_set(result);
  DIE_UNLESS(rc == 0);
  mysql_free_result(result);
}


/* Test warnings */

static void test_warnings()
{
  int        rc;
  MYSQL_RES  *result;

  myheader("test_warnings");

  mysql_query(mysql, "DROP TABLE if exists test_non_exists");

  rc= mysql_query(mysql, "DROP TABLE if exists test_non_exists");
  myquery(rc);

  if (!opt_silent)
    fprintf(stdout, "\n total warnings: %d", mysql_warning_count(mysql));
  rc= mysql_query(mysql, "SHOW WARNINGS");
  myquery(rc);

  result= mysql_store_result(mysql);
  mytest(result);

  rc= my_process_result_set(result);
  DIE_UNLESS(rc == 1);
  mysql_free_result(result);
}


/* Test errors */

static void test_errors()
{
  int        rc;
  MYSQL_RES  *result;

  myheader("test_errors");

  mysql_query(mysql, "DROP TABLE if exists test_non_exists");

  rc= mysql_query(mysql, "DROP TABLE test_non_exists");
  myquery_r(rc);

  rc= mysql_query(mysql, "SHOW ERRORS");
  myquery(rc);

  result= mysql_store_result(mysql);
  mytest(result);

  (void) my_process_result_set(result);
  mysql_free_result(result);
}


/* Test simple prepare-insert */

static void test_insert()
{
  MYSQL_STMT *stmt;
  int        rc;
  char       str_data[50];
  char       tiny_data;
  MYSQL_RES  *result;
  MYSQL_BIND my_bind[2];
  ulong      length;

  myheader("test_insert");

  rc= mysql_autocommit(mysql, TRUE);
  myquery(rc);

  rc= mysql_query(mysql, "DROP TABLE IF EXISTS test_prep_insert");
  myquery(rc);

  rc= mysql_query(mysql, "CREATE TABLE test_prep_insert(col1 tinyint, \
                                col2 varchar(50))");
  myquery(rc);

  /* insert by prepare */
  stmt= mysql_simple_prepare(mysql,
                             "INSERT INTO test_prep_insert VALUES(?, ?)");
  check_stmt(stmt);

  verify_param_count(stmt, 2);

  /*
    We need to bzero bind structure because mysql_stmt_bind_param checks all
    its members.
  */
  bzero((char*) my_bind, sizeof(my_bind));

  /* tinyint */
  my_bind[0].buffer_type= MYSQL_TYPE_TINY;
  my_bind[0].buffer= (void *)&tiny_data;

  /* string */
  my_bind[1].buffer_type= MYSQL_TYPE_STRING;
  my_bind[1].buffer= str_data;
  my_bind[1].buffer_length= sizeof(str_data);;
  my_bind[1].length= &length;

  rc= mysql_stmt_bind_param(stmt, my_bind);
  check_execute(stmt, rc);

  /* now, execute the prepared statement to insert 10 records.. */
  for (tiny_data= 0; tiny_data < 3; tiny_data++)
  {
    length= my_sprintf(str_data, (str_data, "MySQL%d", tiny_data));
    rc= mysql_stmt_execute(stmt);
    check_execute(stmt, rc);
  }

  mysql_stmt_close(stmt);

  /* now fetch the results ..*/
  rc= mysql_commit(mysql);
  myquery(rc);

  /* test the results now, only one row should exist */
  rc= mysql_query(mysql, "SELECT * FROM test_prep_insert");
  myquery(rc);

  /* get the result */
  result= mysql_store_result(mysql);
  mytest(result);

  rc= my_process_result_set(result);
  DIE_UNLESS((int) tiny_data == rc);
  mysql_free_result(result);

}


/* Test simple prepare-resultset info */

static void test_prepare_resultset()
{
  MYSQL_STMT *stmt;
  int        rc;
  MYSQL_RES  *result;

  myheader("test_prepare_resultset");

  rc= mysql_autocommit(mysql, TRUE);
  myquery(rc);

  rc= mysql_query(mysql, "DROP TABLE IF EXISTS test_prepare_resultset");
  myquery(rc);

  rc= mysql_query(mysql, "CREATE TABLE test_prepare_resultset(id int, \
                                name varchar(50), extra double)");
  myquery(rc);

  stmt= mysql_simple_prepare(mysql, "SELECT * FROM test_prepare_resultset");
  check_stmt(stmt);

  verify_param_count(stmt, 0);

  result= mysql_stmt_result_metadata(stmt);
  mytest(result);
  my_print_result_metadata(result);
  mysql_free_result(result);
  mysql_stmt_close(stmt);
}


/* Test field flags (verify .NET provider) */

static void test_field_flags()
{
  int          rc;
  MYSQL_RES    *result;
  MYSQL_FIELD  *field;
  unsigned int i;


  myheader("test_field_flags");

  rc= mysql_query(mysql, "DROP TABLE IF EXISTS test_field_flags");
  myquery(rc);

  rc= mysql_query(mysql, "CREATE TABLE test_field_flags(id int NOT NULL AUTO_INCREMENT PRIMARY KEY, \
                                                        id1 int NOT NULL, \
                                                        id2 int UNIQUE, \
                                                        id3 int, \
                                                        id4 int NOT NULL, \
                                                        id5 int, \
                                                        KEY(id3, id4))");
  myquery(rc);

  /* with table name included with TRUE column name */
  rc= mysql_query(mysql, "SELECT * FROM test_field_flags");
  myquery(rc);

  result= mysql_use_result(mysql);
  mytest(result);

  mysql_field_seek(result, 0);
  if (!opt_silent)
    fputc('\n', stdout);

  for(i= 0; i< mysql_num_fields(result); i++)
  {
    field= mysql_fetch_field(result);
    if (!opt_silent)
    {
      fprintf(stdout, "\n field:%d", i);
      if (field->flags & NOT_NULL_FLAG)
        fprintf(stdout, "\n  NOT_NULL_FLAG");
      if (field->flags & PRI_KEY_FLAG)
        fprintf(stdout, "\n  PRI_KEY_FLAG");
      if (field->flags & UNIQUE_KEY_FLAG)
        fprintf(stdout, "\n  UNIQUE_KEY_FLAG");
      if (field->flags & MULTIPLE_KEY_FLAG)
        fprintf(stdout, "\n  MULTIPLE_KEY_FLAG");
      if (field->flags & AUTO_INCREMENT_FLAG)
        fprintf(stdout, "\n  AUTO_INCREMENT_FLAG");

    }
  }
  mysql_free_result(result);
}


/* Test mysql_stmt_close for open stmts */

static void test_stmt_close()
{
  MYSQL *lmysql;
  MYSQL_STMT *stmt1, *stmt2, *stmt3, *stmt_x;
  MYSQL_BIND  my_bind[1];
  MYSQL_RES   *result;
  unsigned int  count;
  int   rc;
  char query[MAX_TEST_QUERY_LENGTH];

  myheader("test_stmt_close");

  if (!opt_silent)
    fprintf(stdout, "\n Establishing a test connection ...");
  if (!(lmysql= mysql_init(NULL)))
  {
    myerror("mysql_init() failed");
    exit(1);
  }
  if (!(mysql_real_connect(lmysql, opt_host, opt_user,
                           opt_password, current_db, opt_port,
                           opt_unix_socket, 0)))
  {
    myerror("connection failed");
    exit(1);
  }
  lmysql->reconnect= 1;
  if (!opt_silent)
    fprintf(stdout, "OK");


  /* set AUTOCOMMIT to ON*/
  mysql_autocommit(lmysql, TRUE);

  rc= mysql_query(lmysql, "DROP TABLE IF EXISTS test_stmt_close");
  myquery(rc);

  rc= mysql_query(lmysql, "CREATE TABLE test_stmt_close(id int)");
  myquery(rc);

  strmov(query, "DO \"nothing\"");
  stmt1= mysql_simple_prepare(lmysql, query);
  check_stmt(stmt1);

  verify_param_count(stmt1, 0);

  strmov(query, "INSERT INTO test_stmt_close(id) VALUES(?)");
  stmt_x= mysql_simple_prepare(mysql, query);
  check_stmt(stmt_x);

  verify_param_count(stmt_x, 1);

  strmov(query, "UPDATE test_stmt_close SET id= ? WHERE id= ?");
  stmt3= mysql_simple_prepare(lmysql, query);
  check_stmt(stmt3);

  verify_param_count(stmt3, 2);

  strmov(query, "SELECT * FROM test_stmt_close WHERE id= ?");
  stmt2= mysql_simple_prepare(lmysql, query);
  check_stmt(stmt2);

  verify_param_count(stmt2, 1);

  rc= mysql_stmt_close(stmt1);
  if (!opt_silent)
    fprintf(stdout, "\n mysql_close_stmt(1) returned: %d", rc);
  DIE_UNLESS(rc == 0);

  /*
    Originally we were going to close all statements automatically in
    mysql_close(). This proved to not work well - users weren't able to
    close statements by hand once mysql_close() had been called.
    Now mysql_close() doesn't free any statements, so this test doesn't
    serve its original designation any more.
    Here we free stmt2 and stmt3 by hand to avoid memory leaks.
  */
  mysql_stmt_close(stmt2);
  mysql_stmt_close(stmt3);
  mysql_close(lmysql);

  /*
    We need to bzero bind structure because mysql_stmt_bind_param checks all
    its members.
  */
  bzero((char*) my_bind, sizeof(my_bind));

  my_bind[0].buffer= (void *)&count;
  my_bind[0].buffer_type= MYSQL_TYPE_LONG;
  count= 100;

  rc= mysql_stmt_bind_param(stmt_x, my_bind);
  check_execute(stmt_x, rc);

  rc= mysql_stmt_execute(stmt_x);
  check_execute(stmt_x, rc);

  verify_st_affected_rows(stmt_x, 1);

  rc= mysql_stmt_close(stmt_x);
  if (!opt_silent)
    fprintf(stdout, "\n mysql_close_stmt(x) returned: %d", rc);
  DIE_UNLESS( rc == 0);

  rc= mysql_query(mysql, "SELECT id FROM test_stmt_close");
  myquery(rc);

  result= mysql_store_result(mysql);
  mytest(result);

  rc= my_process_result_set(result);
  DIE_UNLESS(rc == 1);
  mysql_free_result(result);
}


/* Test simple set-variable prepare */

static void test_set_variable()
{
  MYSQL_STMT *stmt, *stmt1;
  int        rc;
  int        set_count, def_count, get_count;
  ulong      length;
  char       var[NAME_LEN+1];
  MYSQL_BIND set_bind[1], get_bind[2];

  myheader("test_set_variable");

  mysql_autocommit(mysql, TRUE);

  stmt1= mysql_simple_prepare(mysql, "show variables like 'max_error_count'");
  check_stmt(stmt1);

  /*
    We need to bzero bind structure because mysql_stmt_bind_param checks all
    its members.
  */
  bzero((char*) get_bind, sizeof(get_bind));

  get_bind[0].buffer_type= MYSQL_TYPE_STRING;
  get_bind[0].buffer= (void *)var;
  get_bind[0].length= &length;
  get_bind[0].buffer_length= (int)NAME_LEN;
  length= NAME_LEN;

  get_bind[1].buffer_type= MYSQL_TYPE_LONG;
  get_bind[1].buffer= (void *)&get_count;

  rc= mysql_stmt_execute(stmt1);
  check_execute(stmt1, rc);

  rc= mysql_stmt_bind_result(stmt1, get_bind);
  check_execute(stmt1, rc);

  rc= mysql_stmt_fetch(stmt1);
  check_execute(stmt1, rc);

  if (!opt_silent)
    fprintf(stdout, "\n max_error_count(default): %d", get_count);
  def_count= get_count;

  DIE_UNLESS(strcmp(var, "max_error_count") == 0);
  rc= mysql_stmt_fetch(stmt1);
  DIE_UNLESS(rc == MYSQL_NO_DATA);

  stmt= mysql_simple_prepare(mysql, "set max_error_count= ?");
  check_stmt(stmt);

  bzero((char*) set_bind, sizeof(set_bind));

  set_bind[0].buffer_type= MYSQL_TYPE_LONG;
  set_bind[0].buffer= (void *)&set_count;

  rc= mysql_stmt_bind_param(stmt, set_bind);
  check_execute(stmt, rc);

  set_count= 31;
  rc= mysql_stmt_execute(stmt);
  check_execute(stmt, rc);

  mysql_commit(mysql);

  rc= mysql_stmt_execute(stmt1);
  check_execute(stmt1, rc);

  rc= mysql_stmt_fetch(stmt1);
  check_execute(stmt1, rc);

  if (!opt_silent)
    fprintf(stdout, "\n max_error_count         : %d", get_count);
  DIE_UNLESS(get_count == set_count);

  rc= mysql_stmt_fetch(stmt1);
  DIE_UNLESS(rc == MYSQL_NO_DATA);

  /* restore back to default */
  set_count= def_count;
  rc= mysql_stmt_execute(stmt);
  check_execute(stmt, rc);

  rc= mysql_stmt_execute(stmt1);
  check_execute(stmt1, rc);

  rc= mysql_stmt_fetch(stmt1);
  check_execute(stmt1, rc);

  if (!opt_silent)
    fprintf(stdout, "\n max_error_count(default): %d", get_count);
  DIE_UNLESS(get_count == set_count);

  rc= mysql_stmt_fetch(stmt1);
  DIE_UNLESS(rc == MYSQL_NO_DATA);

  mysql_stmt_close(stmt);
  mysql_stmt_close(stmt1);
}

#if NOT_USED

/* Insert meta info .. */

static void test_insert_meta()
{
  MYSQL_STMT *stmt;
  int        rc;
  MYSQL_RES  *result;
  MYSQL_FIELD *field;

  myheader("test_insert_meta");

  rc= mysql_autocommit(mysql, TRUE);
  myquery(rc);

  rc= mysql_query(mysql, "DROP TABLE IF EXISTS test_prep_insert");
  myquery(rc);

  rc= mysql_query(mysql, "CREATE TABLE test_prep_insert(col1 tinyint, \
                                col2 varchar(50), col3 varchar(30))");
  myquery(rc);

  strmov(query, "INSERT INTO test_prep_insert VALUES(10, 'venu1', 'test')");
  stmt= mysql_simple_prepare(mysql, query);
  check_stmt(stmt);

  verify_param_count(stmt, 0);

  result= mysql_param_result(stmt);
  mytest_r(result);

  mysql_stmt_close(stmt);

  strmov(query, "INSERT INTO test_prep_insert VALUES(?, 'venu', ?)");
  stmt= mysql_simple_prepare(mysql, query);
  check_stmt(stmt);

  verify_param_count(stmt, 2);

  result= mysql_param_result(stmt);
  mytest(result);

  my_print_result_metadata(result);

  mysql_field_seek(result, 0);
  field= mysql_fetch_field(result);
  mytest(field);
  if (!opt_silent)
    fprintf(stdout, "\n obtained: `%s` (expected: `%s`)", field->name, "col1");
  DIE_UNLESS(strcmp(field->name, "col1") == 0);

  field= mysql_fetch_field(result);
  mytest(field);
  if (!opt_silent)
    fprintf(stdout, "\n obtained: `%s` (expected: `%s`)", field->name, "col3");
  DIE_UNLESS(strcmp(field->name, "col3") == 0);

  field= mysql_fetch_field(result);
  mytest_r(field);

  mysql_free_result(result);
  mysql_stmt_close(stmt);
}


/* Update meta info .. */

static void test_update_meta()
{
  MYSQL_STMT *stmt;
  int        rc;
  MYSQL_RES  *result;
  MYSQL_FIELD *field;

  myheader("test_update_meta");

  rc= mysql_autocommit(mysql, TRUE);
  myquery(rc);

  rc= mysql_query(mysql, "DROP TABLE IF EXISTS test_prep_update");
  myquery(rc);

  rc= mysql_query(mysql, "CREATE TABLE test_prep_update(col1 tinyint, \
                                col2 varchar(50), col3 varchar(30))");
  myquery(rc);

  strmov(query, "UPDATE test_prep_update SET col1=10, col2='venu1' WHERE col3='test'");
  stmt= mysql_simple_prepare(mysql, query);
  check_stmt(stmt);

  verify_param_count(stmt, 0);

  result= mysql_param_result(stmt);
  mytest_r(result);

  mysql_stmt_close(stmt);

  strmov(query, "UPDATE test_prep_update SET col1=?, col2='venu' WHERE col3=?");
  stmt= mysql_simple_prepare(mysql, query);
  check_stmt(stmt);

  verify_param_count(stmt, 2);

  result= mysql_param_result(stmt);
  mytest(result);

  my_print_result_metadata(result);

  mysql_field_seek(result, 0);
  field= mysql_fetch_field(result);
  mytest(field);
  if (!opt_silent)
  {
    fprintf(stdout, "\n col obtained: `%s` (expected: `%s`)", field->name, "col1");
    fprintf(stdout, "\n tab obtained: `%s` (expected: `%s`)", field->table, "test_prep_update");
  }
  DIE_UNLESS(strcmp(field->name, "col1") == 0);
  DIE_UNLESS(strcmp(field->table, "test_prep_update") == 0);

  field= mysql_fetch_field(result);
  mytest(field);
  if (!opt_silent)
  {
    fprintf(stdout, "\n col obtained: `%s` (expected: `%s`)", field->name, "col3");
    fprintf(stdout, "\n tab obtained: `%s` (expected: `%s`)", field->table, "test_prep_update");
  }
  DIE_UNLESS(strcmp(field->name, "col3") == 0);
  DIE_UNLESS(strcmp(field->table, "test_prep_update") == 0);

  field= mysql_fetch_field(result);
  mytest_r(field);

  mysql_free_result(result);
  mysql_stmt_close(stmt);
}


/* Select meta info .. */

static void test_select_meta()
{
  MYSQL_STMT *stmt;
  int        rc;
  MYSQL_RES  *result;
  MYSQL_FIELD *field;

  myheader("test_select_meta");

  rc= mysql_autocommit(mysql, TRUE);
  myquery(rc);

  rc= mysql_query(mysql, "DROP TABLE IF EXISTS test_prep_select");
  myquery(rc);

  rc= mysql_query(mysql, "CREATE TABLE test_prep_select(col1 tinyint, \
                                col2 varchar(50), col3 varchar(30))");
  myquery(rc);

  strmov(query, "SELECT * FROM test_prep_select WHERE col1=10");
  stmt= mysql_simple_prepare(mysql, query);
  check_stmt(stmt);

  verify_param_count(stmt, 0);

  result= mysql_param_result(stmt);
  mytest_r(result);

  strmov(query, "SELECT col1, col3 from test_prep_select WHERE col1=? AND col3='test' AND col2= ?");
  stmt= mysql_simple_prepare(mysql, query);
  check_stmt(stmt);

  verify_param_count(stmt, 2);

  result= mysql_param_result(stmt);
  mytest(result);

  my_print_result_metadata(result);

  mysql_field_seek(result, 0);
  field= mysql_fetch_field(result);
  mytest(field);
  if (!opt_silent)
  {
    fprintf(stdout, "\n col obtained: `%s` (expected: `%s`)", field->name, "col1");
    fprintf(stdout, "\n tab obtained: `%s` (expected: `%s`)", field->table, "test_prep_select");
  }
  DIE_UNLESS(strcmp(field->name, "col1") == 0);
  DIE_UNLESS(strcmp(field->table, "test_prep_select") == 0);

  field= mysql_fetch_field(result);
  mytest(field);
  if (!opt_silent)
  {
    fprintf(stdout, "\n col obtained: `%s` (expected: `%s`)", field->name, "col2");
    fprintf(stdout, "\n tab obtained: `%s` (expected: `%s`)", field->table, "test_prep_select");
  }
  DIE_UNLESS(strcmp(field->name, "col2") == 0);
  DIE_UNLESS(strcmp(field->table, "test_prep_select") == 0);

  field= mysql_fetch_field(result);
  mytest_r(field);

  mysql_free_result(result);
  mysql_stmt_close(stmt);
}
#endif


/* Test FUNCTION field info / DATE_FORMAT() table_name . */

static void test_func_fields()
{
  int        rc;
  MYSQL_RES  *result;
  MYSQL_FIELD *field;

  myheader("test_func_fields");

  rc= mysql_autocommit(mysql, TRUE);
  myquery(rc);

  rc= mysql_query(mysql, "DROP TABLE IF EXISTS test_dateformat");
  myquery(rc);

  rc= mysql_query(mysql, "CREATE TABLE test_dateformat(id int, \
                                                       ts timestamp)");
  myquery(rc);

  rc= mysql_query(mysql, "INSERT INTO test_dateformat(id) values(10)");
  myquery(rc);

  rc= mysql_query(mysql, "SELECT ts FROM test_dateformat");
  myquery(rc);

  result= mysql_store_result(mysql);
  mytest(result);

  field= mysql_fetch_field(result);
  mytest(field);
  if (!opt_silent)
    fprintf(stdout, "\n table name: `%s` (expected: `%s`)", field->table,
            "test_dateformat");
  DIE_UNLESS(strcmp(field->table, "test_dateformat") == 0);

  field= mysql_fetch_field(result);
  mytest_r(field); /* no more fields */

  mysql_free_result(result);

  /* DATE_FORMAT */
  rc= mysql_query(mysql, "SELECT DATE_FORMAT(ts, '%Y') AS 'venu' FROM test_dateformat");
  myquery(rc);

  result= mysql_store_result(mysql);
  mytest(result);

  field= mysql_fetch_field(result);
  mytest(field);
  if (!opt_silent)
    fprintf(stdout, "\n table name: `%s` (expected: `%s`)", field->table, "");
  DIE_UNLESS(field->table[0] == '\0');

  field= mysql_fetch_field(result);
  mytest_r(field); /* no more fields */

  mysql_free_result(result);

  /* FIELD ALIAS TEST */
  rc= mysql_query(mysql, "SELECT DATE_FORMAT(ts, '%Y')  AS 'YEAR' FROM test_dateformat");
  myquery(rc);

  result= mysql_store_result(mysql);
  mytest(result);

  field= mysql_fetch_field(result);
  mytest(field);
  if (!opt_silent)
  {
    printf("\n field name: `%s` (expected: `%s`)", field->name, "YEAR");
    printf("\n field org name: `%s` (expected: `%s`)", field->org_name, "");
  }
  DIE_UNLESS(strcmp(field->name, "YEAR") == 0);
  DIE_UNLESS(field->org_name[0] == '\0');

  field= mysql_fetch_field(result);
  mytest_r(field); /* no more fields */

  mysql_free_result(result);
}


/* Multiple stmts .. */

static void test_multi_stmt()
{

  MYSQL_STMT  *stmt, *stmt1, *stmt2;
  int         rc;
  uint32      id;
  char        name[50];
  MYSQL_BIND  my_bind[2];
  ulong       length[2];
  my_bool     is_null[2];
  myheader("test_multi_stmt");

  rc= mysql_query(mysql, "DROP TABLE IF EXISTS test_multi_table");
  myquery(rc);

  rc= mysql_query(mysql, "CREATE TABLE test_multi_table(id int, name char(20))");
  myquery(rc);

  rc= mysql_query(mysql, "INSERT INTO test_multi_table values(10, 'mysql')");
  myquery(rc);

  stmt= mysql_simple_prepare(mysql, "SELECT * FROM test_multi_table "
                                    "WHERE id= ?");
  check_stmt(stmt);

  stmt2= mysql_simple_prepare(mysql, "UPDATE test_multi_table "
                                     "SET name='updated' WHERE id=10");
  check_stmt(stmt2);

  verify_param_count(stmt, 1);

  /*
    We need to bzero bind structure because mysql_stmt_bind_param checks all
    its members.
  */
  bzero((char*) my_bind, sizeof(my_bind));

  my_bind[0].buffer_type= MYSQL_TYPE_LONG;
  my_bind[0].buffer= (void *)&id;
  my_bind[0].is_null= &is_null[0];
  my_bind[0].length= &length[0];
  is_null[0]= 0;
  length[0]= 0;

  my_bind[1].buffer_type= MYSQL_TYPE_STRING;
  my_bind[1].buffer= (void *)name;
  my_bind[1].buffer_length= sizeof(name);
  my_bind[1].length= &length[1];
  my_bind[1].is_null= &is_null[1];

  rc= mysql_stmt_bind_param(stmt, my_bind);
  check_execute(stmt, rc);

  rc= mysql_stmt_bind_result(stmt, my_bind);
  check_execute(stmt, rc);

  id= 10;
  rc= mysql_stmt_execute(stmt);
  check_execute(stmt, rc);

  id= 999;
  rc= mysql_stmt_fetch(stmt);
  check_execute(stmt, rc);

  if (!opt_silent)
  {
    fprintf(stdout, "\n int_data: %lu(%lu)", (ulong) id, length[0]);
    fprintf(stdout, "\n str_data: %s(%lu)", name, length[1]);
  }
  DIE_UNLESS(id == 10);
  DIE_UNLESS(strcmp(name, "mysql") == 0);

  rc= mysql_stmt_fetch(stmt);
  DIE_UNLESS(rc == MYSQL_NO_DATA);

  /* alter the table schema now */
  stmt1= mysql_simple_prepare(mysql, "DELETE FROM test_multi_table "
                                     "WHERE id= ? AND "
                                     "CONVERT(name USING utf8)=?");
  check_stmt(stmt1);

  verify_param_count(stmt1, 2);

  rc= mysql_stmt_bind_param(stmt1, my_bind);
  check_execute(stmt1, rc);

  rc= mysql_stmt_execute(stmt2);
  check_execute(stmt2, rc);

  verify_st_affected_rows(stmt2, 1);

  rc= mysql_stmt_execute(stmt);
  check_execute(stmt, rc);

  rc= mysql_stmt_fetch(stmt);
  check_execute(stmt, rc);

  if (!opt_silent)
  {
    fprintf(stdout, "\n int_data: %lu(%lu)", (ulong) id, length[0]);
    fprintf(stdout, "\n str_data: %s(%lu)", name, length[1]);
  }
  DIE_UNLESS(id == 10);
  DIE_UNLESS(strcmp(name, "updated") == 0);

  rc= mysql_stmt_fetch(stmt);
  DIE_UNLESS(rc == MYSQL_NO_DATA);

  rc= mysql_stmt_execute(stmt1);
  check_execute(stmt1, rc);

  verify_st_affected_rows(stmt1, 1);

  mysql_stmt_close(stmt1);

  rc= mysql_stmt_execute(stmt);
  check_execute(stmt, rc);

  rc= mysql_stmt_fetch(stmt);
  DIE_UNLESS(rc == MYSQL_NO_DATA);

  rc= my_stmt_result("SELECT * FROM test_multi_table");
  DIE_UNLESS(rc == 0);

  mysql_stmt_close(stmt);
  mysql_stmt_close(stmt2);

}


/* Test simple sample - manual */

static void test_manual_sample()
{
  unsigned int param_count;
  MYSQL_STMT   *stmt;
  short        small_data;
  int          int_data;
  int          rc;
  char         str_data[50];
  ulonglong    affected_rows;
  MYSQL_BIND   my_bind[3];
  my_bool      is_null;
  char query[MAX_TEST_QUERY_LENGTH];

  myheader("test_manual_sample");

  /*
    Sample which is incorporated directly in the manual under Prepared
    statements section (Example from mysql_stmt_execute()
  */

  mysql_autocommit(mysql, 1);
  if (mysql_query(mysql, "DROP TABLE IF EXISTS test_table"))
  {
    fprintf(stderr, "\n drop table failed");
    fprintf(stderr, "\n %s", mysql_error(mysql));
    exit(1);
  }
  if (mysql_query(mysql, "CREATE TABLE test_table(col1 int, col2 varchar(50), \
                                                 col3 smallint, \
                                                 col4 timestamp)"))
  {
    fprintf(stderr, "\n create table failed");
    fprintf(stderr, "\n %s", mysql_error(mysql));
    exit(1);
  }

  /* Prepare a insert query with 3 parameters */
  strmov(query, "INSERT INTO test_table(col1, col2, col3) values(?, ?, ?)");
  if (!(stmt= mysql_simple_prepare(mysql, query)))
  {
    fprintf(stderr, "\n prepare, insert failed");
    fprintf(stderr, "\n %s", mysql_error(mysql));
    exit(1);
  }
  if (!opt_silent)
    fprintf(stdout, "\n prepare, insert successful");

  /* Get the parameter count from the statement */
  param_count= mysql_stmt_param_count(stmt);

  if (!opt_silent)
    fprintf(stdout, "\n total parameters in insert: %d", param_count);
  if (param_count != 3) /* validate parameter count */
  {
    fprintf(stderr, "\n invalid parameter count returned by MySQL");
    exit(1);
  }

  /* Bind the data for the parameters */

  /*
    We need to bzero bind structure because mysql_stmt_bind_param checks all
    its members.
  */
  bzero((char*) my_bind, sizeof(my_bind));

  /* INTEGER PART */
  my_bind[0].buffer_type= MYSQL_TYPE_LONG;
  my_bind[0].buffer= (void *)&int_data;

  /* STRING PART */
  my_bind[1].buffer_type= MYSQL_TYPE_VAR_STRING;
  my_bind[1].buffer= (void *)str_data;
  my_bind[1].buffer_length= sizeof(str_data);

  /* SMALLINT PART */
  my_bind[2].buffer_type= MYSQL_TYPE_SHORT;
  my_bind[2].buffer= (void *)&small_data;
  my_bind[2].is_null= &is_null;
  is_null= 0;

  /* Bind the buffers */
  if (mysql_stmt_bind_param(stmt, my_bind))
  {
    fprintf(stderr, "\n param bind failed");
    fprintf(stderr, "\n %s", mysql_stmt_error(stmt));
    exit(1);
  }

  /* Specify the data */
  int_data= 10;             /* integer */
  strmov(str_data, "MySQL"); /* string  */

  /* INSERT SMALLINT data as NULL */
  is_null= 1;

  /* Execute the insert statement - 1*/
  if (mysql_stmt_execute(stmt))
  {
    fprintf(stderr, "\n execute 1 failed");
    fprintf(stderr, "\n %s", mysql_stmt_error(stmt));
    exit(1);
  }

  /* Get the total rows affected */
  affected_rows= mysql_stmt_affected_rows(stmt);

  if (!opt_silent)
    fprintf(stdout, "\n total affected rows: %ld", (ulong) affected_rows);
  if (affected_rows != 1) /* validate affected rows */
  {
    fprintf(stderr, "\n invalid affected rows by MySQL");
    exit(1);
  }

  /* Re-execute the insert, by changing the values */
  int_data= 1000;
  strmov(str_data, "The most popular open source database");
  small_data= 1000;         /* smallint */
  is_null= 0;               /* reset */

  /* Execute the insert statement - 2*/
  if (mysql_stmt_execute(stmt))
  {
    fprintf(stderr, "\n execute 2 failed");
    fprintf(stderr, "\n %s", mysql_stmt_error(stmt));
    exit(1);
  }

  /* Get the total rows affected */
  affected_rows= mysql_stmt_affected_rows(stmt);

  if (!opt_silent)
    fprintf(stdout, "\n total affected rows: %ld", (ulong) affected_rows);
  if (affected_rows != 1) /* validate affected rows */
  {
    fprintf(stderr, "\n invalid affected rows by MySQL");
    exit(1);
  }

  /* Close the statement */
  if (mysql_stmt_close(stmt))
  {
    fprintf(stderr, "\n failed while closing the statement");
    fprintf(stderr, "\n %s", mysql_stmt_error(stmt));
    exit(1);
  }
  rc= my_stmt_result("SELECT * FROM test_table");
  DIE_UNLESS(rc == 2);

  /* DROP THE TABLE */
  if (mysql_query(mysql, "DROP TABLE test_table"))
  {
    fprintf(stderr, "\n drop table failed");
    fprintf(stderr, "\n %s", mysql_error(mysql));
    exit(1);
  }
  if (!opt_silent)
    fprintf(stdout, "Success !!!");
}


/* Test alter table scenario in the middle of prepare */

static void test_prepare_alter()
{
  MYSQL_STMT  *stmt;
  int         rc, id;
  MYSQL_BIND  my_bind[1];
  my_bool     is_null;

  myheader("test_prepare_alter");

  rc= mysql_query(mysql, "DROP TABLE IF EXISTS test_prep_alter");
  myquery(rc);

  rc= mysql_query(mysql, "CREATE TABLE test_prep_alter(id int, name char(20))");
  myquery(rc);

  rc= mysql_query(mysql, "INSERT INTO test_prep_alter values(10, 'venu'), (20, 'mysql')");
  myquery(rc);

  stmt= mysql_simple_prepare(mysql, "INSERT INTO test_prep_alter VALUES(?, 'monty')");
  check_stmt(stmt);

  verify_param_count(stmt, 1);

  /*
    We need to bzero bind structure because mysql_stmt_bind_param checks all
    its members.
  */
  bzero((char*) my_bind, sizeof(my_bind));

  is_null= 0;
  my_bind[0].buffer_type= MYSQL_TYPE_SHORT;
  my_bind[0].buffer= (void *)&id;
  my_bind[0].is_null= &is_null;

  rc= mysql_stmt_bind_param(stmt, my_bind);
  check_execute(stmt, rc);

  id= 30;
  rc= mysql_stmt_execute(stmt);
  check_execute(stmt, rc);

  if (thread_query((char *)"ALTER TABLE test_prep_alter change id id_new varchar(20)"))
    exit(1);

  is_null= 1;
  rc= mysql_stmt_execute(stmt);
  check_execute(stmt, rc);

  rc= my_stmt_result("SELECT * FROM test_prep_alter");
  DIE_UNLESS(rc == 4);

  mysql_stmt_close(stmt);
}


/* Test the support of multi-statement executions */

static void test_multi_statements()
{
  MYSQL *mysql_local;
  MYSQL_RES *result;
  int    rc;

  const char *query= "\
DROP TABLE IF EXISTS test_multi_tab;\
CREATE TABLE test_multi_tab(id int, name char(20));\
INSERT INTO test_multi_tab(id) VALUES(10), (20);\
INSERT INTO test_multi_tab VALUES(20, 'insert;comma');\
SELECT * FROM test_multi_tab;\
UPDATE test_multi_tab SET name='new;name' WHERE id=20;\
DELETE FROM test_multi_tab WHERE name='new;name';\
SELECT * FROM test_multi_tab;\
DELETE FROM test_multi_tab WHERE id=10;\
SELECT * FROM test_multi_tab;\
DROP TABLE test_multi_tab;\
select 1;\
DROP TABLE IF EXISTS test_multi_tab";
  uint count, exp_value;
  uint rows[]= {0, 0, 2, 1, 3, 2, 2, 1, 1, 0, 0, 1, 0};

  myheader("test_multi_statements");

  /*
    First test that we get an error for multi statements
    (Because default connection is not opened with CLIENT_MULTI_STATEMENTS)
  */
  rc= mysql_query(mysql, query); /* syntax error */
  myquery_r(rc);

  rc= mysql_next_result(mysql);
  DIE_UNLESS(rc == -1);
  rc= mysql_more_results(mysql);
  DIE_UNLESS(rc == 0);

  if (!(mysql_local= mysql_init(NULL)))
  {
    fprintf(stdout, "\n mysql_init() failed");
    exit(1);
  }

  /* Create connection that supports multi statements */
  if (!(mysql_real_connect(mysql_local, opt_host, opt_user,
                           opt_password, current_db, opt_port,
                           opt_unix_socket, CLIENT_MULTI_STATEMENTS)))
  {
    fprintf(stdout, "\n connection failed(%s)", mysql_error(mysql_local));
    exit(1);
  }
  mysql_local->reconnect= 1;

  rc= mysql_query(mysql_local, query);
  myquery(rc);

  for (count= 0 ; count < array_elements(rows) ; count++)
  {
    if (!opt_silent)
      fprintf(stdout, "\n Query %d: ", count);
    if ((result= mysql_store_result(mysql_local)))
    {
      (void) my_process_result_set(result);
      mysql_free_result(result);
    }
    else if (!opt_silent)
      fprintf(stdout, "OK, %ld row(s) affected, %ld warning(s)\n",
              (ulong) mysql_affected_rows(mysql_local),
              (ulong) mysql_warning_count(mysql_local));

    exp_value= (uint) mysql_affected_rows(mysql_local);
    if (rows[count] !=  exp_value)
    {
      fprintf(stderr, "row %d  had affected rows: %d, should be %d\n",
              count, exp_value, rows[count]);
      exit(1);
    }
    if (count != array_elements(rows) -1)
    {
      if (!(rc= mysql_more_results(mysql_local)))
      {
        fprintf(stdout,
                "mysql_more_result returned wrong value: %d for row %d\n",
                rc, count);
        exit(1);
      }
      if ((rc= mysql_next_result(mysql_local)))
      {
        exp_value= mysql_errno(mysql_local);

        exit(1);
      }
    }
    else
    {
      rc= mysql_more_results(mysql_local);
      DIE_UNLESS(rc == 0);
      rc= mysql_next_result(mysql_local);
      DIE_UNLESS(rc == -1);
    }
  }

  /* check that errors abort multi statements */

  rc= mysql_query(mysql_local, "select 1+1+a;select 1+1");
  myquery_r(rc);
  rc= mysql_more_results(mysql_local);
  DIE_UNLESS(rc == 0);
  rc= mysql_next_result(mysql_local);
  DIE_UNLESS(rc == -1);

  rc= mysql_query(mysql_local, "select 1+1;select 1+1+a;select 1");
  myquery(rc);
  result= mysql_store_result(mysql_local);
  mytest(result);
  mysql_free_result(result);
  rc= mysql_more_results(mysql_local);
  DIE_UNLESS(rc == 1);
  rc= mysql_next_result(mysql_local);
  DIE_UNLESS(rc > 0);

  /*
    Ensure that we can now do a simple query (this checks that the server is
    not trying to send us the results for the last 'select 1'
  */
  rc= mysql_query(mysql_local, "select 1+1+1");
  myquery(rc);
  result= mysql_store_result(mysql_local);
  mytest(result);
  (void) my_process_result_set(result);
  mysql_free_result(result);

  mysql_close(mysql_local);
}


/*
  Check that Prepared statement cannot contain several
  SQL statements
*/

static void test_prepare_multi_statements()
{
  MYSQL *mysql_local;
  MYSQL_STMT *stmt;
  char query[MAX_TEST_QUERY_LENGTH];
  myheader("test_prepare_multi_statements");

  if (!(mysql_local= mysql_init(NULL)))
  {
    fprintf(stderr, "\n mysql_init() failed");
    exit(1);
  }

  if (!(mysql_real_connect(mysql_local, opt_host, opt_user,
                           opt_password, current_db, opt_port,
                           opt_unix_socket, CLIENT_MULTI_STATEMENTS)))
  {
    fprintf(stderr, "\n connection failed(%s)", mysql_error(mysql_local));
    exit(1);
  }
  mysql_local->reconnect= 1;
  strmov(query, "select 1; select 'another value'");
  stmt= mysql_simple_prepare(mysql_local, query);
  check_stmt_r(stmt);
  mysql_close(mysql_local);
}


/* Test simple bind store result */

static void test_store_result()
{
  MYSQL_STMT *stmt;
  int        rc;
  int32      nData;
  char       szData[100];
  MYSQL_BIND my_bind[2];
  ulong      length, length1;
  my_bool    is_null[2];

  myheader("test_store_result");

  rc= mysql_query(mysql, "DROP TABLE IF EXISTS test_store_result");
  myquery(rc);

  rc= mysql_query(mysql, "CREATE TABLE test_store_result(col1 int , col2 varchar(50))");
  myquery(rc);

  rc= mysql_query(mysql, "INSERT INTO test_store_result VALUES(10, 'venu'), (20, 'mysql')");
  myquery(rc);

  rc= mysql_query(mysql, "INSERT INTO test_store_result(col2) VALUES('monty')");
  myquery(rc);

  rc= mysql_commit(mysql);
  myquery(rc);

  /* fetch */
  bzero((char*) my_bind, sizeof(my_bind));
  my_bind[0].buffer_type= MYSQL_TYPE_LONG;
  my_bind[0].buffer= (void *) &nData;       /* integer data */
  my_bind[0].length= &length;
  my_bind[0].is_null= &is_null[0];

  length= 0;
  my_bind[1].buffer_type= MYSQL_TYPE_STRING;
  my_bind[1].buffer= szData;                /* string data */
  my_bind[1].buffer_length= sizeof(szData);
  my_bind[1].length= &length1;
  my_bind[1].is_null= &is_null[1];
  length1= 0;

  stmt= mysql_simple_prepare(mysql, "SELECT * FROM test_store_result");
  check_stmt(stmt);

  rc= mysql_stmt_bind_result(stmt, my_bind);
  check_execute(stmt, rc);

  rc= mysql_stmt_execute(stmt);
  check_execute(stmt, rc);

  rc= mysql_stmt_store_result(stmt);
  check_execute(stmt, rc);

  rc= mysql_stmt_fetch(stmt);
  check_execute(stmt, rc);

  if (!opt_silent)
    fprintf(stdout, "\n row 1: %ld, %s(%lu)", (long) nData, szData, length1);
  DIE_UNLESS(nData == 10);
  DIE_UNLESS(strcmp(szData, "venu") == 0);
  DIE_UNLESS(length1 == 4);

  rc= mysql_stmt_fetch(stmt);
  check_execute(stmt, rc);

  if (!opt_silent)
    fprintf(stdout, "\n row 2: %ld, %s(%lu)", (long) nData, szData, length1);
  DIE_UNLESS(nData == 20);
  DIE_UNLESS(strcmp(szData, "mysql") == 0);
  DIE_UNLESS(length1 == 5);

  length= 99;
  rc= mysql_stmt_fetch(stmt);
  check_execute(stmt, rc);

  if (!opt_silent && is_null[0])
    fprintf(stdout, "\n row 3: NULL, %s(%lu)", szData, length1);
  DIE_UNLESS(is_null[0]);
  DIE_UNLESS(strcmp(szData, "monty") == 0);
  DIE_UNLESS(length1 == 5);

  rc= mysql_stmt_fetch(stmt);
  DIE_UNLESS(rc == MYSQL_NO_DATA);

  rc= mysql_stmt_execute(stmt);
  check_execute(stmt, rc);

  rc= mysql_stmt_store_result(stmt);
  check_execute(stmt, rc);

  rc= mysql_stmt_fetch(stmt);
  check_execute(stmt, rc);

  if (!opt_silent)
    fprintf(stdout, "\n row 1: %ld, %s(%lu)", (long) nData, szData, length1);
  DIE_UNLESS(nData == 10);
  DIE_UNLESS(strcmp(szData, "venu") == 0);
  DIE_UNLESS(length1 == 4);

  rc= mysql_stmt_fetch(stmt);
  check_execute(stmt, rc);

  if (!opt_silent)
    fprintf(stdout, "\n row 2: %ld, %s(%lu)", (long) nData, szData, length1);
  DIE_UNLESS(nData == 20);
  DIE_UNLESS(strcmp(szData, "mysql") == 0);
  DIE_UNLESS(length1 == 5);

  length= 99;
  rc= mysql_stmt_fetch(stmt);
  check_execute(stmt, rc);

  if (!opt_silent && is_null[0])
    fprintf(stdout, "\n row 3: NULL, %s(%lu)", szData, length1);
  DIE_UNLESS(is_null[0]);
  DIE_UNLESS(strcmp(szData, "monty") == 0);
  DIE_UNLESS(length1 == 5);

  rc= mysql_stmt_fetch(stmt);
  DIE_UNLESS(rc == MYSQL_NO_DATA);

  mysql_stmt_close(stmt);
}


/* Test simple bind store result */

static void test_store_result1()
{
  MYSQL_STMT *stmt;
  int        rc;

  myheader("test_store_result1");

  rc= mysql_query(mysql, "DROP TABLE IF EXISTS test_store_result");
  myquery(rc);

  rc= mysql_query(mysql, "CREATE TABLE test_store_result(col1 int , col2 varchar(50))");
  myquery(rc);

  rc= mysql_query(mysql, "INSERT INTO test_store_result VALUES(10, 'venu'), (20, 'mysql')");
  myquery(rc);

  rc= mysql_query(mysql, "INSERT INTO test_store_result(col2) VALUES('monty')");
  myquery(rc);

  rc= mysql_commit(mysql);
  myquery(rc);

  stmt= mysql_simple_prepare(mysql, "SELECT * FROM test_store_result");
  check_stmt(stmt);

  rc= mysql_stmt_execute(stmt);
  check_execute(stmt, rc);

  rc= mysql_stmt_store_result(stmt);
  check_execute(stmt, rc);

  rc= 0;
  while (mysql_stmt_fetch(stmt) != MYSQL_NO_DATA)
    rc++;
  if (!opt_silent)
    fprintf(stdout, "\n total rows: %d", rc);
  DIE_UNLESS(rc == 3);

  rc= mysql_stmt_execute(stmt);
  check_execute(stmt, rc);

  rc= mysql_stmt_store_result(stmt);
  check_execute(stmt, rc);

  rc= 0;
  while (mysql_stmt_fetch(stmt) != MYSQL_NO_DATA)
    rc++;
  if (!opt_silent)
    fprintf(stdout, "\n total rows: %d", rc);
  DIE_UNLESS(rc == 3);

  mysql_stmt_close(stmt);
}


/* Another test for bind and store result */

static void test_store_result2()
{
  MYSQL_STMT *stmt;
  int        rc;
  int        nData;
  ulong      length;
  MYSQL_BIND my_bind[1];
  char query[MAX_TEST_QUERY_LENGTH];

  myheader("test_store_result2");

  rc= mysql_query(mysql, "DROP TABLE IF EXISTS test_store_result");
  myquery(rc);

  rc= mysql_query(mysql, "CREATE TABLE test_store_result(col1 int , col2 varchar(50))");
  myquery(rc);

  rc= mysql_query(mysql, "INSERT INTO test_store_result VALUES(10, 'venu'), (20, 'mysql')");
  myquery(rc);

  rc= mysql_query(mysql, "INSERT INTO test_store_result(col2) VALUES('monty')");
  myquery(rc);

  rc= mysql_commit(mysql);
  myquery(rc);

  /*
    We need to bzero bind structure because mysql_stmt_bind_param checks all
    its members.
  */
  bzero((char*) my_bind, sizeof(my_bind));

  my_bind[0].buffer_type= MYSQL_TYPE_LONG;
  my_bind[0].buffer= (void *) &nData;      /* integer data */
  my_bind[0].length= &length;
  my_bind[0].is_null= 0;

  strmov((char *)query , "SELECT col1 FROM test_store_result where col1= ?");
  stmt= mysql_simple_prepare(mysql, query);
  check_stmt(stmt);

  rc= mysql_stmt_bind_param(stmt, my_bind);
  check_execute(stmt, rc);

  rc= mysql_stmt_bind_result(stmt, my_bind);
  check_execute(stmt, rc);

  nData= 10; length= 0;
  rc= mysql_stmt_execute(stmt);
  check_execute(stmt, rc);

  nData= 0;
  rc= mysql_stmt_store_result(stmt);
  check_execute(stmt, rc);

  rc= mysql_stmt_fetch(stmt);
  check_execute(stmt, rc);

  if (!opt_silent)
    fprintf(stdout, "\n row 1: %d", nData);
  DIE_UNLESS(nData == 10);

  rc= mysql_stmt_fetch(stmt);
  DIE_UNLESS(rc == MYSQL_NO_DATA);

  nData= 20;
  rc= mysql_stmt_execute(stmt);
  check_execute(stmt, rc);

  nData= 0;
  rc= mysql_stmt_store_result(stmt);
  check_execute(stmt, rc);

  rc= mysql_stmt_fetch(stmt);
  check_execute(stmt, rc);

  if (!opt_silent)
    fprintf(stdout, "\n row 1: %d", nData);
  DIE_UNLESS(nData == 20);

  rc= mysql_stmt_fetch(stmt);
  DIE_UNLESS(rc == MYSQL_NO_DATA);
  mysql_stmt_close(stmt);
}


/* Test simple subselect prepare */

static void test_subselect()
{

  MYSQL_STMT *stmt;
  int        rc, id;
  MYSQL_BIND my_bind[1];
  DBUG_ENTER("test_subselect");

  myheader("test_subselect");

  rc= mysql_query(mysql, "DROP TABLE IF EXISTS test_sub1");
  myquery(rc);

  rc= mysql_query(mysql, "DROP TABLE IF EXISTS test_sub2");
  myquery(rc);

  rc= mysql_query(mysql, "CREATE TABLE test_sub1(id int)");
  myquery(rc);

  rc= mysql_query(mysql, "CREATE TABLE test_sub2(id int, id1 int)");
  myquery(rc);

  rc= mysql_query(mysql, "INSERT INTO test_sub1 values(2)");
  myquery(rc);

  rc= mysql_query(mysql, "INSERT INTO test_sub2 VALUES(1, 7), (2, 7)");
  myquery(rc);

  rc= mysql_commit(mysql);
  myquery(rc);

  /* fetch */
  /*
    We need to bzero bind structure because mysql_stmt_bind_param checks all
    its members.
  */
  bzero((char*) my_bind, sizeof(my_bind));

  my_bind[0].buffer_type= MYSQL_TYPE_LONG;
  my_bind[0].buffer= (void *) &id;
  my_bind[0].length= 0;
  my_bind[0].is_null= 0;

  stmt= mysql_simple_prepare(mysql, "INSERT INTO test_sub2(id) SELECT * FROM test_sub1 WHERE id= ?");
  check_stmt(stmt);

  rc= mysql_stmt_bind_param(stmt, my_bind);
  check_execute(stmt, rc);

  id= 2;
  rc= mysql_stmt_execute(stmt);
  check_execute(stmt, rc);

  verify_st_affected_rows(stmt, 1);

  id= 9;
  rc= mysql_stmt_execute(stmt);
  check_execute(stmt, rc);

  verify_st_affected_rows(stmt, 0);

  mysql_stmt_close(stmt);

  rc= my_stmt_result("SELECT * FROM test_sub2");
  DIE_UNLESS(rc == 3);

  rc= my_stmt_result("SELECT ROW(1, 7) IN (select id, id1 "
                     "from test_sub2 WHERE id1= 8)");
  DIE_UNLESS(rc == 1);
  rc= my_stmt_result("SELECT ROW(1, 7) IN (select id, id1 "
                     "from test_sub2 WHERE id1= 7)");
  DIE_UNLESS(rc == 1);

  stmt= mysql_simple_prepare(mysql, ("SELECT ROW(1, 7) IN (select id, id1 "
                                     "from test_sub2 WHERE id1= ?)"));
  check_stmt(stmt);

  rc= mysql_stmt_bind_param(stmt, my_bind);
  check_execute(stmt, rc);

  rc= mysql_stmt_bind_result(stmt, my_bind);
  check_execute(stmt, rc);

  id= 7;
  rc= mysql_stmt_execute(stmt);
  check_execute(stmt, rc);

  rc= mysql_stmt_fetch(stmt);
  check_execute(stmt, rc);

  if (!opt_silent)
    fprintf(stdout, "\n row 1: %d", id);
  DIE_UNLESS(id == 1);

  rc= mysql_stmt_fetch(stmt);
  DIE_UNLESS(rc == MYSQL_NO_DATA);

  id= 8;
  rc= mysql_stmt_execute(stmt);
  check_execute(stmt, rc);

  rc= mysql_stmt_fetch(stmt);
  check_execute(stmt, rc);

  if (!opt_silent)
    fprintf(stdout, "\n row 1: %d", id);
  DIE_UNLESS(id == 0);

  rc= mysql_stmt_fetch(stmt);
  DIE_UNLESS(rc == MYSQL_NO_DATA);

  mysql_stmt_close(stmt);
  DBUG_VOID_RETURN;
}


/*
  Generalized conversion routine to handle DATE, TIME and DATETIME
  conversion using MYSQL_TIME structure
*/

static void test_bind_date_conv(uint row_count)
{
  MYSQL_STMT   *stmt= 0;
  uint         rc, i, count= row_count;
  ulong        length[4];
  MYSQL_BIND   my_bind[4];
  my_bool      is_null[4]= {0};
  MYSQL_TIME   tm[4];
  ulong        second_part;
  uint         year, month, day, hour, minute, sec;

  stmt= mysql_simple_prepare(mysql, "INSERT INTO test_date VALUES(?, ?, ?, ?)");
  check_stmt(stmt);

  verify_param_count(stmt, 4);

  /*
    We need to bzero bind structure because mysql_stmt_bind_param checks all
    its members.
  */
  bzero((char*) my_bind, sizeof(my_bind));

  my_bind[0].buffer_type= MYSQL_TYPE_TIMESTAMP;
  my_bind[1].buffer_type= MYSQL_TYPE_TIME;
  my_bind[2].buffer_type= MYSQL_TYPE_DATETIME;
  my_bind[3].buffer_type= MYSQL_TYPE_DATE;

  for (i= 0; i < (int) array_elements(my_bind); i++)
  {
    my_bind[i].buffer= (void *) &tm[i];
    my_bind[i].is_null= &is_null[i];
    my_bind[i].length= &length[i];
    my_bind[i].buffer_length= 30;
    length[i]= 20;
  }

  second_part= 0;

  year= 2000;
  month= 01;
  day= 10;

  hour= 11;
  minute= 16;
  sec= 20;

  rc= mysql_stmt_bind_param(stmt, my_bind);
  check_execute(stmt, rc);

  for (count= 0; count < row_count; count++)
  {
    for (i= 0; i < (int) array_elements(my_bind); i++)
    {
      tm[i].neg= 0;
      tm[i].second_part= second_part+count;
      if (my_bind[i].buffer_type != MYSQL_TYPE_TIME)
      {
        tm[i].year= year+count;
        tm[i].month= month+count;
        tm[i].day= day+count;
      }
      else
        tm[i].year= tm[i].month= tm[i].day= 0;
      if (my_bind[i].buffer_type != MYSQL_TYPE_DATE)
      {
        tm[i].hour= hour+count;
        tm[i].minute= minute+count;
        tm[i].second= sec+count;
      }
      else
        tm[i].hour= tm[i].minute= tm[i].second= 0;
    }
    rc= mysql_stmt_execute(stmt);
    check_execute(stmt, rc);
  }

  rc= mysql_commit(mysql);
  myquery(rc);

  mysql_stmt_close(stmt);

  rc= my_stmt_result("SELECT * FROM test_date");
  DIE_UNLESS(row_count == rc);

  stmt= mysql_simple_prepare(mysql, "SELECT * FROM test_date");
  check_stmt(stmt);

  rc= mysql_stmt_bind_result(stmt, my_bind);
  check_execute(stmt, rc);

  rc= mysql_stmt_execute(stmt);
  check_execute(stmt, rc);

  rc= mysql_stmt_store_result(stmt);
  check_execute(stmt, rc);

  for (count= 0; count < row_count; count++)
  {
    rc= mysql_stmt_fetch(stmt);
    DIE_UNLESS(rc == 0 || rc == MYSQL_DATA_TRUNCATED);

    if (!opt_silent)
      fprintf(stdout, "\n");
    for (i= 0; i < array_elements(my_bind); i++)
    {
      if (!opt_silent)
        fprintf(stdout, "\ntime[%d]: %02d-%02d-%02d %02d:%02d:%02d.%02lu",
                i, tm[i].year, tm[i].month, tm[i].day,
                tm[i].hour, tm[i].minute, tm[i].second,
                tm[i].second_part);
      DIE_UNLESS(tm[i].year == 0 || tm[i].year == year+count);
      DIE_UNLESS(tm[i].month == 0 || tm[i].month == month+count);
      DIE_UNLESS(tm[i].day == 0 || tm[i].day == day+count);

      DIE_UNLESS(tm[i].hour == 0 || tm[i].hour == hour+count);
      DIE_UNLESS(tm[i].minute == 0 || tm[i].minute == minute+count);
      DIE_UNLESS(tm[i].second == 0 || tm[i].second == sec+count);
      DIE_UNLESS(tm[i].second_part == 0 ||
                 tm[i].second_part == second_part+count);
    }
  }
  rc= mysql_stmt_fetch(stmt);
  DIE_UNLESS(rc == MYSQL_NO_DATA);

  mysql_stmt_close(stmt);
}


/* Test DATE, TIME, DATETIME and TS with MYSQL_TIME conversion */

static void test_date()
{
  int        rc;

  myheader("test_date");

  rc= mysql_query(mysql, "DROP TABLE IF EXISTS test_date");
  myquery(rc);

  rc= mysql_query(mysql, "CREATE TABLE test_date(c1 TIMESTAMP, \
                                                 c2 TIME, \
                                                 c3 DATETIME, \
                                                 c4 DATE)");

  myquery(rc);

  test_bind_date_conv(5);
}


/* Test all time types to DATE and DATE to all types */

static void test_date_date()
{
  int        rc;

  myheader("test_date_date");

  rc= mysql_query(mysql, "DROP TABLE IF EXISTS test_date");
  myquery(rc);

  rc= mysql_query(mysql, "CREATE TABLE test_date(c1 DATE, \
                                                 c2 DATE, \
                                                 c3 DATE, \
                                                 c4 DATE)");

  myquery(rc);

  test_bind_date_conv(3);
}


/* Test all time types to TIME and TIME to all types */

static void test_date_time()
{
  int        rc;

  myheader("test_date_time");

  rc= mysql_query(mysql, "DROP TABLE IF EXISTS test_date");
  myquery(rc);

  rc= mysql_query(mysql, "CREATE TABLE test_date(c1 TIME, \
                                                 c2 TIME, \
                                                 c3 TIME, \
                                                 c4 TIME)");

  myquery(rc);

  test_bind_date_conv(3);
}


/* Test all time types to TIMESTAMP and TIMESTAMP to all types */

static void test_date_ts()
{
  int        rc;

  myheader("test_date_ts");

  rc= mysql_query(mysql, "DROP TABLE IF EXISTS test_date");
  myquery(rc);

  rc= mysql_query(mysql, "CREATE TABLE test_date(c1 TIMESTAMP, \
                                                 c2 TIMESTAMP, \
                                                 c3 TIMESTAMP, \
                                                 c4 TIMESTAMP)");

  myquery(rc);

  test_bind_date_conv(2);
}


/* Test all time types to DATETIME and DATETIME to all types */

static void test_date_dt()
{
  int rc;

  myheader("test_date_dt");

  rc= mysql_query(mysql, "DROP TABLE IF EXISTS test_date");
  myquery(rc);

  rc= mysql_query(mysql, "CREATE TABLE test_date(c1 datetime, "
                         " c2 datetime, c3 datetime, c4 date)");
  myquery(rc);

  test_bind_date_conv(2);
}


/* Misc tests to keep pure coverage happy */

static void test_pure_coverage()
{
  MYSQL_STMT *stmt;
  MYSQL_BIND my_bind[1];
  int        rc;
  ulong      length;

  myheader("test_pure_coverage");

  rc= mysql_query(mysql, "DROP TABLE IF EXISTS test_pure");
  myquery(rc);

  rc= mysql_query(mysql, "CREATE TABLE test_pure(c1 int, c2 varchar(20))");
  myquery(rc);

  stmt= mysql_simple_prepare(mysql, "insert into test_pure(c67788) values(10)");
  check_stmt_r(stmt);

  /* Query without params and result should allow to bind 0 arrays */
  stmt= mysql_simple_prepare(mysql, "insert into test_pure(c2) values(10)");
  check_stmt(stmt);

  rc= mysql_stmt_bind_param(stmt, (MYSQL_BIND*)0);
  check_execute(stmt, rc);

  rc= mysql_stmt_execute(stmt);
  check_execute(stmt, rc);

  rc= mysql_stmt_bind_result(stmt, (MYSQL_BIND*)0);
  DIE_UNLESS(rc == 1);

  mysql_stmt_close(stmt);

  stmt= mysql_simple_prepare(mysql, "insert into test_pure(c2) values(?)");
  check_stmt(stmt);

  /*
    We need to bzero bind structure because mysql_stmt_bind_param checks all
    its members.
  */
  bzero((char*) my_bind, sizeof(my_bind));

  my_bind[0].length= &length;
  my_bind[0].is_null= 0;
  my_bind[0].buffer_length= 0;

  my_bind[0].buffer_type= MYSQL_TYPE_GEOMETRY;
  rc= mysql_stmt_bind_param(stmt, my_bind);
  check_execute_r(stmt, rc); /* unsupported buffer type */

  my_bind[0].buffer_type= MYSQL_TYPE_STRING;
  rc= mysql_stmt_bind_param(stmt, my_bind);
  check_execute(stmt, rc);

  rc= mysql_stmt_store_result(stmt);
  check_execute(stmt, rc);

  mysql_stmt_close(stmt);

  stmt= mysql_simple_prepare(mysql, "select * from test_pure");
  check_execute(stmt, rc);

  rc= mysql_stmt_execute(stmt);
  check_execute(stmt, rc);

  my_bind[0].buffer_type= MYSQL_TYPE_GEOMETRY;
  rc= mysql_stmt_bind_result(stmt, my_bind);
  check_execute_r(stmt, rc); /* unsupported buffer type */

  rc= mysql_stmt_store_result(stmt);
  check_execute(stmt, rc);

  rc= mysql_stmt_store_result(stmt);
  check_execute_r(stmt, rc); /* commands out of sync */

  mysql_stmt_close(stmt);

  mysql_query(mysql, "DROP TABLE test_pure");
}


/* Test for string buffer fetch */

static void test_buffers()
{
  MYSQL_STMT *stmt;
  MYSQL_BIND my_bind[1];
  int        rc;
  ulong      length;
  my_bool    is_null;
  char       buffer[20];

  myheader("test_buffers");

  rc= mysql_query(mysql, "DROP TABLE IF EXISTS test_buffer");
  myquery(rc);

  rc= mysql_query(mysql, "CREATE TABLE test_buffer(str varchar(20))");
  myquery(rc);

  rc= mysql_query(mysql, "insert into test_buffer values('MySQL')\
                          , ('Database'), ('Open-Source'), ('Popular')");
  myquery(rc);

  stmt= mysql_simple_prepare(mysql, "select str from test_buffer");
  check_stmt(stmt);

  rc= mysql_stmt_execute(stmt);
  check_execute(stmt, rc);

  bzero(buffer, sizeof(buffer));              /* Avoid overruns in printf() */

  bzero((char*) my_bind, sizeof(my_bind));
  my_bind[0].length= &length;
  my_bind[0].is_null= &is_null;
  my_bind[0].buffer_length= 1;
  my_bind[0].buffer_type= MYSQL_TYPE_STRING;
  my_bind[0].buffer= (void *)buffer;
  my_bind[0].error= &my_bind[0].error_value;

  rc= mysql_stmt_bind_result(stmt, my_bind);
  check_execute(stmt, rc);

  rc= mysql_stmt_store_result(stmt);
  check_execute(stmt, rc);

  buffer[1]= 'X';
  rc= mysql_stmt_fetch(stmt);
  DIE_UNLESS(rc == MYSQL_DATA_TRUNCATED);
  DIE_UNLESS(my_bind[0].error_value);
  if (!opt_silent)
    fprintf(stdout, "\n data: %s (%lu)", buffer, length);
  DIE_UNLESS(buffer[0] == 'M');
  DIE_UNLESS(buffer[1] == 'X');
  DIE_UNLESS(length == 5);

  my_bind[0].buffer_length= 8;
  rc= mysql_stmt_bind_result(stmt, my_bind);/* re-bind */
  check_execute(stmt, rc);

  rc= mysql_stmt_fetch(stmt);
  check_execute(stmt, rc);
  if (!opt_silent)
    fprintf(stdout, "\n data: %s (%lu)", buffer, length);
  DIE_UNLESS(strncmp(buffer, "Database", 8) == 0);
  DIE_UNLESS(length == 8);

  my_bind[0].buffer_length= 12;
  rc= mysql_stmt_bind_result(stmt, my_bind);/* re-bind */
  check_execute(stmt, rc);

  rc= mysql_stmt_fetch(stmt);
  check_execute(stmt, rc);
  if (!opt_silent)
    fprintf(stdout, "\n data: %s (%lu)", buffer, length);
  DIE_UNLESS(strcmp(buffer, "Open-Source") == 0);
  DIE_UNLESS(length == 11);

  my_bind[0].buffer_length= 6;
  rc= mysql_stmt_bind_result(stmt, my_bind);/* re-bind */
  check_execute(stmt, rc);

  rc= mysql_stmt_fetch(stmt);
  DIE_UNLESS(rc == MYSQL_DATA_TRUNCATED);
  DIE_UNLESS(my_bind[0].error_value);
  if (!opt_silent)
    fprintf(stdout, "\n data: %s (%lu)", buffer, length);
  DIE_UNLESS(strncmp(buffer, "Popula", 6) == 0);
  DIE_UNLESS(length == 7);

  mysql_stmt_close(stmt);
}


/* Test the direct query execution in the middle of open stmts */

static void test_open_direct()
{
  MYSQL_STMT  *stmt;
  MYSQL_RES   *result;
  int         rc;

  myheader("test_open_direct");

  rc= mysql_query(mysql, "DROP TABLE IF EXISTS test_open_direct");
  myquery(rc);

  rc= mysql_query(mysql, "CREATE TABLE test_open_direct(id int, name char(6))");
  myquery(rc);

  stmt= mysql_simple_prepare(mysql, "INSERT INTO test_open_direct values(10, 'mysql')");
  check_stmt(stmt);

  rc= mysql_query(mysql, "SELECT * FROM test_open_direct");
  myquery(rc);

  result= mysql_store_result(mysql);
  mytest(result);

  rc= my_process_result_set(result);
  DIE_UNLESS(rc == 0);
  mysql_free_result(result);

  rc= mysql_stmt_execute(stmt);
  check_execute(stmt, rc);

  verify_st_affected_rows(stmt, 1);

  rc= mysql_query(mysql, "SELECT * FROM test_open_direct");
  myquery(rc);

  result= mysql_store_result(mysql);
  mytest(result);

  rc= my_process_result_set(result);
  DIE_UNLESS(rc == 1);
  mysql_free_result(result);

  rc= mysql_stmt_execute(stmt);
  check_execute(stmt, rc);

  verify_st_affected_rows(stmt, 1);

  rc= mysql_query(mysql, "SELECT * FROM test_open_direct");
  myquery(rc);

  result= mysql_store_result(mysql);
  mytest(result);

  rc= my_process_result_set(result);
  DIE_UNLESS(rc == 2);
  mysql_free_result(result);

  mysql_stmt_close(stmt);

  /* run a direct query in the middle of a fetch */
  stmt= mysql_simple_prepare(mysql, "SELECT * FROM test_open_direct");
  check_stmt(stmt);

  rc= mysql_stmt_execute(stmt);
  check_execute(stmt, rc);

  rc= mysql_stmt_fetch(stmt);
  check_execute(stmt, rc);

  rc= mysql_query(mysql, "INSERT INTO test_open_direct(id) VALUES(20)");
  myquery_r(rc);

  rc= mysql_stmt_close(stmt);
  check_execute(stmt, rc);

  rc= mysql_query(mysql, "INSERT INTO test_open_direct(id) VALUES(20)");
  myquery(rc);

  /* run a direct query with store result */
  stmt= mysql_simple_prepare(mysql, "SELECT * FROM test_open_direct");
  check_stmt(stmt);

  rc= mysql_stmt_execute(stmt);
  check_execute(stmt, rc);

  rc= mysql_stmt_store_result(stmt);
  check_execute(stmt, rc);

  rc= mysql_stmt_fetch(stmt);
  check_execute(stmt, rc);

  rc= mysql_query(mysql, "drop table test_open_direct");
  myquery(rc);

  rc= mysql_stmt_close(stmt);
  check_execute(stmt, rc);
}


/* Test fetch without prior bound buffers */

static void test_fetch_nobuffs()
{
  MYSQL_STMT *stmt;
  MYSQL_BIND my_bind[4];
  char       str[4][50];
  int        rc;

  myheader("test_fetch_nobuffs");

  stmt= mysql_simple_prepare(mysql, "SELECT DATABASE(), CURRENT_USER(), \
                              CURRENT_DATE(), CURRENT_TIME()");
  check_stmt(stmt);

  rc= mysql_stmt_execute(stmt);
  check_execute(stmt, rc);

  rc= 0;
  while (mysql_stmt_fetch(stmt) != MYSQL_NO_DATA)
    rc++;

  if (!opt_silent)
    fprintf(stdout, "\n total rows        : %d", rc);
  DIE_UNLESS(rc == 1);

  bzero((char*) my_bind, sizeof(MYSQL_BIND));
  my_bind[0].buffer_type= MYSQL_TYPE_STRING;
  my_bind[0].buffer= (void *)str[0];
  my_bind[0].buffer_length= sizeof(str[0]);
  my_bind[1]= my_bind[2]= my_bind[3]= my_bind[0];
  my_bind[1].buffer= (void *)str[1];
  my_bind[2].buffer= (void *)str[2];
  my_bind[3].buffer= (void *)str[3];

  rc= mysql_stmt_bind_result(stmt, my_bind);
  check_execute(stmt, rc);

  rc= mysql_stmt_execute(stmt);
  check_execute(stmt, rc);

  rc= 0;
  while (mysql_stmt_fetch(stmt) != MYSQL_NO_DATA)
  {
    rc++;
    if (!opt_silent)
    {
      fprintf(stdout, "\n CURRENT_DATABASE(): %s", str[0]);
      fprintf(stdout, "\n CURRENT_USER()    : %s", str[1]);
      fprintf(stdout, "\n CURRENT_DATE()    : %s", str[2]);
      fprintf(stdout, "\n CURRENT_TIME()    : %s", str[3]);
    }
  }
  if (!opt_silent)
    fprintf(stdout, "\n total rows        : %d", rc);
  DIE_UNLESS(rc == 1);

  mysql_stmt_close(stmt);
}


/* Test a misc bug */

static void test_ushort_bug()
{
  MYSQL_STMT *stmt;
  MYSQL_BIND my_bind[4];
  ushort     short_value;
  uint32     long_value;
  ulong      s_length, l_length, ll_length, t_length;
  ulonglong  longlong_value;
  int        rc;
  uchar      tiny_value;
  char       llbuf[22];
  myheader("test_ushort_bug");

  rc= mysql_query(mysql, "DROP TABLE IF EXISTS test_ushort");
  myquery(rc);

  rc= mysql_query(mysql, "CREATE TABLE test_ushort(a smallint unsigned, \
                                                  b smallint unsigned, \
                                                  c smallint unsigned, \
                                                  d smallint unsigned)");
  myquery(rc);

  rc= mysql_query(mysql,
                  "INSERT INTO test_ushort VALUES(35999, 35999, 35999, 200)");
  myquery(rc);


  stmt= mysql_simple_prepare(mysql, "SELECT * FROM test_ushort");
  check_stmt(stmt);

  rc= mysql_stmt_execute(stmt);
  check_execute(stmt, rc);

  bzero((char*) my_bind, sizeof(my_bind));
  my_bind[0].buffer_type= MYSQL_TYPE_SHORT;
  my_bind[0].buffer= (void *)&short_value;
  my_bind[0].is_unsigned= TRUE;
  my_bind[0].length= &s_length;

  my_bind[1].buffer_type= MYSQL_TYPE_LONG;
  my_bind[1].buffer= (void *)&long_value;
  my_bind[1].length= &l_length;

  my_bind[2].buffer_type= MYSQL_TYPE_LONGLONG;
  my_bind[2].buffer= (void *)&longlong_value;
  my_bind[2].length= &ll_length;

  my_bind[3].buffer_type= MYSQL_TYPE_TINY;
  my_bind[3].buffer= (void *)&tiny_value;
  my_bind[3].is_unsigned= TRUE;
  my_bind[3].length= &t_length;

  rc= mysql_stmt_bind_result(stmt, my_bind);
  check_execute(stmt, rc);

  rc= mysql_stmt_fetch(stmt);
  check_execute(stmt, rc);

  if (!opt_silent)
  {
    fprintf(stdout, "\n ushort   : %d (%ld)", short_value, s_length);
    fprintf(stdout, "\n ulong    : %lu (%ld)", (ulong) long_value, l_length);
    fprintf(stdout, "\n longlong : %s (%ld)", llstr(longlong_value, llbuf),
            ll_length);
    fprintf(stdout, "\n tinyint  : %d   (%ld)", tiny_value, t_length);
  }

  DIE_UNLESS(short_value == 35999);
  DIE_UNLESS(s_length == 2);

  DIE_UNLESS(long_value == 35999);
  DIE_UNLESS(l_length == 4);

  DIE_UNLESS(longlong_value == 35999);
  DIE_UNLESS(ll_length == 8);

  DIE_UNLESS(tiny_value == 200);
  DIE_UNLESS(t_length == 1);

  rc= mysql_stmt_fetch(stmt);
  DIE_UNLESS(rc == MYSQL_NO_DATA);

  mysql_stmt_close(stmt);
}


/* Test a misc smallint-signed conversion bug */

static void test_sshort_bug()
{
  MYSQL_STMT *stmt;
  MYSQL_BIND my_bind[4];
  short      short_value;
  int32      long_value;
  ulong      s_length, l_length, ll_length, t_length;
  ulonglong  longlong_value;
  int        rc;
  uchar      tiny_value;
  char       llbuf[22];

  myheader("test_sshort_bug");

  rc= mysql_query(mysql, "DROP TABLE IF EXISTS test_sshort");
  myquery(rc);

  rc= mysql_query(mysql, "CREATE TABLE test_sshort(a smallint signed, \
                                                  b smallint signed, \
                                                  c smallint unsigned, \
                                                  d smallint unsigned)");
  myquery(rc);

  rc= mysql_query(mysql, "INSERT INTO test_sshort VALUES(-5999, -5999, 35999, 200)");
  myquery(rc);


  stmt= mysql_simple_prepare(mysql, "SELECT * FROM test_sshort");
  check_stmt(stmt);

  rc= mysql_stmt_execute(stmt);
  check_execute(stmt, rc);

  bzero((char*) my_bind, sizeof(my_bind));
  my_bind[0].buffer_type= MYSQL_TYPE_SHORT;
  my_bind[0].buffer= (void *)&short_value;
  my_bind[0].length= &s_length;

  my_bind[1].buffer_type= MYSQL_TYPE_LONG;
  my_bind[1].buffer= (void *)&long_value;
  my_bind[1].length= &l_length;

  my_bind[2].buffer_type= MYSQL_TYPE_LONGLONG;
  my_bind[2].buffer= (void *)&longlong_value;
  my_bind[2].length= &ll_length;

  my_bind[3].buffer_type= MYSQL_TYPE_TINY;
  my_bind[3].buffer= (void *)&tiny_value;
  my_bind[3].is_unsigned= TRUE;
  my_bind[3].length= &t_length;

  rc= mysql_stmt_bind_result(stmt, my_bind);
  check_execute(stmt, rc);

  rc= mysql_stmt_fetch(stmt);
  check_execute(stmt, rc);

  if (!opt_silent)
  {
    fprintf(stdout, "\n sshort   : %d (%ld)", short_value, s_length);
    fprintf(stdout, "\n slong    : %ld (%ld)", (long) long_value, l_length);
    fprintf(stdout, "\n longlong : %s (%ld)", llstr(longlong_value, llbuf),
            ll_length);
    fprintf(stdout, "\n tinyint  : %d   (%ld)", tiny_value, t_length);
  }

  DIE_UNLESS(short_value == -5999);
  DIE_UNLESS(s_length == 2);

  DIE_UNLESS(long_value == -5999);
  DIE_UNLESS(l_length == 4);

  DIE_UNLESS(longlong_value == 35999);
  DIE_UNLESS(ll_length == 8);

  DIE_UNLESS(tiny_value == 200);
  DIE_UNLESS(t_length == 1);

  rc= mysql_stmt_fetch(stmt);
  DIE_UNLESS(rc == MYSQL_NO_DATA);

  mysql_stmt_close(stmt);
}


/* Test a misc tinyint-signed conversion bug */

static void test_stiny_bug()
{
  MYSQL_STMT *stmt;
  MYSQL_BIND my_bind[4];
  short      short_value;
  int32      long_value;
  ulong      s_length, l_length, ll_length, t_length;
  ulonglong  longlong_value;
  int        rc;
  uchar      tiny_value;
  char       llbuf[22];

  myheader("test_stiny_bug");

  rc= mysql_query(mysql, "DROP TABLE IF EXISTS test_stiny");
  myquery(rc);

  rc= mysql_query(mysql, "CREATE TABLE test_stiny(a tinyint signed, \
                                                  b tinyint signed, \
                                                  c tinyint unsigned, \
                                                  d tinyint unsigned)");
  myquery(rc);

  rc= mysql_query(mysql, "INSERT INTO test_stiny VALUES(-128, -127, 255, 0)");
  myquery(rc);


  stmt= mysql_simple_prepare(mysql, "SELECT * FROM test_stiny");
  check_stmt(stmt);

  rc= mysql_stmt_execute(stmt);
  check_execute(stmt, rc);

  bzero((char*) my_bind, sizeof(my_bind));
  my_bind[0].buffer_type= MYSQL_TYPE_SHORT;
  my_bind[0].buffer= (void *)&short_value;
  my_bind[0].length= &s_length;

  my_bind[1].buffer_type= MYSQL_TYPE_LONG;
  my_bind[1].buffer= (void *)&long_value;
  my_bind[1].length= &l_length;

  my_bind[2].buffer_type= MYSQL_TYPE_LONGLONG;
  my_bind[2].buffer= (void *)&longlong_value;
  my_bind[2].length= &ll_length;

  my_bind[3].buffer_type= MYSQL_TYPE_TINY;
  my_bind[3].buffer= (void *)&tiny_value;
  my_bind[3].length= &t_length;

  rc= mysql_stmt_bind_result(stmt, my_bind);
  check_execute(stmt, rc);

  rc= mysql_stmt_fetch(stmt);
  check_execute(stmt, rc);

  if (!opt_silent)
  {
    fprintf(stdout, "\n sshort   : %d (%ld)", short_value, s_length);
    fprintf(stdout, "\n slong    : %ld (%ld)", (long) long_value, l_length);
    fprintf(stdout, "\n longlong : %s  (%ld)", llstr(longlong_value, llbuf),
            ll_length);
    fprintf(stdout, "\n tinyint  : %d    (%ld)", tiny_value, t_length);
  }

  DIE_UNLESS(short_value == -128);
  DIE_UNLESS(s_length == 2);

  DIE_UNLESS(long_value == -127);
  DIE_UNLESS(l_length == 4);

  DIE_UNLESS(longlong_value == 255);
  DIE_UNLESS(ll_length == 8);

  DIE_UNLESS(tiny_value == 0);
  DIE_UNLESS(t_length == 1);

  rc= mysql_stmt_fetch(stmt);
  DIE_UNLESS(rc == MYSQL_NO_DATA);

  mysql_stmt_close(stmt);
}


/* Test misc field information, bug: #74 */

static void test_field_misc()
{
  MYSQL_STMT  *stmt;
  MYSQL_RES   *result;
  MYSQL_BIND  my_bind[1];
  char        table_type[NAME_LEN];
  ulong       type_length;
  int         rc;

  myheader("test_field_misc");

  rc= mysql_query(mysql, "SELECT @@autocommit");
  myquery(rc);

  result= mysql_store_result(mysql);
  mytest(result);

  rc= my_process_result_set(result);
  DIE_UNLESS(rc == 1);

  verify_prepare_field(result, 0,
                       "@@autocommit", "",  /* field and its org name */
                       MYSQL_TYPE_LONGLONG, /* field type */
                       "", "",              /* table and its org name */
                       "", 1, 0);           /* db name, length(its bool flag)*/

  mysql_free_result(result);

  stmt= mysql_simple_prepare(mysql, "SELECT @@autocommit");
  check_stmt(stmt);

  rc= mysql_stmt_execute(stmt);
  check_execute(stmt, rc);

  result= mysql_stmt_result_metadata(stmt);
  mytest(result);

  rc= my_process_stmt_result(stmt);
  DIE_UNLESS(rc == 1);

  verify_prepare_field(result, 0,
                       "@@autocommit", "",  /* field and its org name */
                       MYSQL_TYPE_LONGLONG, /* field type */
                       "", "",              /* table and its org name */
                       "", 1, 0);           /* db name, length(its bool flag)*/

  mysql_free_result(result);
  mysql_stmt_close(stmt);

  stmt= mysql_simple_prepare(mysql, "SELECT @@storage_engine");
  check_stmt(stmt);

  rc= mysql_stmt_execute(stmt);
  check_execute(stmt, rc);

  bzero((char*) my_bind, sizeof(my_bind));
  my_bind[0].buffer_type= MYSQL_TYPE_STRING;
  my_bind[0].buffer= table_type;
  my_bind[0].length= &type_length;
  my_bind[0].buffer_length= NAME_LEN;

  rc= mysql_stmt_bind_result(stmt, my_bind);
  check_execute(stmt, rc);

  rc= mysql_stmt_fetch(stmt);
  check_execute(stmt, rc);
  if (!opt_silent)
    fprintf(stdout, "\n default table type: %s(%ld)", table_type, type_length);

  rc= mysql_stmt_fetch(stmt);
  DIE_UNLESS(rc == MYSQL_NO_DATA);

  mysql_stmt_close(stmt);

  stmt= mysql_simple_prepare(mysql, "SELECT @@storage_engine");
  check_stmt(stmt);

  result= mysql_stmt_result_metadata(stmt);
  mytest(result);
  DIE_UNLESS(mysql_stmt_field_count(stmt) == mysql_num_fields(result));

  rc= mysql_stmt_execute(stmt);
  check_execute(stmt, rc);

  DIE_UNLESS(1 == my_process_stmt_result(stmt));

  verify_prepare_field(result, 0,
                       "@@storage_engine", "",   /* field and its org name */
                       mysql_get_server_version(mysql) <= 50000 ?
                       MYSQL_TYPE_STRING : MYSQL_TYPE_VAR_STRING,
                       "", "",              /* table and its org name */
                       "", type_length, 0);   /* db name, length */

  mysql_free_result(result);
  mysql_stmt_close(stmt);

  stmt= mysql_simple_prepare(mysql, "SELECT @@max_error_count");
  check_stmt(stmt);

  result= mysql_stmt_result_metadata(stmt);
  mytest(result);

  rc= mysql_stmt_execute(stmt);
  check_execute(stmt, rc);

  rc= my_process_stmt_result(stmt);
  DIE_UNLESS(rc == 1);

  verify_prepare_field(result, 0,
                       "@@max_error_count", "",   /* field and its org name */
                       MYSQL_TYPE_LONGLONG, /* field type */
                       "", "",              /* table and its org name */
                       "", 10, 0);            /* db name, length */

  mysql_free_result(result);
  mysql_stmt_close(stmt);

  stmt= mysql_simple_prepare(mysql, "SELECT @@max_allowed_packet");
  check_stmt(stmt);

  result= mysql_stmt_result_metadata(stmt);
  mytest(result);

  rc= mysql_stmt_execute(stmt);
  check_execute(stmt, rc);

  DIE_UNLESS(1 == my_process_stmt_result(stmt));

  verify_prepare_field(result, 0,
                       "@@max_allowed_packet", "", /* field and its org name */
                       MYSQL_TYPE_LONGLONG, /* field type */
                       "", "",              /* table and its org name */
                       "", 10, 0);          /* db name, length */

  mysql_free_result(result);
  mysql_stmt_close(stmt);

  stmt= mysql_simple_prepare(mysql, "SELECT @@sql_warnings");
  check_stmt(stmt);

  result= mysql_stmt_result_metadata(stmt);
  mytest(result);

  rc= mysql_stmt_execute(stmt);
  check_execute(stmt, rc);

  rc= my_process_stmt_result(stmt);
  DIE_UNLESS(rc == 1);

  verify_prepare_field(result, 0,
                       "@@sql_warnings", "",  /* field and its org name */
                       MYSQL_TYPE_LONGLONG,   /* field type */
                       "", "",                /* table and its org name */
                       "", 1, 0);             /* db name, length */

  mysql_free_result(result);
  mysql_stmt_close(stmt);
}


/*
  Test SET OPTION feature with prepare stmts
  bug #85 (reported by mark@mysql.com)
*/

static void test_set_option()
{
  MYSQL_STMT *stmt;
  MYSQL_RES  *result;
  int        rc;

  myheader("test_set_option");

  mysql_autocommit(mysql, TRUE);

  /* LIMIT the rows count to 2 */
  rc= mysql_query(mysql, "SET OPTION SQL_SELECT_LIMIT= 2");
  myquery(rc);

  rc= mysql_query(mysql, "DROP TABLE IF EXISTS test_limit");
  myquery(rc);

  rc= mysql_query(mysql, "CREATE TABLE test_limit(a tinyint)");
  myquery(rc);

  rc= mysql_query(mysql, "INSERT INTO test_limit VALUES(10), (20), (30), (40)");
  myquery(rc);

  if (!opt_silent)
    fprintf(stdout, "\n with SQL_SELECT_LIMIT= 2 (direct)");
  rc= mysql_query(mysql, "SELECT * FROM test_limit");
  myquery(rc);

  result= mysql_store_result(mysql);
  mytest(result);

  rc= my_process_result_set(result);
  DIE_UNLESS(rc == 2);

  mysql_free_result(result);

  if (!opt_silent)
    fprintf(stdout, "\n with SQL_SELECT_LIMIT=2 (prepare)");
  stmt= mysql_simple_prepare(mysql, "SELECT * FROM test_limit");
  check_stmt(stmt);

  rc= mysql_stmt_execute(stmt);
  check_execute(stmt, rc);

  rc= my_process_stmt_result(stmt);
  DIE_UNLESS(rc == 2);

  mysql_stmt_close(stmt);

  /* RESET the LIMIT the rows count to 0 */
  if (!opt_silent)
    fprintf(stdout, "\n with SQL_SELECT_LIMIT=DEFAULT (prepare)");
  rc= mysql_query(mysql, "SET OPTION SQL_SELECT_LIMIT=DEFAULT");
  myquery(rc);

  stmt= mysql_simple_prepare(mysql, "SELECT * FROM test_limit");
  check_stmt(stmt);

  rc= mysql_stmt_execute(stmt);
  check_execute(stmt, rc);

  rc= my_process_stmt_result(stmt);
  DIE_UNLESS(rc == 4);

  mysql_stmt_close(stmt);
}


/*
  Test a misc GRANT option
  bug #89 (reported by mark@mysql.com)
*/

#ifndef EMBEDDED_LIBRARY
static void test_prepare_grant()
{
  int rc;
  char query[MAX_TEST_QUERY_LENGTH];

  myheader("test_prepare_grant");

  mysql_autocommit(mysql, TRUE);

  rc= mysql_query(mysql, "DROP TABLE IF EXISTS test_grant");
  myquery(rc);

  rc= mysql_query(mysql, "CREATE TABLE test_grant(a tinyint primary key auto_increment)");
  myquery(rc);

  strxmov(query, "GRANT INSERT, UPDATE, SELECT ON ", current_db,
                ".test_grant TO 'test_grant'@",
                opt_host ? opt_host : "'localhost'", NullS);

  if (mysql_query(mysql, query))
  {
    myerror("GRANT failed");

    /*
       If server started with --skip-grant-tables, skip this test, else
       exit to indicate an error

       ER_UNKNOWN_COM_ERROR= 1047
     */
    if (mysql_errno(mysql) != 1047)
      exit(1);
  }
  else
  {
    MYSQL *org_mysql= mysql, *lmysql;
    MYSQL_STMT *stmt;

    if (!opt_silent)
      fprintf(stdout, "\n Establishing a test connection ...");
    if (!(lmysql= mysql_init(NULL)))
    {
      myerror("mysql_init() failed");
      exit(1);
    }
    if (!(mysql_real_connect(lmysql, opt_host, "test_grant",
                             "", current_db, opt_port,
                             opt_unix_socket, 0)))
    {
      myerror("connection failed");
      mysql_close(lmysql);
      exit(1);
    }
    lmysql->reconnect= 1;
    if (!opt_silent)
      fprintf(stdout, "OK");

    mysql= lmysql;
    rc= mysql_query(mysql, "INSERT INTO test_grant VALUES(NULL)");
    myquery(rc);

    rc= mysql_query(mysql, "INSERT INTO test_grant(a) VALUES(NULL)");
    myquery(rc);

    execute_prepare_query("INSERT INTO test_grant(a) VALUES(NULL)", 1);
    execute_prepare_query("INSERT INTO test_grant VALUES(NULL)", 1);
    execute_prepare_query("UPDATE test_grant SET a=9 WHERE a=1", 1);
    rc= my_stmt_result("SELECT a FROM test_grant");
    DIE_UNLESS(rc == 4);

    /* Both DELETE expected to fail as user does not have DELETE privs */

    rc= mysql_query(mysql, "DELETE FROM test_grant");
    myquery_r(rc);

    stmt= mysql_simple_prepare(mysql, "DELETE FROM test_grant");
    check_stmt_r(stmt);

    rc= my_stmt_result("SELECT * FROM test_grant");
    DIE_UNLESS(rc == 4);

    mysql_close(lmysql);
    mysql= org_mysql;

    rc= mysql_query(mysql, "delete from mysql.user where User='test_grant'");
    myquery(rc);
    DIE_UNLESS(1 == mysql_affected_rows(mysql));

    rc= mysql_query(mysql, "delete from mysql.tables_priv where User='test_grant'");
    myquery(rc);
    DIE_UNLESS(1 == mysql_affected_rows(mysql));

  }
}
#endif /* EMBEDDED_LIBRARY */

/*
  Test a crash when invalid/corrupted .frm is used in the
  SHOW TABLE STATUS
  bug #93 (reported by serg@mysql.com).
*/

static void test_frm_bug()
{
  MYSQL_STMT *stmt;
  MYSQL_BIND my_bind[2];
  MYSQL_RES  *result;
  MYSQL_ROW  row;
  FILE       *test_file;
  char       data_dir[FN_REFLEN];
  char       test_frm[FN_REFLEN];
  int        rc;

  myheader("test_frm_bug");

  mysql_autocommit(mysql, TRUE);

  rc= mysql_query(mysql, "drop table if exists test_frm_bug");
  myquery(rc);

  rc= mysql_query(mysql, "flush tables");
  myquery(rc);

  stmt= mysql_simple_prepare(mysql, "show variables like 'datadir'");
  check_stmt(stmt);

  rc= mysql_stmt_execute(stmt);
  check_execute(stmt, rc);

  bzero((char*) my_bind, sizeof(my_bind));
  my_bind[0].buffer_type= MYSQL_TYPE_STRING;
  my_bind[0].buffer= data_dir;
  my_bind[0].buffer_length= FN_REFLEN;
  my_bind[1]= my_bind[0];

  rc= mysql_stmt_bind_result(stmt, my_bind);
  check_execute(stmt, rc);

  rc= mysql_stmt_fetch(stmt);
  check_execute(stmt, rc);

  if (!opt_silent)
    fprintf(stdout, "\n data directory: %s", data_dir);

  rc= mysql_stmt_fetch(stmt);
  DIE_UNLESS(rc == MYSQL_NO_DATA);

  strxmov(test_frm, data_dir, "/", current_db, "/", "test_frm_bug.frm", NullS);

  if (!opt_silent)
    fprintf(stdout, "\n test_frm: %s", test_frm);

  if (!(test_file= my_fopen(test_frm, (int) (O_RDWR | O_CREAT), MYF(MY_WME))))
  {
    fprintf(stdout, "\n ERROR: my_fopen failed for '%s'", test_frm);
    fprintf(stdout, "\n test cancelled");
    exit(1);
  }
  if (!opt_silent)
    fprintf(test_file, "this is a junk file for test");

  rc= mysql_query(mysql, "SHOW TABLE STATUS like 'test_frm_bug'");
  myquery(rc);

  result= mysql_store_result(mysql);
  mytest(result);/* It can't be NULL */

  rc= my_process_result_set(result);
  DIE_UNLESS(rc == 1);

  mysql_data_seek(result, 0);

  row= mysql_fetch_row(result);
  mytest(row);

  if (!opt_silent)
    fprintf(stdout, "\n Comment: %s", row[17]);
  DIE_UNLESS(row[17] != 0);

  mysql_free_result(result);
  mysql_stmt_close(stmt);

  my_fclose(test_file, MYF(0));
  mysql_query(mysql, "drop table if exists test_frm_bug");
}


/* Test DECIMAL conversion */

static void test_decimal_bug()
{
  MYSQL_STMT *stmt;
  MYSQL_BIND my_bind[1];
  char       data[30];
  int        rc;
  my_bool    is_null;

  myheader("test_decimal_bug");

  mysql_autocommit(mysql, TRUE);

  rc= mysql_query(mysql, "drop table if exists test_decimal_bug");
  myquery(rc);

  rc= mysql_query(mysql, "create table test_decimal_bug(c1 decimal(10, 2))");
  myquery(rc);

  rc= mysql_query(mysql, "insert into test_decimal_bug value(8), (10.22), (5.61)");
  myquery(rc);

  stmt= mysql_simple_prepare(mysql, "select c1 from test_decimal_bug where c1= ?");
  check_stmt(stmt);

  /*
    We need to bzero bind structure because mysql_stmt_bind_param checks all
    its members.
  */
  bzero((char*) my_bind, sizeof(my_bind));

  my_bind[0].buffer_type= MYSQL_TYPE_NEWDECIMAL;
  my_bind[0].buffer= (void *)data;
  my_bind[0].buffer_length= 25;
  my_bind[0].is_null= &is_null;

  is_null= 0;
  rc= mysql_stmt_bind_param(stmt, my_bind);
  check_execute(stmt, rc);

  strmov(data, "8.0");
  rc= mysql_stmt_execute(stmt);
  check_execute(stmt, rc);

  data[0]= 0;
  rc= mysql_stmt_bind_result(stmt, my_bind);
  check_execute(stmt, rc);

  rc= mysql_stmt_fetch(stmt);
  check_execute(stmt, rc);

  if (!opt_silent)
    fprintf(stdout, "\n data: %s", data);
  DIE_UNLESS(strcmp(data, "8.00") == 0);

  rc= mysql_stmt_fetch(stmt);
  DIE_UNLESS(rc == MYSQL_NO_DATA);

  strmov(data, "5.61");
  rc= mysql_stmt_execute(stmt);
  check_execute(stmt, rc);

  data[0]= 0;
  rc= mysql_stmt_bind_result(stmt, my_bind);
  check_execute(stmt, rc);

  rc= mysql_stmt_fetch(stmt);
  check_execute(stmt, rc);

  if (!opt_silent)
    fprintf(stdout, "\n data: %s", data);
  DIE_UNLESS(strcmp(data, "5.61") == 0);

  rc= mysql_stmt_fetch(stmt);
  DIE_UNLESS(rc == MYSQL_NO_DATA);

  is_null= 1;
  rc= mysql_stmt_execute(stmt);
  check_execute(stmt, rc);

  rc= mysql_stmt_fetch(stmt);
  DIE_UNLESS(rc == MYSQL_NO_DATA);

  strmov(data, "10.22"); is_null= 0;
  rc= mysql_stmt_execute(stmt);
  check_execute(stmt, rc);

  data[0]= 0;
  rc= mysql_stmt_bind_result(stmt, my_bind);
  check_execute(stmt, rc);

  rc= mysql_stmt_fetch(stmt);
  check_execute(stmt, rc);

  if (!opt_silent)
    fprintf(stdout, "\n data: %s", data);
  DIE_UNLESS(strcmp(data, "10.22") == 0);

  rc= mysql_stmt_fetch(stmt);
  DIE_UNLESS(rc == MYSQL_NO_DATA);

  mysql_stmt_close(stmt);
}


/* Test EXPLAIN bug (#115, reported by mark@mysql.com & georg@php.net). */

static void test_explain_bug()
{
  MYSQL_STMT *stmt;
  MYSQL_RES  *result;
  int        rc;

  myheader("test_explain_bug");

  mysql_autocommit(mysql, TRUE);

  rc= mysql_query(mysql, "DROP TABLE IF EXISTS test_explain");
  myquery(rc);

  rc= mysql_query(mysql, "CREATE TABLE test_explain(id int, name char(2))");
  myquery(rc);

  stmt= mysql_simple_prepare(mysql, "explain test_explain");
  check_stmt(stmt);

  rc= mysql_stmt_execute(stmt);
  check_execute(stmt, rc);

  rc= my_process_stmt_result(stmt);
  DIE_UNLESS(rc == 2);

  result= mysql_stmt_result_metadata(stmt);
  mytest(result);

  if (!opt_silent)
    fprintf(stdout, "\n total fields in the result: %d",
            mysql_num_fields(result));
  DIE_UNLESS(6 == mysql_num_fields(result));

  verify_prepare_field(result, 0, "Field", "COLUMN_NAME",
                       mysql_get_server_version(mysql) <= 50000 ?
                       MYSQL_TYPE_STRING : MYSQL_TYPE_VAR_STRING,
                       0, 0, "", 64, 0);

  verify_prepare_field(result, 1, "Type", "COLUMN_TYPE", MYSQL_TYPE_BLOB,
                       0, 0, "", 0, 0);

  verify_prepare_field(result, 2, "Null", "IS_NULLABLE",
                       mysql_get_server_version(mysql) <= 50000 ?
                       MYSQL_TYPE_STRING : MYSQL_TYPE_VAR_STRING,
                       0, 0, "", 3, 0);

  verify_prepare_field(result, 3, "Key", "COLUMN_KEY",
                       mysql_get_server_version(mysql) <= 50000 ?
                       MYSQL_TYPE_STRING : MYSQL_TYPE_VAR_STRING,
                       0, 0, "", 3, 0);

  if ( mysql_get_server_version(mysql) >= 50027 )
  {
    /*  The patch for bug#23037 changes column type of DEAULT to blob */
    verify_prepare_field(result, 4, "Default", "COLUMN_DEFAULT",
                         MYSQL_TYPE_BLOB, 0, 0, "", 0, 0);
  }
  else
  {
    verify_prepare_field(result, 4, "Default", "COLUMN_DEFAULT",
                         mysql_get_server_version(mysql) >= 50027 ?
                         MYSQL_TYPE_BLOB :
                         mysql_get_server_version(mysql) <= 50000 ?
                         MYSQL_TYPE_STRING : MYSQL_TYPE_VAR_STRING,
                         0, 0, "",
                         mysql_get_server_version(mysql) >= 50027 ? 0 :64, 0);
  }

  verify_prepare_field(result, 5, "Extra", "EXTRA",
                       mysql_get_server_version(mysql) <= 50000 ?
                       MYSQL_TYPE_STRING : MYSQL_TYPE_VAR_STRING,
                       0, 0, "", 20, 0);

  mysql_free_result(result);
  mysql_stmt_close(stmt);

  stmt= mysql_simple_prepare(mysql, "explain select id, name FROM test_explain");
  check_stmt(stmt);

  rc= mysql_stmt_execute(stmt);
  check_execute(stmt, rc);

  rc= my_process_stmt_result(stmt);
  DIE_UNLESS(rc == 1);

  result= mysql_stmt_result_metadata(stmt);
  mytest(result);

  if (!opt_silent)
    fprintf(stdout, "\n total fields in the result: %d",
            mysql_num_fields(result));
  DIE_UNLESS(10 == mysql_num_fields(result));

  verify_prepare_field(result, 0, "id", "", MYSQL_TYPE_LONGLONG,
                       "", "", "", 3, 0);

  verify_prepare_field(result, 1, "select_type", "", MYSQL_TYPE_VAR_STRING,
                       "", "", "", 19, 0);

  verify_prepare_field(result, 2, "table", "", MYSQL_TYPE_VAR_STRING,
                       "", "", "", NAME_CHAR_LEN, 0);

  verify_prepare_field(result, 3, "type", "", MYSQL_TYPE_VAR_STRING,
                       "", "", "", 10, 0);

  verify_prepare_field(result, 4, "possible_keys", "", MYSQL_TYPE_VAR_STRING,
                       "", "", "", NAME_CHAR_LEN*MAX_KEY, 0);

  verify_prepare_field(result, 5, "key", "", MYSQL_TYPE_VAR_STRING,
                       "", "", "", NAME_CHAR_LEN, 0);

  if (mysql_get_server_version(mysql) <= 50000)
  {
    verify_prepare_field(result, 6, "key_len", "", MYSQL_TYPE_LONGLONG, "",
                         "", "", 3, 0);
  }
  else
  {
    verify_prepare_field(result, 6, "key_len", "", MYSQL_TYPE_VAR_STRING, "", 
                         "", "", NAME_CHAR_LEN*MAX_KEY/ my_charset_utf8_general_ci.mbmaxlen, 0);
  }

  verify_prepare_field(result, 7, "ref", "", MYSQL_TYPE_VAR_STRING,
                       "", "", "", NAME_CHAR_LEN*16, 0);

  verify_prepare_field(result, 8, "rows", "", MYSQL_TYPE_LONGLONG,
                       "", "", "", 10, 0);

  verify_prepare_field(result, 9, "Extra", "", MYSQL_TYPE_VAR_STRING,
                       "", "", "", 255, 0);

  mysql_free_result(result);
  mysql_stmt_close(stmt);
}

#ifdef NOT_YET_WORKING

/*
  Test math functions.
  Bug #148 (reported by salle@mysql.com).
*/

#define myerrno(n) check_errcode(n)

static void check_errcode(const unsigned int err)
{
  if (!opt_silent || mysql_errno(mysql) != err)
  {
    if (mysql->server_version)
      fprintf(stdout, "\n [MySQL-%s]", mysql->server_version);
    else
      fprintf(stdout, "\n [MySQL]");
    fprintf(stdout, "[%d] %s\n", mysql_errno(mysql), mysql_error(mysql));
  }
  DIE_UNLESS(mysql_errno(mysql) == err);
}


static void test_drop_temp()
{
  int rc;

  myheader("test_drop_temp");

  rc= mysql_query(mysql, "DROP DATABASE IF EXISTS test_drop_temp_db");
  myquery(rc);

  rc= mysql_query(mysql, "CREATE DATABASE test_drop_temp_db");
  myquery(rc);

  rc= mysql_query(mysql, "CREATE TABLE test_drop_temp_db.t1(c1 int, c2 char(1))");
  myquery(rc);

  rc= mysql_query(mysql, "delete from mysql.db where Db='test_drop_temp_db'");
  myquery(rc);

  rc= mysql_query(mysql, "delete from mysql.db where Db='test_drop_temp_db'");
  myquery(rc);

  strxmov(query, "GRANT SELECT, USAGE, DROP ON test_drop_temp_db.* TO test_temp@",
                opt_host ? opt_host : "localhost", NullS);

  if (mysql_query(mysql, query))
  {
    myerror("GRANT failed");

    /*
       If server started with --skip-grant-tables, skip this test, else
       exit to indicate an error

       ER_UNKNOWN_COM_ERROR= 1047
     */
    if (mysql_errno(mysql) != 1047)
      exit(1);
  }
  else
  {
    MYSQL *org_mysql= mysql, *lmysql;

    if (!opt_silent)
      fprintf(stdout, "\n Establishing a test connection ...");
    if (!(lmysql= mysql_init(NULL)))
    {
      myerror("mysql_init() failed");
      exit(1);
    }

    rc= mysql_query(mysql, "flush privileges");
    myquery(rc);

    if (!(mysql_real_connect(lmysql, opt_host ? opt_host : "localhost", "test_temp",
                             "", "test_drop_temp_db", opt_port,
                             opt_unix_socket, 0)))
    {
      mysql= lmysql;
      myerror("connection failed");
      mysql_close(lmysql);
      exit(1);
    }
    lmysql->reconnect= 1;
    if (!opt_silent)
      fprintf(stdout, "OK");

    mysql= lmysql;
    rc= mysql_query(mysql, "INSERT INTO t1 VALUES(10, 'C')");
    myerrno((uint)1142);

    rc= mysql_query(mysql, "DROP TABLE t1");
    myerrno((uint)1142);

    mysql= org_mysql;
    rc= mysql_query(mysql, "CREATE TEMPORARY TABLE test_drop_temp_db.t1(c1 int)");
    myquery(rc);

    rc= mysql_query(mysql, "CREATE TEMPORARY TABLE test_drop_temp_db.t2 LIKE test_drop_temp_db.t1");
    myquery(rc);

    mysql= lmysql;

    rc= mysql_query(mysql, "DROP TABLE t1, t2");
    myquery_r(rc);

    rc= mysql_query(mysql, "DROP TEMPORARY TABLE t1");
    myquery_r(rc);

    rc= mysql_query(mysql, "DROP TEMPORARY TABLE t2");
    myquery_r(rc);

    mysql_close(lmysql);
    mysql= org_mysql;

    rc= mysql_query(mysql, "drop database test_drop_temp_db");
    myquery(rc);
    DIE_UNLESS(1 == mysql_affected_rows(mysql));

    rc= mysql_query(mysql, "delete from mysql.user where User='test_temp'");
    myquery(rc);
    DIE_UNLESS(1 == mysql_affected_rows(mysql));


    rc= mysql_query(mysql, "delete from mysql.tables_priv where User='test_temp'");
    myquery(rc);
    DIE_UNLESS(1 == mysql_affected_rows(mysql));
  }
}
#endif


/* Test warnings for cuted rows */

static void test_cuted_rows()
{
  int        rc, count;
  MYSQL_RES  *result;

  myheader("test_cuted_rows");

  mysql_query(mysql, "DROP TABLE if exists t1");
  mysql_query(mysql, "DROP TABLE if exists t2");

  rc= mysql_query(mysql, "CREATE TABLE t1(c1 tinyint)");
  myquery(rc);

  rc= mysql_query(mysql, "CREATE TABLE t2(c1 int not null)");
  myquery(rc);

  rc= mysql_query(mysql, "INSERT INTO t1 values(10), (NULL), (NULL)");
  myquery(rc);

  count= mysql_warning_count(mysql);
  if (!opt_silent)
    fprintf(stdout, "\n total warnings: %d", count);
  DIE_UNLESS(count == 0);

  rc= mysql_query(mysql, "INSERT INTO t2 SELECT * FROM t1");
  myquery(rc);

  count= mysql_warning_count(mysql);
  if (!opt_silent)
    fprintf(stdout, "\n total warnings: %d", count);
  DIE_UNLESS(count == 2);

  rc= mysql_query(mysql, "SHOW WARNINGS");
  myquery(rc);

  result= mysql_store_result(mysql);
  mytest(result);

  rc= my_process_result_set(result);
  DIE_UNLESS(rc == 2);
  mysql_free_result(result);

  rc= mysql_query(mysql, "INSERT INTO t1 VALUES('junk'), (876789)");
  myquery(rc);

  count= mysql_warning_count(mysql);
  if (!opt_silent)
    fprintf(stdout, "\n total warnings: %d", count);
  DIE_UNLESS(count == 2);

  rc= mysql_query(mysql, "SHOW WARNINGS");
  myquery(rc);

  result= mysql_store_result(mysql);
  mytest(result);

  rc= my_process_result_set(result);
  DIE_UNLESS(rc == 2);
  mysql_free_result(result);
}


/* Test update/binary logs */

static void test_logs()
{
  MYSQL_STMT *stmt;
  MYSQL_BIND my_bind[2];
  char       data[255];
  ulong      length;
  int        rc;
  short      id;

  myheader("test_logs");


  rc= mysql_query(mysql, "DROP TABLE IF EXISTS test_logs");
  myquery(rc);

  rc= mysql_query(mysql, "CREATE TABLE test_logs(id smallint, name varchar(20))");
  myquery(rc);

  strmov((char *)data, "INSERT INTO test_logs VALUES(?, ?)");
  stmt= mysql_simple_prepare(mysql, data);
  check_stmt(stmt);

  /*
    We need to bzero bind structure because mysql_stmt_bind_param checks all
    its members.
  */
  bzero((char*) my_bind, sizeof(my_bind));

  my_bind[0].buffer_type= MYSQL_TYPE_SHORT;
  my_bind[0].buffer= (void *)&id;

  my_bind[1].buffer_type= MYSQL_TYPE_STRING;
  my_bind[1].buffer= (void *)&data;
  my_bind[1].buffer_length= 255;
  my_bind[1].length= &length;

  id= 9876;
  length= (ulong)(strmov((char *)data, "MySQL - Open Source Database")- data);

  rc= mysql_stmt_bind_param(stmt, my_bind);
  check_execute(stmt, rc);

  rc= mysql_stmt_execute(stmt);
  check_execute(stmt, rc);

  strmov((char *)data, "'");
  length= 1;

  rc= mysql_stmt_execute(stmt);
  check_execute(stmt, rc);

  strmov((char *)data, "\"");
  length= 1;

  rc= mysql_stmt_execute(stmt);
  check_execute(stmt, rc);

  length= (ulong)(strmov((char *)data, "my\'sql\'")-data);
  rc= mysql_stmt_execute(stmt);
  check_execute(stmt, rc);

  length= (ulong)(strmov((char *)data, "my\"sql\"")-data);
  rc= mysql_stmt_execute(stmt);
  check_execute(stmt, rc);

  mysql_stmt_close(stmt);

  strmov((char *)data, "INSERT INTO test_logs VALUES(20, 'mysql')");
  stmt= mysql_simple_prepare(mysql, data);
  check_stmt(stmt);

  rc= mysql_stmt_execute(stmt);
  check_execute(stmt, rc);

  rc= mysql_stmt_execute(stmt);
  check_execute(stmt, rc);

  mysql_stmt_close(stmt);

  strmov((char *)data, "SELECT * FROM test_logs WHERE id=?");
  stmt= mysql_simple_prepare(mysql, data);
  check_stmt(stmt);

  rc= mysql_stmt_bind_param(stmt, my_bind);
  check_execute(stmt, rc);

  rc= mysql_stmt_execute(stmt);
  check_execute(stmt, rc);

  my_bind[1].buffer_length= 255;
  rc= mysql_stmt_bind_result(stmt, my_bind);
  check_execute(stmt, rc);

  rc= mysql_stmt_fetch(stmt);
  check_execute(stmt, rc);

  if (!opt_silent)
  {
    fprintf(stdout, "id    : %d\n", id);
    fprintf(stdout, "name  : %s(%ld)\n", data, length);
  }

  DIE_UNLESS(id == 9876);
  DIE_UNLESS(length == 19 || length == 20); /* Due to VARCHAR(20) */
  DIE_UNLESS(is_prefix(data, "MySQL - Open Source") == 1);

  rc= mysql_stmt_fetch(stmt);
  check_execute(stmt, rc);

  if (!opt_silent)
    fprintf(stdout, "\n name  : %s(%ld)", data, length);

  DIE_UNLESS(length == 1);
  DIE_UNLESS(strcmp(data, "'") == 0);

  rc= mysql_stmt_fetch(stmt);
  check_execute(stmt, rc);

  if (!opt_silent)
    fprintf(stdout, "\n name  : %s(%ld)", data, length);

  DIE_UNLESS(length == 1);
  DIE_UNLESS(strcmp(data, "\"") == 0);

  rc= mysql_stmt_fetch(stmt);
  check_execute(stmt, rc);

  if (!opt_silent)
    fprintf(stdout, "\n name  : %s(%ld)", data, length);

  DIE_UNLESS(length == 7);
  DIE_UNLESS(strcmp(data, "my\'sql\'") == 0);

  rc= mysql_stmt_fetch(stmt);
  check_execute(stmt, rc);

  if (!opt_silent)
    fprintf(stdout, "\n name  : %s(%ld)", data, length);

  DIE_UNLESS(length == 7);
  /*DIE_UNLESS(strcmp(data, "my\"sql\"") == 0); */

  rc= mysql_stmt_fetch(stmt);
  DIE_UNLESS(rc == MYSQL_NO_DATA);

  mysql_stmt_close(stmt);

  rc= mysql_query(mysql, "DROP TABLE test_logs");
  myquery(rc);
}


/* Test 'n' statements create and close */

static void test_nstmts()
{
  MYSQL_STMT  *stmt;
  char        query[255];
  int         rc;
  static uint i, total_stmts= 2000;
  MYSQL_BIND  my_bind[1];

  myheader("test_nstmts");

  mysql_autocommit(mysql, TRUE);

  rc= mysql_query(mysql, "DROP TABLE IF EXISTS test_nstmts");
  myquery(rc);

  rc= mysql_query(mysql, "CREATE TABLE test_nstmts(id int)");
  myquery(rc);

  /*
    We need to bzero bind structure because mysql_stmt_bind_param checks all
    its members.
  */
  bzero((char*) my_bind, sizeof(my_bind));

  my_bind[0].buffer= (void *)&i;
  my_bind[0].buffer_type= MYSQL_TYPE_LONG;

  for (i= 0; i < total_stmts; i++)
  {
    if (!opt_silent)
      fprintf(stdout, "\r stmt: %d", i);

    strmov(query, "insert into test_nstmts values(?)");
    stmt= mysql_simple_prepare(mysql, query);
    check_stmt(stmt);

    rc= mysql_stmt_bind_param(stmt, my_bind);
    check_execute(stmt, rc);

    rc= mysql_stmt_execute(stmt);
    check_execute(stmt, rc);

    mysql_stmt_close(stmt);
  }

  stmt= mysql_simple_prepare(mysql, " select count(*) from test_nstmts");
  check_stmt(stmt);

  rc= mysql_stmt_execute(stmt);
  check_execute(stmt, rc);

  i= 0;
  rc= mysql_stmt_bind_result(stmt, my_bind);
  check_execute(stmt, rc);

  rc= mysql_stmt_fetch(stmt);
  check_execute(stmt, rc);
  if (!opt_silent)
    fprintf(stdout, "\n total rows: %d", i);
  DIE_UNLESS( i == total_stmts);

  rc= mysql_stmt_fetch(stmt);
  DIE_UNLESS(rc == MYSQL_NO_DATA);

  mysql_stmt_close(stmt);

  rc= mysql_query(mysql, "DROP TABLE test_nstmts");
  myquery(rc);
}


/* Test stmt seek() functions */

static void test_fetch_seek()
{
  MYSQL_STMT *stmt;
  MYSQL_BIND my_bind[3];
  MYSQL_ROW_OFFSET row;
  int        rc;
  int32      c1;
  char       c2[11], c3[20];

  myheader("test_fetch_seek");
  rc= mysql_query(mysql, "drop table if exists t1");

  myquery(rc);

  rc= mysql_query(mysql, "create table t1(c1 int primary key auto_increment, c2 char(10), c3 timestamp)");
  myquery(rc);

  rc= mysql_query(mysql, "insert into t1(c2) values('venu'), ('mysql'), ('open'), ('source')");
  myquery(rc);

  stmt= mysql_simple_prepare(mysql, "select * from t1");
  check_stmt(stmt);

  bzero((char*) my_bind, sizeof(my_bind));
  my_bind[0].buffer_type= MYSQL_TYPE_LONG;
  my_bind[0].buffer= (void *)&c1;

  my_bind[1].buffer_type= MYSQL_TYPE_STRING;
  my_bind[1].buffer= (void *)c2;
  my_bind[1].buffer_length= sizeof(c2);

  my_bind[2]= my_bind[1];
  my_bind[2].buffer= (void *)c3;
  my_bind[2].buffer_length= sizeof(c3);

  rc= mysql_stmt_execute(stmt);
  check_execute(stmt, rc);

  rc= mysql_stmt_bind_result(stmt, my_bind);
  check_execute(stmt, rc);

  rc= mysql_stmt_store_result(stmt);
  check_execute(stmt, rc);

  rc= mysql_stmt_fetch(stmt);
  check_execute(stmt, rc);

  if (!opt_silent)
    fprintf(stdout, "\n row 0: %ld, %s, %s", (long) c1, c2, c3);

  row= mysql_stmt_row_tell(stmt);

  row= mysql_stmt_row_seek(stmt, row);

  rc= mysql_stmt_fetch(stmt);
  check_execute(stmt, rc);

  if (!opt_silent)
    fprintf(stdout, "\n row 2: %ld, %s, %s", (long) c1, c2, c3);

  row= mysql_stmt_row_seek(stmt, row);

  rc= mysql_stmt_fetch(stmt);
  check_execute(stmt, rc);

  if (!opt_silent)
    fprintf(stdout, "\n row 2: %ld, %s, %s", (long) c1, c2, c3);

  mysql_stmt_data_seek(stmt, 0);

  rc= mysql_stmt_fetch(stmt);
  check_execute(stmt, rc);

  if (!opt_silent)
    fprintf(stdout, "\n row 0: %ld, %s, %s", (long) c1, c2, c3);

  rc= mysql_stmt_fetch(stmt);
  check_execute(stmt, rc);

  rc= mysql_stmt_fetch(stmt);
  check_execute(stmt, rc);

  rc= mysql_stmt_fetch(stmt);
  check_execute(stmt, rc);

  rc= mysql_stmt_fetch(stmt);
  DIE_UNLESS(rc == MYSQL_NO_DATA);

  mysql_stmt_close(stmt);
  myquery(mysql_query(mysql, "drop table t1"));
}


/* Test mysql_stmt_fetch_column() with offset */

static void test_fetch_offset()
{
  MYSQL_STMT *stmt;
  MYSQL_BIND my_bind[1];
  char       data[11];
  ulong      length;
  int        rc;
  my_bool    is_null;


  myheader("test_fetch_offset");

  rc= mysql_query(mysql, "drop table if exists t1");
  myquery(rc);

  rc= mysql_query(mysql, "create table t1(a char(10))");
  myquery(rc);

  rc= mysql_query(mysql, "insert into t1 values('abcdefghij'), (null)");
  myquery(rc);

  stmt= mysql_simple_prepare(mysql, "select * from t1");
  check_stmt(stmt);

  bzero((char*) my_bind, sizeof(my_bind));
  my_bind[0].buffer_type= MYSQL_TYPE_STRING;
  my_bind[0].buffer= (void *)data;
  my_bind[0].buffer_length= 11;
  my_bind[0].is_null= &is_null;
  my_bind[0].length= &length;

  rc= mysql_stmt_execute(stmt);
  check_execute(stmt, rc);

  rc= mysql_stmt_fetch_column(stmt, my_bind, 0, 0);
  check_execute_r(stmt, rc);

  rc= mysql_stmt_bind_result(stmt, my_bind);
  check_execute(stmt, rc);

  rc= mysql_stmt_store_result(stmt);
  check_execute(stmt, rc);

  rc= mysql_stmt_fetch(stmt);
  check_execute(stmt, rc);

  data[0]= '\0';
  rc= mysql_stmt_fetch_column(stmt, my_bind, 0, 0);
  check_execute(stmt, rc);
  if (!opt_silent)
    fprintf(stdout, "\n col 1: %s (%ld)", data, length);
  DIE_UNLESS(strncmp(data, "abcd", 4) == 0 && length == 10);

  rc= mysql_stmt_fetch_column(stmt, my_bind, 0, 5);
  check_execute(stmt, rc);
  if (!opt_silent)
    fprintf(stdout, "\n col 1: %s (%ld)", data, length);
  DIE_UNLESS(strncmp(data, "fg", 2) == 0 && length == 10);

  rc= mysql_stmt_fetch_column(stmt, my_bind, 0, 9);
  check_execute(stmt, rc);
  if (!opt_silent)
    fprintf(stdout, "\n col 0: %s (%ld)", data, length);
  DIE_UNLESS(strncmp(data, "j", 1) == 0 && length == 10);

  rc= mysql_stmt_fetch(stmt);
  check_execute(stmt, rc);

  is_null= 0;

  rc= mysql_stmt_fetch_column(stmt, my_bind, 0, 0);
  check_execute(stmt, rc);

  DIE_UNLESS(is_null == 1);

  rc= mysql_stmt_fetch(stmt);
  DIE_UNLESS(rc == MYSQL_NO_DATA);

  rc= mysql_stmt_fetch_column(stmt, my_bind, 1, 0);
  check_execute_r(stmt, rc);

  mysql_stmt_close(stmt);

  myquery(mysql_query(mysql, "drop table t1"));
}


/* Test mysql_stmt_fetch_column() */

static void test_fetch_column()
{
  MYSQL_STMT *stmt;
  MYSQL_BIND my_bind[2];
  char       c2[20], bc2[20];
  ulong      l1, l2, bl1, bl2;
  int        rc, c1, bc1;

  myheader("test_fetch_column");

  rc= mysql_query(mysql, "drop table if exists t1");
  myquery(rc);

  rc= mysql_query(mysql, "create table t1(c1 int primary key auto_increment, c2 char(10))");
  myquery(rc);

  rc= mysql_query(mysql, "insert into t1(c2) values('venu'), ('mysql')");
  myquery(rc);

  stmt= mysql_simple_prepare(mysql, "select * from t1 order by c2 desc");
  check_stmt(stmt);

  bzero((char*) my_bind, sizeof(my_bind));
  my_bind[0].buffer_type= MYSQL_TYPE_LONG;
  my_bind[0].buffer= (void *)&bc1;
  my_bind[0].buffer_length= 0;
  my_bind[0].is_null= 0;
  my_bind[0].length= &bl1;
  my_bind[1].buffer_type= MYSQL_TYPE_STRING;
  my_bind[1].buffer= (void *)bc2;
  my_bind[1].buffer_length= 7;
  my_bind[1].is_null= 0;
  my_bind[1].length= &bl2;

  rc= mysql_stmt_execute(stmt);
  check_execute(stmt, rc);

  rc= mysql_stmt_bind_result(stmt, my_bind);
  check_execute(stmt, rc);

  rc= mysql_stmt_store_result(stmt);
  check_execute(stmt, rc);

  rc= mysql_stmt_fetch_column(stmt, my_bind, 1, 0); /* No-op at this point */
  check_execute_r(stmt, rc);

  rc= mysql_stmt_fetch(stmt);
  check_execute(stmt, rc);

  if (!opt_silent)
    fprintf(stdout, "\n row 0: %d, %s", bc1, bc2);

  c2[0]= '\0'; l2= 0;
  my_bind[0].buffer_type= MYSQL_TYPE_STRING;
  my_bind[0].buffer= (void *)c2;
  my_bind[0].buffer_length= 7;
  my_bind[0].is_null= 0;
  my_bind[0].length= &l2;

  rc= mysql_stmt_fetch_column(stmt, my_bind, 1, 0);
  check_execute(stmt, rc);
  if (!opt_silent)
    fprintf(stdout, "\n col 1: %s(%ld)", c2, l2);
  DIE_UNLESS(strncmp(c2, "venu", 4) == 0 && l2 == 4);

  c2[0]= '\0'; l2= 0;
  rc= mysql_stmt_fetch_column(stmt, my_bind, 1, 0);
  check_execute(stmt, rc);
  if (!opt_silent)
    fprintf(stdout, "\n col 1: %s(%ld)", c2, l2);
  DIE_UNLESS(strcmp(c2, "venu") == 0 && l2 == 4);

  c1= 0;
  my_bind[0].buffer_type= MYSQL_TYPE_LONG;
  my_bind[0].buffer= (void *)&c1;
  my_bind[0].buffer_length= 0;
  my_bind[0].is_null= 0;
  my_bind[0].length= &l1;

  rc= mysql_stmt_fetch_column(stmt, my_bind, 0, 0);
  check_execute(stmt, rc);
  if (!opt_silent)
    fprintf(stdout, "\n col 0: %d(%ld)", c1, l1);
  DIE_UNLESS(c1 == 1 && l1 == 4);

  rc= mysql_stmt_fetch(stmt);
  check_execute(stmt, rc);

  if (!opt_silent)
    fprintf(stdout, "\n row 1: %d, %s", bc1, bc2);

  c2[0]= '\0'; l2= 0;
  my_bind[0].buffer_type= MYSQL_TYPE_STRING;
  my_bind[0].buffer= (void *)c2;
  my_bind[0].buffer_length= 7;
  my_bind[0].is_null= 0;
  my_bind[0].length= &l2;

  rc= mysql_stmt_fetch_column(stmt, my_bind, 1, 0);
  check_execute(stmt, rc);
  if (!opt_silent)
    fprintf(stdout, "\n col 1: %s(%ld)", c2, l2);
  DIE_UNLESS(strncmp(c2, "mysq", 4) == 0 && l2 == 5);

  c2[0]= '\0'; l2= 0;
  rc= mysql_stmt_fetch_column(stmt, my_bind, 1, 0);
  check_execute(stmt, rc);
  if (!opt_silent)
    fprintf(stdout, "\n col 1: %si(%ld)", c2, l2);
  DIE_UNLESS(strcmp(c2, "mysql") == 0 && l2 == 5);

  c1= 0;
  my_bind[0].buffer_type= MYSQL_TYPE_LONG;
  my_bind[0].buffer= (void *)&c1;
  my_bind[0].buffer_length= 0;
  my_bind[0].is_null= 0;
  my_bind[0].length= &l1;

  rc= mysql_stmt_fetch_column(stmt, my_bind, 0, 0);
  check_execute(stmt, rc);
  if (!opt_silent)
    fprintf(stdout, "\n col 0: %d(%ld)", c1, l1);
  DIE_UNLESS(c1 == 2 && l1 == 4);

  rc= mysql_stmt_fetch(stmt);
  DIE_UNLESS(rc == MYSQL_NO_DATA);

  rc= mysql_stmt_fetch_column(stmt, my_bind, 1, 0);
  check_execute_r(stmt, rc);

  mysql_stmt_close(stmt);
  myquery(mysql_query(mysql, "drop table t1"));
}


/* Test mysql_list_fields() */

static void test_list_fields()
{
  MYSQL_RES *result;
  int rc;
  myheader("test_list_fields");

  rc= mysql_query(mysql, "drop table if exists t1");
  myquery(rc);

  rc= mysql_query(mysql, "create table t1(c1 int primary key auto_increment, c2 char(10) default 'mysql')");
  myquery(rc);

  result= mysql_list_fields(mysql, "t1", NULL);
  mytest(result);

  rc= my_process_result_set(result);
  DIE_UNLESS(rc == 0);

  verify_prepare_field(result, 0, "c1", "c1", MYSQL_TYPE_LONG,
                       "t1", "t1",
                       current_db, 11, "0");

  verify_prepare_field(result, 1, "c2", "c2", MYSQL_TYPE_STRING,
                       "t1", "t1",
                       current_db, 10, "mysql");

  mysql_free_result(result);
  myquery(mysql_query(mysql, "drop table t1"));
}


static void test_bug19671()
{
  MYSQL_RES *result;
  int rc;
  myheader("test_bug19671");

  mysql_query(mysql, "set sql_mode=''");
  rc= mysql_query(mysql, "drop table if exists t1");
  myquery(rc);

  rc= mysql_query(mysql, "drop view if exists v1");
  myquery(rc);

  rc= mysql_query(mysql, "create table t1(f1 int)");
  myquery(rc);

  rc= mysql_query(mysql, "create view v1 as select va.* from t1 va");
  myquery(rc);

  result= mysql_list_fields(mysql, "v1", NULL);
  mytest(result);

  rc= my_process_result_set(result);
  DIE_UNLESS(rc == 0);

  verify_prepare_field(result, 0, "f1", "f1", MYSQL_TYPE_LONG,
                       "v1", "v1", current_db, 11, "0");

  mysql_free_result(result);
  myquery(mysql_query(mysql, "drop view v1"));
  myquery(mysql_query(mysql, "drop table t1"));
}


/* Test a memory ovverun bug */

static void test_mem_overun()
{
  char       buffer[10000], field[10];
  MYSQL_STMT *stmt;
  MYSQL_RES  *field_res;
  int        rc, i, length;

  myheader("test_mem_overun");

  /*
    Test a memory ovverun bug when a table had 1000 fields with
    a row of data
  */
  rc= mysql_query(mysql, "drop table if exists t_mem_overun");
  myquery(rc);

  strxmov(buffer, "create table t_mem_overun(", NullS);
  for (i= 0; i < 1000; i++)
  {
    sprintf(field, "c%d int", i);
    strxmov(buffer, buffer, field, ", ", NullS);
  }
  length= strlen(buffer);
  buffer[length-2]= ')';
  buffer[--length]= '\0';

  rc= mysql_real_query(mysql, buffer, length);
  myquery(rc);

  strxmov(buffer, "insert into t_mem_overun values(", NullS);
  for (i= 0; i < 1000; i++)
  {
    strxmov(buffer, buffer, "1, ", NullS);
  }
  length= strlen(buffer);
  buffer[length-2]= ')';
  buffer[--length]= '\0';

  rc= mysql_real_query(mysql, buffer, length);
  myquery(rc);

  rc= mysql_query(mysql, "select * from t_mem_overun");
  myquery(rc);

  rc= my_process_result(mysql);
  DIE_UNLESS(rc == 1);

  stmt= mysql_simple_prepare(mysql, "select * from t_mem_overun");
  check_stmt(stmt);

  rc= mysql_stmt_execute(stmt);
  check_execute(stmt, rc);

  field_res= mysql_stmt_result_metadata(stmt);
  mytest(field_res);

  if (!opt_silent)
    fprintf(stdout, "\n total fields : %d", mysql_num_fields(field_res));
  DIE_UNLESS( 1000 == mysql_num_fields(field_res));

  rc= mysql_stmt_store_result(stmt);
  check_execute(stmt, rc);

  rc= mysql_stmt_fetch(stmt);
  check_execute(stmt, rc);

  rc= mysql_stmt_fetch(stmt);
  DIE_UNLESS(rc == MYSQL_NO_DATA);

  mysql_free_result(field_res);

  mysql_stmt_close(stmt);
}


/* Test mysql_stmt_free_result() */

static void test_free_result()
{
  MYSQL_STMT *stmt;
  MYSQL_BIND my_bind[1];
  char       c2[5];
  ulong      bl1, l2;
  int        rc, c1, bc1;

  myheader("test_free_result");

  rc= mysql_query(mysql, "drop table if exists test_free_result");
  myquery(rc);

  rc= mysql_query(mysql, "create table test_free_result("
                         "c1 int primary key auto_increment)");
  myquery(rc);

  rc= mysql_query(mysql, "insert into test_free_result values(), (), ()");
  myquery(rc);

  stmt= mysql_simple_prepare(mysql, "select * from test_free_result");
  check_stmt(stmt);

  bzero((char*) my_bind, sizeof(my_bind));
  my_bind[0].buffer_type= MYSQL_TYPE_LONG;
  my_bind[0].buffer= (void *)&bc1;
  my_bind[0].length= &bl1;

  rc= mysql_stmt_execute(stmt);
  check_execute(stmt, rc);

  rc= mysql_stmt_bind_result(stmt, my_bind);
  check_execute(stmt, rc);

  rc= mysql_stmt_fetch(stmt);
  check_execute(stmt, rc);

  c2[0]= '\0'; l2= 0;
  my_bind[0].buffer_type= MYSQL_TYPE_STRING;
  my_bind[0].buffer= (void *)c2;
  my_bind[0].buffer_length= 7;
  my_bind[0].is_null= 0;
  my_bind[0].length= &l2;

  rc= mysql_stmt_fetch_column(stmt, my_bind, 0, 0);
  check_execute(stmt, rc);
  if (!opt_silent)
    fprintf(stdout, "\n col 0: %s(%ld)", c2, l2);
  DIE_UNLESS(strncmp(c2, "1", 1) == 0 && l2 == 1);

  rc= mysql_stmt_fetch(stmt);
  check_execute(stmt, rc);

  c1= 0, l2= 0;
  my_bind[0].buffer_type= MYSQL_TYPE_LONG;
  my_bind[0].buffer= (void *)&c1;
  my_bind[0].buffer_length= 0;
  my_bind[0].is_null= 0;
  my_bind[0].length= &l2;

  rc= mysql_stmt_fetch_column(stmt, my_bind, 0, 0);
  check_execute(stmt, rc);
  if (!opt_silent)
    fprintf(stdout, "\n col 0: %d(%ld)", c1, l2);
  DIE_UNLESS(c1 == 2 && l2 == 4);

  rc= mysql_query(mysql, "drop table test_free_result");
  myquery_r(rc); /* error should be, COMMANDS OUT OF SYNC */

  rc= mysql_stmt_free_result(stmt);
  check_execute(stmt, rc);

  rc= mysql_query(mysql, "drop table test_free_result");
  myquery(rc);  /* should be successful */

  mysql_stmt_close(stmt);
}


/* Test mysql_stmt_store_result() */

static void test_free_store_result()
{
  MYSQL_STMT *stmt;
  MYSQL_BIND my_bind[1];
  char       c2[5];
  ulong      bl1, l2;
  int        rc, c1, bc1;

  myheader("test_free_store_result");

  rc= mysql_query(mysql, "drop table if exists test_free_result");
  myquery(rc);

  rc= mysql_query(mysql, "create table test_free_result(c1 int primary key auto_increment)");
  myquery(rc);

  rc= mysql_query(mysql, "insert into test_free_result values(), (), ()");
  myquery(rc);

  stmt= mysql_simple_prepare(mysql, "select * from test_free_result");
  check_stmt(stmt);

  bzero((char*) my_bind, sizeof(my_bind));
  my_bind[0].buffer_type= MYSQL_TYPE_LONG;
  my_bind[0].buffer= (void *)&bc1;
  my_bind[0].buffer_length= 0;
  my_bind[0].is_null= 0;
  my_bind[0].length= &bl1;

  rc= mysql_stmt_execute(stmt);
  check_execute(stmt, rc);

  rc= mysql_stmt_bind_result(stmt, my_bind);
  check_execute(stmt, rc);

  rc= mysql_stmt_store_result(stmt);
  check_execute(stmt, rc);

  rc= mysql_stmt_fetch(stmt);
  check_execute(stmt, rc);

  c2[0]= '\0'; l2= 0;
  my_bind[0].buffer_type= MYSQL_TYPE_STRING;
  my_bind[0].buffer= (void *)c2;
  my_bind[0].buffer_length= 7;
  my_bind[0].is_null= 0;
  my_bind[0].length= &l2;

  rc= mysql_stmt_fetch_column(stmt, my_bind, 0, 0);
  check_execute(stmt, rc);
  if (!opt_silent)
    fprintf(stdout, "\n col 1: %s(%ld)", c2, l2);
  DIE_UNLESS(strncmp(c2, "1", 1) == 0 && l2 == 1);

  rc= mysql_stmt_fetch(stmt);
  check_execute(stmt, rc);

  c1= 0, l2= 0;
  my_bind[0].buffer_type= MYSQL_TYPE_LONG;
  my_bind[0].buffer= (void *)&c1;
  my_bind[0].buffer_length= 0;
  my_bind[0].is_null= 0;
  my_bind[0].length= &l2;

  rc= mysql_stmt_fetch_column(stmt, my_bind, 0, 0);
  check_execute(stmt, rc);
  if (!opt_silent)
    fprintf(stdout, "\n col 0: %d(%ld)", c1, l2);
  DIE_UNLESS(c1 == 2 && l2 == 4);

  rc= mysql_stmt_free_result(stmt);
  check_execute(stmt, rc);

  rc= mysql_query(mysql, "drop table test_free_result");
  myquery(rc);

  mysql_stmt_close(stmt);
}


/* Test SQLmode */

static void test_sqlmode()
{
  MYSQL_STMT *stmt;
  MYSQL_BIND my_bind[2];
  char       c1[5], c2[5];
  int        rc;
  char query[MAX_TEST_QUERY_LENGTH];

  myheader("test_sqlmode");

  rc= mysql_query(mysql, "DROP TABLE IF EXISTS test_piping");
  myquery(rc);

  rc= mysql_query(mysql, "CREATE TABLE test_piping(name varchar(10))");
  myquery(rc);

  /* PIPES_AS_CONCAT */
  strmov(query, "SET SQL_MODE= \"PIPES_AS_CONCAT\"");
  if (!opt_silent)
    fprintf(stdout, "\n With %s", query);
  rc= mysql_query(mysql, query);
  myquery(rc);

  strmov(query, "INSERT INTO test_piping VALUES(?||?)");
  if (!opt_silent)
    fprintf(stdout, "\n  query: %s", query);
  stmt= mysql_simple_prepare(mysql, query);
  check_stmt(stmt);

  if (!opt_silent)
    fprintf(stdout, "\n  total parameters: %ld", mysql_stmt_param_count(stmt));

  /*
    We need to bzero bind structure because mysql_stmt_bind_param checks all
    its members.
  */
  bzero((char*) my_bind, sizeof(my_bind));

  my_bind[0].buffer_type= MYSQL_TYPE_STRING;
  my_bind[0].buffer= (void *)c1;
  my_bind[0].buffer_length= 2;

  my_bind[1].buffer_type= MYSQL_TYPE_STRING;
  my_bind[1].buffer= (void *)c2;
  my_bind[1].buffer_length= 3;

  rc= mysql_stmt_bind_param(stmt, my_bind);
  check_execute(stmt, rc);

  strmov(c1, "My"); strmov(c2, "SQL");
  rc= mysql_stmt_execute(stmt);
  check_execute(stmt, rc);

  mysql_stmt_close(stmt);
  verify_col_data("test_piping", "name", "MySQL");

  rc= mysql_query(mysql, "DELETE FROM test_piping");
  myquery(rc);

  strmov(query, "SELECT connection_id    ()");
  if (!opt_silent)
    fprintf(stdout, "\n  query: %s", query);
  stmt= mysql_simple_prepare(mysql, query);
  check_stmt(stmt);

  /* ANSI */
  strmov(query, "SET SQL_MODE= \"ANSI\"");
  if (!opt_silent)
    fprintf(stdout, "\n With %s", query);
  rc= mysql_query(mysql, query);
  myquery(rc);

  strmov(query, "INSERT INTO test_piping VALUES(?||?)");
  if (!opt_silent)
    fprintf(stdout, "\n  query: %s", query);
  stmt= mysql_simple_prepare(mysql, query);
  check_stmt(stmt);
  if (!opt_silent)
    fprintf(stdout, "\n  total parameters: %ld", mysql_stmt_param_count(stmt));

  rc= mysql_stmt_bind_param(stmt, my_bind);
  check_execute(stmt, rc);

  strmov(c1, "My"); strmov(c2, "SQL");
  rc= mysql_stmt_execute(stmt);
  check_execute(stmt, rc);

  mysql_stmt_close(stmt);
  verify_col_data("test_piping", "name", "MySQL");

  /* ANSI mode spaces ... */
  strmov(query, "SELECT connection_id    ()");
  if (!opt_silent)
    fprintf(stdout, "\n  query: %s", query);
  stmt= mysql_simple_prepare(mysql, query);
  check_stmt(stmt);

  rc= mysql_stmt_execute(stmt);
  check_execute(stmt, rc);

  rc= mysql_stmt_fetch(stmt);
  check_execute(stmt, rc);

  rc= mysql_stmt_fetch(stmt);
  DIE_UNLESS(rc == MYSQL_NO_DATA);
  if (!opt_silent)
    fprintf(stdout, "\n  returned 1 row\n");

  mysql_stmt_close(stmt);

  /* IGNORE SPACE MODE */
  strmov(query, "SET SQL_MODE= \"IGNORE_SPACE\"");
  if (!opt_silent)
    fprintf(stdout, "\n With %s", query);
  rc= mysql_query(mysql, query);
  myquery(rc);

  strmov(query, "SELECT connection_id    ()");
  if (!opt_silent)
    fprintf(stdout, "\n  query: %s", query);
  stmt= mysql_simple_prepare(mysql, query);
  check_stmt(stmt);

  rc= mysql_stmt_execute(stmt);
  check_execute(stmt, rc);

  rc= mysql_stmt_fetch(stmt);
  check_execute(stmt, rc);

  rc= mysql_stmt_fetch(stmt);
  DIE_UNLESS(rc == MYSQL_NO_DATA);
  if (!opt_silent)
    fprintf(stdout, "\n  returned 1 row");

  mysql_stmt_close(stmt);
}


/* Test for timestamp handling */

static void test_ts()
{
  MYSQL_STMT *stmt;
  MYSQL_BIND my_bind[6];
  MYSQL_TIME ts;
  MYSQL_RES  *prep_res;
  char       strts[30];
  ulong      length;
  int        rc, field_count;
  char       name;
  char query[MAX_TEST_QUERY_LENGTH];
  const char *queries [3]= {"SELECT a, b, c FROM test_ts WHERE %c=?",
                            "SELECT a, b, c FROM test_ts WHERE %c=?",
                            "SELECT a, b, c FROM test_ts WHERE %c=CAST(? AS DATE)"};
  myheader("test_ts");

  rc= mysql_query(mysql, "DROP TABLE IF EXISTS test_ts");
  myquery(rc);

  rc= mysql_query(mysql, "CREATE TABLE test_ts(a DATE, b TIME, c TIMESTAMP)");
  myquery(rc);

  stmt= mysql_simple_prepare(mysql, "INSERT INTO test_ts VALUES(?, ?, ?), (?, ?, ?)");
  check_stmt(stmt);

  ts.year= 2003;
  ts.month= 07;
  ts.day= 12;
  ts.hour= 21;
  ts.minute= 07;
  ts.second= 46;
  ts.second_part= 0;
  length= (long)(strmov(strts, "2003-07-12 21:07:46") - strts);

  /*
    We need to bzero bind structure because mysql_stmt_bind_param checks all
    its members.
  */
  bzero((char*) my_bind, sizeof(my_bind));

  my_bind[0].buffer_type= MYSQL_TYPE_TIMESTAMP;
  my_bind[0].buffer= (void *)&ts;
  my_bind[0].buffer_length= sizeof(ts);

  my_bind[2]= my_bind[1]= my_bind[0];

  my_bind[3].buffer_type= MYSQL_TYPE_STRING;
  my_bind[3].buffer= (void *)strts;
  my_bind[3].buffer_length= sizeof(strts);
  my_bind[3].length= &length;

  my_bind[5]= my_bind[4]= my_bind[3];

  rc= mysql_stmt_bind_param(stmt, my_bind);
  check_execute(stmt, rc);

  rc= mysql_stmt_execute(stmt);
  check_execute(stmt, rc);

  mysql_stmt_close(stmt);

  verify_col_data("test_ts", "a", "2003-07-12");
  verify_col_data("test_ts", "b", "21:07:46");
  verify_col_data("test_ts", "c", "2003-07-12 21:07:46");

  stmt= mysql_simple_prepare(mysql, "SELECT * FROM test_ts");
  check_stmt(stmt);

  prep_res= mysql_stmt_result_metadata(stmt);
  mytest(prep_res);

  rc= mysql_stmt_execute(stmt);
  check_execute(stmt, rc);

  rc= my_process_stmt_result(stmt);
  DIE_UNLESS(rc == 2);
  field_count= mysql_num_fields(prep_res);

  mysql_free_result(prep_res);
  mysql_stmt_close(stmt);

  for (name= 'a'; field_count--; name++)
  {
    int row_count= 0;

    sprintf(query, queries[field_count], name);

    if (!opt_silent)
      fprintf(stdout, "\n  %s", query);
    stmt= mysql_simple_prepare(mysql, query);
    check_stmt(stmt);

    rc= mysql_stmt_bind_param(stmt, my_bind);
    check_execute(stmt, rc);

    rc= mysql_stmt_execute(stmt);
    check_execute(stmt, rc);

    while (mysql_stmt_fetch(stmt) == 0)
      row_count++;

    if (!opt_silent)
      fprintf(stdout, "\n   returned '%d' rows", row_count);
    DIE_UNLESS(row_count == 2);
    mysql_stmt_close(stmt);
  }
}


/* Test for bug #1500. */

static void test_bug1500()
{
  MYSQL_STMT *stmt;
  MYSQL_BIND my_bind[3];
  int        rc;
  int32 int_data[3]= {2, 3, 4};
  const char *data;

  myheader("test_bug1500");

  rc= mysql_query(mysql, "DROP TABLE IF EXISTS test_bg1500");
  myquery(rc);

  rc= mysql_query(mysql, "CREATE TABLE test_bg1500 (i INT)");
  myquery(rc);

  rc= mysql_query(mysql, "INSERT INTO test_bg1500 VALUES (1), (2)");
  myquery(rc);

  rc= mysql_commit(mysql);
  myquery(rc);

  stmt= mysql_simple_prepare(mysql, "SELECT i FROM test_bg1500 WHERE i IN (?, ?, ?)");
  check_stmt(stmt);
  verify_param_count(stmt, 3);

  /*
    We need to bzero bind structure because mysql_stmt_bind_param checks all
    its members.
  */
  bzero((char*) my_bind, sizeof(my_bind));

  my_bind[0].buffer= (void *)int_data;
  my_bind[0].buffer_type= MYSQL_TYPE_LONG;
  my_bind[2]= my_bind[1]= my_bind[0];
  my_bind[1].buffer= (void *)(int_data + 1);
  my_bind[2].buffer= (void *)(int_data + 2);

  rc= mysql_stmt_bind_param(stmt, my_bind);
  check_execute(stmt, rc);

  rc= mysql_stmt_execute(stmt);
  check_execute(stmt, rc);

  rc= my_process_stmt_result(stmt);
  DIE_UNLESS(rc == 1);

  mysql_stmt_close(stmt);

  rc= mysql_query(mysql, "DROP TABLE test_bg1500");
  myquery(rc);

  rc= mysql_query(mysql, "CREATE TABLE test_bg1500 (s VARCHAR(25), FULLTEXT(s)) engine=MyISAM");
  myquery(rc);

  rc= mysql_query(mysql,
        "INSERT INTO test_bg1500 VALUES ('Gravedigger'), ('Greed'), ('Hollow Dogs')");
  myquery(rc);

  rc= mysql_commit(mysql);
  myquery(rc);

  stmt= mysql_simple_prepare(mysql,
          "SELECT s FROM test_bg1500 WHERE MATCH (s) AGAINST (?)");
  check_stmt(stmt);

  verify_param_count(stmt, 1);

  data= "Dogs";
  my_bind[0].buffer_type= MYSQL_TYPE_STRING;
  my_bind[0].buffer= (void *) data;
  my_bind[0].buffer_length= strlen(data);
  my_bind[0].is_null= 0;
  my_bind[0].length= 0;

  rc= mysql_stmt_bind_param(stmt, my_bind);
  check_execute(stmt, rc);

  rc= mysql_stmt_execute(stmt);
  check_execute(stmt, rc);

  rc= my_process_stmt_result(stmt);
  DIE_UNLESS(rc == 1);

  mysql_stmt_close(stmt);

  /* This should work too */
  stmt= mysql_simple_prepare(mysql,
          "SELECT s FROM test_bg1500 WHERE MATCH (s) AGAINST (CONCAT(?, 'digger'))");
  check_stmt(stmt);

  verify_param_count(stmt, 1);

  data= "Grave";
  my_bind[0].buffer_type= MYSQL_TYPE_STRING;
  my_bind[0].buffer= (void *) data;
  my_bind[0].buffer_length= strlen(data);

  rc= mysql_stmt_bind_param(stmt, my_bind);
  check_execute(stmt, rc);

  rc= mysql_stmt_execute(stmt);
  check_execute(stmt, rc);

  rc= my_process_stmt_result(stmt);
  DIE_UNLESS(rc == 1);

  mysql_stmt_close(stmt);
}


static void test_bug1946()
{
  MYSQL_STMT *stmt;
  int rc;
  const char *query= "INSERT INTO prepare_command VALUES (?)";

  myheader("test_bug1946");

  rc= mysql_query(mysql, "DROP TABLE IF EXISTS prepare_command");
  myquery(rc);

  rc= mysql_query(mysql, "CREATE TABLE prepare_command(ID INT)");
  myquery(rc);

  stmt= mysql_simple_prepare(mysql, query);
  check_stmt(stmt);
  rc= mysql_real_query(mysql, query, strlen(query));
  DIE_UNLESS(rc != 0);
  if (!opt_silent)
    fprintf(stdout, "Got error (as expected):\n");
  myerror(NULL);

  mysql_stmt_close(stmt);
  rc= mysql_query(mysql, "DROP TABLE prepare_command");
}


static void test_parse_error_and_bad_length()
{
  MYSQL_STMT *stmt;
  int rc;

  /* check that we get 4 syntax errors over the 4 calls */
  myheader("test_parse_error_and_bad_length");

  rc= mysql_query(mysql, "SHOW DATABAAAA");
  DIE_UNLESS(rc);
  if (!opt_silent)
    fprintf(stdout, "Got error (as expected): '%s'\n", mysql_error(mysql));
  rc= mysql_real_query(mysql, "SHOW DATABASES", 100);
  DIE_UNLESS(rc);
  if (!opt_silent)
    fprintf(stdout, "Got error (as expected): '%s'\n", mysql_error(mysql));

  stmt= mysql_simple_prepare(mysql, "SHOW DATABAAAA");
  DIE_UNLESS(!stmt);
  if (!opt_silent)
    fprintf(stdout, "Got error (as expected): '%s'\n", mysql_error(mysql));
  stmt= mysql_stmt_init(mysql);
  DIE_UNLESS(stmt);
  rc= mysql_stmt_prepare(stmt, "SHOW DATABASES", 100);
  DIE_UNLESS(rc != 0);
  if (!opt_silent)
    fprintf(stdout, "Got error (as expected): '%s'\n", mysql_stmt_error(stmt));
  mysql_stmt_close(stmt);
}


static void test_bug2247()
{
  MYSQL_STMT *stmt;
  MYSQL_RES *res;
  int rc;
  int i;
  const char *create= "CREATE TABLE bug2247(id INT UNIQUE AUTO_INCREMENT)";
  const char *insert= "INSERT INTO bug2247 VALUES (NULL)";
  const char *SELECT= "SELECT id FROM bug2247";
  const char *update= "UPDATE bug2247 SET id=id+10";
  const char *drop= "DROP TABLE IF EXISTS bug2247";
  ulonglong exp_count;
  enum { NUM_ROWS= 5 };

  myheader("test_bug2247");

  if (!opt_silent)
    fprintf(stdout, "\nChecking if stmt_affected_rows is not affected by\n"
                  "mysql_query ... ");
  /* create table and insert few rows */
  rc= mysql_query(mysql, drop);
  myquery(rc);

  rc= mysql_query(mysql, create);
  myquery(rc);

  stmt= mysql_simple_prepare(mysql, insert);
  check_stmt(stmt);
  for (i= 0; i < NUM_ROWS; ++i)
  {
    rc= mysql_stmt_execute(stmt);
    check_execute(stmt, rc);
  }
  exp_count= mysql_stmt_affected_rows(stmt);
  DIE_UNLESS(exp_count == 1);

  rc= mysql_query(mysql, SELECT);
  myquery(rc);
  /*
    mysql_store_result overwrites mysql->affected_rows. Check that
    mysql_stmt_affected_rows() returns the same value, whereas
    mysql_affected_rows() value is correct.
  */
  res= mysql_store_result(mysql);
  mytest(res);

  DIE_UNLESS(mysql_affected_rows(mysql) == NUM_ROWS);
  DIE_UNLESS(exp_count == mysql_stmt_affected_rows(stmt));

  rc= mysql_query(mysql, update);
  myquery(rc);
  DIE_UNLESS(mysql_affected_rows(mysql) == NUM_ROWS);
  DIE_UNLESS(exp_count == mysql_stmt_affected_rows(stmt));

  mysql_free_result(res);
  mysql_stmt_close(stmt);

  /* check that mysql_stmt_store_result modifies mysql_stmt_affected_rows */
  stmt= mysql_simple_prepare(mysql, SELECT);
  check_stmt(stmt);

  rc= mysql_stmt_execute(stmt);
  check_execute(stmt, rc);
  rc= mysql_stmt_store_result(stmt);
  check_execute(stmt, rc);
  exp_count= mysql_stmt_affected_rows(stmt);
  DIE_UNLESS(exp_count == NUM_ROWS);

  rc= mysql_query(mysql, insert);
  myquery(rc);
  DIE_UNLESS(mysql_affected_rows(mysql) == 1);
  DIE_UNLESS(mysql_stmt_affected_rows(stmt) == exp_count);

  mysql_stmt_close(stmt);
  if (!opt_silent)
    fprintf(stdout, "OK");
}


static void test_subqueries()
{
  MYSQL_STMT *stmt;
  int rc, i;
  const char *query= "SELECT (SELECT SUM(a+b) FROM t2 where t1.b=t2.b GROUP BY t1.a LIMIT 1) as scalar_s, exists (select 1 from t2 where t2.a/2=t1.a) as exists_s, a in (select a+3 from t2) as in_s, (a-1, b-1) in (select a, b from t2) as in_row_s FROM t1, (select a x, b y from t2) tt WHERE x=a";

  myheader("test_subqueries");

  rc= mysql_query(mysql, "DROP TABLE IF EXISTS t1, t2");
  myquery(rc);

  rc= mysql_query(mysql, "CREATE TABLE t1 (a int , b int);");
  myquery(rc);

  rc= mysql_query(mysql,
                  "insert into t1 values (1, 1), (2, 2), (3, 3), (4, 4), (5, 5);");
  myquery(rc);

  rc= mysql_query(mysql, "create table t2 select * from t1;");
  myquery(rc);

  stmt= mysql_simple_prepare(mysql, query);
  check_stmt(stmt);
  for (i= 0; i < 3; i++)
  {
    rc= mysql_stmt_execute(stmt);
    check_execute(stmt, rc);
    rc= my_process_stmt_result(stmt);
    DIE_UNLESS(rc == 5);
  }
  mysql_stmt_close(stmt);

  rc= mysql_query(mysql, "DROP TABLE t1, t2");
  myquery(rc);
}


static void test_bad_union()
{
  MYSQL_STMT *stmt;
  const char *query= "SELECT 1, 2 union SELECT 1";

  myheader("test_bad_union");

  stmt= mysql_simple_prepare(mysql, query);
  DIE_UNLESS(stmt == 0);
  myerror(NULL);
}


static void test_distinct()
{
  MYSQL_STMT *stmt;
  int rc, i;
  const char *query=
    "SELECT 2+count(distinct b), group_concat(a) FROM t1 group by a";

  myheader("test_distinct");

  rc= mysql_query(mysql, "DROP TABLE IF EXISTS t1");
  myquery(rc);

  rc= mysql_query(mysql, "CREATE TABLE t1 (a int , b int);");
  myquery(rc);

  rc= mysql_query(mysql,
                  "insert into t1 values (1, 1), (2, 2), (3, 3), (4, 4), (5, 5), \
(1, 10), (2, 20), (3, 30), (4, 40), (5, 50);");
  myquery(rc);

  for (i= 0; i < 3; i++)
  {
    stmt= mysql_simple_prepare(mysql, query);
    check_stmt(stmt);
    rc= mysql_stmt_execute(stmt);
    check_execute(stmt, rc);
    rc= my_process_stmt_result(stmt);
    DIE_UNLESS(rc == 5);
    mysql_stmt_close(stmt);
  }

  rc= mysql_query(mysql, "DROP TABLE t1");
  myquery(rc);
}


/*
  Test for bug#2248 "mysql_fetch without prior mysql_stmt_execute hangs"
*/

static void test_bug2248()
{
  MYSQL_STMT *stmt;
  int rc;
  const char *query1= "SELECT DATABASE()";
  const char *query2= "INSERT INTO test_bug2248 VALUES (10)";

  myheader("test_bug2248");

  rc= mysql_query(mysql, "DROP TABLE IF EXISTS test_bug2248");
  myquery(rc);

  rc= mysql_query(mysql, "CREATE TABLE test_bug2248 (id int)");
  myquery(rc);

  stmt= mysql_simple_prepare(mysql, query1);
  check_stmt(stmt);

  /* This should not hang */
  rc= mysql_stmt_fetch(stmt);
  check_execute_r(stmt, rc);

  /* And this too */
  rc= mysql_stmt_store_result(stmt);
  check_execute_r(stmt, rc);

  mysql_stmt_close(stmt);

  stmt= mysql_simple_prepare(mysql, query2);
  check_stmt(stmt);

  rc= mysql_stmt_execute(stmt);
  check_execute(stmt, rc);

  /* This too should not hang but should return proper error */
  rc= mysql_stmt_fetch(stmt);
  DIE_UNLESS(rc == 1);

  /* This too should not hang but should not bark */
  rc= mysql_stmt_store_result(stmt);
  check_execute(stmt, rc);

  /* This should return proper error */
  rc= mysql_stmt_fetch(stmt);
  check_execute_r(stmt, rc);
  DIE_UNLESS(rc == 1);

  mysql_stmt_close(stmt);

  rc= mysql_query(mysql, "DROP TABLE test_bug2248");
  myquery(rc);
}


static void test_subqueries_ref()
{
  MYSQL_STMT *stmt;
  int rc, i;
  const char *query= "SELECT a as ccc from t1 where a+1=(SELECT 1+ccc from t1 where ccc+1=a+1 and a=1)";

  myheader("test_subqueries_ref");

  rc= mysql_query(mysql, "DROP TABLE IF EXISTS t1");
  myquery(rc);

  rc= mysql_query(mysql, "CREATE TABLE t1 (a int);");
  myquery(rc);

  rc= mysql_query(mysql,
                  "insert into t1 values (1), (2), (3), (4), (5);");
  myquery(rc);

  stmt= mysql_simple_prepare(mysql, query);
  check_stmt(stmt);
  for (i= 0; i < 3; i++)
  {
    rc= mysql_stmt_execute(stmt);
    check_execute(stmt, rc);
    rc= my_process_stmt_result(stmt);
    DIE_UNLESS(rc == 1);
  }
  mysql_stmt_close(stmt);

  rc= mysql_query(mysql, "DROP TABLE t1");
  myquery(rc);
}


static void test_union()
{
  MYSQL_STMT *stmt;
  int rc;

  myheader("test_union");

  rc= mysql_query(mysql, "DROP TABLE IF EXISTS t1, t2");
  myquery(rc);

  rc= mysql_query(mysql,
                  "CREATE TABLE t1 "
                  "(id INTEGER NOT NULL PRIMARY KEY, "
                  " name VARCHAR(20) NOT NULL)");
  myquery(rc);
  rc= mysql_query(mysql,
                  "INSERT INTO t1 (id, name) VALUES "
                  "(2, 'Ja'), (3, 'Ede'), "
                  "(4, 'Haag'), (5, 'Kabul'), "
                  "(6, 'Almere'), (7, 'Utrecht'), "
                  "(8, 'Qandahar'), (9, 'Amsterdam'), "
                  "(10, 'Amersfoort'), (11, 'Constantine')");
  myquery(rc);
  rc= mysql_query(mysql,
                  "CREATE TABLE t2 "
                  "(id INTEGER NOT NULL PRIMARY KEY, "
                  " name VARCHAR(20) NOT NULL)");
  myquery(rc);
  rc= mysql_query(mysql,
                  "INSERT INTO t2 (id, name) VALUES "
                  "(4, 'Guam'), (5, 'Aruba'), "
                  "(6, 'Angola'), (7, 'Albania'), "
                  "(8, 'Anguilla'), (9, 'Argentina'), "
                  "(10, 'Azerbaijan'), (11, 'Afghanistan'), "
                  "(12, 'Burkina Faso'), (13, 'Faroe Islands')");
  myquery(rc);

  stmt= mysql_simple_prepare(mysql,
                             "SELECT t1.name FROM t1 UNION "
                             "SELECT t2.name FROM t2");
  check_stmt(stmt);

  rc= mysql_stmt_execute(stmt);
  check_execute(stmt, rc);
  rc= my_process_stmt_result(stmt);
  DIE_UNLESS(rc == 20);
  mysql_stmt_close(stmt);

  rc= mysql_query(mysql, "DROP TABLE t1, t2");
  myquery(rc);
}


static void test_bug3117()
{
  MYSQL_STMT *stmt;
  MYSQL_BIND buffer;
  longlong lii;
  ulong length;
  my_bool is_null;
  int rc;

  myheader("test_bug3117");

  rc= mysql_query(mysql, "DROP TABLE IF EXISTS t1");
  myquery(rc);

  rc= mysql_query(mysql, "CREATE TABLE t1 (id int auto_increment primary key)");
  myquery(rc);

  stmt= mysql_simple_prepare(mysql, "SELECT LAST_INSERT_ID()");
  check_stmt(stmt);

  rc= mysql_query(mysql, "INSERT INTO t1 VALUES (NULL)");
  myquery(rc);

  rc= mysql_stmt_execute(stmt);
  check_execute(stmt, rc);

  bzero((char*) &buffer, sizeof(buffer));
  buffer.buffer_type= MYSQL_TYPE_LONGLONG;
  buffer.buffer_length= sizeof(lii);
  buffer.buffer= (void *)&lii;
  buffer.length= &length;
  buffer.is_null= &is_null;

  rc= mysql_stmt_bind_result(stmt, &buffer);
  check_execute(stmt, rc);

  rc= mysql_stmt_store_result(stmt);
  check_execute(stmt, rc);

  rc= mysql_stmt_fetch(stmt);
  check_execute(stmt, rc);

  DIE_UNLESS(is_null == 0 && lii == 1);
  if (!opt_silent)
    fprintf(stdout, "\n\tLAST_INSERT_ID()= 1 ok\n");

  rc= mysql_query(mysql, "INSERT INTO t1 VALUES (NULL)");
  myquery(rc);

  rc= mysql_stmt_execute(stmt);
  check_execute(stmt, rc);

  rc= mysql_stmt_fetch(stmt);
  check_execute(stmt, rc);

  DIE_UNLESS(is_null == 0 && lii == 2);
  if (!opt_silent)
    fprintf(stdout, "\tLAST_INSERT_ID()= 2 ok\n");

  mysql_stmt_close(stmt);

  rc= mysql_query(mysql, "DROP TABLE t1");
  myquery(rc);
}


static void test_join()
{
  MYSQL_STMT *stmt;
  int rc, i, j;
  const char *query[]= {"SELECT * FROM t2 join t1 on (t1.a=t2.a)",
                        "SELECT * FROM t2 natural join t1",
                        "SELECT * FROM t2 join t1 using(a)",
                        "SELECT * FROM t2 left join t1 on(t1.a=t2.a)",
                        "SELECT * FROM t2 natural left join t1",
                        "SELECT * FROM t2 left join t1 using(a)",
                        "SELECT * FROM t2 right join t1 on(t1.a=t2.a)",
                        "SELECT * FROM t2 natural right join t1",
                        "SELECT * FROM t2 right join t1 using(a)"};

  myheader("test_join");

  rc= mysql_query(mysql, "DROP TABLE IF EXISTS t1, t2");
  myquery(rc);

  rc= mysql_query(mysql, "CREATE TABLE t1 (a int , b int);");
  myquery(rc);

  rc= mysql_query(mysql,
                  "insert into t1 values (1, 1), (2, 2), (3, 3), (4, 4), (5, 5);");
  myquery(rc);

  rc= mysql_query(mysql, "CREATE TABLE t2 (a int , c int);");
  myquery(rc);

  rc= mysql_query(mysql,
                  "insert into t2 values (1, 1), (2, 2), (3, 3), (4, 4), (5, 5);");
  myquery(rc);

  for (j= 0; j < 9; j++)
  {
    stmt= mysql_simple_prepare(mysql, query[j]);
    check_stmt(stmt);
    for (i= 0; i < 3; i++)
    {
      rc= mysql_stmt_execute(stmt);
      check_execute(stmt, rc);
      rc= my_process_stmt_result(stmt);
      DIE_UNLESS(rc == 5);
    }
    mysql_stmt_close(stmt);
  }

  rc= mysql_query(mysql, "DROP TABLE t1, t2");
  myquery(rc);
}


static void test_selecttmp()
{
  MYSQL_STMT *stmt;
  int rc, i;
  const char *query= "select a, (select count(distinct t1.b) as sum from t1, t2 where t1.a=t2.a and t2.b > 0 and t1.a <= t3.b group by t1.a order by sum limit 1) from t3";

  myheader("test_select_tmp");

  rc= mysql_query(mysql, "DROP TABLE IF EXISTS t1, t2, t3");
  myquery(rc);

  rc= mysql_query(mysql, "CREATE TABLE t1 (a int , b int);");
  myquery(rc);

  rc= mysql_query(mysql, "create table t2 (a int, b int);");
  myquery(rc);

  rc= mysql_query(mysql, "create table t3 (a int, b int);");
  myquery(rc);

  rc= mysql_query(mysql,
                  "insert into t1 values (0, 100), (1, 2), (1, 3), (2, 2), (2, 7), \
(2, -1), (3, 10);");
  myquery(rc);
  rc= mysql_query(mysql,
                  "insert into t2 values (0, 0), (1, 1), (2, 1), (3, 1), (4, 1);");
  myquery(rc);
  rc= mysql_query(mysql,
                  "insert into t3 values (3, 3), (2, 2), (1, 1);");
  myquery(rc);

  stmt= mysql_simple_prepare(mysql, query);
  check_stmt(stmt);
  for (i= 0; i < 3; i++)
  {
    rc= mysql_stmt_execute(stmt);
    check_execute(stmt, rc);
    rc= my_process_stmt_result(stmt);
    DIE_UNLESS(rc == 3);
  }
  mysql_stmt_close(stmt);

  rc= mysql_query(mysql, "DROP TABLE t1, t2, t3");
  myquery(rc);
}


static void test_create_drop()
{
  MYSQL_STMT *stmt_create, *stmt_drop, *stmt_select, *stmt_create_select;
  char *query;
  int rc, i;
  myheader("test_table_manipulation");

  rc= mysql_query(mysql, "DROP TABLE IF EXISTS t1, t2");
  myquery(rc);

  rc= mysql_query(mysql, "create table t2 (a int);");
  myquery(rc);

  rc= mysql_query(mysql, "create table t1 (a int);");
  myquery(rc);

  rc= mysql_query(mysql, "insert into t2 values (3), (2), (1);");
  myquery(rc);

  query= (char*)"create table t1 (a int)";
  stmt_create= mysql_simple_prepare(mysql, query);
  check_stmt(stmt_create);

  query= (char*)"drop table t1";
  stmt_drop= mysql_simple_prepare(mysql, query);
  check_stmt(stmt_drop);

  query= (char*)"select a in (select a from t2) from t1";
  stmt_select= mysql_simple_prepare(mysql, query);
  check_stmt(stmt_select);

  rc= mysql_query(mysql, "DROP TABLE t1");
  myquery(rc);

  query= (char*)"create table t1 select a from t2";
  stmt_create_select= mysql_simple_prepare(mysql, query);
  check_stmt(stmt_create_select);

  for (i= 0; i < 3; i++)
  {
    rc= mysql_stmt_execute(stmt_create);
    check_execute(stmt_create, rc);
    if (!opt_silent)
      fprintf(stdout, "created %i\n", i);

    rc= mysql_stmt_execute(stmt_select);
    check_execute(stmt_select, rc);
    rc= my_process_stmt_result(stmt_select);
    DIE_UNLESS(rc == 0);

    rc= mysql_stmt_execute(stmt_drop);
    check_execute(stmt_drop, rc);
    if (!opt_silent)
      fprintf(stdout, "dropped %i\n", i);

    rc= mysql_stmt_execute(stmt_create_select);
    check_execute(stmt_create, rc);
    if (!opt_silent)
      fprintf(stdout, "created select %i\n", i);

    rc= mysql_stmt_execute(stmt_select);
    check_execute(stmt_select, rc);
    rc= my_process_stmt_result(stmt_select);
    DIE_UNLESS(rc == 3);

    rc= mysql_stmt_execute(stmt_drop);
    check_execute(stmt_drop, rc);
    if (!opt_silent)
      fprintf(stdout, "dropped %i\n", i);
  }

  mysql_stmt_close(stmt_create);
  mysql_stmt_close(stmt_drop);
  mysql_stmt_close(stmt_select);
  mysql_stmt_close(stmt_create_select);

  rc= mysql_query(mysql, "DROP TABLE t2");
  myquery(rc);
}


static void test_rename()
{
  MYSQL_STMT *stmt;
  const char *query= "rename table t1 to t2, t3 to t4";
  int rc;
  myheader("test_table_manipulation");

  rc= mysql_query(mysql, "DROP TABLE IF EXISTS t1, t2, t3, t4");
  myquery(rc);

  stmt= mysql_simple_prepare(mysql, query);
  check_stmt(stmt);

  rc= mysql_query(mysql, "create table t1 (a int)");
  myquery(rc);

  rc= mysql_stmt_execute(stmt);
  check_execute_r(stmt, rc);
  if (!opt_silent)
    fprintf(stdout, "rename without t3\n");

  rc= mysql_query(mysql, "create table t3 (a int)");
  myquery(rc);

  rc= mysql_stmt_execute(stmt);
  check_execute(stmt, rc);
  if (!opt_silent)
    fprintf(stdout, "rename with t3\n");

  rc= mysql_stmt_execute(stmt);
  check_execute_r(stmt, rc);
  if (!opt_silent)
    fprintf(stdout, "rename renamed\n");

  rc= mysql_query(mysql, "rename table t2 to t1, t4 to t3");
  myquery(rc);

  rc= mysql_stmt_execute(stmt);
  check_execute(stmt, rc);
  if (!opt_silent)
    fprintf(stdout, "rename reverted\n");

  mysql_stmt_close(stmt);

  rc= mysql_query(mysql, "DROP TABLE t2, t4");
  myquery(rc);
}


static void test_do_set()
{
  MYSQL_STMT *stmt_do, *stmt_set;
  char *query;
  int rc, i;
  myheader("test_do_set");

  rc= mysql_query(mysql, "DROP TABLE IF EXISTS t1");
  myquery(rc);

  rc= mysql_query(mysql, "create table t1 (a int)");
  myquery(rc);

  query= (char*)"do @var:=(1 in (select * from t1))";
  stmt_do= mysql_simple_prepare(mysql, query);
  check_stmt(stmt_do);

  query= (char*)"set @var=(1 in (select * from t1))";
  stmt_set= mysql_simple_prepare(mysql, query);
  check_stmt(stmt_set);

  for (i= 0; i < 3; i++)
  {
    rc= mysql_stmt_execute(stmt_do);
    check_execute(stmt_do, rc);
    if (!opt_silent)
      fprintf(stdout, "do %i\n", i);
    rc= mysql_stmt_execute(stmt_set);
    check_execute(stmt_set, rc);
    if (!opt_silent)
      fprintf(stdout, "set %i\n", i);
  }

  mysql_stmt_close(stmt_do);
  mysql_stmt_close(stmt_set);
}


static void test_multi()
{
  MYSQL_STMT *stmt_delete, *stmt_update, *stmt_select1, *stmt_select2;
  char *query;
  MYSQL_BIND my_bind[1];
  int rc, i;
  int32 param= 1;
  ulong length= 1;
  myheader("test_multi");

  /*
    We need to bzero bind structure because mysql_stmt_bind_param checks all
    its members.
  */
  bzero((char*) my_bind, sizeof(my_bind));

  my_bind[0].buffer_type= MYSQL_TYPE_LONG;
  my_bind[0].buffer= (void *)&param;
  my_bind[0].length= &length;

  rc= mysql_query(mysql, "DROP TABLE IF EXISTS t1, t2");
  myquery(rc);

  rc= mysql_query(mysql, "create table t1 (a int, b int)");
  myquery(rc);

  rc= mysql_query(mysql, "create table t2 (a int, b int)");
  myquery(rc);

  rc= mysql_query(mysql, "insert into t1 values (3, 3), (2, 2), (1, 1)");
  myquery(rc);

  rc= mysql_query(mysql, "insert into t2 values (3, 3), (2, 2), (1, 1)");
  myquery(rc);

  query= (char*)"delete t1, t2 from t1, t2 where t1.a=t2.a and t1.b=10";
  stmt_delete= mysql_simple_prepare(mysql, query);
  check_stmt(stmt_delete);

  query= (char*)"update t1, t2 set t1.b=10, t2.b=10 where t1.a=t2.a and t1.b=?";
  stmt_update= mysql_simple_prepare(mysql, query);
  check_stmt(stmt_update);

  query= (char*)"select * from t1";
  stmt_select1= mysql_simple_prepare(mysql, query);
  check_stmt(stmt_select1);

  query= (char*)"select * from t2";
  stmt_select2= mysql_simple_prepare(mysql, query);
  check_stmt(stmt_select2);

  for(i= 0; i < 3; i++)
  {
    rc= mysql_stmt_bind_param(stmt_update, my_bind);
    check_execute(stmt_update, rc);

    rc= mysql_stmt_execute(stmt_update);
    check_execute(stmt_update, rc);
    if (!opt_silent)
      fprintf(stdout, "update %ld\n", (long) param);

    rc= mysql_stmt_execute(stmt_delete);
    check_execute(stmt_delete, rc);
    if (!opt_silent)
      fprintf(stdout, "delete %ld\n", (long) param);

    rc= mysql_stmt_execute(stmt_select1);
    check_execute(stmt_select1, rc);
    rc= my_process_stmt_result(stmt_select1);
    DIE_UNLESS(rc == 3-param);

    rc= mysql_stmt_execute(stmt_select2);
    check_execute(stmt_select2, rc);
    rc= my_process_stmt_result(stmt_select2);
    DIE_UNLESS(rc == 3-param);

    param++;
  }

  mysql_stmt_close(stmt_delete);
  mysql_stmt_close(stmt_update);
  mysql_stmt_close(stmt_select1);
  mysql_stmt_close(stmt_select2);
  rc= mysql_query(mysql, "drop table t1, t2");
  myquery(rc);
}


static void test_insert_select()
{
  MYSQL_STMT *stmt_insert, *stmt_select;
  char *query;
  int rc;
  uint i;
  myheader("test_insert_select");

  rc= mysql_query(mysql, "DROP TABLE IF EXISTS t1, t2");
  myquery(rc);

  rc= mysql_query(mysql, "create table t1 (a int)");
  myquery(rc);

  rc= mysql_query(mysql, "create table t2 (a int)");
  myquery(rc);

  rc= mysql_query(mysql, "insert into t2 values (1)");
  myquery(rc);

  query= (char*)"insert into t1 select a from t2";
  stmt_insert= mysql_simple_prepare(mysql, query);
  check_stmt(stmt_insert);

  query= (char*)"select * from t1";
  stmt_select= mysql_simple_prepare(mysql, query);
  check_stmt(stmt_select);

  for(i= 0; i < 3; i++)
  {
    rc= mysql_stmt_execute(stmt_insert);
    check_execute(stmt_insert, rc);
    if (!opt_silent)
      fprintf(stdout, "insert %u\n", i);

    rc= mysql_stmt_execute(stmt_select);
    check_execute(stmt_select, rc);
    rc= my_process_stmt_result(stmt_select);
    DIE_UNLESS(rc == (int)(i+1));
  }

  mysql_stmt_close(stmt_insert);
  mysql_stmt_close(stmt_select);
  rc= mysql_query(mysql, "drop table t1, t2");
  myquery(rc);
}


static void test_bind_nagative()
{
  MYSQL_STMT *stmt_insert;
  char *query;
  int rc;
  MYSQL_BIND      my_bind[1];
  int32           my_val= 0;
  ulong           my_length= 0L;
  my_bool         my_null= FALSE;
  myheader("test_insert_select");

  rc= mysql_query(mysql, "DROP TABLE IF EXISTS t1");
  myquery(rc);

  rc= mysql_query(mysql, "create temporary table t1 (c1 int unsigned)");
  myquery(rc);

  rc= mysql_query(mysql, "INSERT INTO t1 VALUES (1), (-1)");
  myquery(rc);

  query= (char*)"INSERT INTO t1 VALUES (?)";
  stmt_insert= mysql_simple_prepare(mysql, query);
  check_stmt(stmt_insert);

  /* bind parameters */
  bzero((char*) my_bind, sizeof(my_bind));

  my_bind[0].buffer_type= MYSQL_TYPE_LONG;
  my_bind[0].buffer= (void *)&my_val;
  my_bind[0].length= &my_length;
  my_bind[0].is_null= (char*)&my_null;

  rc= mysql_stmt_bind_param(stmt_insert, my_bind);
  check_execute(stmt_insert, rc);

  my_val= -1;
  rc= mysql_stmt_execute(stmt_insert);
  check_execute(stmt_insert, rc);

  mysql_stmt_close(stmt_insert);
  rc= mysql_query(mysql, "drop table t1");
  myquery(rc);
}


static void test_derived()
{
  MYSQL_STMT *stmt;
  int rc, i;
  MYSQL_BIND      my_bind[1];
  int32           my_val= 0;
  ulong           my_length= 0L;
  my_bool         my_null= FALSE;
  const char *query=
    "select count(1) from (select f.id from t1 f where f.id=?) as x";

  myheader("test_derived");

  rc= mysql_query(mysql, "DROP TABLE IF EXISTS t1");
  myquery(rc);

  rc= mysql_query(mysql, "create table t1 (id  int(8), primary key (id)) \
ENGINE=InnoDB DEFAULT CHARSET=utf8");
  myquery(rc);

  rc= mysql_query(mysql, "insert into t1 values (1)");
  myquery(rc);

  stmt= mysql_simple_prepare(mysql, query);
  check_stmt(stmt);
  /*
    We need to bzero bind structure because mysql_stmt_bind_param checks all
    its members.
  */
  bzero((char*) my_bind, sizeof(my_bind));

  my_bind[0].buffer_type= MYSQL_TYPE_LONG;
  my_bind[0].buffer= (void *)&my_val;
  my_bind[0].length= &my_length;
  my_bind[0].is_null= (char*)&my_null;
  my_val= 1;
  rc= mysql_stmt_bind_param(stmt, my_bind);
  check_execute(stmt, rc);

  for (i= 0; i < 3; i++)
  {
    rc= mysql_stmt_execute(stmt);
    check_execute(stmt, rc);
    rc= my_process_stmt_result(stmt);
    DIE_UNLESS(rc == 1);
  }
  mysql_stmt_close(stmt);

  rc= mysql_query(mysql, "DROP TABLE t1");
  myquery(rc);
}


static void test_xjoin()
{
  MYSQL_STMT *stmt;
  int rc, i;
  const char *query=
    "select t.id, p1.value, n1.value, p2.value, n2.value from t3 t LEFT JOIN t1 p1 ON (p1.id=t.param1_id) LEFT JOIN t2 p2 ON (p2.id=t.param2_id) LEFT JOIN t4 n1 ON (n1.id=p1.name_id) LEFT JOIN t4 n2 ON (n2.id=p2.name_id) where t.id=1";

  myheader("test_xjoin");

  rc= mysql_query(mysql, "DROP TABLE IF EXISTS t1, t2, t3, t4");
  myquery(rc);

  rc= mysql_query(mysql, "create table t3 (id int(8), param1_id int(8), param2_id int(8)) ENGINE=InnoDB DEFAULT CHARSET=utf8");
  myquery(rc);

  rc= mysql_query(mysql, "create table t1 ( id int(8), name_id int(8), value varchar(10)) ENGINE=InnoDB DEFAULT CHARSET=utf8");
  myquery(rc);

  rc= mysql_query(mysql, "create table t2 (id int(8), name_id int(8), value varchar(10)) ENGINE=InnoDB DEFAULT CHARSET=utf8;");
  myquery(rc);

  rc= mysql_query(mysql, "create table t4(id int(8), value varchar(10)) ENGINE=InnoDB DEFAULT CHARSET=utf8");
  myquery(rc);

  rc= mysql_query(mysql, "insert into t3 values (1, 1, 1), (2, 2, null)");
  myquery(rc);

  rc= mysql_query(mysql, "insert into t1 values (1, 1, 'aaa'), (2, null, 'bbb')");
  myquery(rc);

  rc= mysql_query(mysql, "insert into t2 values (1, 2, 'ccc')");
  myquery(rc);

  rc= mysql_query(mysql, "insert into t4 values (1, 'Name1'), (2, null)");
  myquery(rc);

  stmt= mysql_simple_prepare(mysql, query);
  check_stmt(stmt);

  for (i= 0; i < 3; i++)
  {
    rc= mysql_stmt_execute(stmt);
    check_execute(stmt, rc);
    rc= my_process_stmt_result(stmt);
    DIE_UNLESS(rc == 1);
  }
  mysql_stmt_close(stmt);

  rc= mysql_query(mysql, "DROP TABLE t1, t2, t3, t4");
  myquery(rc);
}


static void test_bug3035()
{
  MYSQL_STMT *stmt;
  int rc;
  MYSQL_BIND bind_array[12], *my_bind= bind_array, *bind_end= my_bind + 12;
  int8 int8_val;
  uint8 uint8_val;
  int16 int16_val;
  uint16 uint16_val;
  int32 int32_val;
  uint32 uint32_val;
  longlong int64_val;
  ulonglong uint64_val;
  double double_val, udouble_val, double_tmp;
  char longlong_as_string[22], ulonglong_as_string[22];

  /* mins and maxes */
  const int8 int8_min= -128;
  const int8 int8_max= 127;
  const uint8 uint8_min= 0;
  const uint8 uint8_max= 255;

  const int16 int16_min= -32768;
  const int16 int16_max= 32767;
  const uint16 uint16_min= 0;
  const uint16 uint16_max= 65535;

  const int32 int32_max= 2147483647L;
  const int32 int32_min= -int32_max - 1;
  const uint32 uint32_min= 0;
  const uint32 uint32_max= 4294967295U;

  /* it might not work okay everyplace */
  const longlong int64_max= LL(9223372036854775807);
  const longlong int64_min= -int64_max - 1;

  const ulonglong uint64_min= 0U;
  const ulonglong uint64_max= ULL(18446744073709551615);

  const char *stmt_text;

  myheader("test_bug3035");

  stmt_text= "DROP TABLE IF EXISTS t1";
  rc= mysql_real_query(mysql, stmt_text, strlen(stmt_text));
  myquery(rc);

  stmt_text= "CREATE TABLE t1 (i8 TINYINT, ui8 TINYINT UNSIGNED, "
                              "i16 SMALLINT, ui16 SMALLINT UNSIGNED, "
                              "i32 INT, ui32 INT UNSIGNED, "
                              "i64 BIGINT, ui64 BIGINT UNSIGNED, "
                              "id INTEGER NOT NULL PRIMARY KEY AUTO_INCREMENT)";
  rc= mysql_real_query(mysql, stmt_text, strlen(stmt_text));
  myquery(rc);

  bzero((char*) bind_array, sizeof(bind_array));

  for (my_bind= bind_array; my_bind < bind_end; my_bind++)
    my_bind->error= &my_bind->error_value;

  bind_array[0].buffer_type= MYSQL_TYPE_TINY;
  bind_array[0].buffer= (void *) &int8_val;

  bind_array[1].buffer_type= MYSQL_TYPE_TINY;
  bind_array[1].buffer= (void *) &uint8_val;
  bind_array[1].is_unsigned= 1;

  bind_array[2].buffer_type= MYSQL_TYPE_SHORT;
  bind_array[2].buffer= (void *) &int16_val;

  bind_array[3].buffer_type= MYSQL_TYPE_SHORT;
  bind_array[3].buffer= (void *) &uint16_val;
  bind_array[3].is_unsigned= 1;

  bind_array[4].buffer_type= MYSQL_TYPE_LONG;
  bind_array[4].buffer= (void *) &int32_val;

  bind_array[5].buffer_type= MYSQL_TYPE_LONG;
  bind_array[5].buffer= (void *) &uint32_val;
  bind_array[5].is_unsigned= 1;

  bind_array[6].buffer_type= MYSQL_TYPE_LONGLONG;
  bind_array[6].buffer= (void *) &int64_val;

  bind_array[7].buffer_type= MYSQL_TYPE_LONGLONG;
  bind_array[7].buffer= (void *) &uint64_val;
  bind_array[7].is_unsigned= 1;

  stmt= mysql_stmt_init(mysql);
  check_stmt(stmt);

  stmt_text= "INSERT INTO t1 (i8, ui8, i16, ui16, i32, ui32, i64, ui64) "
                     "VALUES (?, ?, ?, ?, ?, ?, ?, ?)";
  rc= mysql_stmt_prepare(stmt, stmt_text, strlen(stmt_text));
  check_execute(stmt, rc);

  mysql_stmt_bind_param(stmt, bind_array);

  int8_val= int8_min;
  uint8_val= uint8_min;
  int16_val= int16_min;
  uint16_val= uint16_min;
  int32_val= int32_min;
  uint32_val= uint32_min;
  int64_val= int64_min;
  uint64_val= uint64_min;

  rc= mysql_stmt_execute(stmt);
  check_execute(stmt, rc);

  int8_val= int8_max;
  uint8_val= uint8_max;
  int16_val= int16_max;
  uint16_val= uint16_max;
  int32_val= int32_max;
  uint32_val= uint32_max;
  int64_val= int64_max;
  uint64_val= uint64_max;

  rc= mysql_stmt_execute(stmt);
  check_execute(stmt, rc);

  stmt_text= "SELECT i8, ui8, i16, ui16, i32, ui32, i64, ui64, ui64, "
             "cast(ui64 as signed), ui64, cast(ui64 as signed)"
             "FROM t1 ORDER BY id ASC";

  rc= mysql_stmt_prepare(stmt, stmt_text, strlen(stmt_text));
  check_execute(stmt, rc);

  rc= mysql_stmt_execute(stmt);
  check_execute(stmt, rc);

  bind_array[8].buffer_type= MYSQL_TYPE_DOUBLE;
  bind_array[8].buffer= (void *) &udouble_val;

  bind_array[9].buffer_type= MYSQL_TYPE_DOUBLE;
  bind_array[9].buffer= (void *) &double_val;

  bind_array[10].buffer_type= MYSQL_TYPE_STRING;
  bind_array[10].buffer= (void *) &ulonglong_as_string;
  bind_array[10].buffer_length= sizeof(ulonglong_as_string);

  bind_array[11].buffer_type= MYSQL_TYPE_STRING;
  bind_array[11].buffer= (void *) &longlong_as_string;
  bind_array[11].buffer_length= sizeof(longlong_as_string);

  mysql_stmt_bind_result(stmt, bind_array);

  rc= mysql_stmt_fetch(stmt);
  check_execute(stmt, rc);

  DIE_UNLESS(int8_val == int8_min);
  DIE_UNLESS(uint8_val == uint8_min);
  DIE_UNLESS(int16_val == int16_min);
  DIE_UNLESS(uint16_val == uint16_min);
  DIE_UNLESS(int32_val == int32_min);
  DIE_UNLESS(uint32_val == uint32_min);
  DIE_UNLESS(int64_val == int64_min);
  DIE_UNLESS(uint64_val == uint64_min);
  DIE_UNLESS(double_val == (longlong) uint64_min);
  double_tmp= ulonglong2double(uint64_val);
  DIE_UNLESS(cmp_double(&udouble_val, &double_tmp));
  DIE_UNLESS(!strcmp(longlong_as_string, "0"));
  DIE_UNLESS(!strcmp(ulonglong_as_string, "0"));

  rc= mysql_stmt_fetch(stmt);

  if (!opt_silent)
  {
    printf("Truncation mask: ");
    for (my_bind= bind_array; my_bind < bind_end; my_bind++)
      printf("%d", (int) my_bind->error_value);
    printf("\n");
  }
  DIE_UNLESS(rc == MYSQL_DATA_TRUNCATED || rc == 0);

  DIE_UNLESS(int8_val == int8_max);
  DIE_UNLESS(uint8_val == uint8_max);
  DIE_UNLESS(int16_val == int16_max);
  DIE_UNLESS(uint16_val == uint16_max);
  DIE_UNLESS(int32_val == int32_max);
  DIE_UNLESS(uint32_val == uint32_max);
  DIE_UNLESS(int64_val == int64_max);
  DIE_UNLESS(uint64_val == uint64_max);
  DIE_UNLESS(double_val == (longlong) uint64_val);
  double_tmp= ulonglong2double(uint64_val);
  DIE_UNLESS(cmp_double(&udouble_val, &double_tmp));
  DIE_UNLESS(!strcmp(longlong_as_string, "-1"));
  DIE_UNLESS(!strcmp(ulonglong_as_string, "18446744073709551615"));

  rc= mysql_stmt_fetch(stmt);
  DIE_UNLESS(rc == MYSQL_NO_DATA);

  mysql_stmt_close(stmt);

  stmt_text= "DROP TABLE t1";
  mysql_real_query(mysql, stmt_text, strlen(stmt_text));
}


static void test_union2()
{
  MYSQL_STMT *stmt;
  int rc, i;

  myheader("test_union2");

  rc= mysql_query(mysql, "DROP TABLE IF EXISTS t1");
  myquery(rc);

  rc= mysql_query(mysql, "CREATE TABLE t1(col1 INT, \
                                         col2 VARCHAR(40),      \
                                         col3 SMALLINT, \
                                         col4 TIMESTAMP)");
  myquery(rc);

  stmt= mysql_simple_prepare(mysql,
                             "select col1 FROM t1 where col1=1 union distinct "
                             "select col1 FROM t1 where col1=2");
  check_stmt(stmt);

  for (i= 0; i < 3; i++)
  {
    rc= mysql_stmt_execute(stmt);
    check_execute(stmt, rc);
    rc= my_process_stmt_result(stmt);
    DIE_UNLESS(rc == 0);
  }

  mysql_stmt_close(stmt);

  rc= mysql_query(mysql, "DROP TABLE t1");
  myquery(rc);
}


/*
  This tests for various mysql_stmt_send_long_data bugs described in #1664
*/

static void test_bug1664()
{
    MYSQL_STMT *stmt;
    int        rc, int_data;
    const char *data;
    const char *str_data= "Simple string";
    MYSQL_BIND my_bind[2];
    const char *query= "INSERT INTO test_long_data(col2, col1) VALUES(?, ?)";

    myheader("test_bug1664");

    rc= mysql_query(mysql, "DROP TABLE IF EXISTS test_long_data");
    myquery(rc);

    rc= mysql_query(mysql, "CREATE TABLE test_long_data(col1 int, col2 long varchar)");
    myquery(rc);

    stmt= mysql_stmt_init(mysql);
    check_stmt(stmt);
    rc= mysql_stmt_prepare(stmt, query, strlen(query));
    check_execute(stmt, rc);

    verify_param_count(stmt, 2);

    bzero((char*) my_bind, sizeof(my_bind));

    my_bind[0].buffer_type= MYSQL_TYPE_STRING;
    my_bind[0].buffer= (void *)str_data;
    my_bind[0].buffer_length= strlen(str_data);

    my_bind[1].buffer= (void *)&int_data;
    my_bind[1].buffer_type= MYSQL_TYPE_LONG;

    rc= mysql_stmt_bind_param(stmt, my_bind);
    check_execute(stmt, rc);

    int_data= 1;

    /*
      Let us supply empty long_data. This should work and should
      not break following execution.
    */
    data= "";
    rc= mysql_stmt_send_long_data(stmt, 0, data, strlen(data));
    check_execute(stmt, rc);

    rc= mysql_stmt_execute(stmt);
    check_execute(stmt, rc);

    verify_col_data("test_long_data", "col1", "1");
    verify_col_data("test_long_data", "col2", "");

    rc= mysql_query(mysql, "DELETE FROM test_long_data");
    myquery(rc);

    /* This should pass OK */
    data= (char *)"Data";
    rc= mysql_stmt_send_long_data(stmt, 0, data, strlen(data));
    check_execute(stmt, rc);

    rc= mysql_stmt_execute(stmt);
    check_execute(stmt, rc);

    verify_col_data("test_long_data", "col1", "1");
    verify_col_data("test_long_data", "col2", "Data");

    /* clean up */
    rc= mysql_query(mysql, "DELETE FROM test_long_data");
    myquery(rc);

    /*
      Now we are changing int parameter and don't do anything
      with first parameter. Second mysql_stmt_execute() should run
      OK treating this first parameter as string parameter.
    */

    int_data= 2;
    /* execute */
    rc= mysql_stmt_execute(stmt);
    check_execute(stmt, rc);

    verify_col_data("test_long_data", "col1", "2");
    verify_col_data("test_long_data", "col2", str_data);

    /* clean up */
    rc= mysql_query(mysql, "DELETE FROM test_long_data");
    myquery(rc);

    /*
      Now we are sending other long data. It should not be
      concatened to previous.
    */

    data= (char *)"SomeOtherData";
    rc= mysql_stmt_send_long_data(stmt, 0, data, strlen(data));
    check_execute(stmt, rc);

    rc= mysql_stmt_execute(stmt);
    check_execute(stmt, rc);

    verify_col_data("test_long_data", "col1", "2");
    verify_col_data("test_long_data", "col2", "SomeOtherData");

    mysql_stmt_close(stmt);

    /* clean up */
    rc= mysql_query(mysql, "DELETE FROM test_long_data");
    myquery(rc);

    /* Now let us test how mysql_stmt_reset works. */
    stmt= mysql_stmt_init(mysql);
    check_stmt(stmt);
    rc= mysql_stmt_prepare(stmt, query, strlen(query));
    check_execute(stmt, rc);
    rc= mysql_stmt_bind_param(stmt, my_bind);
    check_execute(stmt, rc);

    data= (char *)"SomeData";
    rc= mysql_stmt_send_long_data(stmt, 0, data, strlen(data));
    check_execute(stmt, rc);

    rc= mysql_stmt_reset(stmt);
    check_execute(stmt, rc);

    rc= mysql_stmt_execute(stmt);
    check_execute(stmt, rc);

    verify_col_data("test_long_data", "col1", "2");
    verify_col_data("test_long_data", "col2", str_data);

    mysql_stmt_close(stmt);

    /* Final clean up */
    rc= mysql_query(mysql, "DROP TABLE test_long_data");
    myquery(rc);
}


static void test_order_param()
{
  MYSQL_STMT *stmt;
  int rc;

  myheader("test_order_param");

  rc= mysql_query(mysql, "DROP TABLE IF EXISTS t1");
  myquery(rc);

  rc= mysql_query(mysql, "CREATE TABLE t1(a INT, b char(10))");
  myquery(rc);

  stmt= mysql_simple_prepare(mysql,
                             "select sum(a) + 200, 1 from t1 "
                             " union distinct "
                             "select sum(a) + 200, 1 from t1 group by b ");
  check_stmt(stmt);
  mysql_stmt_close(stmt);

  stmt= mysql_simple_prepare(mysql,
                             "select sum(a) + 200, ? from t1 group by b "
                             " union distinct "
                             "select sum(a) + 200, 1 from t1 group by b ");
  check_stmt(stmt);
  mysql_stmt_close(stmt);

  stmt= mysql_simple_prepare(mysql,
                             "select sum(a) + 200, ? from t1 "
                             " union distinct "
                             "select sum(a) + 200, 1 from t1 group by b ");
  check_stmt(stmt);
  mysql_stmt_close(stmt);

  rc= mysql_query(mysql, "DROP TABLE t1");
  myquery(rc);
}


static void test_union_param()
{
  MYSQL_STMT *stmt;
  char *query;
  int rc, i;
  MYSQL_BIND      my_bind[2];
  char            my_val[4];
  ulong           my_length= 3L;
  my_bool         my_null= FALSE;
  myheader("test_union_param");

  strmov(my_val, "abc");

  query= (char*)"select ? as my_col union distinct select ?";
  stmt= mysql_simple_prepare(mysql, query);
  check_stmt(stmt);

  /*
    We need to bzero bind structure because mysql_stmt_bind_param checks all
    its members.
  */
  bzero((char*) my_bind, sizeof(my_bind));

  /* bind parameters */
  my_bind[0].buffer_type=    MYSQL_TYPE_STRING;
  my_bind[0].buffer=         (char*) &my_val;
  my_bind[0].buffer_length=  4;
  my_bind[0].length=         &my_length;
  my_bind[0].is_null=        (char*)&my_null;
  my_bind[1].buffer_type=    MYSQL_TYPE_STRING;
  my_bind[1].buffer=         (char*) &my_val;
  my_bind[1].buffer_length=  4;
  my_bind[1].length=         &my_length;
  my_bind[1].is_null=        (char*)&my_null;

  rc= mysql_stmt_bind_param(stmt, my_bind);
  check_execute(stmt, rc);

  for (i= 0; i < 3; i++)
  {
    rc= mysql_stmt_execute(stmt);
    check_execute(stmt, rc);
    rc= my_process_stmt_result(stmt);
    DIE_UNLESS(rc == 1);
  }

  mysql_stmt_close(stmt);
}


static void test_ps_i18n()
{
  MYSQL_STMT *stmt;
  int rc;
  const char *stmt_text;
  MYSQL_BIND bind_array[2];

  /* Represented as numbers to keep UTF8 tools from clobbering them. */
  const char *koi8= "\xee\xd5\x2c\x20\xda\xc1\x20\xd2\xd9\xc2\xc1\xcc\xcb\xd5";
  const char *cp1251= "\xcd\xf3\x2c\x20\xe7\xe0\x20\xf0\xfb\xe1\xe0\xeb\xea\xf3";
  char buf1[16], buf2[16];
  ulong buf1_len, buf2_len;


  myheader("test_ps_i18n");

  stmt_text= "DROP TABLE IF EXISTS t1";
  rc= mysql_real_query(mysql, stmt_text, strlen(stmt_text));
  myquery(rc);

  /*
    Create table with binary columns, set session character set to cp1251,
    client character set to koi8, and make sure that there is conversion
    on insert and no conversion on select
  */

  stmt_text= "CREATE TABLE t1 (c1 VARBINARY(255), c2 VARBINARY(255))";

  rc= mysql_real_query(mysql, stmt_text, strlen(stmt_text));
  myquery(rc);

  stmt_text= "SET CHARACTER_SET_CLIENT=koi8r, "
                 "CHARACTER_SET_CONNECTION=cp1251, "
                 "CHARACTER_SET_RESULTS=koi8r";

  rc= mysql_real_query(mysql, stmt_text, strlen(stmt_text));
  myquery(rc);

  bzero((char*) bind_array, sizeof(bind_array));

  bind_array[0].buffer_type= MYSQL_TYPE_STRING;
  bind_array[0].buffer= (void *) koi8;
  bind_array[0].buffer_length= strlen(koi8);

  bind_array[1].buffer_type= MYSQL_TYPE_STRING;
  bind_array[1].buffer= (void *) koi8;
  bind_array[1].buffer_length= strlen(koi8);

  stmt= mysql_stmt_init(mysql);
  check_stmt(stmt);

  stmt_text= "INSERT INTO t1 (c1, c2) VALUES (?, ?)";

  rc= mysql_stmt_prepare(stmt, stmt_text, strlen(stmt_text));
  check_execute(stmt, rc);

  mysql_stmt_bind_param(stmt, bind_array);

  mysql_stmt_send_long_data(stmt, 0, koi8, strlen(koi8));

  rc= mysql_stmt_execute(stmt);
  check_execute(stmt, rc);

  stmt_text= "SELECT c1, c2 FROM t1";

  /* c1 and c2 are binary so no conversion will be done on select */
  rc= mysql_stmt_prepare(stmt, stmt_text, strlen(stmt_text));
  check_execute(stmt, rc);

  rc= mysql_stmt_execute(stmt);
  check_execute(stmt, rc);

  bind_array[0].buffer= buf1;
  bind_array[0].buffer_length= sizeof(buf1);
  bind_array[0].length= &buf1_len;

  bind_array[1].buffer= buf2;
  bind_array[1].buffer_length= sizeof(buf2);
  bind_array[1].length= &buf2_len;

  mysql_stmt_bind_result(stmt, bind_array);

  rc= mysql_stmt_fetch(stmt);
  check_execute(stmt, rc);

  DIE_UNLESS(buf1_len == strlen(cp1251));
  DIE_UNLESS(buf2_len == strlen(cp1251));
  DIE_UNLESS(!memcmp(buf1, cp1251, buf1_len));
  DIE_UNLESS(!memcmp(buf2, cp1251, buf1_len));

  rc= mysql_stmt_fetch(stmt);
  DIE_UNLESS(rc == MYSQL_NO_DATA);

  stmt_text= "DROP TABLE IF EXISTS t1";
  rc= mysql_real_query(mysql, stmt_text, strlen(stmt_text));
  myquery(rc);

  /*
    Now create table with two cp1251 columns, set client character
    set to koi8 and supply columns of one row as string and another as
    binary data. Binary data must not be converted on insert, and both
    columns must be converted to client character set on select.
  */

  stmt_text= "CREATE TABLE t1 (c1 VARCHAR(255) CHARACTER SET cp1251, "
                              "c2 VARCHAR(255) CHARACTER SET cp1251)";

  rc= mysql_real_query(mysql, stmt_text, strlen(stmt_text));
  myquery(rc);

  stmt_text= "INSERT INTO t1 (c1, c2) VALUES (?, ?)";

  rc= mysql_stmt_prepare(stmt, stmt_text, strlen(stmt_text));
  check_execute(stmt, rc);

  /* this data must be converted */
  bind_array[0].buffer_type= MYSQL_TYPE_STRING;
  bind_array[0].buffer= (void *) koi8;
  bind_array[0].buffer_length= strlen(koi8);

  bind_array[1].buffer_type= MYSQL_TYPE_STRING;
  bind_array[1].buffer= (void *) koi8;
  bind_array[1].buffer_length= strlen(koi8);

  mysql_stmt_bind_param(stmt, bind_array);

  mysql_stmt_send_long_data(stmt, 0, koi8, strlen(koi8));

  rc= mysql_stmt_execute(stmt);
  check_execute(stmt, rc);

  /* this data must not be converted */
  bind_array[0].buffer_type= MYSQL_TYPE_BLOB;
  bind_array[0].buffer= (void *) cp1251;
  bind_array[0].buffer_length= strlen(cp1251);

  bind_array[1].buffer_type= MYSQL_TYPE_BLOB;
  bind_array[1].buffer= (void *) cp1251;
  bind_array[1].buffer_length= strlen(cp1251);

  mysql_stmt_bind_param(stmt, bind_array);

  mysql_stmt_send_long_data(stmt, 0, cp1251, strlen(cp1251));

  rc= mysql_stmt_execute(stmt);
  check_execute(stmt, rc);

  /* Fetch data and verify that rows are in koi8 */

  stmt_text= "SELECT c1, c2 FROM t1";

  /* c1 and c2 are binary so no conversion will be done on select */
  rc= mysql_stmt_prepare(stmt, stmt_text, strlen(stmt_text));
  check_execute(stmt, rc);

  rc= mysql_stmt_execute(stmt);
  check_execute(stmt, rc);

  bind_array[0].buffer= buf1;
  bind_array[0].buffer_length= sizeof(buf1);
  bind_array[0].length= &buf1_len;

  bind_array[1].buffer= buf2;
  bind_array[1].buffer_length= sizeof(buf2);
  bind_array[1].length= &buf2_len;

  mysql_stmt_bind_result(stmt, bind_array);

  while ((rc= mysql_stmt_fetch(stmt)) == 0)
  {
    DIE_UNLESS(buf1_len == strlen(koi8));
    DIE_UNLESS(buf2_len == strlen(koi8));
    DIE_UNLESS(!memcmp(buf1, koi8, buf1_len));
    DIE_UNLESS(!memcmp(buf2, koi8, buf1_len));
  }
  DIE_UNLESS(rc == MYSQL_NO_DATA);
  mysql_stmt_close(stmt);

  stmt_text= "DROP TABLE t1";
  rc= mysql_real_query(mysql, stmt_text, strlen(stmt_text));
  myquery(rc);
  stmt_text= "SET NAMES DEFAULT";
  rc= mysql_real_query(mysql, stmt_text, strlen(stmt_text));
  myquery(rc);
}


static void test_bug3796()
{
  MYSQL_STMT *stmt;
  MYSQL_BIND my_bind[1];
  const char *concat_arg0= "concat_with_";
  enum { OUT_BUFF_SIZE= 30 };
  char out_buff[OUT_BUFF_SIZE];
  char canonical_buff[OUT_BUFF_SIZE];
  ulong out_length;
  const char *stmt_text;
  int rc;

  myheader("test_bug3796");

  /* Create and fill test table */
  stmt_text= "DROP TABLE IF EXISTS t1";
  rc= mysql_real_query(mysql, stmt_text, strlen(stmt_text));
  myquery(rc);

  stmt_text= "CREATE TABLE t1 (a INT, b VARCHAR(30))";
  rc= mysql_real_query(mysql, stmt_text, strlen(stmt_text));
  myquery(rc);

  stmt_text= "INSERT INTO t1 VALUES(1, 'ONE'), (2, 'TWO')";
  rc= mysql_real_query(mysql, stmt_text, strlen(stmt_text));
  myquery(rc);

  /* Create statement handle and prepare it with select */
  stmt= mysql_stmt_init(mysql);
  stmt_text= "SELECT concat(?, b) FROM t1";

  rc= mysql_stmt_prepare(stmt, stmt_text, strlen(stmt_text));
  check_execute(stmt, rc);

  /* Bind input buffers */
  bzero((char*) my_bind, sizeof(my_bind));

  my_bind[0].buffer_type= MYSQL_TYPE_STRING;
  my_bind[0].buffer= (void *) concat_arg0;
  my_bind[0].buffer_length= strlen(concat_arg0);

  mysql_stmt_bind_param(stmt, my_bind);

  /* Execute the select statement */
  rc= mysql_stmt_execute(stmt);
  check_execute(stmt, rc);

  my_bind[0].buffer= (void *) out_buff;
  my_bind[0].buffer_length= OUT_BUFF_SIZE;
  my_bind[0].length= &out_length;

  mysql_stmt_bind_result(stmt, my_bind);

  rc= mysql_stmt_fetch(stmt);
  if (!opt_silent)
    printf("Concat result: '%s'\n", out_buff);
  check_execute(stmt, rc);
  strmov(canonical_buff, concat_arg0);
  strcat(canonical_buff, "ONE");
  DIE_UNLESS(strlen(canonical_buff) == out_length &&
         strncmp(out_buff, canonical_buff, out_length) == 0);

  rc= mysql_stmt_fetch(stmt);
  check_execute(stmt, rc);
  strmov(canonical_buff + strlen(concat_arg0), "TWO");
  DIE_UNLESS(strlen(canonical_buff) == out_length &&
         strncmp(out_buff, canonical_buff, out_length) == 0);
  if (!opt_silent)
    printf("Concat result: '%s'\n", out_buff);

  rc= mysql_stmt_fetch(stmt);
  DIE_UNLESS(rc == MYSQL_NO_DATA);

  mysql_stmt_close(stmt);

  stmt_text= "DROP TABLE IF EXISTS t1";
  rc= mysql_real_query(mysql, stmt_text, strlen(stmt_text));
  myquery(rc);
}


static void test_bug4026()
{
  MYSQL_STMT *stmt;
  MYSQL_BIND my_bind[2];
  MYSQL_TIME time_in, time_out;
  MYSQL_TIME datetime_in, datetime_out;
  const char *stmt_text;
  int rc;

  myheader("test_bug4026");

  /* Check that microseconds are inserted and selected successfully */

  /* Create a statement handle and prepare it with select */
  stmt= mysql_stmt_init(mysql);
  stmt_text= "SELECT ?, ?";

  rc= mysql_stmt_prepare(stmt, stmt_text, strlen(stmt_text));
  check_execute(stmt, rc);

  /* Bind input buffers */
  bzero((char*) my_bind, sizeof(my_bind));
  bzero((char*) &time_in, sizeof(time_in));
  bzero((char*) &time_out, sizeof(time_out));
  bzero((char*) &datetime_in, sizeof(datetime_in));
  bzero((char*) &datetime_out, sizeof(datetime_out));

  my_bind[0].buffer_type= MYSQL_TYPE_TIME;
  my_bind[0].buffer= (void *) &time_in;
  my_bind[1].buffer_type= MYSQL_TYPE_DATETIME;
  my_bind[1].buffer= (void *) &datetime_in;

  time_in.hour= 23;
  time_in.minute= 59;
  time_in.second= 59;
  time_in.second_part= 123456;
  /*
    This is not necessary, just to make DIE_UNLESS below work: this field
    is filled in when time is received from server
  */
  time_in.time_type= MYSQL_TIMESTAMP_TIME;

  datetime_in= time_in;
  datetime_in.year= 2003;
  datetime_in.month= 12;
  datetime_in.day= 31;
  datetime_in.time_type= MYSQL_TIMESTAMP_DATETIME;

  mysql_stmt_bind_param(stmt, my_bind);

  /* Execute the select statement */
  rc= mysql_stmt_execute(stmt);
  check_execute(stmt, rc);

  my_bind[0].buffer= (void *) &time_out;
  my_bind[1].buffer= (void *) &datetime_out;

  mysql_stmt_bind_result(stmt, my_bind);

  rc= mysql_stmt_fetch(stmt);
  DIE_UNLESS(rc == 0);
  if (!opt_silent)
  {
    printf("%d:%d:%d.%lu\n", time_out.hour, time_out.minute, time_out.second,
           time_out.second_part);
    printf("%d-%d-%d %d:%d:%d.%lu\n", datetime_out.year, datetime_out.month,
           datetime_out.day, datetime_out.hour,
           datetime_out.minute, datetime_out.second,
           datetime_out.second_part);
  }
  DIE_UNLESS(memcmp(&time_in, &time_out, sizeof(time_in)) == 0);
  DIE_UNLESS(memcmp(&datetime_in, &datetime_out, sizeof(datetime_in)) == 0);
  mysql_stmt_close(stmt);
}


static void test_bug4079()
{
  MYSQL_STMT *stmt;
  MYSQL_BIND my_bind[1];
  const char *stmt_text;
  uint32 res;
  int rc;

  myheader("test_bug4079");

  /* Create and fill table */
  mysql_query(mysql, "DROP TABLE IF EXISTS t1");
  mysql_query(mysql, "CREATE TABLE t1 (a int)");
  mysql_query(mysql, "INSERT INTO t1 VALUES (1), (2)");

  /* Prepare erroneous statement */
  stmt= mysql_stmt_init(mysql);
  stmt_text= "SELECT 1 < (SELECT a FROM t1)";

  rc= mysql_stmt_prepare(stmt, stmt_text, strlen(stmt_text));
  check_execute(stmt, rc);

  /* Execute the select statement */
  rc= mysql_stmt_execute(stmt);
  check_execute(stmt, rc);

  /* Bind input buffers */
  bzero((char*) my_bind, sizeof(my_bind));

  my_bind[0].buffer_type= MYSQL_TYPE_LONG;
  my_bind[0].buffer= (void *) &res;

  mysql_stmt_bind_result(stmt, my_bind);

  rc= mysql_stmt_fetch(stmt);
  DIE_UNLESS(rc != 0 && rc != MYSQL_NO_DATA);
  if (!opt_silent)
    printf("Got error from mysql_stmt_fetch (as expected):\n%s\n",
           mysql_stmt_error(stmt));
  /* buggy version of libmysql hanged up here */
  mysql_stmt_close(stmt);
}


static void test_bug4236()
{
  MYSQL_STMT *stmt;
  const char *stmt_text;
  int rc;
  MYSQL_STMT backup;

  myheader("test_bug4296");

  stmt= mysql_stmt_init(mysql);

  /* mysql_stmt_execute() of statement with statement id= 0 crashed server */
  stmt_text= "SELECT 1";
  /* We need to prepare statement to pass by possible check in libmysql */
  rc= mysql_stmt_prepare(stmt, stmt_text, strlen(stmt_text));
  check_execute(stmt, rc);
  /* Hack to check that server works OK if statement wasn't found */
  backup.stmt_id= stmt->stmt_id;
  stmt->stmt_id= 0;
  rc= mysql_stmt_execute(stmt);
  DIE_UNLESS(rc);
  /* Restore original statement id to be able to reprepare it */
  stmt->stmt_id= backup.stmt_id;

  mysql_stmt_close(stmt);
}


static void test_bug4030()
{
  MYSQL_STMT *stmt;
  MYSQL_BIND my_bind[3];
  MYSQL_TIME time_canonical, time_out;
  MYSQL_TIME date_canonical, date_out;
  MYSQL_TIME datetime_canonical, datetime_out;
  const char *stmt_text;
  int rc;

  myheader("test_bug4030");

  /* Check that microseconds are inserted and selected successfully */

  /* Execute a query with time values in prepared mode */
  stmt= mysql_stmt_init(mysql);
  stmt_text= "SELECT '23:59:59.123456', '2003-12-31', "
             "'2003-12-31 23:59:59.123456'";
  rc= mysql_stmt_prepare(stmt, stmt_text, strlen(stmt_text));
  check_execute(stmt, rc);
  rc= mysql_stmt_execute(stmt);
  check_execute(stmt, rc);

  /* Bind output buffers */
  bzero((char*) my_bind, sizeof(my_bind));
  bzero((char*) &time_canonical, sizeof(time_canonical));
  bzero((char*) &time_out, sizeof(time_out));
  bzero((char*) &date_canonical, sizeof(date_canonical));
  bzero((char*) &date_out, sizeof(date_out));
  bzero((char*) &datetime_canonical, sizeof(datetime_canonical));
  bzero((char*) &datetime_out, sizeof(datetime_out));

  my_bind[0].buffer_type= MYSQL_TYPE_TIME;
  my_bind[0].buffer= (void *) &time_out;
  my_bind[1].buffer_type= MYSQL_TYPE_DATE;
  my_bind[1].buffer= (void *) &date_out;
  my_bind[2].buffer_type= MYSQL_TYPE_DATETIME;
  my_bind[2].buffer= (void *) &datetime_out;

  time_canonical.hour= 23;
  time_canonical.minute= 59;
  time_canonical.second= 59;
  time_canonical.second_part= 123456;
  time_canonical.time_type= MYSQL_TIMESTAMP_TIME;

  date_canonical.year= 2003;
  date_canonical.month= 12;
  date_canonical.day= 31;
  date_canonical.time_type= MYSQL_TIMESTAMP_DATE;

  datetime_canonical= time_canonical;
  datetime_canonical.year= 2003;
  datetime_canonical.month= 12;
  datetime_canonical.day= 31;
  datetime_canonical.time_type= MYSQL_TIMESTAMP_DATETIME;

  mysql_stmt_bind_result(stmt, my_bind);

  rc= mysql_stmt_fetch(stmt);
  DIE_UNLESS(rc == 0);
  if (!opt_silent)
  {
    printf("%d:%d:%d.%lu\n", time_out.hour, time_out.minute, time_out.second,
           time_out.second_part);
    printf("%d-%d-%d\n", date_out.year, date_out.month, date_out.day);
    printf("%d-%d-%d %d:%d:%d.%lu\n", datetime_out.year, datetime_out.month,
           datetime_out.day, datetime_out.hour,
           datetime_out.minute, datetime_out.second,
           datetime_out.second_part);
  }
  DIE_UNLESS(memcmp(&time_canonical, &time_out, sizeof(time_out)) == 0);
  DIE_UNLESS(memcmp(&date_canonical, &date_out, sizeof(date_out)) == 0);
  DIE_UNLESS(memcmp(&datetime_canonical, &datetime_out, sizeof(datetime_out)) == 0);
  mysql_stmt_close(stmt);
}

static void test_view()
{
  MYSQL_STMT *stmt;
  int rc, i;
  MYSQL_BIND      my_bind[1];
  char            str_data[50];
  ulong           length = 0L;
  long            is_null = 0L;
  const char *query=
    "SELECT COUNT(*) FROM v1 WHERE SERVERNAME=?";

  myheader("test_view");

  rc = mysql_query(mysql, "DROP TABLE IF EXISTS t1,t2,t3,v1");
  myquery(rc);

  rc = mysql_query(mysql, "DROP VIEW IF EXISTS v1,t1,t2,t3");
  myquery(rc);
  rc= mysql_query(mysql,"CREATE TABLE t1 ("
                        " SERVERGRP varchar(20) NOT NULL default '', "
                        " DBINSTANCE varchar(20) NOT NULL default '', "
                        " PRIMARY KEY  (SERVERGRP)) "
                        " CHARSET=latin1 collate=latin1_bin");
  myquery(rc);
  rc= mysql_query(mysql,"CREATE TABLE t2 ("
                        " SERVERNAME varchar(20) NOT NULL, "
                        " SERVERGRP varchar(20) NOT NULL, "
                        " PRIMARY KEY (SERVERNAME)) "
                        " CHARSET=latin1 COLLATE latin1_bin");
  myquery(rc);
  rc= mysql_query(mysql,
                  "CREATE TABLE t3 ("
                  " SERVERGRP varchar(20) BINARY NOT NULL, "
                  " TABNAME varchar(30) NOT NULL, MAPSTATE char(1) NOT NULL, "
                  " ACTSTATE char(1) NOT NULL , "
                  " LOCAL_NAME varchar(30) NOT NULL, "
                  " CHG_DATE varchar(8) NOT NULL default '00000000', "
                  " CHG_TIME varchar(6) NOT NULL default '000000', "
                  " MXUSER varchar(12) NOT NULL default '', "
                  " PRIMARY KEY (SERVERGRP, TABNAME, MAPSTATE, ACTSTATE, "
                  " LOCAL_NAME)) CHARSET=latin1 COLLATE latin1_bin");
  myquery(rc);
  rc= mysql_query(mysql,"CREATE VIEW v1 AS select sql_no_cache"
                  " T0001.SERVERNAME AS SERVERNAME, T0003.TABNAME AS"
                  " TABNAME,T0003.LOCAL_NAME AS LOCAL_NAME,T0002.DBINSTANCE AS"
                  " DBINSTANCE from t2 T0001 join t1 T0002 join t3 T0003 where"
                  " ((T0002.SERVERGRP = T0001.SERVERGRP) and"
                  " (T0002.SERVERGRP = T0003.SERVERGRP)"
                  " and (T0003.MAPSTATE = _latin1'A') and"
                  " (T0003.ACTSTATE = _latin1' '))");
  myquery(rc);

  stmt= mysql_stmt_init(mysql);
  rc= mysql_stmt_prepare(stmt, query, strlen(query));
  check_execute(stmt, rc);

  strmov(str_data, "TEST");
  bzero((char*) my_bind, sizeof(my_bind));
  my_bind[0].buffer_type= MYSQL_TYPE_STRING;
  my_bind[0].buffer= (char *)&str_data;
  my_bind[0].buffer_length= 50;
  my_bind[0].length= &length;
  length= 4;
  my_bind[0].is_null= (char*)&is_null;
  rc= mysql_stmt_bind_param(stmt, my_bind);
  check_execute(stmt,rc);

  for (i= 0; i < 3; i++)
  {
    rc= mysql_stmt_execute(stmt);
    check_execute(stmt, rc);
    rc= my_process_stmt_result(stmt);
    DIE_UNLESS(1 == rc);
  }
  mysql_stmt_close(stmt);

  rc= mysql_query(mysql, "DROP TABLE t1,t2,t3");
  myquery(rc);
  rc= mysql_query(mysql, "DROP VIEW v1");
  myquery(rc);
}


static void test_view_where()
{
  MYSQL_STMT *stmt;
  int rc, i;
  const char *query=
    "select v1.c,v2.c from v1, v2";

  myheader("test_view_where");

  rc = mysql_query(mysql, "DROP TABLE IF EXISTS t1,v1,v2");
  myquery(rc);

  rc = mysql_query(mysql, "DROP VIEW IF EXISTS v1,v2,t1");
  myquery(rc);
  rc= mysql_query(mysql,"CREATE TABLE t1 (a int, b int)");
  myquery(rc);
  rc= mysql_query(mysql,"insert into t1 values (1,2), (1,3), (2,4), (2,5), (3,10)");
  myquery(rc);
  rc= mysql_query(mysql,"create view v1 (c) as select b from t1 where a<3");
  myquery(rc);
  rc= mysql_query(mysql,"create view v2 (c) as select b from t1 where a>=3");
  myquery(rc);

  stmt= mysql_stmt_init(mysql);
  rc= mysql_stmt_prepare(stmt, query, strlen(query));
  check_execute(stmt, rc);

  for (i= 0; i < 3; i++)
  {
    rc= mysql_stmt_execute(stmt);
    check_execute(stmt, rc);
    rc= my_process_stmt_result(stmt);
    DIE_UNLESS(4 == rc);
  }
  mysql_stmt_close(stmt);

  rc= mysql_query(mysql, "DROP TABLE t1");
  myquery(rc);
  rc= mysql_query(mysql, "DROP VIEW v1, v2");
  myquery(rc);
}


static void test_view_2where()
{
  MYSQL_STMT *stmt;
  int rc, i;
  MYSQL_BIND      my_bind[8];
  char            parms[8][100];
  ulong           length[8];
  const char *query=
    "select relid, report, handle, log_group, username, variant, type, "
    "version, erfdat, erftime, erfname, aedat, aetime, aename, dependvars, "
    "inactive from V_LTDX where mandt = ? and relid = ? and report = ? and "
    "handle = ? and log_group = ? and username in ( ? , ? ) and type = ?";

  myheader("test_view_2where");

  rc= mysql_query(mysql, "DROP TABLE IF EXISTS LTDX");
  myquery(rc);
  rc= mysql_query(mysql, "DROP VIEW IF EXISTS V_LTDX");
  myquery(rc);
  rc= mysql_query(mysql,
                  "CREATE TABLE LTDX (MANDT char(3) NOT NULL default '000', "
                  " RELID char(2) NOT NULL, REPORT varchar(40) NOT NULL,"
                  " HANDLE varchar(4) NOT NULL, LOG_GROUP varchar(4) NOT NULL,"
                  " USERNAME varchar(12) NOT NULL,"
                  " VARIANT varchar(12) NOT NULL,"
                  " TYPE char(1) NOT NULL, SRTF2 int(11) NOT NULL,"
                  " VERSION varchar(6) NOT NULL default '000000',"
                  " ERFDAT varchar(8) NOT NULL default '00000000',"
                  " ERFTIME varchar(6) NOT NULL default '000000',"
                  " ERFNAME varchar(12) NOT NULL,"
                  " AEDAT varchar(8) NOT NULL default '00000000',"
                  " AETIME varchar(6) NOT NULL default '000000',"
                  " AENAME varchar(12) NOT NULL,"
                  " DEPENDVARS varchar(10) NOT NULL,"
                  " INACTIVE char(1) NOT NULL, CLUSTR smallint(6) NOT NULL,"
                  " CLUSTD blob,"
                  " PRIMARY KEY (MANDT, RELID, REPORT, HANDLE, LOG_GROUP, "
                                "USERNAME, VARIANT, TYPE, SRTF2))"
                 " CHARSET=latin1 COLLATE latin1_bin");
  myquery(rc);
  rc= mysql_query(mysql,
                  "CREATE VIEW V_LTDX AS select T0001.MANDT AS "
                  " MANDT,T0001.RELID AS RELID,T0001.REPORT AS "
                  " REPORT,T0001.HANDLE AS HANDLE,T0001.LOG_GROUP AS "
                  " LOG_GROUP,T0001.USERNAME AS USERNAME,T0001.VARIANT AS "
                  " VARIANT,T0001.TYPE AS TYPE,T0001.VERSION AS "
                  " VERSION,T0001.ERFDAT AS ERFDAT,T0001.ERFTIME AS "
                  " ERFTIME,T0001.ERFNAME AS ERFNAME,T0001.AEDAT AS "
                  " AEDAT,T0001.AETIME AS AETIME,T0001.AENAME AS "
                  " AENAME,T0001.DEPENDVARS AS DEPENDVARS,T0001.INACTIVE AS "
                  " INACTIVE from LTDX T0001 where (T0001.SRTF2 = 0)");
  myquery(rc);
  bzero((char*) my_bind, sizeof(my_bind));
  for (i=0; i < 8; i++) {
    strmov(parms[i], "1");
    my_bind[i].buffer_type = MYSQL_TYPE_VAR_STRING;
    my_bind[i].buffer = (char *)&parms[i];
    my_bind[i].buffer_length = 100;
    my_bind[i].is_null = 0;
    my_bind[i].length = &length[i];
    length[i] = 1;
  }
  stmt= mysql_stmt_init(mysql);
  rc= mysql_stmt_prepare(stmt, query, strlen(query));
  check_execute(stmt, rc);

  rc= mysql_stmt_bind_param(stmt, my_bind);
  check_execute(stmt,rc);

  rc= mysql_stmt_execute(stmt);
  check_execute(stmt, rc);
  rc= my_process_stmt_result(stmt);
  DIE_UNLESS(0 == rc);

  mysql_stmt_close(stmt);

  rc= mysql_query(mysql, "DROP VIEW V_LTDX");
  myquery(rc);
  rc= mysql_query(mysql, "DROP TABLE LTDX");
  myquery(rc);
}


static void test_view_star()
{
  MYSQL_STMT *stmt;
  int rc, i;
  MYSQL_BIND      my_bind[8];
  char            parms[8][100];
  ulong           length[8];
  const char *query= "SELECT * FROM vt1 WHERE a IN (?,?)";

  myheader("test_view_star");

  rc= mysql_query(mysql, "DROP TABLE IF EXISTS t1, vt1");
  myquery(rc);
  rc= mysql_query(mysql, "DROP VIEW IF EXISTS t1, vt1");
  myquery(rc);
  rc= mysql_query(mysql, "CREATE TABLE t1 (a int)");
  myquery(rc);
  rc= mysql_query(mysql, "CREATE VIEW vt1 AS SELECT a FROM t1");
  myquery(rc);
  bzero((char*) my_bind, sizeof(my_bind));
  for (i= 0; i < 2; i++) {
    sprintf((char *)&parms[i], "%d", i);
    my_bind[i].buffer_type = MYSQL_TYPE_VAR_STRING;
    my_bind[i].buffer = (char *)&parms[i];
    my_bind[i].buffer_length = 100;
    my_bind[i].is_null = 0;
    my_bind[i].length = &length[i];
    length[i] = 1;
  }

  stmt= mysql_stmt_init(mysql);
  rc= mysql_stmt_prepare(stmt, query, strlen(query));
  check_execute(stmt, rc);

  rc= mysql_stmt_bind_param(stmt, my_bind);
  check_execute(stmt,rc);

  for (i= 0; i < 3; i++)
  {
    rc= mysql_stmt_execute(stmt);
    check_execute(stmt, rc);
    rc= my_process_stmt_result(stmt);
    DIE_UNLESS(0 == rc);
  }

  mysql_stmt_close(stmt);

  rc= mysql_query(mysql, "DROP TABLE t1");
  myquery(rc);
  rc= mysql_query(mysql, "DROP VIEW vt1");
  myquery(rc);
}


static void test_view_insert()
{
  MYSQL_STMT *insert_stmt, *select_stmt;
  int rc, i;
  MYSQL_BIND      my_bind[1];
  int             my_val = 0;
  ulong           my_length = 0L;
  long            my_null = 0L;
  const char *query=
    "insert into v1 values (?)";

  myheader("test_view_insert");

  rc = mysql_query(mysql, "DROP TABLE IF EXISTS t1,v1");
  myquery(rc);
  rc = mysql_query(mysql, "DROP VIEW IF EXISTS t1,v1");
  myquery(rc);

  rc= mysql_query(mysql,"create table t1 (a int, primary key (a))");
  myquery(rc);

  rc= mysql_query(mysql, "create view v1 as select a from t1 where a>=1");
  myquery(rc);

  insert_stmt= mysql_stmt_init(mysql);
  rc= mysql_stmt_prepare(insert_stmt, query, strlen(query));
  check_execute(insert_stmt, rc);
  query= "select * from t1";
  select_stmt= mysql_stmt_init(mysql);
  rc= mysql_stmt_prepare(select_stmt, query, strlen(query));
  check_execute(select_stmt, rc);

  bzero((char*) my_bind, sizeof(my_bind));
  my_bind[0].buffer_type = MYSQL_TYPE_LONG;
  my_bind[0].buffer = (char *)&my_val;
  my_bind[0].length = &my_length;
  my_bind[0].is_null = (char*)&my_null;
  rc= mysql_stmt_bind_param(insert_stmt, my_bind);
  check_execute(insert_stmt, rc);

  for (i= 0; i < 3; i++)
  {
    int rowcount= 0;
    my_val= i;

    rc= mysql_stmt_execute(insert_stmt);
    check_execute(insert_stmt, rc);

    rc= mysql_stmt_execute(select_stmt);
    check_execute(select_stmt, rc);
    rowcount= (int)my_process_stmt_result(select_stmt);
    DIE_UNLESS((i+1) == rowcount);
  }
  mysql_stmt_close(insert_stmt);
  mysql_stmt_close(select_stmt);

  rc= mysql_query(mysql, "DROP VIEW v1");
  myquery(rc);
  rc= mysql_query(mysql, "DROP TABLE t1");
  myquery(rc);
}


static void test_left_join_view()
{
  MYSQL_STMT *stmt;
  int rc, i;
  const char *query=
    "select t1.a, v1.x from t1 left join v1 on (t1.a= v1.x);";

  myheader("test_left_join_view");

  rc = mysql_query(mysql, "DROP TABLE IF EXISTS t1,v1");
  myquery(rc);

  rc = mysql_query(mysql, "DROP VIEW IF EXISTS v1,t1");
  myquery(rc);
  rc= mysql_query(mysql,"CREATE TABLE t1 (a int)");
  myquery(rc);
  rc= mysql_query(mysql,"insert into t1 values (1), (2), (3)");
  myquery(rc);
  rc= mysql_query(mysql,"create view v1 (x) as select a from t1 where a > 1");
  myquery(rc);
  stmt= mysql_stmt_init(mysql);
  rc= mysql_stmt_prepare(stmt, query, strlen(query));
  check_execute(stmt, rc);

  for (i= 0; i < 3; i++)
  {
    rc= mysql_stmt_execute(stmt);
    check_execute(stmt, rc);
    rc= my_process_stmt_result(stmt);
    DIE_UNLESS(3 == rc);
  }
  mysql_stmt_close(stmt);

  rc= mysql_query(mysql, "DROP VIEW v1");
  myquery(rc);
  rc= mysql_query(mysql, "DROP TABLE t1");
  myquery(rc);
}


static void test_view_insert_fields()
{
  MYSQL_STMT	*stmt;
  char		parm[11][1000];
  ulong         l[11];
  int		rc, i;
  MYSQL_BIND	my_bind[11];
  const char    *query= "INSERT INTO `v1` ( `K1C4` ,`K2C4` ,`K3C4` ,`K4N4` ,`F1C4` ,`F2I4` ,`F3N5` ,`F7F8` ,`F6N4` ,`F5C8` ,`F9D8` ) VALUES( ? , ? , ? , ? , ? , ? , ? , ? , ? , ? , ? )";

  myheader("test_view_insert_fields");

  rc= mysql_query(mysql, "DROP TABLE IF EXISTS t1, v1");
  myquery(rc);
  rc= mysql_query(mysql, "DROP VIEW IF EXISTS t1, v1");
  myquery(rc);
  rc= mysql_query(mysql,
                  "CREATE TABLE t1 (K1C4 varchar(4) NOT NULL,"
                  "K2C4 varchar(4) NOT NULL, K3C4 varchar(4) NOT NULL,"
                  "K4N4 varchar(4) NOT NULL default '0000',"
                  "F1C4 varchar(4) NOT NULL, F2I4 int(11) NOT NULL,"
                  "F3N5 varchar(5) NOT NULL default '00000',"
                  "F4I4 int(11) NOT NULL default '0', F5C8 varchar(8) NOT NULL,"
                  "F6N4 varchar(4) NOT NULL default '0000',"
                  "F7F8 double NOT NULL default '0',"
                  "F8F8 double NOT NULL default '0',"
                  "F9D8 decimal(8,2) NOT NULL default '0.00',"
                  "PRIMARY KEY (K1C4,K2C4,K3C4,K4N4)) "
                  "CHARSET=latin1 COLLATE latin1_bin");
  myquery(rc);
  rc= mysql_query(mysql,
                  "CREATE VIEW v1 AS select sql_no_cache "
                  " K1C4 AS K1C4, K2C4 AS K2C4, K3C4 AS K3C4, K4N4 AS K4N4, "
                  " F1C4 AS F1C4, F2I4 AS F2I4, F3N5 AS F3N5,"
                  " F7F8 AS F7F8, F6N4 AS F6N4, F5C8 AS F5C8, F9D8 AS F9D8"
                  " from t1 T0001");

  bzero((char*) my_bind, sizeof(my_bind));
  for (i= 0; i < 11; i++)
  {
    l[i]= 20;
    my_bind[i].buffer_type= MYSQL_TYPE_STRING;
    my_bind[i].is_null= 0;
    my_bind[i].buffer= (char *)&parm[i];

    strmov(parm[i], "1");
    my_bind[i].buffer_length= 2;
    my_bind[i].length= &l[i];
  }
  stmt= mysql_stmt_init(mysql);
  rc= mysql_stmt_prepare(stmt, query, strlen(query));
  check_execute(stmt, rc);
  rc= mysql_stmt_bind_param(stmt, my_bind);
  check_execute(stmt, rc);

  rc= mysql_stmt_execute(stmt);
  check_execute(stmt, rc);
  mysql_stmt_close(stmt);

  query= "select * from t1";
  stmt= mysql_stmt_init(mysql);
  rc= mysql_stmt_prepare(stmt, query, strlen(query));
  check_execute(stmt, rc);
  rc= mysql_stmt_execute(stmt);
  check_execute(stmt, rc);
  rc= my_process_stmt_result(stmt);
  DIE_UNLESS(1 == rc);

  mysql_stmt_close(stmt);
  rc= mysql_query(mysql, "DROP VIEW v1");
  myquery(rc);
  rc= mysql_query(mysql, "DROP TABLE t1");
  myquery(rc);

}

static void test_bug5126()
{
  MYSQL_STMT *stmt;
  MYSQL_BIND my_bind[2];
  int32 c1, c2;
  const char *stmt_text;
  int rc;

  myheader("test_bug5126");

  stmt_text= "DROP TABLE IF EXISTS t1";
  rc= mysql_real_query(mysql, stmt_text, strlen(stmt_text));
  myquery(rc);

  stmt_text= "CREATE TABLE t1 (a mediumint, b int)";
  rc= mysql_real_query(mysql, stmt_text, strlen(stmt_text));
  myquery(rc);

  stmt_text= "INSERT INTO t1 VALUES (8386608, 1)";
  rc= mysql_real_query(mysql, stmt_text, strlen(stmt_text));
  myquery(rc);

  stmt= mysql_stmt_init(mysql);
  stmt_text= "SELECT a, b FROM t1";
  rc= mysql_stmt_prepare(stmt, stmt_text, strlen(stmt_text));
  check_execute(stmt, rc);
  rc= mysql_stmt_execute(stmt);
  check_execute(stmt, rc);

  /* Bind output buffers */
  bzero((char*) my_bind, sizeof(my_bind));

  my_bind[0].buffer_type= MYSQL_TYPE_LONG;
  my_bind[0].buffer= &c1;
  my_bind[1].buffer_type= MYSQL_TYPE_LONG;
  my_bind[1].buffer= &c2;

  mysql_stmt_bind_result(stmt, my_bind);

  rc= mysql_stmt_fetch(stmt);
  DIE_UNLESS(rc == 0);
  DIE_UNLESS(c1 == 8386608 && c2 == 1);
  if (!opt_silent)
    printf("%ld, %ld\n", (long) c1, (long) c2);
  mysql_stmt_close(stmt);
}


static void test_bug4231()
{
  MYSQL_STMT *stmt;
  MYSQL_BIND my_bind[2];
  MYSQL_TIME tm[2];
  const char *stmt_text;
  int rc;

  myheader("test_bug4231");

  stmt_text= "DROP TABLE IF EXISTS t1";
  rc= mysql_real_query(mysql, stmt_text, strlen(stmt_text));
  myquery(rc);

  stmt_text= "CREATE TABLE t1 (a int)";
  rc= mysql_real_query(mysql, stmt_text, strlen(stmt_text));
  myquery(rc);

  stmt_text= "INSERT INTO t1 VALUES (1)";
  rc= mysql_real_query(mysql, stmt_text, strlen(stmt_text));
  myquery(rc);

  stmt= mysql_stmt_init(mysql);
  stmt_text= "SELECT a FROM t1 WHERE ? = ?";
  rc= mysql_stmt_prepare(stmt, stmt_text, strlen(stmt_text));
  check_execute(stmt, rc);

  /* Bind input buffers */
  bzero((char*) my_bind, sizeof(my_bind));
  bzero((char*) tm, sizeof(tm));

  my_bind[0].buffer_type= MYSQL_TYPE_DATE;
  my_bind[0].buffer= &tm[0];
  my_bind[1].buffer_type= MYSQL_TYPE_DATE;
  my_bind[1].buffer= &tm[1];

  mysql_stmt_bind_param(stmt, my_bind);
  check_execute(stmt, rc);

  /*
    First set server-side params to some non-zero non-equal values:
    then we will check that they are not used when client sends
    new (zero) times.
  */
  tm[0].time_type = MYSQL_TIMESTAMP_DATE;
  tm[0].year = 2000;
  tm[0].month = 1;
  tm[0].day = 1;
  tm[1]= tm[0];
  --tm[1].year;                                 /* tm[0] != tm[1] */

  rc= mysql_stmt_execute(stmt);
  check_execute(stmt, rc);

  rc= mysql_stmt_fetch(stmt);

  /* binds are unequal, no rows should be returned */
  DIE_UNLESS(rc == MYSQL_NO_DATA);

  /* Set one of the dates to zero */
  tm[0].year= tm[0].month= tm[0].day= 0;
  tm[1]= tm[0];
  mysql_stmt_execute(stmt);
  rc= mysql_stmt_fetch(stmt);
  DIE_UNLESS(rc == 0);

  mysql_stmt_close(stmt);
  stmt_text= "DROP TABLE t1";
  rc= mysql_real_query(mysql, stmt_text, strlen(stmt_text));
  myquery(rc);
}


static void test_bug5399()
{
  /*
    Ascii 97 is 'a', which gets mapped to Ascii 65 'A' unless internal
    statement id hash in the server uses binary collation.
  */
#define NUM_OF_USED_STMT 97 
  MYSQL_STMT *stmt_list[NUM_OF_USED_STMT];
  MYSQL_STMT **stmt;
  MYSQL_BIND my_bind[1];
  char buff[600];
  int rc;
  int32 no;

  myheader("test_bug5399");

  bzero((char*) my_bind, sizeof(my_bind));
  my_bind[0].buffer_type= MYSQL_TYPE_LONG;
  my_bind[0].buffer= &no;

  for (stmt= stmt_list; stmt != stmt_list + NUM_OF_USED_STMT; ++stmt)
  {
    sprintf(buff, "select %d", (int) (stmt - stmt_list));
    *stmt= mysql_stmt_init(mysql);
    rc= mysql_stmt_prepare(*stmt, buff, strlen(buff));
    check_execute(*stmt, rc);
    mysql_stmt_bind_result(*stmt, my_bind);
  }
  if (!opt_silent)
    printf("%d statements prepared.\n", NUM_OF_USED_STMT);

  for (stmt= stmt_list; stmt != stmt_list + NUM_OF_USED_STMT; ++stmt)
  {
    rc= mysql_stmt_execute(*stmt);
    check_execute(*stmt, rc);
    rc= mysql_stmt_store_result(*stmt);
    check_execute(*stmt, rc);
    rc= mysql_stmt_fetch(*stmt);
    DIE_UNLESS(rc == 0);
    DIE_UNLESS((int32) (stmt - stmt_list) == no);
  }

  for (stmt= stmt_list; stmt != stmt_list + NUM_OF_USED_STMT; ++stmt)
    mysql_stmt_close(*stmt);
#undef NUM_OF_USED_STMT
}


static void test_bug5194()
{
  MYSQL_STMT *stmt;
  MYSQL_BIND *my_bind;
  char *query;
  char *param_str;
  int param_str_length;
  const char *stmt_text;
  int rc;
  float float_array[250] =
  {
    0.5,  0.5,  0.5,  0.5,  0.5,  0.5,  0.5,  0.5,  0.5,  0.5,
    0.5,  0.5,  0.5,  0.5,  0.5,  0.5,  0.5,  0.5,  0.5,  0.5,
    0.5,  0.5,  0.5,  0.5,  0.5,  0.5,  0.5,  0.5,  0.5,  0.5,
    0.5,  0.5,  0.5,  0.5,  0.5,  0.5,  0.5,  0.5,  0.5,  0.5,
    0.5,  0.5,  0.5,  0.5,  0.5,  0.5,  0.5,  0.5,  0.5,  0.5,
    0.5,  0.5,  0.5,  0.5,  0.5,  0.5,  0.5,  0.5,  0.5,  0.5,
    0.5,  0.5,  0.5,  0.5,  0.5,  0.5,  0.5,  0.5,  0.5,  0.5,
    0.5,  0.5,  0.5,  0.5,  0.5,  0.5,  0.5,  0.5,  0.5,  0.5,
    0.5,  0.5,  0.5,  0.5,  0.5,  0.5,  0.5,  0.5,  0.5,  0.5,
    0.5,  0.5,  0.5,  0.5,  0.5,  0.5,  0.5,  0.5,  0.5,  0.5,
    0.5,  0.5,  0.5,  0.5,  0.5,  0.5,  0.5,  0.5,  0.5,  0.5,
    0.5,  0.5,  0.5,  0.5,  0.5,  0.5,  0.5,  0.5,  0.5,  0.5,
    0.5,  0.5,  0.5,  0.5,  0.5,  0.5,  0.5,  0.5,  0.5,  0.5,
    0.25,  0.25,  0.25,  0.25,  0.25,  0.25,  0.25,  0.25,  0.25,  0.25,
    0.25,  0.25,  0.25,  0.25,  0.25,  0.25,  0.25,  0.25,  0.25,  0.25,
    0.25,  0.25,  0.25,  0.25,  0.25,  0.25,  0.25,  0.25,  0.25,  0.25,
    0.25,  0.25,  0.25,  0.25,  0.25,  0.25,  0.25,  0.25,  0.25,  0.25,
    0.25,  0.25,  0.25,  0.25,  0.25,  0.25,  0.25,  0.25,  0.25,  0.25,
    0.25,  0.25,  0.25,  0.25,  0.25,  0.25,  0.25,  0.25,  0.25,  0.25,
    0.25,  0.25,  0.25,  0.25,  0.25,  0.25,  0.25,  0.25,  0.25,  0.25,
    0.25,  0.25,  0.25,  0.25,  0.25,  0.25,  0.25,  0.25,  0.25,  0.25,
    0.25,  0.25,  0.25,  0.25,  0.25,  0.25,  0.25,  0.25,  0.25,  0.25,
    0.25,  0.25,  0.25,  0.25,  0.25,  0.25,  0.25,  0.25,  0.25,  0.25,
    0.25,  0.25,  0.25,  0.25,  0.25,  0.25,  0.25,  0.25,  0.25,  0.25,
    0.25,  0.25,  0.25,  0.25,  0.25,  0.25,  0.25,  0.25,  0.25,  0.25
  };
  float *fa_ptr= float_array;
  /* Number of columns per row */
  const int COLUMN_COUNT= sizeof(float_array)/sizeof(*float_array);
  /* Number of rows per bulk insert to start with */
  const int MIN_ROWS_PER_INSERT= 262;
  /* Max number of rows per bulk insert to end with */
  const int MAX_ROWS_PER_INSERT= 300;
  const int MAX_PARAM_COUNT= COLUMN_COUNT*MAX_ROWS_PER_INSERT;
  const char *query_template= "insert into t1 values %s";
  const int CHARS_PER_PARAM= 5; /* space needed to place ", ?" in the query */
  const int uint16_max= 65535;
  int nrows, i;

  myheader("test_bug5194");

  stmt_text= "drop table if exists t1";
  rc= mysql_real_query(mysql, stmt_text, strlen(stmt_text));

  stmt_text= "create table if not exists t1"
   "(c1 float, c2 float, c3 float, c4 float, c5 float, c6 float, "
   "c7 float, c8 float, c9 float, c10 float, c11 float, c12 float, "
   "c13 float, c14 float, c15 float, c16 float, c17 float, c18 float, "
   "c19 float, c20 float, c21 float, c22 float, c23 float, c24 float, "
   "c25 float, c26 float, c27 float, c28 float, c29 float, c30 float, "
   "c31 float, c32 float, c33 float, c34 float, c35 float, c36 float, "
   "c37 float, c38 float, c39 float, c40 float, c41 float, c42 float, "
   "c43 float, c44 float, c45 float, c46 float, c47 float, c48 float, "
   "c49 float, c50 float, c51 float, c52 float, c53 float, c54 float, "
   "c55 float, c56 float, c57 float, c58 float, c59 float, c60 float, "
   "c61 float, c62 float, c63 float, c64 float, c65 float, c66 float, "
   "c67 float, c68 float, c69 float, c70 float, c71 float, c72 float, "
   "c73 float, c74 float, c75 float, c76 float, c77 float, c78 float, "
   "c79 float, c80 float, c81 float, c82 float, c83 float, c84 float, "
   "c85 float, c86 float, c87 float, c88 float, c89 float, c90 float, "
   "c91 float, c92 float, c93 float, c94 float, c95 float, c96 float, "
   "c97 float, c98 float, c99 float, c100 float, c101 float, c102 float, "
   "c103 float, c104 float, c105 float, c106 float, c107 float, c108 float, "
   "c109 float, c110 float, c111 float, c112 float, c113 float, c114 float, "
   "c115 float, c116 float, c117 float, c118 float, c119 float, c120 float, "
   "c121 float, c122 float, c123 float, c124 float, c125 float, c126 float, "
   "c127 float, c128 float, c129 float, c130 float, c131 float, c132 float, "
   "c133 float, c134 float, c135 float, c136 float, c137 float, c138 float, "
   "c139 float, c140 float, c141 float, c142 float, c143 float, c144 float, "
   "c145 float, c146 float, c147 float, c148 float, c149 float, c150 float, "
   "c151 float, c152 float, c153 float, c154 float, c155 float, c156 float, "
   "c157 float, c158 float, c159 float, c160 float, c161 float, c162 float, "
   "c163 float, c164 float, c165 float, c166 float, c167 float, c168 float, "
   "c169 float, c170 float, c171 float, c172 float, c173 float, c174 float, "
   "c175 float, c176 float, c177 float, c178 float, c179 float, c180 float, "
   "c181 float, c182 float, c183 float, c184 float, c185 float, c186 float, "
   "c187 float, c188 float, c189 float, c190 float, c191 float, c192 float, "
   "c193 float, c194 float, c195 float, c196 float, c197 float, c198 float, "
   "c199 float, c200 float, c201 float, c202 float, c203 float, c204 float, "
   "c205 float, c206 float, c207 float, c208 float, c209 float, c210 float, "
   "c211 float, c212 float, c213 float, c214 float, c215 float, c216 float, "
   "c217 float, c218 float, c219 float, c220 float, c221 float, c222 float, "
   "c223 float, c224 float, c225 float, c226 float, c227 float, c228 float, "
   "c229 float, c230 float, c231 float, c232 float, c233 float, c234 float, "
   "c235 float, c236 float, c237 float, c238 float, c239 float, c240 float, "
   "c241 float, c242 float, c243 float, c244 float, c245 float, c246 float, "
   "c247 float, c248 float, c249 float, c250 float)";
  rc= mysql_real_query(mysql, stmt_text, strlen(stmt_text));
  myquery(rc);

  my_bind= (MYSQL_BIND*) malloc(MAX_PARAM_COUNT * sizeof(MYSQL_BIND));
  query= (char*) malloc(strlen(query_template) +
                        MAX_PARAM_COUNT * CHARS_PER_PARAM + 1);
  param_str= (char*) malloc(COLUMN_COUNT * CHARS_PER_PARAM);

  if (bind == 0 || query == 0 || param_str == 0)
  {
    fprintf(stderr, "Can't allocate enough memory for query structs\n");
    if (my_bind)
      free(my_bind);
    if (query)
      free(query);
    if (param_str)
      free(param_str);
    return;
  }

  stmt= mysql_stmt_init(mysql);

  /* setup a template for one row of parameters */
  sprintf(param_str, "(");
  for (i= 1; i < COLUMN_COUNT; ++i)
    strcat(param_str, "?, ");
  strcat(param_str, "?)");
  param_str_length= strlen(param_str);

  /* setup bind array */
  bzero((char*) my_bind, MAX_PARAM_COUNT * sizeof(MYSQL_BIND));
  for (i= 0; i < MAX_PARAM_COUNT; ++i)
  {
    my_bind[i].buffer_type= MYSQL_TYPE_FLOAT;
    my_bind[i].buffer= fa_ptr;
    if (++fa_ptr == float_array + COLUMN_COUNT)
      fa_ptr= float_array;
  }

  /*
    Test each number of rows per bulk insert, so that we can see where
    MySQL fails.
  */
  for (nrows= MIN_ROWS_PER_INSERT; nrows <= MAX_ROWS_PER_INSERT; ++nrows)
  {
    char *query_ptr;
    /* Create statement text for current number of rows */
    sprintf(query, query_template, param_str);
    query_ptr= query + strlen(query);
    for (i= 1; i < nrows; ++i)
    {
      memcpy(query_ptr, ", ", 2);
      query_ptr+= 2;
      memcpy(query_ptr, param_str, param_str_length);
      query_ptr+= param_str_length;
    }
    *query_ptr= '\0';

    rc= mysql_stmt_prepare(stmt, query, query_ptr - query);
    if (rc && nrows * COLUMN_COUNT > uint16_max)
    {
      if (!opt_silent)
        printf("Failed to prepare a statement with %d placeholders "
               "(as expected).\n", nrows * COLUMN_COUNT);
      break;
    }
    else
      check_execute(stmt, rc);

    if (!opt_silent)
      printf("Insert: query length= %d, row count= %d, param count= %lu\n",
             (int) strlen(query), nrows, mysql_stmt_param_count(stmt));

    /* bind the parameter array and execute the query */
    rc= mysql_stmt_bind_param(stmt, my_bind);
    check_execute(stmt, rc);

    rc= mysql_stmt_execute(stmt);
    check_execute(stmt, rc);
  }

  mysql_stmt_close(stmt);
  free(my_bind);
  free(query);
  free(param_str);
  stmt_text= "drop table t1";
  rc= mysql_real_query(mysql, stmt_text, strlen(stmt_text));
  myquery(rc);
}


static void test_bug5315()
{
  MYSQL_STMT *stmt;
  const char *stmt_text;
  int rc;

  myheader("test_bug5315");

  stmt_text= "SELECT 1";
  stmt= mysql_stmt_init(mysql);
  rc= mysql_stmt_prepare(stmt, stmt_text, strlen(stmt_text));
  DIE_UNLESS(rc == 0);
  if (!opt_silent)
    printf("Excuting mysql_change_user\n");
  mysql_change_user(mysql, opt_user, opt_password, current_db);
  if (!opt_silent)
    printf("Excuting mysql_stmt_execute\n");
  rc= mysql_stmt_execute(stmt);
  DIE_UNLESS(rc != 0);
  if (rc)
  {
    if (!opt_silent)
      printf("Got error (as expected): '%s'\n", mysql_stmt_error(stmt));
  }
  /* check that connection is OK */
  if (!opt_silent)
    printf("Excuting mysql_stmt_close\n");
  mysql_stmt_close(stmt);
  if (!opt_silent)
    printf("Excuting mysql_stmt_init\n");
  stmt= mysql_stmt_init(mysql);
  rc= mysql_stmt_prepare(stmt, stmt_text, strlen(stmt_text));
  DIE_UNLESS(rc == 0);
  rc= mysql_stmt_execute(stmt);
  DIE_UNLESS(rc == 0);
  mysql_stmt_close(stmt);
}


static void test_bug6049()
{
  MYSQL_STMT *stmt;
  MYSQL_BIND my_bind[1];
  MYSQL_RES *res;
  MYSQL_ROW row;
  const char *stmt_text;
  char buffer[30];
  ulong length;
  int rc;

  myheader("test_bug6049");

  stmt_text= "SELECT MAKETIME(-25, 12, 12)";

  rc= mysql_real_query(mysql, stmt_text, strlen(stmt_text));
  myquery(rc);
  res= mysql_store_result(mysql);
  row= mysql_fetch_row(res);

  stmt= mysql_stmt_init(mysql);
  rc= mysql_stmt_prepare(stmt, stmt_text, strlen(stmt_text));
  check_execute(stmt, rc);
  rc= mysql_stmt_execute(stmt);
  check_execute(stmt, rc);

  bzero((char*) my_bind, sizeof(my_bind));
  my_bind[0].buffer_type    = MYSQL_TYPE_STRING;
  my_bind[0].buffer         = &buffer;
  my_bind[0].buffer_length  = sizeof(buffer);
  my_bind[0].length         = &length;

  mysql_stmt_bind_result(stmt, my_bind);
  rc= mysql_stmt_fetch(stmt);
  DIE_UNLESS(rc == 0);

  if (!opt_silent)
  {
    printf("Result from query: %s\n", row[0]);
    printf("Result from prepared statement: %s\n", (char*) buffer);
  }

  DIE_UNLESS(strcmp(row[0], (char*) buffer) == 0);

  mysql_free_result(res);
  mysql_stmt_close(stmt);
}


static void test_bug6058()
{
  MYSQL_STMT *stmt;
  MYSQL_BIND my_bind[1];
  MYSQL_RES *res;
  MYSQL_ROW row;
  const char *stmt_text;
  char buffer[30];
  ulong length;
  int rc;

  myheader("test_bug6058");

  stmt_text= "SELECT CAST('0000-00-00' AS DATE)";

  rc= mysql_real_query(mysql, stmt_text, strlen(stmt_text));
  myquery(rc);
  res= mysql_store_result(mysql);
  row= mysql_fetch_row(res);

  stmt= mysql_stmt_init(mysql);
  rc= mysql_stmt_prepare(stmt, stmt_text, strlen(stmt_text));
  check_execute(stmt, rc);
  rc= mysql_stmt_execute(stmt);
  check_execute(stmt, rc);

  bzero((char*) my_bind, sizeof(my_bind));
  my_bind[0].buffer_type    = MYSQL_TYPE_STRING;
  my_bind[0].buffer         = &buffer;
  my_bind[0].buffer_length  = sizeof(buffer);
  my_bind[0].length         = &length;

  mysql_stmt_bind_result(stmt, my_bind);
  rc= mysql_stmt_fetch(stmt);
  DIE_UNLESS(rc == 0);

  if (!opt_silent)
  {
    printf("Result from query: %s\n", row[0]);
    printf("Result from prepared statement: %s\n", buffer);
  }

  DIE_UNLESS(strcmp(row[0], buffer) == 0);

  mysql_free_result(res);
  mysql_stmt_close(stmt);
}


static void test_bug6059()
{
  MYSQL_STMT *stmt;
  const char *stmt_text;

  myheader("test_bug6059");

  stmt_text= "SELECT 'foo' INTO OUTFILE 'x.3'";

  stmt= mysql_stmt_init(mysql);
  (void) mysql_stmt_prepare(stmt, stmt_text, strlen(stmt_text));
  DIE_UNLESS(mysql_stmt_field_count(stmt) == 0);
  mysql_stmt_close(stmt);
}


static void test_bug6046()
{
  MYSQL_STMT *stmt;
  const char *stmt_text;
  int rc;
  short b= 1;
  MYSQL_BIND my_bind[1];

  myheader("test_bug6046");

  stmt_text= "DROP TABLE IF EXISTS t1";
  rc= mysql_real_query(mysql, stmt_text, strlen(stmt_text));
  myquery(rc);
  stmt_text= "CREATE TABLE t1 (a int, b int)";
  rc= mysql_real_query(mysql, stmt_text, strlen(stmt_text));
  myquery(rc);
  stmt_text= "INSERT INTO t1 VALUES (1,1),(2,2),(3,1),(4,2)";
  rc= mysql_real_query(mysql, stmt_text, strlen(stmt_text));
  myquery(rc);

  stmt= mysql_stmt_init(mysql);

  stmt_text= "SELECT t1.a FROM t1 NATURAL JOIN t1 as X1 "
             "WHERE t1.b > ? ORDER BY t1.a";

  rc= mysql_stmt_prepare(stmt, stmt_text, strlen(stmt_text));
  check_execute(stmt, rc);

  b= 1;
  bzero((char*) my_bind, sizeof(my_bind));
  my_bind[0].buffer= &b;
  my_bind[0].buffer_type= MYSQL_TYPE_SHORT;

  mysql_stmt_bind_param(stmt, my_bind);

  rc= mysql_stmt_execute(stmt);
  check_execute(stmt, rc);
  mysql_stmt_store_result(stmt);

  rc= mysql_stmt_execute(stmt);
  check_execute(stmt, rc);

  mysql_stmt_close(stmt);
}



static void test_basic_cursors()
{
  const char *basic_tables[]=
  {
    "DROP TABLE IF EXISTS t1, t2",

    "CREATE TABLE t1 "
    "(id INTEGER NOT NULL PRIMARY KEY, "
    " name VARCHAR(20) NOT NULL)",

    "INSERT INTO t1 (id, name) VALUES "
    "  (2, 'Ja'), (3, 'Ede'), "
    "  (4, 'Haag'), (5, 'Kabul'), "
    "  (6, 'Almere'), (7, 'Utrecht'), "
    "  (8, 'Qandahar'), (9, 'Amsterdam'), "
    "  (10, 'Amersfoort'), (11, 'Constantine')",

    "CREATE TABLE t2 "
    "(id INTEGER NOT NULL PRIMARY KEY, "
    " name VARCHAR(20) NOT NULL)",

    "INSERT INTO t2 (id, name) VALUES "
    "  (4, 'Guam'), (5, 'Aruba'), "
    "  (6, 'Angola'), (7, 'Albania'), "
    "  (8, 'Anguilla'), (9, 'Argentina'), "
    "  (10, 'Azerbaijan'), (11, 'Afghanistan'), "
    "  (12, 'Burkina Faso'), (13, 'Faroe Islands')"
  };
  const char *queries[]=
  {
    "SELECT * FROM t1",
    "SELECT * FROM t2"
  };

  DBUG_ENTER("test_basic_cursors");
  myheader("test_basic_cursors");

  fill_tables(basic_tables, sizeof(basic_tables)/sizeof(*basic_tables));

  fetch_n(queries, sizeof(queries)/sizeof(*queries), USE_ROW_BY_ROW_FETCH);
  fetch_n(queries, sizeof(queries)/sizeof(*queries), USE_STORE_RESULT);
  DBUG_VOID_RETURN;
}


static void test_cursors_with_union()
{
  const char *queries[]=
  {
    "SELECT t1.name FROM t1 UNION SELECT t2.name FROM t2",
    "SELECT t1.id FROM t1 WHERE t1.id < 5"
  };
  myheader("test_cursors_with_union");
  fetch_n(queries, sizeof(queries)/sizeof(*queries), USE_ROW_BY_ROW_FETCH);
  fetch_n(queries, sizeof(queries)/sizeof(*queries), USE_STORE_RESULT);
}


static void test_cursors_with_procedure()
{
  const char *queries[]=
  {
    "SELECT * FROM t1 procedure analyse()"
  };
  myheader("test_cursors_with_procedure");
  fetch_n(queries, sizeof(queries)/sizeof(*queries), USE_ROW_BY_ROW_FETCH);
  fetch_n(queries, sizeof(queries)/sizeof(*queries), USE_STORE_RESULT);
}


/*
  Altough mysql_create_db(), mysql_rm_db() are deprecated since 4.0 they
  should not crash server and should not hang in case of errors.

  Since those functions can't be seen in modern API (unless client library
  was compiled with USE_OLD_FUNCTIONS define) we use simple_command() macro.
*/
static void test_bug6081()
{
  int rc;
  myheader("test_bug6081");

  rc= simple_command(mysql, COM_DROP_DB, (uchar*) current_db,
                     (ulong)strlen(current_db), 0);
  if (rc == 0 && mysql_errno(mysql) != ER_UNKNOWN_COM_ERROR)
  {
    myerror(NULL);                                   /* purecov: inspected */
    die(__FILE__, __LINE__, "COM_DROP_DB failed");   /* purecov: inspected */
  }
  rc= simple_command(mysql, COM_DROP_DB, (uchar*) current_db,
                     (ulong)strlen(current_db), 0);
  myquery_r(rc);
  rc= simple_command(mysql, COM_CREATE_DB, (uchar*) current_db,
                     (ulong)strlen(current_db), 0);
  if (rc == 0 && mysql_errno(mysql) != ER_UNKNOWN_COM_ERROR)
  {
    myerror(NULL);                                   /* purecov: inspected */
    die(__FILE__, __LINE__, "COM_CREATE_DB failed"); /* purecov: inspected */
  }
  rc= simple_command(mysql, COM_CREATE_DB, (uchar*) current_db,
                     (ulong)strlen(current_db), 0);
  myquery_r(rc);
  rc= mysql_select_db(mysql, current_db);
  myquery(rc);
}


static void test_bug6096()
{
  MYSQL_STMT *stmt;
  MYSQL_RES *query_result, *stmt_metadata;
  const char *stmt_text;
  MYSQL_BIND my_bind[12];
  MYSQL_FIELD *query_field_list, *stmt_field_list;
  ulong query_field_count, stmt_field_count;
  int rc;
  my_bool update_max_length= TRUE;
  uint i;

  myheader("test_bug6096");

  stmt_text= "drop table if exists t1";
  rc= mysql_real_query(mysql, stmt_text, strlen(stmt_text));
  myquery(rc);

  mysql_query(mysql, "set sql_mode=''");
  stmt_text= "create table t1 (c_tinyint tinyint, c_smallint smallint, "
                             " c_mediumint mediumint, c_int int, "
                             " c_bigint bigint, c_float float, "
                             " c_double double, c_varchar varchar(20), "
                             " c_char char(20), c_time time, c_date date, "
                             " c_datetime datetime)";
  rc= mysql_real_query(mysql, stmt_text, strlen(stmt_text));
  myquery(rc);
  stmt_text= "insert into t1  values (-100, -20000, 30000000, 4, 8, 1.0, "
                                     "2.0, 'abc', 'def', now(), now(), now())";
  rc= mysql_real_query(mysql, stmt_text, strlen(stmt_text));
  myquery(rc);

  stmt_text= "select * from t1";

  /* Run select in prepared and non-prepared mode and compare metadata */
  rc= mysql_real_query(mysql, stmt_text, strlen(stmt_text));
  myquery(rc);
  query_result= mysql_store_result(mysql);
  query_field_list= mysql_fetch_fields(query_result);
  query_field_count= mysql_num_fields(query_result);

  stmt= mysql_stmt_init(mysql);
  rc= mysql_stmt_prepare(stmt, stmt_text, strlen(stmt_text));
  check_execute(stmt, rc);
  rc= mysql_stmt_execute(stmt);
  check_execute(stmt, rc);
  mysql_stmt_attr_set(stmt, STMT_ATTR_UPDATE_MAX_LENGTH,
                      (void*) &update_max_length);
  mysql_stmt_store_result(stmt);
  stmt_metadata= mysql_stmt_result_metadata(stmt);
  stmt_field_list= mysql_fetch_fields(stmt_metadata);
  stmt_field_count= mysql_num_fields(stmt_metadata);
  DIE_UNLESS(stmt_field_count == query_field_count);

  /* Print out and check the metadata */

  if (!opt_silent)
  {
    printf(" ------------------------------------------------------------\n");
    printf("             |                     Metadata \n");
    printf(" ------------------------------------------------------------\n");
    printf("             |         Query          |   Prepared statement \n");
    printf(" ------------------------------------------------------------\n");
    printf(" field name  |  length   | max_length |  length   |  max_length\n");
    printf(" ------------------------------------------------------------\n");

    for (i= 0; i < query_field_count; ++i)
    {
      MYSQL_FIELD *f1= &query_field_list[i], *f2= &stmt_field_list[i];
      printf(" %-11s | %9lu | %10lu | %9lu | %10lu \n",
             f1->name, f1->length, f1->max_length, f2->length, f2->max_length);
      DIE_UNLESS(f1->length == f2->length);
    }
    printf(" ---------------------------------------------------------------\n");
  }

  /* Bind and fetch the data */

  bzero((char*) my_bind, sizeof(my_bind));
  for (i= 0; i < stmt_field_count; ++i)
  {
    my_bind[i].buffer_type= MYSQL_TYPE_STRING;
    my_bind[i].buffer_length= stmt_field_list[i].max_length + 1;
    my_bind[i].buffer= malloc(my_bind[i].buffer_length);
  }
  mysql_stmt_bind_result(stmt, my_bind);
  rc= mysql_stmt_fetch(stmt);
  check_execute(stmt, rc);
  rc= mysql_stmt_fetch(stmt);
  DIE_UNLESS(rc == MYSQL_NO_DATA);

  /* Clean up */

  for (i= 0; i < stmt_field_count; ++i)
    free(my_bind[i].buffer);
  mysql_stmt_close(stmt);
  mysql_free_result(query_result);
  mysql_free_result(stmt_metadata);
  stmt_text= "drop table t1";
  rc= mysql_real_query(mysql, stmt_text, strlen(stmt_text));
  myquery(rc);
}


/*
  Test of basic checks that are performed in server for components
  of MYSQL_TIME parameters.
*/

static void test_datetime_ranges()
{
  const char *stmt_text;
  int rc, i;
  MYSQL_STMT *stmt;
  MYSQL_BIND my_bind[6];
  MYSQL_TIME tm[6];

  myheader("test_datetime_ranges");

  stmt_text= "drop table if exists t1";
  rc= mysql_real_query(mysql, stmt_text, strlen(stmt_text));
  myquery(rc);

  stmt_text= "create table t1 (year datetime, month datetime, day datetime, "
                              "hour datetime, min datetime, sec datetime)";
  rc= mysql_real_query(mysql, stmt_text, strlen(stmt_text));
  myquery(rc);

  stmt= mysql_simple_prepare(mysql,
                             "INSERT INTO t1 VALUES (?, ?, ?, ?, ?, ?)");
  check_stmt(stmt);
  verify_param_count(stmt, 6);

  bzero((char*) my_bind, sizeof(my_bind));
  for (i= 0; i < 6; i++)
  {
    my_bind[i].buffer_type= MYSQL_TYPE_DATETIME;
    my_bind[i].buffer= &tm[i];
  }
  rc= mysql_stmt_bind_param(stmt, my_bind);
  check_execute(stmt, rc);

  tm[0].year= 2004; tm[0].month= 11; tm[0].day= 10;
  tm[0].hour= 12; tm[0].minute= 30; tm[0].second= 30;
  tm[0].second_part= 0; tm[0].neg= 0;

  tm[5]= tm[4]= tm[3]= tm[2]= tm[1]= tm[0];
  tm[0].year= 10000;  tm[1].month= 13; tm[2].day= 32;
  tm[3].hour= 24; tm[4].minute= 60; tm[5].second= 60;

  rc= mysql_stmt_execute(stmt);
  check_execute(stmt, rc);
  DIE_UNLESS(mysql_warning_count(mysql) != 6);

  verify_col_data("t1", "year", "0000-00-00 00:00:00");
  verify_col_data("t1", "month", "0000-00-00 00:00:00");
  verify_col_data("t1", "day", "0000-00-00 00:00:00");
  verify_col_data("t1", "hour", "0000-00-00 00:00:00");
  verify_col_data("t1", "min", "0000-00-00 00:00:00");
  verify_col_data("t1", "sec", "0000-00-00 00:00:00");

  mysql_stmt_close(stmt);

  stmt_text= "delete from t1";
  rc= mysql_real_query(mysql, stmt_text, strlen(stmt_text));
  myquery(rc);

  stmt= mysql_simple_prepare(mysql, "INSERT INTO t1 (year, month, day) "
                                    "VALUES (?, ?, ?)");
  check_stmt(stmt);
  verify_param_count(stmt, 3);

  /*
    We reuse contents of bind and tm arrays left from previous part of test.
  */
  for (i= 0; i < 3; i++)
    my_bind[i].buffer_type= MYSQL_TYPE_DATE;

  rc= mysql_stmt_bind_param(stmt, my_bind);
  check_execute(stmt, rc);

  rc= mysql_stmt_execute(stmt);
  check_execute(stmt, rc);
  DIE_UNLESS(mysql_warning_count(mysql) != 3);

  verify_col_data("t1", "year", "0000-00-00 00:00:00");
  verify_col_data("t1", "month", "0000-00-00 00:00:00");
  verify_col_data("t1", "day", "0000-00-00 00:00:00");

  mysql_stmt_close(stmt);

  stmt_text= "drop table t1";
  rc= mysql_real_query(mysql, stmt_text, strlen(stmt_text));
  myquery(rc);

  stmt_text= "create table t1 (day_ovfl time, day time, hour time, min time, sec time)";
  rc= mysql_real_query(mysql, stmt_text, strlen(stmt_text));
  myquery(rc);

  stmt= mysql_simple_prepare(mysql,
                             "INSERT INTO t1 VALUES (?, ?, ?, ?, ?)");
  check_stmt(stmt);
  verify_param_count(stmt, 5);

  /*
    Again we reuse what we can from previous part of test.
  */
  for (i= 0; i < 5; i++)
    my_bind[i].buffer_type= MYSQL_TYPE_TIME;

  rc= mysql_stmt_bind_param(stmt, my_bind);
  check_execute(stmt, rc);

  tm[0].year= 0; tm[0].month= 0; tm[0].day= 10;
  tm[0].hour= 12; tm[0].minute= 30; tm[0].second= 30;
  tm[0].second_part= 0; tm[0].neg= 0;

  tm[4]= tm[3]= tm[2]= tm[1]= tm[0];
  tm[0].day= 35; tm[1].day= 34; tm[2].hour= 30; tm[3].minute= 60; tm[4].second= 60;

  rc= mysql_stmt_execute(stmt);
  check_execute(stmt, rc);
  DIE_UNLESS(mysql_warning_count(mysql) == 2);

  verify_col_data("t1", "day_ovfl", "838:59:59");
  verify_col_data("t1", "day", "828:30:30");
  verify_col_data("t1", "hour", "270:30:30");
  verify_col_data("t1", "min", "00:00:00");
  verify_col_data("t1", "sec", "00:00:00");

  mysql_stmt_close(stmt);

  stmt_text= "drop table t1";
  rc= mysql_real_query(mysql, stmt_text, strlen(stmt_text));
  myquery(rc);
}


static void test_bug4172()
{
  MYSQL_STMT *stmt;
  MYSQL_BIND my_bind[3];
  const char *stmt_text;
  MYSQL_RES *res;
  MYSQL_ROW row;
  int rc;
  char f[100], d[100], e[100];
  ulong f_len, d_len, e_len;

  myheader("test_bug4172");

  mysql_query(mysql, "DROP TABLE IF EXISTS t1");
  mysql_query(mysql, "CREATE TABLE t1 (f float, d double, e decimal(10,4))");
  mysql_query(mysql, "INSERT INTO t1 VALUES (12345.1234, 123456.123456, "
                                            "123456.1234)");

  stmt= mysql_stmt_init(mysql);
  stmt_text= "SELECT f, d, e FROM t1";

  rc= mysql_stmt_prepare(stmt, stmt_text, strlen(stmt_text));
  check_execute(stmt, rc);
  rc= mysql_stmt_execute(stmt);
  check_execute(stmt, rc);

  bzero((char*) my_bind, sizeof(my_bind));
  my_bind[0].buffer_type= MYSQL_TYPE_STRING;
  my_bind[0].buffer= f;
  my_bind[0].buffer_length= sizeof(f);
  my_bind[0].length= &f_len;
  my_bind[1].buffer_type= MYSQL_TYPE_STRING;
  my_bind[1].buffer= d;
  my_bind[1].buffer_length= sizeof(d);
  my_bind[1].length= &d_len;
  my_bind[2].buffer_type= MYSQL_TYPE_STRING;
  my_bind[2].buffer= e;
  my_bind[2].buffer_length= sizeof(e);
  my_bind[2].length= &e_len;

  mysql_stmt_bind_result(stmt, my_bind);

  mysql_stmt_store_result(stmt);
  rc= mysql_stmt_fetch(stmt);
  check_execute(stmt, rc);

  rc= mysql_real_query(mysql, stmt_text, strlen(stmt_text));
  myquery(rc);
  res= mysql_store_result(mysql);
  row= mysql_fetch_row(res);

  if (!opt_silent)
  {
    printf("Binary protocol: float=%s, double=%s, decimal(10,4)=%s\n",
           f, d, e);
    printf("Text protocol:   float=%s, double=%s, decimal(10,4)=%s\n",
           row[0], row[1], row[2]);
  }
  DIE_UNLESS(!strcmp(f, row[0]) && !strcmp(d, row[1]) && !strcmp(e, row[2]));

  mysql_free_result(res);
  mysql_stmt_close(stmt);
}


static void test_conversion()
{
  MYSQL_STMT *stmt;
  const char *stmt_text;
  int rc;
  MYSQL_BIND my_bind[1];
  char buff[4];
  ulong length;

  myheader("test_conversion");

  stmt_text= "DROP TABLE IF EXISTS t1";
  rc= mysql_real_query(mysql, stmt_text, strlen(stmt_text));
  myquery(rc);
  stmt_text= "CREATE TABLE t1 (a TEXT) DEFAULT CHARSET latin1";
  rc= mysql_real_query(mysql, stmt_text, strlen(stmt_text));
  myquery(rc);
  stmt_text= "SET character_set_connection=utf8, character_set_client=utf8, "
             " character_set_results=latin1";
  rc= mysql_real_query(mysql, stmt_text, strlen(stmt_text));
  myquery(rc);

  stmt= mysql_stmt_init(mysql);

  stmt_text= "INSERT INTO t1 (a) VALUES (?)";
  rc= mysql_stmt_prepare(stmt, stmt_text, strlen(stmt_text));
  check_execute(stmt, rc);

  bzero((char*) my_bind, sizeof(my_bind));
  my_bind[0].buffer= buff;
  my_bind[0].length= &length;
  my_bind[0].buffer_type= MYSQL_TYPE_STRING;

  mysql_stmt_bind_param(stmt, my_bind);

  buff[0]= (uchar) 0xC3;
  buff[1]= (uchar) 0xA0;
  length= 2;

  rc= mysql_stmt_execute(stmt);
  check_execute(stmt, rc);

  stmt_text= "SELECT a FROM t1";
  rc= mysql_stmt_prepare(stmt, stmt_text, strlen(stmt_text));
  check_execute(stmt, rc);
  rc= mysql_stmt_execute(stmt);
  check_execute(stmt, rc);

  my_bind[0].buffer_length= sizeof(buff);
  mysql_stmt_bind_result(stmt, my_bind);

  rc= mysql_stmt_fetch(stmt);
  DIE_UNLESS(rc == 0);
  DIE_UNLESS(length == 1);
  DIE_UNLESS((uchar) buff[0] == 0xE0);
  rc= mysql_stmt_fetch(stmt);
  DIE_UNLESS(rc == MYSQL_NO_DATA);

  mysql_stmt_close(stmt);
  stmt_text= "DROP TABLE t1";
  rc= mysql_real_query(mysql, stmt_text, strlen(stmt_text));
  myquery(rc);
  stmt_text= "SET NAMES DEFAULT";
  rc= mysql_real_query(mysql, stmt_text, strlen(stmt_text));
  myquery(rc);
}

static void test_rewind(void)
{
  MYSQL_STMT *stmt;
  MYSQL_BIND my_bind;
  int rc = 0;
  const char *stmt_text;
  long unsigned int length=4, Data=0;
  my_bool isnull=0;

  myheader("test_rewind");

  stmt_text= "CREATE TABLE t1 (a int)";
  rc= mysql_real_query(mysql, stmt_text, strlen(stmt_text));
  myquery(rc);
  stmt_text= "INSERT INTO t1 VALUES(2),(3),(4)";
  rc= mysql_real_query(mysql, stmt_text, strlen(stmt_text));
  myquery(rc);

  stmt= mysql_stmt_init(mysql);

  stmt_text= "SELECT * FROM t1";
  rc= mysql_stmt_prepare(stmt, stmt_text, strlen(stmt_text));
  check_execute(stmt, rc);

  bzero((char*) &my_bind, sizeof(MYSQL_BIND));
  my_bind.buffer_type= MYSQL_TYPE_LONG;
  my_bind.buffer= (void *)&Data; /* this buffer won't be altered */
  my_bind.length= &length;
  my_bind.is_null= &isnull;

  rc= mysql_stmt_execute(stmt);
  check_execute(stmt, rc);

  rc= mysql_stmt_store_result(stmt);
  DIE_UNLESS(rc == 0);

  rc= mysql_stmt_bind_result(stmt, &my_bind);
  DIE_UNLESS(rc == 0);

  /* retreive all result sets till we are at the end */
  while(!mysql_stmt_fetch(stmt))
    if (!opt_silent)
      printf("fetched result:%ld\n", Data);

  DIE_UNLESS(rc != MYSQL_NO_DATA);

  /* seek to the first row */
  mysql_stmt_data_seek(stmt, 0);

  /* now we should be able to fetch the results again */
  /* but mysql_stmt_fetch returns MYSQL_NO_DATA */
  while(!(rc= mysql_stmt_fetch(stmt)))
    if (!opt_silent)
      printf("fetched result after seek:%ld\n", Data);
  
  DIE_UNLESS(rc == MYSQL_NO_DATA);

  stmt_text= "DROP TABLE t1";
  rc= mysql_real_query(mysql, stmt_text, strlen(stmt_text));
  myquery(rc);
  rc= mysql_stmt_free_result(stmt);
  rc= mysql_stmt_close(stmt);
}


static void test_truncation()
{
  MYSQL_STMT *stmt;
  const char *stmt_text;
  int rc;
  uint bind_count;
  MYSQL_BIND *bind_array, *my_bind;

  myheader("test_truncation");

  /* Prepare the test table */
  rc= mysql_query(mysql, "drop table if exists t1");
  myquery(rc);

  stmt_text= "create table t1 ("
             "i8 tinyint, ui8 tinyint unsigned, "
             "i16 smallint, i16_1 smallint, "
             "ui16 smallint unsigned, i32 int, i32_1 int, "
             "d double, d_1 double, ch char(30), ch_1 char(30), "
             "tx text, tx_1 text, ch_2 char(30) "
             ")";
  rc= mysql_real_query(mysql, stmt_text, strlen(stmt_text));
  myquery(rc);
  stmt_text= "insert into t1 VALUES ("
             "-10, "                            /* i8 */
             "200, "                            /* ui8 */
             "32000, "                          /* i16 */
             "-32767, "                         /* i16_1 */
             "64000, "                          /* ui16 */
             "1073741824, "                     /* i32 */
             "1073741825, "                     /* i32_1 */
             "123.456, "                        /* d */
             "-12345678910, "                   /* d_1 */
             "'111111111111111111111111111111',"/* ch */
             "'abcdef', "                       /* ch_1 */
             "'12345 	      ', "              /* tx */
             "'12345.67 	      ', "      /* tx_1 */
             "'12345.67abc'"                    /* ch_2 */
             ")";
  rc= mysql_real_query(mysql, stmt_text, strlen(stmt_text));
  myquery(rc);

  stmt_text= "select i8 c1, i8 c2, ui8 c3, i16_1 c4, ui16 c5, "
             "       i16 c6, ui16 c7, i32 c8, i32_1 c9, i32_1 c10, "
             "       d c11, d_1 c12, d_1 c13, ch c14, ch_1 c15, tx c16, "
             "       tx_1 c17, ch_2 c18 "
             "from t1";

  stmt= mysql_stmt_init(mysql);
  rc= mysql_stmt_prepare(stmt, stmt_text, strlen(stmt_text));
  check_execute(stmt, rc);
  rc= mysql_stmt_execute(stmt);
  check_execute(stmt, rc);
  bind_count= (uint) mysql_stmt_field_count(stmt);

  /*************** Fill in the bind structure and bind it **************/
  bind_array= malloc(sizeof(MYSQL_BIND) * bind_count);
  bzero((char*) bind_array, sizeof(MYSQL_BIND) * bind_count);
  for (my_bind= bind_array; my_bind < bind_array + bind_count; my_bind++)
    my_bind->error= &my_bind->error_value;
  my_bind= bind_array;

  my_bind->buffer= malloc(sizeof(uint8));
  my_bind->buffer_type= MYSQL_TYPE_TINY;
  my_bind->is_unsigned= TRUE;

  DIE_UNLESS(my_bind++ < bind_array + bind_count);
  my_bind->buffer= malloc(sizeof(uint32));
  my_bind->buffer_type= MYSQL_TYPE_LONG;
  my_bind->is_unsigned= TRUE;

  DIE_UNLESS(my_bind++ < bind_array + bind_count);
  my_bind->buffer= malloc(sizeof(int8));
  my_bind->buffer_type= MYSQL_TYPE_TINY;

  DIE_UNLESS(my_bind++ < bind_array + bind_count);
  my_bind->buffer= malloc(sizeof(uint16));
  my_bind->buffer_type= MYSQL_TYPE_SHORT;
  my_bind->is_unsigned= TRUE;

  DIE_UNLESS(my_bind++ < bind_array + bind_count);
  my_bind->buffer= malloc(sizeof(int16));
  my_bind->buffer_type= MYSQL_TYPE_SHORT;

  DIE_UNLESS(my_bind++ < bind_array + bind_count);
  my_bind->buffer= malloc(sizeof(uint16));
  my_bind->buffer_type= MYSQL_TYPE_SHORT;
  my_bind->is_unsigned= TRUE;

  DIE_UNLESS(my_bind++ < bind_array + bind_count);
  my_bind->buffer= malloc(sizeof(int8));
  my_bind->buffer_type= MYSQL_TYPE_TINY;
  my_bind->is_unsigned= TRUE;

  DIE_UNLESS(my_bind++ < bind_array + bind_count);
  my_bind->buffer= malloc(sizeof(float));
  my_bind->buffer_type= MYSQL_TYPE_FLOAT;

  DIE_UNLESS(my_bind++ < bind_array + bind_count);
  my_bind->buffer= malloc(sizeof(float));
  my_bind->buffer_type= MYSQL_TYPE_FLOAT;

  DIE_UNLESS(my_bind++ < bind_array + bind_count);
  my_bind->buffer= malloc(sizeof(double));
  my_bind->buffer_type= MYSQL_TYPE_DOUBLE;

  DIE_UNLESS(my_bind++ < bind_array + bind_count);
  my_bind->buffer= malloc(sizeof(longlong));
  my_bind->buffer_type= MYSQL_TYPE_LONGLONG;

  DIE_UNLESS(my_bind++ < bind_array + bind_count);
  my_bind->buffer= malloc(sizeof(ulonglong));
  my_bind->buffer_type= MYSQL_TYPE_LONGLONG;
  my_bind->is_unsigned= TRUE;

  DIE_UNLESS(my_bind++ < bind_array + bind_count);
  my_bind->buffer= malloc(sizeof(longlong));
  my_bind->buffer_type= MYSQL_TYPE_LONGLONG;

  DIE_UNLESS(my_bind++ < bind_array + bind_count);
  my_bind->buffer= malloc(sizeof(longlong));
  my_bind->buffer_type= MYSQL_TYPE_LONGLONG;

  DIE_UNLESS(my_bind++ < bind_array + bind_count);
  my_bind->buffer= malloc(sizeof(longlong));
  my_bind->buffer_type= MYSQL_TYPE_LONGLONG;

  DIE_UNLESS(my_bind++ < bind_array + bind_count);
  my_bind->buffer= malloc(sizeof(longlong));
  my_bind->buffer_type= MYSQL_TYPE_LONGLONG;

  DIE_UNLESS(my_bind++ < bind_array + bind_count);
  my_bind->buffer= malloc(sizeof(double));
  my_bind->buffer_type= MYSQL_TYPE_DOUBLE;

  DIE_UNLESS(my_bind++ < bind_array + bind_count);
  my_bind->buffer= malloc(sizeof(double));
  my_bind->buffer_type= MYSQL_TYPE_DOUBLE;

  rc= mysql_stmt_bind_result(stmt, bind_array);
  check_execute(stmt, rc);
  rc= mysql_stmt_fetch(stmt);
  DIE_UNLESS(rc == MYSQL_DATA_TRUNCATED);

  /*************** Verify truncation results ***************************/
  my_bind= bind_array;

  /* signed tiny -> tiny */
  DIE_UNLESS(*my_bind->error && * (int8*) my_bind->buffer == -10);

  /* signed tiny -> uint32 */
  DIE_UNLESS(my_bind++ < bind_array + bind_count);
  DIE_UNLESS(*my_bind->error && * (int32*) my_bind->buffer == -10);

  /* unsigned tiny -> tiny */
  DIE_UNLESS(my_bind++ < bind_array + bind_count);
  DIE_UNLESS(*my_bind->error && * (uint8*) my_bind->buffer == 200);

  /* short -> ushort */
  DIE_UNLESS(my_bind++ < bind_array + bind_count);
  DIE_UNLESS(*my_bind->error && * (int16*) my_bind->buffer == -32767);

  /* ushort -> short */
  DIE_UNLESS(my_bind++ < bind_array + bind_count);
  DIE_UNLESS(*my_bind->error && * (uint16*) my_bind->buffer == 64000);

  /* short -> ushort (no truncation, data is in the range of target type) */
  DIE_UNLESS(my_bind++ < bind_array + bind_count);
  DIE_UNLESS(! *my_bind->error && * (uint16*) my_bind->buffer == 32000);

  /* ushort -> utiny */
  DIE_UNLESS(my_bind++ < bind_array + bind_count);
  DIE_UNLESS(*my_bind->error && * (int8*) my_bind->buffer == 0);

  /* int -> float: no truncation, the number is a power of two */
  DIE_UNLESS(my_bind++ < bind_array + bind_count);
  DIE_UNLESS(! *my_bind->error && * (float*) my_bind->buffer == 1073741824);

  /* int -> float: truncation, not enough bits in float */
  DIE_UNLESS(my_bind++ < bind_array + bind_count);
  DIE_UNLESS(*my_bind->error);

  /* int -> double: no truncation */
  DIE_UNLESS(my_bind++ < bind_array + bind_count);
  DIE_UNLESS(! *my_bind->error && * (double*) my_bind->buffer == 1073741825);

  /* double -> longlong: fractional part is lost */
  DIE_UNLESS(my_bind++ < bind_array + bind_count);

  /* double -> ulonglong, negative fp number to unsigned integer */
  DIE_UNLESS(my_bind++ < bind_array + bind_count);
  /* Value in the buffer is not defined: don't test it */
  DIE_UNLESS(*my_bind->error);

  /* double -> longlong, negative fp number to signed integer: no loss */
  DIE_UNLESS(my_bind++ < bind_array + bind_count);
  DIE_UNLESS(! *my_bind->error && * (longlong*) my_bind->buffer == LL(-12345678910));

  /* big numeric string -> number */
  DIE_UNLESS(my_bind++ < bind_array + bind_count);
  DIE_UNLESS(*my_bind->error);

  /* junk string -> number */
  DIE_UNLESS(my_bind++ < bind_array + bind_count);
  DIE_UNLESS(*my_bind->error && *(longlong*) my_bind->buffer == 0);

  /* string with trailing spaces -> number */
  DIE_UNLESS(my_bind++ < bind_array + bind_count);
  DIE_UNLESS(! *my_bind->error && *(longlong*) my_bind->buffer == 12345);

  /* string with trailing spaces -> double */
  DIE_UNLESS(my_bind++ < bind_array + bind_count);
  DIE_UNLESS(! *my_bind->error && *(double*) my_bind->buffer == 12345.67);

  /* string with trailing junk -> double */
  DIE_UNLESS(my_bind++ < bind_array + bind_count);
  /*
    XXX: There must be a truncation error: but it's not the way the server
    behaves, so let's leave it for now.
  */
  DIE_UNLESS(*(double*) my_bind->buffer == 12345.67);
  /*
    TODO: string -> double,  double -> time, double -> string (truncation
          errors are not supported here yet)
          longlong -> time/date/datetime
          date -> time, date -> timestamp, date -> number
          time -> string, time -> date, time -> timestamp,
          number -> date string -> date
  */
  /*************** Cleanup *********************************************/

  mysql_stmt_close(stmt);

  for (my_bind= bind_array; my_bind < bind_array + bind_count; my_bind++)
    free(my_bind->buffer);
  free(bind_array);

  rc= mysql_query(mysql, "drop table t1");
  myquery(rc);
}

static void test_truncation_option()
{
  MYSQL_STMT *stmt;
  const char *stmt_text;
  int rc;
  uint8 buf;
  my_bool option= 0;
  my_bool error;
  MYSQL_BIND my_bind;

  myheader("test_truncation_option");

  /* Prepare the test table */
  stmt_text= "select -1";

  stmt= mysql_stmt_init(mysql);
  rc= mysql_stmt_prepare(stmt, stmt_text, strlen(stmt_text));
  check_execute(stmt, rc);
  rc= mysql_stmt_execute(stmt);
  check_execute(stmt, rc);

  bzero((char*) &my_bind, sizeof(my_bind));

  my_bind.buffer= (void*) &buf;
  my_bind.buffer_type= MYSQL_TYPE_TINY;
  my_bind.is_unsigned= TRUE;
  my_bind.error= &error;

  rc= mysql_stmt_bind_result(stmt, &my_bind);
  check_execute(stmt, rc);
  rc= mysql_stmt_fetch(stmt);
  DIE_UNLESS(rc == MYSQL_DATA_TRUNCATED);
  DIE_UNLESS(error);
  rc= mysql_options(mysql, MYSQL_REPORT_DATA_TRUNCATION, (char*) &option);
  myquery(rc);
  /* need to rebind for the new setting to take effect */
  rc= mysql_stmt_bind_result(stmt, &my_bind);
  check_execute(stmt, rc);
  rc= mysql_stmt_execute(stmt);
  check_execute(stmt, rc);
  rc= mysql_stmt_fetch(stmt);
  check_execute(stmt, rc);
  /* The only change is rc - error pointers are still filled in */
  DIE_UNLESS(error == 1);
  /* restore back the defaults */
  option= 1;
  mysql_options(mysql, MYSQL_REPORT_DATA_TRUNCATION, (char*) &option);

  mysql_stmt_close(stmt);
}


/* Bug#6761 - mysql_list_fields doesn't work */

static void test_bug6761(void)
{
  const char *stmt_text;
  MYSQL_RES *res;
  int rc;
  myheader("test_bug6761");

  stmt_text= "CREATE TABLE t1 (a int, b char(255), c decimal)";
  rc= mysql_real_query(mysql, stmt_text, strlen(stmt_text));
  myquery(rc);

  res= mysql_list_fields(mysql, "t1", "%");
  DIE_UNLESS(res && mysql_num_fields(res) == 3);
  mysql_free_result(res);

  stmt_text= "DROP TABLE t1";
  rc= mysql_real_query(mysql, stmt_text, strlen(stmt_text));
  myquery(rc);
}


/* Bug#8330 - mysql_stmt_execute crashes (libmysql) */

static void test_bug8330()
{
  const char *stmt_text;
  MYSQL_STMT *stmt[2];
  int i, rc;
  const char *query= "select a,b from t1 where a=?";
  MYSQL_BIND my_bind[2];
  long lval[2];

  myheader("test_bug8330");

  stmt_text= "drop table if exists t1";
  /* in case some previos test failed */
  rc= mysql_real_query(mysql, stmt_text, strlen(stmt_text));
  myquery(rc);
  stmt_text= "create table t1 (a int, b int)";
  rc= mysql_real_query(mysql, stmt_text, strlen(stmt_text));
  myquery(rc);

  bzero((char*) my_bind, sizeof(my_bind));
  for (i=0; i < 2; i++)
  {
    stmt[i]= mysql_stmt_init(mysql);
    rc= mysql_stmt_prepare(stmt[i], query, strlen(query));
    check_execute(stmt[i], rc);

    my_bind[i].buffer_type= MYSQL_TYPE_LONG;
    my_bind[i].buffer= (void*) &lval[i];
    my_bind[i].is_null= 0;
    mysql_stmt_bind_param(stmt[i], &my_bind[i]);
  }

  rc= mysql_stmt_execute(stmt[0]);
  check_execute(stmt[0], rc);

  rc= mysql_stmt_execute(stmt[1]);
  DIE_UNLESS(rc && mysql_stmt_errno(stmt[1]) == CR_COMMANDS_OUT_OF_SYNC);
  rc= mysql_stmt_execute(stmt[0]);
  check_execute(stmt[0], rc);

  mysql_stmt_close(stmt[0]);
  mysql_stmt_close(stmt[1]);

  stmt_text= "drop table t1";
  rc= mysql_real_query(mysql, stmt_text, strlen(stmt_text));
  myquery(rc);
}


/* Bug#7990 - mysql_stmt_close doesn't reset mysql->net.last_error */

static void test_bug7990()
{
  MYSQL_STMT *stmt;
  int rc;
  myheader("test_bug7990");

  stmt= mysql_stmt_init(mysql);
  rc= mysql_stmt_prepare(stmt, "foo", 3);
  /*
    XXX: the fact that we store errno both in STMT and in
    MYSQL is not documented and is subject to change in 5.0
  */
  DIE_UNLESS(rc && mysql_stmt_errno(stmt) && mysql_errno(mysql));
  mysql_stmt_close(stmt);
  DIE_UNLESS(!mysql_errno(mysql));
}

/*
  Bug #15518 - Reusing a stmt that has failed during prepare
  does not clear error
*/

static void test_bug15518()
{
  MYSQL_STMT *stmt;
  MYSQL* mysql1;
  int rc;
  myheader("test_bug15518");

  mysql1= mysql_init(NULL);

  if (!mysql_real_connect(mysql1, opt_host, opt_user, opt_password,
                          opt_db ? opt_db : "test", opt_port, opt_unix_socket,
                          CLIENT_MULTI_STATEMENTS))
  {
    fprintf(stderr, "Failed to connect to the database\n");
    DIE_UNLESS(0);
  }

  stmt= mysql_stmt_init(mysql1);

  /*
    The prepare of foo should fail with errno 1064 since
    it's not a valid query
  */
  rc= mysql_stmt_prepare(stmt, "foo", 3);
  if (!opt_silent)
    fprintf(stdout, "rc: %d, mysql_stmt_errno: %d, mysql_errno: %d\n",
            rc, mysql_stmt_errno(stmt), mysql_errno(mysql1));
  DIE_UNLESS(rc && mysql_stmt_errno(stmt) && mysql_errno(mysql1));

  /*
    Use the same stmt and reprepare with another query that
    suceeds
  */
  rc= mysql_stmt_prepare(stmt, "SHOW STATUS", 12);
  if (!opt_silent)
    fprintf(stdout, "rc: %d, mysql_stmt_errno: %d, mysql_errno: %d\n",
            rc, mysql_stmt_errno(stmt), mysql_errno(mysql1));
  DIE_UNLESS(!rc || mysql_stmt_errno(stmt) || mysql_errno(mysql1));

  mysql_stmt_close(stmt);
  DIE_UNLESS(!mysql_errno(mysql1));

  /*
    part2, when connection to server has been closed
    after first prepare
  */
  stmt= mysql_stmt_init(mysql1);
  rc= mysql_stmt_prepare(stmt, "foo", 3);
  if (!opt_silent)
    fprintf(stdout, "rc: %d, mysql_stmt_errno: %d, mysql_errno: %d\n",
            rc, mysql_stmt_errno(stmt), mysql_errno(mysql1));
  DIE_UNLESS(rc && mysql_stmt_errno(stmt) && mysql_errno(mysql1));

  /* Close connection to server */
  mysql_close(mysql1);

  /*
    Use the same stmt and reprepare with another query that
    suceeds. The prepare should fail with error 2013 since
    connection to server has been closed.
  */
  rc= mysql_stmt_prepare(stmt, "SHOW STATUS", 12);
  if (!opt_silent)
    fprintf(stdout, "rc: %d, mysql_stmt_errno: %d\n",
            rc, mysql_stmt_errno(stmt));
  DIE_UNLESS(rc && mysql_stmt_errno(stmt));

  mysql_stmt_close(stmt);
}


static void test_view_sp_list_fields()
{
  int		rc;
  MYSQL_RES     *res;

  myheader("test_view_sp_list_fields");

  rc= mysql_query(mysql, "DROP FUNCTION IF EXISTS f1");
  myquery(rc);
  rc= mysql_query(mysql, "DROP TABLE IF EXISTS v1, t1, t2");
  myquery(rc);
  rc= mysql_query(mysql, "DROP VIEW IF EXISTS v1, t1, t2");
  myquery(rc);
  rc= mysql_query(mysql, "create function f1 () returns int return 5");
  myquery(rc);
  rc= mysql_query(mysql, "create table t1 (s1 char,s2 char)");
  myquery(rc);
  rc= mysql_query(mysql, "create table t2 (s1 int);");
  myquery(rc);
  rc= mysql_query(mysql, "create view v1 as select s2,sum(s1) - \
count(s2) as vx from t1 group by s2 having sum(s1) - count(s2) < (select f1() \
from t2);");
  myquery(rc);
  res= mysql_list_fields(mysql, "v1", NullS);
  DIE_UNLESS(res != 0 && mysql_num_fields(res) != 0);
  rc= mysql_query(mysql, "DROP FUNCTION f1");
  myquery(rc);
  rc= mysql_query(mysql, "DROP VIEW v1");
  myquery(rc);
  rc= mysql_query(mysql, "DROP TABLE t1, t2");
  mysql_free_result(res);
  myquery(rc);

}


/*
 Test mysql_real_escape_string() with gbk charset

 The important part is that 0x27 (') is the second-byte in a invalid
 two-byte GBK character here. But 0xbf5c is a valid GBK character, so
 it needs to be escaped as 0x5cbf27
*/
#define TEST_BUG8378_IN  "\xef\xbb\xbf\x27\xbf\x10"
#define TEST_BUG8378_OUT "\xef\xbb\x5c\xbf\x5c\x27\x5c\xbf\x10"

static void test_bug8378()
{
#if defined(HAVE_CHARSET_gbk) && !defined(EMBEDDED_LIBRARY)
  MYSQL *old_mysql=mysql;
  char out[9]; /* strlen(TEST_BUG8378)*2+1 */
  char buf[256];
  int len, rc;

  myheader("test_bug8378");

  if (!opt_silent)
    fprintf(stdout, "\n Establishing a test connection ...");
  if (!(mysql= mysql_init(NULL)))
  {
    myerror("mysql_init() failed");
    exit(1);
  }
  if (mysql_options(mysql, MYSQL_SET_CHARSET_NAME, "gbk"))
  {
    myerror("mysql_options() failed");
    exit(1);
  }
  if (!(mysql_real_connect(mysql, opt_host, opt_user,
                           opt_password, current_db, opt_port,
                           opt_unix_socket, 0)))
  {
    myerror("connection failed");
    exit(1);
  }
  if (!opt_silent)
    fprintf(stdout, "OK");

  len= mysql_real_escape_string(mysql, out, TEST_BUG8378_IN, 4);

  /* No escaping should have actually happened. */
  DIE_UNLESS(memcmp(out, TEST_BUG8378_OUT, len) == 0);

  sprintf(buf, "SELECT '%s'", out);
  
  rc=mysql_real_query(mysql, buf, strlen(buf));
  myquery(rc);

  mysql_close(mysql);

  mysql=old_mysql;
#endif
}


static void test_bug8722()
{
  MYSQL_STMT *stmt;
  int rc;
  const char *stmt_text;

  myheader("test_bug8722");
  /* Prepare test data */
  stmt_text= "drop table if exists t1, v1";
  rc= mysql_real_query(mysql, stmt_text, strlen(stmt_text));
  myquery(rc);
  stmt_text= "CREATE TABLE t1 (c1 varchar(10), c2 varchar(10), c3 varchar(10),"
                             " c4 varchar(10), c5 varchar(10), c6 varchar(10),"
                             " c7 varchar(10), c8 varchar(10), c9 varchar(10),"
                             "c10 varchar(10))";
  rc= mysql_real_query(mysql, stmt_text, strlen(stmt_text));
  myquery(rc);
  stmt_text= "INSERT INTO t1 VALUES (1,2,3,4,5,6,7,8,9,10)";
  rc= mysql_real_query(mysql, stmt_text, strlen(stmt_text));
  myquery(rc);
  stmt_text= "CREATE VIEW v1 AS SELECT * FROM t1";
  rc= mysql_real_query(mysql, stmt_text, strlen(stmt_text));
  myquery(rc);
  /* Note: if you uncomment following block everything works fine */
/*
  rc= mysql_query(mysql, "sellect * from v1");
  myquery(rc);
  mysql_free_result(mysql_store_result(mysql));
*/

  stmt= mysql_stmt_init(mysql);
  stmt_text= "select * from v1";
  rc= mysql_stmt_prepare(stmt, stmt_text, strlen(stmt_text));
  check_execute(stmt, rc);
  mysql_stmt_close(stmt);
  stmt_text= "drop table if exists t1, v1";
  rc= mysql_real_query(mysql, stmt_text, strlen(stmt_text));
  myquery(rc);
}


MYSQL_STMT *open_cursor(const char *query)
{
  int rc;
  const ulong type= (ulong)CURSOR_TYPE_READ_ONLY;

  MYSQL_STMT *stmt= mysql_stmt_init(mysql);
  rc= mysql_stmt_prepare(stmt, query, strlen(query));
  check_execute(stmt, rc);

  mysql_stmt_attr_set(stmt, STMT_ATTR_CURSOR_TYPE, (void*) &type);
  return stmt;
}


static void test_bug8880()
{
  MYSQL_STMT *stmt_list[2], **stmt;
  MYSQL_STMT **stmt_list_end= (MYSQL_STMT**) stmt_list + 2;
  int rc;

  myheader("test_bug8880");

  mysql_query(mysql, "drop table if exists t1");
  mysql_query(mysql, "create table t1 (a int not null primary key, b int)");
  rc= mysql_query(mysql, "insert into t1 values (1,1)");
  myquery(rc);                                  /* one check is enough */
  /*
    when inserting 2 rows everything works well
    mysql_query(mysql, "INSERT INTO t1 VALUES (1,1),(2,2)");
  */
  for (stmt= stmt_list; stmt < stmt_list_end; stmt++)
    *stmt= open_cursor("select a from t1");
  for (stmt= stmt_list; stmt < stmt_list_end; stmt++)
  {
    rc= mysql_stmt_execute(*stmt);
    check_execute(*stmt, rc);
  }
  for (stmt= stmt_list; stmt < stmt_list_end; stmt++)
    mysql_stmt_close(*stmt);
}


static void test_bug9159()
{
  MYSQL_STMT *stmt;
  int rc;
  const char *stmt_text= "select a, b from t1";
  const unsigned long type= CURSOR_TYPE_READ_ONLY;

  myheader("test_bug9159");

  mysql_query(mysql, "drop table if exists t1");
  mysql_query(mysql, "create table t1 (a int not null primary key, b int)");
  rc= mysql_query(mysql, "insert into t1 values (1,1)");
  myquery(rc);

  stmt= mysql_stmt_init(mysql);
  mysql_stmt_prepare(stmt, stmt_text, strlen(stmt_text));
  mysql_stmt_attr_set(stmt, STMT_ATTR_CURSOR_TYPE, (const void *)&type);

  mysql_stmt_execute(stmt);
  mysql_stmt_close(stmt);
  rc= mysql_query(mysql, "drop table if exists t1");
  myquery(rc);
}


/* Crash when opening a cursor to a query with DISTICNT and no key */

static void test_bug9520()
{
  MYSQL_STMT *stmt;
  MYSQL_BIND my_bind[1];
  char a[6];
  ulong a_len;
  int rc, row_count= 0;

  myheader("test_bug9520");

  mysql_query(mysql, "drop table if exists t1");
  mysql_query(mysql, "create table t1 (a char(5), b char(5), c char(5),"
                     " primary key (a, b, c))");
  rc= mysql_query(mysql, "insert into t1 values ('x', 'y', 'z'), "
                  " ('a', 'b', 'c'), ('k', 'l', 'm')");
  myquery(rc);

  stmt= open_cursor("select distinct b from t1");

  /*
    Not crashes with:
    stmt= open_cursor("select distinct a from t1");
  */

  rc= mysql_stmt_execute(stmt);
  check_execute(stmt, rc);

  bzero((char*) my_bind, sizeof(my_bind));
  my_bind[0].buffer_type= MYSQL_TYPE_STRING;
  my_bind[0].buffer= (char*) a;
  my_bind[0].buffer_length= sizeof(a);
  my_bind[0].length= &a_len;

  mysql_stmt_bind_result(stmt, my_bind);

  while (!(rc= mysql_stmt_fetch(stmt)))
    row_count++;

  DIE_UNLESS(rc == MYSQL_NO_DATA);

  if (!opt_silent)
    printf("Fetched %d rows\n", row_count);
  DBUG_ASSERT(row_count == 3);

  mysql_stmt_close(stmt);

  rc= mysql_query(mysql, "drop table t1");
  myquery(rc);
}


/*
  We can't have more than one cursor open for a prepared statement.
  Test re-executions of a PS with cursor; mysql_stmt_reset must close
  the cursor attached to the statement, if there is one.
*/

static void test_bug9478()
{
  MYSQL_STMT *stmt;
  MYSQL_BIND my_bind[1];
  char a[6];
  ulong a_len;
  int rc, i;
  DBUG_ENTER("test_bug9478");

  myheader("test_bug9478");

  mysql_query(mysql, "drop table if exists t1");
  mysql_query(mysql, "create table t1 (id integer not null primary key, "
                     " name varchar(20) not null)");
  rc= mysql_query(mysql, "insert into t1 (id, name) values "
                         " (1, 'aaa'), (2, 'bbb'), (3, 'ccc')");
  myquery(rc);

  stmt= open_cursor("select name from t1 where id=2");

  bzero((char*) my_bind, sizeof(my_bind));
  my_bind[0].buffer_type= MYSQL_TYPE_STRING;
  my_bind[0].buffer= (char*) a;
  my_bind[0].buffer_length= sizeof(a);
  my_bind[0].length= &a_len;
  mysql_stmt_bind_result(stmt, my_bind);

  for (i= 0; i < 5; i++)
  {
    rc= mysql_stmt_execute(stmt);
    check_execute(stmt, rc);
    rc= mysql_stmt_fetch(stmt);
    check_execute(stmt, rc);
    if (!opt_silent && i == 0)
      printf("Fetched row: %s\n", a);

    /*
      The query above is a one-row result set. Therefore, there is no
      cursor associated with it, as the server won't bother with opening
      a cursor for a one-row result set. The first row was read from the
      server in the fetch above. But there is eof packet pending in the
      network. mysql_stmt_execute will flush the packet and successfully
      execute the statement.
    */

    rc= mysql_stmt_execute(stmt);
    check_execute(stmt, rc);

    rc= mysql_stmt_fetch(stmt);
    check_execute(stmt, rc);
    if (!opt_silent && i == 0)
      printf("Fetched row: %s\n", a);
    rc= mysql_stmt_fetch(stmt);
    DIE_UNLESS(rc == MYSQL_NO_DATA);

    {
      char buff[8];
      /* Fill in the fethc packet */
      int4store(buff, stmt->stmt_id);
      buff[4]= 1;                               /* prefetch rows */
      rc= ((*mysql->methods->advanced_command)(mysql, COM_STMT_FETCH,
                                               (uchar*) buff,
                                               sizeof(buff), 0,0,1,NULL) ||
           (*mysql->methods->read_query_result)(mysql));
      DIE_UNLESS(rc);
      if (!opt_silent && i == 0)
        printf("Got error (as expected): %s\n", mysql_error(mysql));
    }

    rc= mysql_stmt_execute(stmt);
    check_execute(stmt, rc);

    rc= mysql_stmt_fetch(stmt);
    check_execute(stmt, rc);
    if (!opt_silent && i == 0)
      printf("Fetched row: %s\n", a);

    rc= mysql_stmt_reset(stmt);
    check_execute(stmt, rc);
    rc= mysql_stmt_fetch(stmt);
    DIE_UNLESS(rc && mysql_stmt_errno(stmt));
    if (!opt_silent && i == 0)
      printf("Got error (as expected): %s\n", mysql_stmt_error(stmt));
  }
  rc= mysql_stmt_close(stmt);
  DIE_UNLESS(rc == 0);

  /* Test the case with a server side cursor */
  stmt= open_cursor("select name from t1");

  mysql_stmt_bind_result(stmt, my_bind);

  for (i= 0; i < 5; i++)
  {
    DBUG_PRINT("loop",("i: %d", i));
    rc= mysql_stmt_execute(stmt);
    check_execute(stmt, rc);
    rc= mysql_stmt_fetch(stmt);
    check_execute(stmt, rc);
    if (!opt_silent && i == 0)
      printf("Fetched row: %s\n", a);
    rc= mysql_stmt_execute(stmt);
    check_execute(stmt, rc);

    while (! (rc= mysql_stmt_fetch(stmt)))
    {
      if (!opt_silent && i == 0)
        printf("Fetched row: %s\n", a);
    }
    DIE_UNLESS(rc == MYSQL_NO_DATA);

    rc= mysql_stmt_execute(stmt);
    check_execute(stmt, rc);

    rc= mysql_stmt_fetch(stmt);
    check_execute(stmt, rc);
    if (!opt_silent && i == 0)
      printf("Fetched row: %s\n", a);

    rc= mysql_stmt_reset(stmt);
    check_execute(stmt, rc);
    rc= mysql_stmt_fetch(stmt);
    DIE_UNLESS(rc && mysql_stmt_errno(stmt));
    if (!opt_silent && i == 0)
      printf("Got error (as expected): %s\n", mysql_stmt_error(stmt));
  }

  rc= mysql_stmt_close(stmt);
  DIE_UNLESS(rc == 0);

  rc= mysql_query(mysql, "drop table t1");
  myquery(rc);
  DBUG_VOID_RETURN;
}


/*
  Error message is returned for unsupported features.
  Test also cursors with non-default PREFETCH_ROWS
*/

static void test_bug9643()
{
  MYSQL_STMT *stmt;
  MYSQL_BIND my_bind[1];
  int32 a;
  int rc;
  const char *stmt_text;
  int num_rows= 0;
  ulong type;
  ulong prefetch_rows= 5;

  myheader("test_bug9643");

  mysql_query(mysql, "drop table if exists t1");
  mysql_query(mysql, "create table t1 (id integer not null primary key)");
  rc= mysql_query(mysql, "insert into t1 (id) values "
                         " (1), (2), (3), (4), (5), (6), (7), (8), (9)");
  myquery(rc);

  stmt= mysql_stmt_init(mysql);
  /* Not implemented in 5.0 */
  type= (ulong) CURSOR_TYPE_SCROLLABLE;
  rc= mysql_stmt_attr_set(stmt, STMT_ATTR_CURSOR_TYPE, (void*) &type);
  DIE_UNLESS(rc);
  if (! opt_silent)
    printf("Got error (as expected): %s\n", mysql_stmt_error(stmt));

  type= (ulong) CURSOR_TYPE_READ_ONLY;
  rc= mysql_stmt_attr_set(stmt, STMT_ATTR_CURSOR_TYPE, (void*) &type);
  check_execute(stmt, rc);
  rc= mysql_stmt_attr_set(stmt, STMT_ATTR_PREFETCH_ROWS,
                          (void*) &prefetch_rows);
  check_execute(stmt, rc);
  stmt_text= "select * from t1";
  rc= mysql_stmt_prepare(stmt, stmt_text, strlen(stmt_text));
  check_execute(stmt, rc);

  bzero((char*) my_bind, sizeof(my_bind));
  my_bind[0].buffer_type= MYSQL_TYPE_LONG;
  my_bind[0].buffer= (void*) &a;
  my_bind[0].buffer_length= sizeof(a);
  mysql_stmt_bind_result(stmt, my_bind);

  rc= mysql_stmt_execute(stmt);
  check_execute(stmt, rc);

  while ((rc= mysql_stmt_fetch(stmt)) == 0)
    ++num_rows;
  DIE_UNLESS(num_rows == 9);

  rc= mysql_stmt_close(stmt);
  DIE_UNLESS(rc == 0);

  rc= mysql_query(mysql, "drop table t1");
  myquery(rc);
}

/*
  Bug#11111: fetch from view returns wrong data
*/

static void test_bug11111()
{
  MYSQL_STMT    *stmt;
  MYSQL_BIND    my_bind[2];
  char          buf[2][20];
  ulong         len[2];
  int i;
  int rc;
  const char *query= "SELECT DISTINCT f1,ff2 FROM v1";

  myheader("test_bug11111");

  rc= mysql_query(mysql, "drop table if exists t1, t2, v1");
  myquery(rc);
  rc= mysql_query(mysql, "drop view if exists t1, t2, v1");
  myquery(rc);
  rc= mysql_query(mysql, "create table t1 (f1 int, f2 int)");
  myquery(rc);
  rc= mysql_query(mysql, "create table t2 (ff1 int, ff2 int)");
  myquery(rc);
  rc= mysql_query(mysql, "create view v1 as select * from t1, t2 where f1=ff1");
  myquery(rc);
  rc= mysql_query(mysql, "insert into t1 values (1,1), (2,2), (3,3)");
  myquery(rc);
  rc= mysql_query(mysql, "insert into t2 values (1,1), (2,2), (3,3)");
  myquery(rc);

  stmt= mysql_stmt_init(mysql);

  mysql_stmt_prepare(stmt, query, strlen(query));
  mysql_stmt_execute(stmt);

  bzero((char*) my_bind, sizeof(my_bind));
  for (i=0; i < 2; i++)
  {
    my_bind[i].buffer_type= MYSQL_TYPE_STRING;
    my_bind[i].buffer= (uchar* *)&buf[i];
    my_bind[i].buffer_length= 20;
    my_bind[i].length= &len[i];
  }

  rc= mysql_stmt_bind_result(stmt, my_bind);
  check_execute(stmt, rc);

  rc= mysql_stmt_fetch(stmt);
  check_execute(stmt, rc);
  if (!opt_silent)
    printf("return: %s", buf[1]);
  DIE_UNLESS(!strcmp(buf[1],"1"));
  mysql_stmt_close(stmt);
  rc= mysql_query(mysql, "drop view v1");
  myquery(rc);
  rc= mysql_query(mysql, "drop table t1, t2");
  myquery(rc);
}

/*
  Check that proper cleanups are done for prepared statement when
  fetching thorugh a cursor.
*/

static void test_bug10729()
{
  MYSQL_STMT *stmt;
  MYSQL_BIND my_bind[1];
  char a[21];
  int rc;
  const char *stmt_text;
  int i= 0;
  const char *name_array[3]= { "aaa", "bbb", "ccc" };
  ulong type;

  myheader("test_bug10729");

  mysql_query(mysql, "drop table if exists t1");
  mysql_query(mysql, "create table t1 (id integer not null primary key,"
                                      "name VARCHAR(20) NOT NULL)");
  rc= mysql_query(mysql, "insert into t1 (id, name) values "
                         "(1, 'aaa'), (2, 'bbb'), (3, 'ccc')");
  myquery(rc);

  stmt= mysql_stmt_init(mysql);

  type= (ulong) CURSOR_TYPE_READ_ONLY;
  rc= mysql_stmt_attr_set(stmt, STMT_ATTR_CURSOR_TYPE, (void*) &type);
  check_execute(stmt, rc);
  stmt_text= "select name from t1";
  rc= mysql_stmt_prepare(stmt, stmt_text, strlen(stmt_text));
  check_execute(stmt, rc);

  bzero((char*) my_bind, sizeof(my_bind));
  my_bind[0].buffer_type= MYSQL_TYPE_STRING;
  my_bind[0].buffer= (void*) a;
  my_bind[0].buffer_length= sizeof(a);
  mysql_stmt_bind_result(stmt, my_bind);

  for (i= 0; i < 3; i++)
  {
    int row_no= 0;
    rc= mysql_stmt_execute(stmt);
    check_execute(stmt, rc);
    while ((rc= mysql_stmt_fetch(stmt)) == 0)
    {
      DIE_UNLESS(strcmp(a, name_array[row_no]) == 0);
      if (!opt_silent)
        printf("%d: %s\n", row_no, a);
      ++row_no;
    }
    DIE_UNLESS(rc == MYSQL_NO_DATA);
  }
  rc= mysql_stmt_close(stmt);
  DIE_UNLESS(rc == 0);

  rc= mysql_query(mysql, "drop table t1");
  myquery(rc);
}


/*
  Check that mysql_next_result works properly in case when one of
  the statements used in a multi-statement query is erroneous
*/

static void test_bug9992()
{
  MYSQL *mysql1;
  MYSQL_RES* res ;
  int   rc;

  myheader("test_bug9992");

  if (!opt_silent)
    printf("Establishing a connection with option CLIENT_MULTI_STATEMENTS..\n");

  mysql1= mysql_init(NULL);

  if (!mysql_real_connect(mysql1, opt_host, opt_user, opt_password,
                          opt_db ? opt_db : "test", opt_port, opt_unix_socket,
                          CLIENT_MULTI_STATEMENTS))
  {
    fprintf(stderr, "Failed to connect to the database\n");
    DIE_UNLESS(0);
  }


  /* Sic: SHOW DATABASE is incorrect syntax. */
  rc= mysql_query(mysql1, "SHOW TABLES; SHOW DATABASE; SELECT 1;");

  if (rc)
  {
    fprintf(stderr, "[%d] %s\n", mysql_errno(mysql1), mysql_error(mysql1));
    DIE_UNLESS(0);
  }

  if (!opt_silent)
    printf("Testing mysql_store_result/mysql_next_result..\n");

  res= mysql_store_result(mysql1);
  DIE_UNLESS(res);
  mysql_free_result(res);
  rc= mysql_next_result(mysql1);
  DIE_UNLESS(rc == 1);                         /* Got errors, as expected */

  if (!opt_silent)
    fprintf(stdout, "Got error, as expected:\n [%d] %s\n",
            mysql_errno(mysql1), mysql_error(mysql1));

  mysql_close(mysql1);
}

/* Bug#10736: cursors and subqueries, memroot management */

static void test_bug10736()
{
  MYSQL_STMT *stmt;
  MYSQL_BIND my_bind[1];
  char a[21];
  int rc;
  const char *stmt_text;
  int i= 0;
  ulong type;

  myheader("test_bug10736");

  mysql_query(mysql, "drop table if exists t1");
  mysql_query(mysql, "create table t1 (id integer not null primary key,"
                                      "name VARCHAR(20) NOT NULL)");
  rc= mysql_query(mysql, "insert into t1 (id, name) values "
                         "(1, 'aaa'), (2, 'bbb'), (3, 'ccc')");
  myquery(rc);

  stmt= mysql_stmt_init(mysql);

  type= (ulong) CURSOR_TYPE_READ_ONLY;
  rc= mysql_stmt_attr_set(stmt, STMT_ATTR_CURSOR_TYPE, (void*) &type);
  check_execute(stmt, rc);
  stmt_text= "select name from t1 where name=(select name from t1 where id=2)";
  rc= mysql_stmt_prepare(stmt, stmt_text, strlen(stmt_text));
  check_execute(stmt, rc);

  bzero((char*) my_bind, sizeof(my_bind));
  my_bind[0].buffer_type= MYSQL_TYPE_STRING;
  my_bind[0].buffer= (void*) a;
  my_bind[0].buffer_length= sizeof(a);
  mysql_stmt_bind_result(stmt, my_bind);

  for (i= 0; i < 3; i++)
  {
    int row_no= 0;
    rc= mysql_stmt_execute(stmt);
    check_execute(stmt, rc);
    while ((rc= mysql_stmt_fetch(stmt)) == 0)
    {
      if (!opt_silent)
        printf("%d: %s\n", row_no, a);
      ++row_no;
    }
    DIE_UNLESS(rc == MYSQL_NO_DATA);
  }
  rc= mysql_stmt_close(stmt);
  DIE_UNLESS(rc == 0);

  rc= mysql_query(mysql, "drop table t1");
  myquery(rc);
}

/* Bug#10794: cursors, packets out of order */

static void test_bug10794()
{
  MYSQL_STMT *stmt, *stmt1;
  MYSQL_BIND my_bind[2];
  char a[21];
  int id_val;
  ulong a_len;
  int rc;
  const char *stmt_text;
  int i= 0;
  ulong type;

  myheader("test_bug10794");

  mysql_query(mysql, "drop table if exists t1");
  mysql_query(mysql, "create table t1 (id integer not null primary key,"
                                      "name varchar(20) not null)");
  stmt= mysql_stmt_init(mysql);
  stmt_text= "insert into t1 (id, name) values (?, ?)";
  rc= mysql_stmt_prepare(stmt, stmt_text, strlen(stmt_text));
  check_execute(stmt, rc);
  bzero((char*) my_bind, sizeof(my_bind));
  my_bind[0].buffer_type= MYSQL_TYPE_LONG;
  my_bind[0].buffer= (void*) &id_val;
  my_bind[1].buffer_type= MYSQL_TYPE_STRING;
  my_bind[1].buffer= (void*) a;
  my_bind[1].length= &a_len;
  rc= mysql_stmt_bind_param(stmt, my_bind);
  check_execute(stmt, rc);
  for (i= 0; i < 42; i++)
  {
    id_val= (i+1)*10;
    sprintf(a, "a%d", i);
    a_len= strlen(a); /* safety against broken sprintf */
    rc= mysql_stmt_execute(stmt);
    check_execute(stmt, rc);
  }
  stmt_text= "select name from t1";
  rc= mysql_stmt_prepare(stmt, stmt_text, strlen(stmt_text));
  type= (ulong) CURSOR_TYPE_READ_ONLY;
  mysql_stmt_attr_set(stmt, STMT_ATTR_CURSOR_TYPE, (const void*) &type);
  stmt1= mysql_stmt_init(mysql);
  mysql_stmt_attr_set(stmt1, STMT_ATTR_CURSOR_TYPE, (const void*) &type);
  bzero((char*) my_bind, sizeof(my_bind));
  my_bind[0].buffer_type= MYSQL_TYPE_STRING;
  my_bind[0].buffer= (void*) a;
  my_bind[0].buffer_length= sizeof(a);
  my_bind[0].length= &a_len;
  rc= mysql_stmt_bind_result(stmt, my_bind);
  check_execute(stmt, rc);
  rc= mysql_stmt_execute(stmt);
  check_execute(stmt, rc);
  rc= mysql_stmt_fetch(stmt);
  check_execute(stmt, rc);
  if (!opt_silent)
    printf("Fetched row from stmt: %s\n", a);
  /* Don't optimize: an attribute of the original test case */
  mysql_stmt_free_result(stmt);
  mysql_stmt_reset(stmt);
  stmt_text= "select name from t1 where id=10";
  rc= mysql_stmt_prepare(stmt1, stmt_text, strlen(stmt_text));
  check_execute(stmt1, rc);
  rc= mysql_stmt_bind_result(stmt1, my_bind);
  check_execute(stmt1, rc);
  rc= mysql_stmt_execute(stmt1);
  while (1)
  {
    rc= mysql_stmt_fetch(stmt1);
    if (rc == MYSQL_NO_DATA)
    {
      if (!opt_silent)
        printf("End of data in stmt1\n");
      break;
    }
    check_execute(stmt1, rc);
    if (!opt_silent)
      printf("Fetched row from stmt1: %s\n", a);
  }
  mysql_stmt_close(stmt);
  mysql_stmt_close(stmt1);

  rc= mysql_query(mysql, "drop table t1");
  myquery(rc);
}


/* Bug#11172: cursors, crash on a fetch from a datetime column */

static void test_bug11172()
{
  MYSQL_STMT *stmt;
  MYSQL_BIND bind_in[1], bind_out[2];
  MYSQL_TIME hired;
  int rc;
  const char *stmt_text;
  int i= 0, id;
  ulong type;

  myheader("test_bug11172");

  mysql_query(mysql, "drop table if exists t1");
  mysql_query(mysql, "create table t1 (id integer not null primary key,"
                                      "hired date not null)");
  rc= mysql_query(mysql,
                  "insert into t1 (id, hired) values (1, '1933-08-24'), "
                  "(2, '1965-01-01'), (3, '1949-08-17'), (4, '1945-07-07'), "
                  "(5, '1941-05-15'), (6, '1978-09-15'), (7, '1936-03-28')");
  myquery(rc);
  stmt= mysql_stmt_init(mysql);
  stmt_text= "SELECT id, hired FROM t1 WHERE hired=?";
  rc= mysql_stmt_prepare(stmt, stmt_text, strlen(stmt_text));
  check_execute(stmt, rc);

  type= (ulong) CURSOR_TYPE_READ_ONLY;
  mysql_stmt_attr_set(stmt, STMT_ATTR_CURSOR_TYPE, (const void*) &type);

  bzero((char*) bind_in, sizeof(bind_in));
  bzero((char*) bind_out, sizeof(bind_out));
  bzero((char*) &hired, sizeof(hired));
  hired.year= 1965;
  hired.month= 1;
  hired.day= 1;
  bind_in[0].buffer_type= MYSQL_TYPE_DATE;
  bind_in[0].buffer= (void*) &hired;
  bind_in[0].buffer_length= sizeof(hired);
  bind_out[0].buffer_type= MYSQL_TYPE_LONG;
  bind_out[0].buffer= (void*) &id;
  bind_out[1]= bind_in[0];

  for (i= 0; i < 3; i++)
  {
    rc= mysql_stmt_bind_param(stmt, bind_in);
    check_execute(stmt, rc);
    rc= mysql_stmt_bind_result(stmt, bind_out);
    check_execute(stmt, rc);
    rc= mysql_stmt_execute(stmt);
    check_execute(stmt, rc);
    while ((rc= mysql_stmt_fetch(stmt)) == 0)
    {
      if (!opt_silent)
        printf("fetched data %d:%d-%d-%d\n", id,
               hired.year, hired.month, hired.day);
    }
    DIE_UNLESS(rc == MYSQL_NO_DATA);
    if (!mysql_stmt_free_result(stmt))
      mysql_stmt_reset(stmt);
  }
  mysql_stmt_close(stmt);
  mysql_rollback(mysql);
  mysql_rollback(mysql);

  rc= mysql_query(mysql, "drop table t1");
  myquery(rc);
}


/* Bug#11656: cursors, crash on a fetch from a query with distinct. */

static void test_bug11656()
{
  MYSQL_STMT *stmt;
  MYSQL_BIND my_bind[2];
  int rc;
  const char *stmt_text;
  char buf[2][20];
  int i= 0;
  ulong type;

  myheader("test_bug11656");

  mysql_query(mysql, "drop table if exists t1");

  rc= mysql_query(mysql, "create table t1 ("
                  "server varchar(40) not null, "
                  "test_kind varchar(1) not null, "
                  "test_id varchar(30) not null , "
                  "primary key (server,test_kind,test_id))");
  myquery(rc);

  stmt_text= "select distinct test_kind, test_id from t1 "
             "where server in (?, ?)";
  stmt= mysql_stmt_init(mysql);
  rc= mysql_stmt_prepare(stmt, stmt_text, strlen(stmt_text));
  check_execute(stmt, rc);
  type= (ulong) CURSOR_TYPE_READ_ONLY;
  mysql_stmt_attr_set(stmt, STMT_ATTR_CURSOR_TYPE, (const void*) &type);

  bzero((char*) my_bind, sizeof(my_bind));
  strmov(buf[0], "pcint502_MY2");
  strmov(buf[1], "*");
  for (i=0; i < 2; i++)
  {
    my_bind[i].buffer_type= MYSQL_TYPE_STRING;
    my_bind[i].buffer= (uchar* *)&buf[i];
    my_bind[i].buffer_length= strlen(buf[i]);
  }
  mysql_stmt_bind_param(stmt, my_bind);

  rc= mysql_stmt_execute(stmt);
  check_execute(stmt, rc);

  rc= mysql_stmt_fetch(stmt);
  DIE_UNLESS(rc == MYSQL_NO_DATA);

  mysql_stmt_close(stmt);
  rc= mysql_query(mysql, "drop table t1");
  myquery(rc);
}


/*
  Check that the server signals when NO_BACKSLASH_ESCAPES mode is in effect,
  and mysql_real_escape_string() does the right thing as a result.
*/

static void test_bug10214()
{
  int   len;
  char  out[8];

  myheader("test_bug10214");

  DIE_UNLESS(!(mysql->server_status & SERVER_STATUS_NO_BACKSLASH_ESCAPES));

  len= mysql_real_escape_string(mysql, out, "a'b\\c", 5);
  DIE_UNLESS(memcmp(out, "a\\'b\\\\c", len) == 0);

  mysql_query(mysql, "set sql_mode='NO_BACKSLASH_ESCAPES'");
  DIE_UNLESS(mysql->server_status & SERVER_STATUS_NO_BACKSLASH_ESCAPES);

  len= mysql_real_escape_string(mysql, out, "a'b\\c", 5);
  DIE_UNLESS(memcmp(out, "a''b\\c", len) == 0);

  mysql_query(mysql, "set sql_mode=''");
}

static void test_client_character_set()
{
  MY_CHARSET_INFO cs;
  char *csname= (char*) "utf8";
  char *csdefault= (char*)mysql_character_set_name(mysql);
  int rc;

  myheader("test_client_character_set");

  rc= mysql_set_character_set(mysql, csname);
  DIE_UNLESS(rc == 0);

  mysql_get_character_set_info(mysql, &cs);
  DIE_UNLESS(!strcmp(cs.csname, "utf8"));
  DIE_UNLESS(!strcmp(cs.name, "utf8_general_ci"));
  /* Restore the default character set */
  rc= mysql_set_character_set(mysql, csdefault);
  myquery(rc);
}

/* Test correct max length for MEDIUMTEXT and LONGTEXT columns */

static void test_bug9735()
{
  MYSQL_RES *res;
  int rc;

  myheader("test_bug9735");

  rc= mysql_query(mysql, "drop table if exists t1");
  myquery(rc);
  rc= mysql_query(mysql, "create table t1 (a mediumtext, b longtext) "
                         "character set latin1");
  myquery(rc);
  rc= mysql_query(mysql, "select * from t1");
  myquery(rc);
  res= mysql_store_result(mysql);
  verify_prepare_field(res, 0, "a", "a", MYSQL_TYPE_BLOB,
                       "t1", "t1", current_db, (1U << 24)-1, 0);
  verify_prepare_field(res, 1, "b", "b", MYSQL_TYPE_BLOB,
                       "t1", "t1", current_db, ~0U, 0);
  mysql_free_result(res);
  rc= mysql_query(mysql, "drop table t1");
  myquery(rc);
}


/* Bug#11183 "mysql_stmt_reset() doesn't reset information about error" */

static void test_bug11183()
{
  int rc;
  MYSQL_STMT *stmt;
  char bug_statement[]= "insert into t1 values (1)";

  myheader("test_bug11183");

  mysql_query(mysql, "drop table t1 if exists");
  mysql_query(mysql, "create table t1 (a int)");

  stmt= mysql_stmt_init(mysql);
  DIE_UNLESS(stmt != 0);

  rc= mysql_stmt_prepare(stmt, bug_statement, strlen(bug_statement));
  check_execute(stmt, rc);

  rc= mysql_query(mysql, "drop table t1");
  myquery(rc);

  /* Trying to execute statement that should fail on execute stage */
  rc= mysql_stmt_execute(stmt);
  DIE_UNLESS(rc);

  mysql_stmt_reset(stmt);
  DIE_UNLESS(mysql_stmt_errno(stmt) == 0);

  mysql_query(mysql, "create table t1 (a int)");

  /* Trying to execute statement that should pass ok */
  if (mysql_stmt_execute(stmt))
  {
    mysql_stmt_reset(stmt);
    DIE_UNLESS(mysql_stmt_errno(stmt) == 0);
  }

  mysql_stmt_close(stmt);

  rc= mysql_query(mysql, "drop table t1");
  myquery(rc);
}

static void test_bug11037()
{
  MYSQL_STMT *stmt;
  int rc;
  const char *stmt_text;

  myheader("test_bug11037");

  mysql_query(mysql, "drop table if exists t1");

  rc= mysql_query(mysql, "create table t1 (id int not null)");
  myquery(rc);

  rc= mysql_query(mysql, "insert into t1 values (1)");
  myquery(rc);

  stmt_text= "select id FROM t1";
  stmt= mysql_stmt_init(mysql);
  rc= mysql_stmt_prepare(stmt, stmt_text, strlen(stmt_text));

  /* expected error */
  rc = mysql_stmt_fetch(stmt);
  DIE_UNLESS(rc==1);
  if (!opt_silent)
    fprintf(stdout, "Got error, as expected:\n [%d] %s\n",
            mysql_stmt_errno(stmt), mysql_stmt_error(stmt));

  rc= mysql_stmt_execute(stmt);
  check_execute(stmt, rc);

  rc= mysql_stmt_fetch(stmt);
  DIE_UNLESS(rc==0);

  rc= mysql_stmt_fetch(stmt);
  DIE_UNLESS(rc==MYSQL_NO_DATA);

  rc= mysql_stmt_fetch(stmt);
  DIE_UNLESS(rc==MYSQL_NO_DATA);

  mysql_stmt_close(stmt);
  rc= mysql_query(mysql, "drop table t1");
  myquery(rc);
}

/* Bug#10760: cursors, crash in a fetch after rollback. */

static void test_bug10760()
{
  MYSQL_STMT *stmt;
  MYSQL_BIND my_bind[1];
  int rc;
  const char *stmt_text;
  char id_buf[20];
  ulong id_len;
  int i= 0;
  ulong type;

  myheader("test_bug10760");

  mysql_query(mysql, "drop table if exists t1, t2");

  /* create tables */
  rc= mysql_query(mysql, "create table t1 (id integer not null primary key)"
                         " engine=MyISAM");
  myquery(rc);
  for (; i < 42; ++i)
  {
    char buf[100];
    sprintf(buf, "insert into t1 (id) values (%d)", i+1);
    rc= mysql_query(mysql, buf);
    myquery(rc);
  }
  mysql_autocommit(mysql, FALSE);
  /* create statement */
  stmt= mysql_stmt_init(mysql);
  type= (ulong) CURSOR_TYPE_READ_ONLY;
  mysql_stmt_attr_set(stmt, STMT_ATTR_CURSOR_TYPE, (const void*) &type);

  /*
    1: check that a deadlock within the same connection
    is resolved and an error is returned. The deadlock is modelled
    as follows:
    con1: open cursor for select * from t1;
    con1: insert into t1 (id) values (1)
  */
  stmt_text= "select id from t1 order by 1";
  rc= mysql_stmt_prepare(stmt, stmt_text, strlen(stmt_text));
  check_execute(stmt, rc);
  rc= mysql_stmt_execute(stmt);
  check_execute(stmt, rc);
  rc= mysql_query(mysql, "update t1 set id=id+100");
  /*
    If cursors are not materialized, the update will return an error;
    we mainly test that it won't deadlock.
  */
  if (rc && !opt_silent)
    printf("Got error (as expected): %s\n", mysql_error(mysql));
  /*
    2: check that MyISAM tables used in cursors survive
    COMMIT/ROLLBACK.
  */
  rc= mysql_rollback(mysql);                  /* should not close the cursor */
  myquery(rc);
  rc= mysql_stmt_fetch(stmt);
  check_execute(stmt, rc);

  /*
    3: check that cursors to InnoDB tables are closed (for now) by
    COMMIT/ROLLBACK.
  */
  if (! have_innodb)
  {
    if (!opt_silent)
      printf("Testing that cursors are closed at COMMIT/ROLLBACK requires "
             "InnoDB.\n");
  }
  else
  {
    stmt_text= "select id from t1 order by 1";
    rc= mysql_stmt_prepare(stmt, stmt_text, strlen(stmt_text));
    check_execute(stmt, rc);

    rc= mysql_query(mysql, "alter table t1 engine=InnoDB");
    myquery(rc);

    bzero(my_bind, sizeof(my_bind));
    my_bind[0].buffer_type= MYSQL_TYPE_STRING;
    my_bind[0].buffer= (void*) id_buf;
    my_bind[0].buffer_length= sizeof(id_buf);
    my_bind[0].length= &id_len;
    check_execute(stmt, rc);
    mysql_stmt_bind_result(stmt, my_bind);

    rc= mysql_stmt_execute(stmt);
    rc= mysql_stmt_fetch(stmt);
    DIE_UNLESS(rc == 0);
    if (!opt_silent)
      printf("Fetched row %s\n", id_buf);
    rc= mysql_rollback(mysql);                  /* should close the cursor */
    myquery(rc);
#if 0
    rc= mysql_stmt_fetch(stmt);
    DIE_UNLESS(rc);
    if (!opt_silent)
      printf("Got error (as expected): %s\n", mysql_error(mysql));
#endif
  }

  mysql_stmt_close(stmt);
  rc= mysql_query(mysql, "drop table t1");
  myquery(rc);
  mysql_autocommit(mysql, TRUE);                /* restore default */
}

static void test_bug12001()
{
  MYSQL *mysql_local;
  MYSQL_RES *result;
  const char *query= "DROP TABLE IF EXISTS test_table;"
                     "CREATE TABLE test_table(id INT);"
                     "INSERT INTO test_table VALUES(10);"
                     "UPDATE test_table SET id=20 WHERE id=10;"
                     "SELECT * FROM test_table;"
                     "INSERT INTO non_existent_table VALUES(11);";
  int rc, res;

  myheader("test_bug12001");

  if (!(mysql_local= mysql_init(NULL)))
  {
    fprintf(stdout, "\n mysql_init() failed");
    exit(1);
  }

  /* Create connection that supports multi statements */
  if (!mysql_real_connect(mysql_local, opt_host, opt_user,
                           opt_password, current_db, opt_port,
                           opt_unix_socket, CLIENT_MULTI_STATEMENTS |
                           CLIENT_MULTI_RESULTS))
  {
    fprintf(stdout, "\n mysql_real_connect() failed");
    exit(1);
  }

  rc= mysql_query(mysql_local, query);
  myquery(rc);

  do
  {
    if (mysql_field_count(mysql_local) &&
        (result= mysql_use_result(mysql_local)))
    {
      mysql_free_result(result);
    }
  }
  while (!(res= mysql_next_result(mysql_local)));

  rc= mysql_query(mysql_local, "DROP TABLE IF EXISTS test_table");
  myquery(rc);

  mysql_close(mysql_local);
  DIE_UNLESS(res==1);
}


/* Bug#11909: wrong metadata if fetching from two cursors */

static void test_bug11909()
{
  MYSQL_STMT *stmt1, *stmt2;
  MYSQL_BIND my_bind[7];
  int rc;
  char firstname[20], midinit[20], lastname[20], workdept[20];
  ulong firstname_len, midinit_len, lastname_len, workdept_len;
  uint32 empno;
  double salary;
  float bonus;
  const char *stmt_text;

  myheader("test_bug11909");

  stmt_text= "drop table if exists t1";
  rc= mysql_real_query(mysql, stmt_text, strlen(stmt_text));
  myquery(rc);

  stmt_text= "create table t1 ("
    "  empno int(11) not null, firstname varchar(20) not null,"
    "  midinit varchar(20) not null, lastname varchar(20) not null,"
    "  workdept varchar(6) not null, salary double not null,"
    "  bonus float not null, primary key (empno)"
    ") default charset=latin1 collate=latin1_bin";
  rc= mysql_real_query(mysql, stmt_text, strlen(stmt_text));
  myquery(rc);

  stmt_text= "insert into t1 values "
    "(10, 'CHRISTINE', 'I', 'HAAS',     'A00', 52750, 1000), "
    "(20, 'MICHAEL',   'L', 'THOMPSON', 'B01', 41250, 800),"
    "(30, 'SALLY',     'A', 'KWAN',     'C01', 38250, 800),"
    "(50, 'JOHN',      'B', 'GEYER',    'E01', 40175, 800), "
    "(60, 'IRVING',    'F', 'STERN',    'D11', 32250, 500)";
  rc= mysql_real_query(mysql, stmt_text, strlen(stmt_text));
  myquery(rc);

  /* ****** Begin of trace ****** */

  stmt1= open_cursor("SELECT empno, firstname, midinit, lastname,"
                     "workdept, salary, bonus FROM t1");

  bzero(my_bind, sizeof(my_bind));
  my_bind[0].buffer_type= MYSQL_TYPE_LONG;
  my_bind[0].buffer= (void*) &empno;

  my_bind[1].buffer_type= MYSQL_TYPE_VAR_STRING;
  my_bind[1].buffer= (void*) firstname;
  my_bind[1].buffer_length= sizeof(firstname);
  my_bind[1].length= &firstname_len;

  my_bind[2].buffer_type= MYSQL_TYPE_VAR_STRING;
  my_bind[2].buffer= (void*) midinit;
  my_bind[2].buffer_length= sizeof(midinit);
  my_bind[2].length= &midinit_len;

  my_bind[3].buffer_type= MYSQL_TYPE_VAR_STRING;
  my_bind[3].buffer= (void*) lastname;
  my_bind[3].buffer_length= sizeof(lastname);
  my_bind[3].length= &lastname_len;

  my_bind[4].buffer_type= MYSQL_TYPE_VAR_STRING;
  my_bind[4].buffer= (void*) workdept;
  my_bind[4].buffer_length= sizeof(workdept);
  my_bind[4].length= &workdept_len;

  my_bind[5].buffer_type= MYSQL_TYPE_DOUBLE;
  my_bind[5].buffer= (void*) &salary;

  my_bind[6].buffer_type= MYSQL_TYPE_FLOAT;
  my_bind[6].buffer= (void*) &bonus;
  rc= mysql_stmt_bind_result(stmt1, my_bind);
  check_execute(stmt1, rc);

  rc= mysql_stmt_execute(stmt1);
  check_execute(stmt1, rc);

  rc= mysql_stmt_fetch(stmt1);
  DIE_UNLESS(rc == 0);
  DIE_UNLESS(empno == 10);
  DIE_UNLESS(strcmp(firstname, "CHRISTINE") == 0);
  DIE_UNLESS(strcmp(midinit, "I") == 0);
  DIE_UNLESS(strcmp(lastname, "HAAS") == 0);
  DIE_UNLESS(strcmp(workdept, "A00") == 0);
  DIE_UNLESS(salary == (double) 52750.0);
  DIE_UNLESS(bonus == (float) 1000.0);

  stmt2= open_cursor("SELECT empno, firstname FROM t1");
  rc= mysql_stmt_bind_result(stmt2, my_bind);
  check_execute(stmt2, rc);

  rc= mysql_stmt_execute(stmt2);
  check_execute(stmt2, rc);

  rc= mysql_stmt_fetch(stmt2);
  DIE_UNLESS(rc == 0);

  DIE_UNLESS(empno == 10);
  DIE_UNLESS(strcmp(firstname, "CHRISTINE") == 0);

  rc= mysql_stmt_reset(stmt2);
  check_execute(stmt2, rc);

  /* ERROR: next statement should return 0 */

  rc= mysql_stmt_fetch(stmt1);
  DIE_UNLESS(rc == 0);

  mysql_stmt_close(stmt1);
  mysql_stmt_close(stmt2);
  rc= mysql_rollback(mysql);
  myquery(rc);

  rc= mysql_query(mysql, "drop table t1");
  myquery(rc);
}

/* Cursors: opening a cursor to a compilicated query with ORDER BY */

static void test_bug11901()
{
/*  MYSQL_STMT *stmt;
  MYSQL_BIND my_bind[2]; */
  int rc;
/*  char workdept[20];
  ulong workdept_len; 
  uint32 empno; */
  const char *stmt_text;

  myheader("test_bug11901");

  stmt_text= "drop table if exists t1, t2";
  rc= mysql_real_query(mysql, stmt_text, strlen(stmt_text));
  myquery(rc);

  stmt_text= "create table t1 ("
    "  empno int(11) not null, firstname varchar(20) not null,"
    "  midinit varchar(20) not null, lastname varchar(20) not null,"
    "  workdept varchar(6) not null, salary double not null,"
    "  bonus float not null, primary key (empno), "
    " unique key (workdept, empno) "
    ") default charset=latin1 collate=latin1_bin";
  rc= mysql_real_query(mysql, stmt_text, strlen(stmt_text));
  myquery(rc);

  stmt_text= "insert into t1 values "
     "(10,  'CHRISTINE', 'I', 'HAAS',      'A00', 52750, 1000),"
     "(20,  'MICHAEL',   'L', 'THOMPSON',  'B01', 41250, 800), "
     "(30,  'SALLY',     'A', 'KWAN',      'C01', 38250, 800), "
     "(50,  'JOHN',      'B', 'GEYER',     'E01', 40175, 800), "
     "(60,  'IRVING',    'F', 'STERN',     'D11', 32250, 500), "
     "(70,  'EVA',       'D', 'PULASKI',   'D21', 36170, 700), "
     "(90,  'EILEEN',    'W', 'HENDERSON', 'E11', 29750, 600), "
     "(100, 'THEODORE',  'Q', 'SPENSER',   'E21', 26150, 500), "
     "(110, 'VINCENZO',  'G', 'LUCCHESSI', 'A00', 46500, 900), "
     "(120, 'SEAN',      '',  'O\\'CONNELL', 'A00', 29250, 600), "
     "(130, 'DOLORES',   'M', 'QUINTANA',  'C01', 23800, 500), "
     "(140, 'HEATHER',   'A', 'NICHOLLS',  'C01', 28420, 600), "
     "(150, 'BRUCE',     '',  'ADAMSON',   'D11', 25280, 500), "
     "(160, 'ELIZABETH', 'R', 'PIANKA',    'D11', 22250, 400), "
     "(170, 'MASATOSHI', 'J', 'YOSHIMURA', 'D11', 24680, 500), "
     "(180, 'MARILYN',   'S', 'SCOUTTEN',  'D11', 21340, 500), "
     "(190, 'JAMES',     'H', 'WALKER',    'D11', 20450, 400), "
     "(200, 'DAVID',     '',  'BROWN',     'D11', 27740, 600), "
     "(210, 'WILLIAM',   'T', 'JONES',     'D11', 18270, 400), "
     "(220, 'JENNIFER',  'K', 'LUTZ',      'D11', 29840, 600), "
     "(230, 'JAMES',     'J', 'JEFFERSON', 'D21', 22180, 400), "
     "(240, 'SALVATORE', 'M', 'MARINO',    'D21', 28760, 600), "
     "(250, 'DANIEL',    'S', 'SMITH',     'D21', 19180, 400), "
     "(260, 'SYBIL',     'P', 'JOHNSON',   'D21', 17250, 300), "
     "(270, 'MARIA',     'L', 'PEREZ',     'D21', 27380, 500), "
     "(280, 'ETHEL',     'R', 'SCHNEIDER', 'E11', 26250, 500), "
     "(290, 'JOHN',      'R', 'PARKER',    'E11', 15340, 300), "
     "(300, 'PHILIP',    'X', 'SMITH',     'E11', 17750, 400), "
     "(310, 'MAUDE',     'F', 'SETRIGHT',  'E11', 15900, 300), "
     "(320, 'RAMLAL',    'V', 'MEHTA',     'E21', 19950, 400), "
     "(330, 'WING',      '',  'LEE',       'E21', 25370, 500), "
     "(340, 'JASON',     'R', 'GOUNOT',    'E21', 23840, 500)";

  rc= mysql_real_query(mysql, stmt_text, strlen(stmt_text));
  myquery(rc);

  stmt_text= "create table t2 ("
    " deptno varchar(6) not null, deptname varchar(20) not null,"
    " mgrno int(11) not null, location varchar(20) not null,"
    " admrdept varchar(6) not null, refcntd int(11) not null,"
    " refcntu int(11) not null, primary key (deptno)"
    ") default charset=latin1 collate=latin1_bin";
  rc= mysql_real_query(mysql, stmt_text, strlen(stmt_text));
  myquery(rc);

  stmt_text= "insert into t2 values "
    "('A00', 'SPIFFY COMPUTER SERV', 10, '', 'A00', 0, 0), "
    "('B01', 'PLANNING',             20, '', 'A00', 0, 0), "
    "('C01', 'INFORMATION CENTER',   30, '', 'A00', 0, 0), "
    "('D01', 'DEVELOPMENT CENTER',   0,  '', 'A00', 0, 0),"
    "('D11', 'MANUFACTURING SYSTEM', 60, '', 'D01', 0, 0), "
    "('D21', 'ADMINISTRATION SYSTE', 70, '', 'D01', 0, 0), "
    "('E01', 'SUPPORT SERVICES',     50, '', 'A00', 0, 0), "
    "('E11', 'OPERATIONS',           90, '', 'E01', 0, 0), "
    "('E21', 'SOFTWARE SUPPORT',     100,'', 'E01', 0, 0)";
  rc= mysql_real_query(mysql, stmt_text, strlen(stmt_text));
  myquery(rc);

  /* ****** Begin of trace ****** */
/* WL#1110 - disabled test case failure - crash. */
/*
  stmt= open_cursor("select t1.emp, t1.workdept "
                    "from (t1 left join t2 on t2.deptno = t1.workdept) "
                    "where t2.deptno in "
                    "   (select t2.deptno "
                    "    from (t1 left join t2 on t2.deptno = t1.workdept) "
                    "    where t1.empno = ?) "
                    "order by 1");
  bzero(my_bind, sizeof(my_bind));

  my_bind[0].buffer_type= MYSQL_TYPE_LONG;
  my_bind[0].buffer= &empno;
  rc= mysql_stmt_bind_param(stmt, my_bind);
  check_execute(stmt, rc);

  my_bind[1].buffer_type= MYSQL_TYPE_VAR_STRING;
  my_bind[1].buffer= (void*) workdept;
  my_bind[1].buffer_length= sizeof(workdept);
  my_bind[1].length= &workdept_len;

  rc= mysql_stmt_bind_result(stmt, my_bind);
  check_execute(stmt, rc);

  empno= 10;
*/
  /* ERROR: next statement causes a server crash */
/*
  rc= mysql_stmt_execute(stmt);
  check_execute(stmt, rc);

  mysql_stmt_close(stmt);

  rc= mysql_query(mysql, "drop table t1, t2");
  myquery(rc);
*/
}

/* Bug#11904: mysql_stmt_attr_set CURSOR_TYPE_READ_ONLY grouping wrong result */

static void test_bug11904()
{
  MYSQL_STMT *stmt1;
  int rc;
  const char *stmt_text;
  const ulong type= (ulong)CURSOR_TYPE_READ_ONLY;
  MYSQL_BIND my_bind[2];
  int country_id=0;
  char row_data[11]= {0};

  myheader("test_bug11904");

  /* create tables */
  rc= mysql_query(mysql, "DROP TABLE IF EXISTS bug11904b");
  myquery(rc);
  rc= mysql_query(mysql, "CREATE TABLE bug11904b (id int, name char(10), primary key(id, name))");
  myquery(rc);

  rc= mysql_query(mysql, "INSERT INTO bug11904b VALUES (1, 'sofia'), (1,'plovdiv'),"
                          " (1,'varna'), (2,'LA'), (2,'new york'), (3,'heidelberg'),"
                          " (3,'berlin'), (3, 'frankfurt')");

  myquery(rc);
  mysql_commit(mysql);
  /* create statement */
  stmt1= mysql_stmt_init(mysql);
  mysql_stmt_attr_set(stmt1, STMT_ATTR_CURSOR_TYPE, (const void*) &type);

  stmt_text= "SELECT id, MIN(name) FROM bug11904b GROUP BY id";

  rc= mysql_stmt_prepare(stmt1, stmt_text, strlen(stmt_text));
  check_execute(stmt1, rc);

  memset(my_bind, 0, sizeof(my_bind));
  my_bind[0].buffer_type= MYSQL_TYPE_LONG;
  my_bind[0].buffer=& country_id;
  my_bind[0].buffer_length= 0;
  my_bind[0].length= 0;

  my_bind[1].buffer_type= MYSQL_TYPE_STRING;
  my_bind[1].buffer=& row_data;
  my_bind[1].buffer_length= sizeof(row_data) - 1;
  my_bind[1].length= 0;

  rc= mysql_stmt_bind_result(stmt1, my_bind);
  check_execute(stmt1, rc);

  rc= mysql_stmt_execute(stmt1);
  check_execute(stmt1, rc);

  rc= mysql_stmt_fetch(stmt1);
  check_execute(stmt1, rc);
  DIE_UNLESS(country_id == 1);
  DIE_UNLESS(memcmp(row_data, "plovdiv", 7) == 0);

  rc= mysql_stmt_fetch(stmt1);
  check_execute(stmt1, rc);
  DIE_UNLESS(country_id == 2);
  DIE_UNLESS(memcmp(row_data, "LA", 2) == 0);

  rc= mysql_stmt_fetch(stmt1);
  check_execute(stmt1, rc);
  DIE_UNLESS(country_id == 3);
  DIE_UNLESS(memcmp(row_data, "berlin", 6) == 0);

  rc= mysql_stmt_close(stmt1);
  check_execute(stmt1, rc);

  rc= mysql_query(mysql, "drop table bug11904b");
  myquery(rc);
}


/* Bug#12243: multiple cursors, crash in a fetch after commit. */

static void test_bug12243()
{
  MYSQL_STMT *stmt1, *stmt2;
  int rc;
  const char *stmt_text;
  ulong type;

  myheader("test_bug12243");

  if (! have_innodb)
  {
    if (!opt_silent)
      printf("This test requires InnoDB.\n");
    return;
  }

  /* create tables */
  mysql_query(mysql, "drop table if exists t1");
  mysql_query(mysql, "create table t1 (a int) engine=InnoDB");
  rc= mysql_query(mysql, "insert into t1 (a) values (1), (2)");
  myquery(rc);
  mysql_autocommit(mysql, FALSE);
  /* create statement */
  stmt1= mysql_stmt_init(mysql);
  stmt2= mysql_stmt_init(mysql);
  type= (ulong) CURSOR_TYPE_READ_ONLY;
  mysql_stmt_attr_set(stmt1, STMT_ATTR_CURSOR_TYPE, (const void*) &type);
  mysql_stmt_attr_set(stmt2, STMT_ATTR_CURSOR_TYPE, (const void*) &type);

  stmt_text= "select a from t1";

  rc= mysql_stmt_prepare(stmt1, stmt_text, strlen(stmt_text));
  check_execute(stmt1, rc);
  rc= mysql_stmt_execute(stmt1);
  check_execute(stmt1, rc);
  rc= mysql_stmt_fetch(stmt1);
  check_execute(stmt1, rc);

  rc= mysql_stmt_prepare(stmt2, stmt_text, strlen(stmt_text));
  check_execute(stmt2, rc);
  rc= mysql_stmt_execute(stmt2);
  check_execute(stmt2, rc);
  rc= mysql_stmt_fetch(stmt2);
  check_execute(stmt2, rc);

  rc= mysql_stmt_close(stmt1);
  check_execute(stmt1, rc);
  rc= mysql_commit(mysql);
  myquery(rc);
  rc= mysql_stmt_fetch(stmt2);
  check_execute(stmt2, rc);

  mysql_stmt_close(stmt2);
  rc= mysql_query(mysql, "drop table t1");
  myquery(rc);
  mysql_autocommit(mysql, TRUE);                /* restore default */
}


/*
  Bug#11718: query with function, join and order by returns wrong type
*/

static void test_bug11718()
{
  MYSQL_RES	*res;
  int rc;
  const char *query= "select str_to_date(concat(f3),'%Y%m%d') from t1,t2 "
                     "where f1=f2 order by f1";

  myheader("test_bug11718");

  rc= mysql_query(mysql, "drop table if exists t1, t2");
  myquery(rc);
  rc= mysql_query(mysql, "create table t1 (f1 int)");
  myquery(rc);
  rc= mysql_query(mysql, "create table t2 (f2 int, f3 numeric(8))");
  myquery(rc);
  rc= mysql_query(mysql, "insert into t1 values (1), (2)");
  myquery(rc);
  rc= mysql_query(mysql, "insert into t2 values (1,20050101), (2,20050202)");
  myquery(rc);
  rc= mysql_query(mysql, query);
  myquery(rc);
  res = mysql_store_result(mysql);

  if (!opt_silent)
    printf("return type: %s", (res->fields[0].type == MYSQL_TYPE_DATE)?"DATE":
           "not DATE");
  DIE_UNLESS(res->fields[0].type == MYSQL_TYPE_DATE);
  mysql_free_result(res);
  rc= mysql_query(mysql, "drop table t1, t2");
  myquery(rc);
}


/*
  Bug #12925: Bad handling of maximum values in getopt
*/
static void test_bug12925()
{
  myheader("test_bug12925");
  if (opt_getopt_ll_test)
    DIE_UNLESS(opt_getopt_ll_test == LL(25600*1024*1024));
}


/*
  Bug#14210 "Simple query with > operator on large table gives server
  crash"
*/

static void test_bug14210()
{
  MYSQL_STMT *stmt;
  int rc, i;
  const char *stmt_text;
  ulong type;

  myheader("test_bug14210");

  mysql_query(mysql, "drop table if exists t1");
  /*
    To trigger the problem the table must be InnoDB, although the problem
    itself is not InnoDB related. In case the table is MyISAM this test
    is harmless.
  */
  mysql_query(mysql, "create table t1 (a varchar(255)) engine=InnoDB");
  rc= mysql_query(mysql, "insert into t1 (a) values (repeat('a', 256))");
  myquery(rc);
  rc= mysql_query(mysql, "set @@session.max_heap_table_size=16384");
  /* Create a big enough table (more than max_heap_table_size) */
  for (i= 0; i < 8; i++)
  {
    rc= mysql_query(mysql, "insert into t1 (a) select a from t1");
    myquery(rc);
  }
  /* create statement */
  stmt= mysql_stmt_init(mysql);
  type= (ulong) CURSOR_TYPE_READ_ONLY;
  mysql_stmt_attr_set(stmt, STMT_ATTR_CURSOR_TYPE, (const void*) &type);

  stmt_text= "select a from t1";

  rc= mysql_stmt_prepare(stmt, stmt_text, strlen(stmt_text));
  check_execute(stmt, rc);
  rc= mysql_stmt_execute(stmt);
  while ((rc= mysql_stmt_fetch(stmt)) == 0)
    ;
  DIE_UNLESS(rc == MYSQL_NO_DATA);

  rc= mysql_stmt_close(stmt);

  rc= mysql_query(mysql, "drop table t1");
  myquery(rc);
  rc= mysql_query(mysql, "set @@session.max_heap_table_size=default");
  myquery(rc);
}

/* Bug#13488: wrong column metadata when fetching from cursor */

static void test_bug13488()
{
  MYSQL_BIND my_bind[3];
  MYSQL_STMT *stmt1;
  int rc, f1, f2, f3, i;
  const ulong type= CURSOR_TYPE_READ_ONLY;
  const char *query= "select * from t1 left join t2 on f1=f2 where f1=1";

  myheader("test_bug13488");

  rc= mysql_query(mysql, "drop table if exists t1, t2");
  myquery(rc);
  rc= mysql_query(mysql, "create table t1 (f1 int not null primary key)");
  myquery(rc);
  rc= mysql_query(mysql, "create table t2 (f2 int not null primary key, "
                  "f3 int not null)");
  myquery(rc);
  rc= mysql_query(mysql, "insert into t1 values (1), (2)");
  myquery(rc);
  rc= mysql_query(mysql, "insert into t2 values (1,2), (2,4)");
  myquery(rc);

  memset(my_bind, 0, sizeof(my_bind));
  for (i= 0; i < 3; i++)
  {
    my_bind[i].buffer_type= MYSQL_TYPE_LONG;
    my_bind[i].buffer_length= 4;
    my_bind[i].length= 0;
  }
  my_bind[0].buffer=&f1;
  my_bind[1].buffer=&f2;
  my_bind[2].buffer=&f3;

  stmt1= mysql_stmt_init(mysql);
  rc= mysql_stmt_attr_set(stmt1,STMT_ATTR_CURSOR_TYPE, (const void *)&type);
  check_execute(stmt1, rc);

  rc= mysql_stmt_prepare(stmt1, query, strlen(query));
  check_execute(stmt1, rc);

  rc= mysql_stmt_execute(stmt1);
  check_execute(stmt1, rc);

  rc= mysql_stmt_bind_result(stmt1, my_bind);
  check_execute(stmt1, rc);

  rc= mysql_stmt_fetch(stmt1);
  check_execute(stmt1, rc);

  rc= mysql_stmt_free_result(stmt1);
  check_execute(stmt1, rc);

  rc= mysql_stmt_reset(stmt1);
  check_execute(stmt1, rc);

  rc= mysql_stmt_close(stmt1);
  check_execute(stmt1, rc);

  if (!opt_silent)
    printf("data is: %s", (f1 == 1 && f2 == 1 && f3 == 2)?"OK":
           "wrong");
  DIE_UNLESS(f1 == 1 && f2 == 1 && f3 == 2);
  rc= mysql_query(mysql, "drop table t1, t2");
  myquery(rc);
}

/*
  Bug#13524: warnings of a previous command are not reset when fetching
  from a cursor.
*/

static void test_bug13524()
{
  MYSQL_STMT *stmt;
  int rc;
  unsigned int warning_count;
  const ulong type= CURSOR_TYPE_READ_ONLY;
  const char *query= "select * from t1";

  myheader("test_bug13524");

  rc= mysql_query(mysql, "drop table if exists t1, t2");
  myquery(rc);
  rc= mysql_query(mysql, "create table t1 (a int not null primary key)");
  myquery(rc);
  rc= mysql_query(mysql, "insert into t1 values (1), (2), (3), (4)");
  myquery(rc);

  stmt= mysql_stmt_init(mysql);
  rc= mysql_stmt_attr_set(stmt, STMT_ATTR_CURSOR_TYPE, (const void*) &type);
  check_execute(stmt, rc);

  rc= mysql_stmt_prepare(stmt, query, strlen(query));
  check_execute(stmt, rc);

  rc= mysql_stmt_execute(stmt);
  check_execute(stmt, rc);

  rc= mysql_stmt_fetch(stmt);
  check_execute(stmt, rc);

  warning_count= mysql_warning_count(mysql);
  DIE_UNLESS(warning_count == 0);

  /* Check that DROP TABLE produced a warning (no such table) */
  rc= mysql_query(mysql, "drop table if exists t2");
  myquery(rc);
  warning_count= mysql_warning_count(mysql);
  DIE_UNLESS(warning_count == 1);

  /*
    Check that fetch from a cursor cleared the warning from the previous
    command.
  */
  rc= mysql_stmt_fetch(stmt);
  check_execute(stmt, rc);
  warning_count= mysql_warning_count(mysql);
  DIE_UNLESS(warning_count == 0);

  /* Cleanup */
  mysql_stmt_close(stmt);
  rc= mysql_query(mysql, "drop table t1");
  myquery(rc);
}

/*
  Bug#14845 "mysql_stmt_fetch returns MYSQL_NO_DATA when COUNT(*) is 0"
*/

static void test_bug14845()
{
  MYSQL_STMT *stmt;
  int rc;
  const ulong type= CURSOR_TYPE_READ_ONLY;
  const char *query= "select count(*) from t1 where 1 = 0";

  myheader("test_bug14845");

  rc= mysql_query(mysql, "drop table if exists t1");
  myquery(rc);
  rc= mysql_query(mysql, "create table t1 (id int(11) default null, "
                         "name varchar(20) default null)"
                         "engine=MyISAM DEFAULT CHARSET=utf8");
  myquery(rc);
  rc= mysql_query(mysql, "insert into t1 values (1,'abc'),(2,'def')");
  myquery(rc);

  stmt= mysql_stmt_init(mysql);
  rc= mysql_stmt_attr_set(stmt, STMT_ATTR_CURSOR_TYPE, (const void*) &type);
  check_execute(stmt, rc);

  rc= mysql_stmt_prepare(stmt, query, strlen(query));
  check_execute(stmt, rc);

  rc= mysql_stmt_execute(stmt);
  check_execute(stmt, rc);

  rc= mysql_stmt_fetch(stmt);
  DIE_UNLESS(rc == 0);

  rc= mysql_stmt_fetch(stmt);
  DIE_UNLESS(rc == MYSQL_NO_DATA);

  /* Cleanup */
  mysql_stmt_close(stmt);
  rc= mysql_query(mysql, "drop table t1");
  myquery(rc);
}


/*
  Bug #15510: mysql_warning_count returns 0 after mysql_stmt_fetch which
  should warn
*/
static void test_bug15510()
{
  MYSQL_STMT *stmt;
  int rc;
  const char *query= "select 1 from dual where 1/0";

  myheader("test_bug15510");

  rc= mysql_query(mysql, "set @@sql_mode='ERROR_FOR_DIVISION_BY_ZERO'");
  myquery(rc);

  stmt= mysql_stmt_init(mysql);

  rc= mysql_stmt_prepare(stmt, query, strlen(query));
  check_execute(stmt, rc);

  rc= mysql_stmt_execute(stmt);
  check_execute(stmt, rc);

  rc= mysql_stmt_fetch(stmt);
  DIE_UNLESS(mysql_warning_count(mysql));

  /* Cleanup */
  mysql_stmt_close(stmt);
  rc= mysql_query(mysql, "set @@sql_mode=''");
  myquery(rc);
}


/* Test MYSQL_OPT_RECONNECT, Bug#15719 */

static void test_opt_reconnect()
{
  MYSQL *lmysql;
  my_bool my_true= TRUE;

  myheader("test_opt_reconnect");

  if (!(lmysql= mysql_init(NULL)))
  {
    myerror("mysql_init() failed");
    exit(1);
  }

  if (!opt_silent)
    fprintf(stdout, "reconnect before mysql_options: %d\n", lmysql->reconnect);
  DIE_UNLESS(lmysql->reconnect == 0);

  if (mysql_options(lmysql, MYSQL_OPT_RECONNECT, &my_true))
  {
    myerror("mysql_options failed: unknown option MYSQL_OPT_RECONNECT\n");
    exit(1);
  }

  /* reconnect should be 1 */
  if (!opt_silent)
    fprintf(stdout, "reconnect after mysql_options: %d\n", lmysql->reconnect);
  DIE_UNLESS(lmysql->reconnect == 1);

  if (!(mysql_real_connect(lmysql, opt_host, opt_user,
                           opt_password, current_db, opt_port,
                           opt_unix_socket, 0)))
  {
    myerror("connection failed");
    exit(1);
  }

  /* reconnect should still be 1 */
  if (!opt_silent)
    fprintf(stdout, "reconnect after mysql_real_connect: %d\n",
	    lmysql->reconnect);
  DIE_UNLESS(lmysql->reconnect == 1);

  mysql_close(lmysql);

  if (!(lmysql= mysql_init(NULL)))
  {
    myerror("mysql_init() failed");
    exit(1);
  }

  if (!opt_silent)
    fprintf(stdout, "reconnect before mysql_real_connect: %d\n", lmysql->reconnect);
  DIE_UNLESS(lmysql->reconnect == 0);

  if (!(mysql_real_connect(lmysql, opt_host, opt_user,
                           opt_password, current_db, opt_port,
                           opt_unix_socket, 0)))
  {
    myerror("connection failed");
    exit(1);
  }

  /* reconnect should still be 0 */
  if (!opt_silent)
    fprintf(stdout, "reconnect after mysql_real_connect: %d\n",
	    lmysql->reconnect);
  DIE_UNLESS(lmysql->reconnect == 0);

  mysql_close(lmysql);
}


#ifndef EMBEDDED_LIBRARY

static void test_bug12744()
{
  MYSQL_STMT *prep_stmt = NULL;
  int rc;
  myheader("test_bug12744");

  prep_stmt= mysql_stmt_init(mysql);
  rc= mysql_stmt_prepare(prep_stmt, "SELECT 1", 8);
  DIE_UNLESS(rc==0);

  mysql_close(mysql);

  if ((rc= mysql_stmt_execute(prep_stmt)))
  {
    if ((rc= mysql_stmt_reset(prep_stmt)))
      printf("OK!\n");
    else
    {
      printf("Error!");
      DIE_UNLESS(1==0);
    }
  }
  else
  {
    fprintf(stderr, "expected error but no error occured\n");
    DIE_UNLESS(1==0);
  }
  rc= mysql_stmt_close(prep_stmt);
  client_connect(0);
}

#endif /* EMBEDDED_LIBRARY */

/* Bug #16143: mysql_stmt_sqlstate returns an empty string instead of '00000' */

static void test_bug16143()
{
  MYSQL_STMT *stmt;
  myheader("test_bug16143");

  stmt= mysql_stmt_init(mysql);
  /* Check mysql_stmt_sqlstate return "no error" */
  DIE_UNLESS(strcmp(mysql_stmt_sqlstate(stmt), "00000") == 0);

  mysql_stmt_close(stmt);
}


/* Bug #16144: mysql_stmt_attr_get type error */

static void test_bug16144()
{
  const my_bool flag_orig= (my_bool) 0xde;
  my_bool flag= flag_orig;
  MYSQL_STMT *stmt;
  myheader("test_bug16144");

  /* Check that attr_get returns correct data on little and big endian CPUs */
  stmt= mysql_stmt_init(mysql);
  mysql_stmt_attr_set(stmt, STMT_ATTR_UPDATE_MAX_LENGTH, (const void*) &flag);
  mysql_stmt_attr_get(stmt, STMT_ATTR_UPDATE_MAX_LENGTH, (void*) &flag);
  DIE_UNLESS(flag == flag_orig);

  mysql_stmt_close(stmt);
}

/*
  Bug #15613: "libmysqlclient API function mysql_stmt_prepare returns wrong
  field length"
*/

static void test_bug15613()
{
  MYSQL_STMT *stmt;
  const char *stmt_text;
  MYSQL_RES *metadata;
  MYSQL_FIELD *field;
  int rc;
  myheader("test_bug15613");

  /* I. Prepare the table */
  rc= mysql_query(mysql, "set names latin1");
  myquery(rc);
  mysql_query(mysql, "drop table if exists t1");
  rc= mysql_query(mysql,
                  "create table t1 (t text character set utf8, "
                                   "tt tinytext character set utf8, "
                                   "mt mediumtext character set utf8, "
                                   "lt longtext character set utf8, "
                                   "vl varchar(255) character set latin1,"
                                   "vb varchar(255) character set binary,"
                                   "vu varchar(255) character set utf8)");
  myquery(rc);

  stmt= mysql_stmt_init(mysql);

  /* II. Check SELECT metadata */
  stmt_text= ("select t, tt, mt, lt, vl, vb, vu from t1");
  rc= mysql_stmt_prepare(stmt, stmt_text, strlen(stmt_text));
  metadata= mysql_stmt_result_metadata(stmt);
  field= mysql_fetch_fields(metadata);
  if (!opt_silent)
  {
    printf("Field lengths (client character set is latin1):\n"
           "text character set utf8:\t\t%lu\n"
           "tinytext character set utf8:\t\t%lu\n"
           "mediumtext character set utf8:\t\t%lu\n"
           "longtext character set utf8:\t\t%lu\n"
           "varchar(255) character set latin1:\t%lu\n"
           "varchar(255) character set binary:\t%lu\n"
           "varchar(255) character set utf8:\t%lu\n",
           field[0].length, field[1].length, field[2].length, field[3].length,
           field[4].length, field[5].length, field[6].length);
  }
  DIE_UNLESS(field[0].length == 65535);
  DIE_UNLESS(field[1].length == 255);
  DIE_UNLESS(field[2].length == 16777215);
  DIE_UNLESS(field[3].length == 4294967295UL);
  DIE_UNLESS(field[4].length == 255);
  DIE_UNLESS(field[5].length == 255);
  DIE_UNLESS(field[6].length == 255);
  mysql_free_result(metadata);
  mysql_stmt_free_result(stmt);

  /* III. Cleanup */
  rc= mysql_query(mysql, "drop table t1");
  myquery(rc);
  rc= mysql_query(mysql, "set names default");
  myquery(rc);
  mysql_stmt_close(stmt);
}

/*
  Bug#17667: An attacker has the opportunity to bypass query logging.

  Note! Also tests Bug#21813, where prepared statements are used to
  run queries
*/
static void test_bug17667()
{
  int rc;
  MYSQL_STMT *stmt;
  enum query_type { QT_NORMAL, QT_PREPARED};
  struct buffer_and_length {
    enum query_type qt;
    const char *buffer;
    const uint length;
  } statements[]= {
    { QT_NORMAL, "drop table if exists bug17667", 29 },
    { QT_NORMAL, "create table bug17667 (c varchar(20))", 37 },
    { QT_NORMAL, "insert into bug17667 (c) values ('regular') /* NUL=\0 with comment */", 68 },
    { QT_PREPARED,
      "insert into bug17667 (c) values ('prepared') /* NUL=\0 with comment */", 69, },
    { QT_NORMAL, "insert into bug17667 (c) values ('NUL=\0 in value')", 50 },
    { QT_NORMAL, "insert into bug17667 (c) values ('5 NULs=\0\0\0\0\0')", 48 },
    { QT_PREPARED, "insert into bug17667 (c) values ('6 NULs=\0\0\0\0\0\0')", 50 },
    { QT_NORMAL, "/* NUL=\0 with comment */ insert into bug17667 (c) values ('encore')", 67 },
    { QT_NORMAL, "drop table bug17667", 19 },
    { QT_NORMAL, NULL, 0 } };

  struct buffer_and_length *statement_cursor;
  FILE *log_file;
  char *master_log_filename;

  myheader("test_bug17667");

  master_log_filename = (char *) malloc(strlen(opt_vardir) + strlen("/log/master.log") + 1);
  strxmov(master_log_filename, opt_vardir, "/log/master.log", NullS);
  if (!opt_silent)
    printf("Opening '%s'\n", master_log_filename);
  log_file= my_fopen(master_log_filename, (int) (O_RDONLY | O_BINARY), MYF(0));
  free(master_log_filename);

  if (log_file == NULL)
  {
    if (!opt_silent)
    {
      printf("Could not find the log file, VARDIR/log/master.log, so "
             "test_bug17667 is not run.\n"
             "Run test from the mysql-test/mysql-test-run* program to set up "
             "correct environment for this test.\n\n");
    }
    return;
  }

  for (statement_cursor= statements; statement_cursor->buffer != NULL;
       statement_cursor++)
  {
    if (statement_cursor->qt == QT_NORMAL)
    {
      /* Run statement as normal query */
      rc= mysql_real_query(mysql, statement_cursor->buffer,
                           statement_cursor->length);
      myquery(rc);
    }
    else if (statement_cursor->qt == QT_PREPARED)
    {
      /*
        Run as prepared statement

        NOTE! All these queries should be in the log twice,
        one time for prepare and one time for execute
      */
      stmt= mysql_stmt_init(mysql);

      rc= mysql_stmt_prepare(stmt, statement_cursor->buffer,
                             statement_cursor->length);
      check_execute(stmt, rc);

      rc= mysql_stmt_execute(stmt);
      check_execute(stmt, rc);

      mysql_stmt_close(stmt);
    }
    else
    {
      DIE_UNLESS(0==1);
    }
  }

  /* Make sure the server has written the logs to disk before reading it */
  rc= mysql_query(mysql, "flush logs");
  myquery(rc);

  for (statement_cursor= statements; statement_cursor->buffer != NULL;
       statement_cursor++)
  {
    int expected_hits= 1, hits= 0;
    char line_buffer[MAX_TEST_QUERY_LENGTH*2];
    /* more than enough room for the query and some marginalia. */

    /* Prepared statments always occurs twice in log */
    if (statement_cursor->qt == QT_PREPARED)
      expected_hits++;

    /* Loop until we found expected number of log entries */
    do {
      /* Loop until statement is found in log */
      do {
        memset(line_buffer, '/', MAX_TEST_QUERY_LENGTH*2);

        if(fgets(line_buffer, MAX_TEST_QUERY_LENGTH*2, log_file) == NULL)
        {
          /* If fgets returned NULL, it indicates either error or EOF */
          if (feof(log_file))
            DIE("Found EOF before all statements where found");

          fprintf(stderr, "Got error %d while reading from file\n",
                  ferror(log_file));
          DIE("Read error");
        }

      } while (my_memmem(line_buffer, MAX_TEST_QUERY_LENGTH*2,
                         statement_cursor->buffer,
                         statement_cursor->length) == NULL);
      hits++;
    } while (hits < expected_hits);

    if (!opt_silent)
      printf("Found statement starting with \"%s\"\n",
             statement_cursor->buffer);
  }

  if (!opt_silent)
    printf("success.  All queries found intact in the log.\n");

  my_fclose(log_file, MYF(0));
}


/*
  Bug#14169: type of group_concat() result changed to blob if tmp_table was
  used
*/
static void test_bug14169()
{
  MYSQL_STMT *stmt;
  const char *stmt_text;
  MYSQL_RES *res;
  MYSQL_FIELD *field;
  int rc;

  myheader("test_bug14169");

  rc= mysql_query(mysql, "drop table if exists t1");
  myquery(rc);
  rc= mysql_query(mysql, "set session group_concat_max_len=1024");
  myquery(rc);
  rc= mysql_query(mysql, "create table t1 (f1 int unsigned, f2 varchar(255))");
  myquery(rc);
  rc= mysql_query(mysql, "insert into t1 values (1,repeat('a',255)),"
                         "(2,repeat('b',255))");
  myquery(rc);
  stmt= mysql_stmt_init(mysql);
  stmt_text= "select f2,group_concat(f1) from t1 group by f2";
  rc= mysql_stmt_prepare(stmt, stmt_text, strlen(stmt_text));
  myquery(rc);
  res= mysql_stmt_result_metadata(stmt);
  field= mysql_fetch_fields(res);
  if (!opt_silent)
    printf("GROUP_CONCAT() result type %i", field[1].type);
  DIE_UNLESS(field[1].type == MYSQL_TYPE_BLOB);
  mysql_free_result(res);
  mysql_stmt_free_result(stmt);
  mysql_stmt_close(stmt);

  rc= mysql_query(mysql, "drop table t1");
  myquery(rc);
}

/*
   Test that mysql_insert_id() behaves as documented in our manual
*/

static void test_mysql_insert_id()
{
  my_ulonglong res;
  int rc;

  myheader("test_mysql_insert_id");

  rc= mysql_query(mysql, "drop table if exists t1");
  myquery(rc);
  /* table without auto_increment column */
  rc= mysql_query(mysql, "create table t1 (f1 int, f2 varchar(255), key(f1))");
  myquery(rc);
  rc= mysql_query(mysql, "insert into t1 values (1,'a')");
  myquery(rc);
  res= mysql_insert_id(mysql);
  DIE_UNLESS(res == 0);
  rc= mysql_query(mysql, "insert into t1 values (null,'b')");
  myquery(rc);
  res= mysql_insert_id(mysql);
  DIE_UNLESS(res == 0);
  rc= mysql_query(mysql, "insert into t1 select 5,'c'");
  myquery(rc);
  res= mysql_insert_id(mysql);
  DIE_UNLESS(res == 0);
  rc= mysql_query(mysql, "insert into t1 select null,'d'");
  myquery(rc);
  res= mysql_insert_id(mysql);
  DIE_UNLESS(res == 0);
  rc= mysql_query(mysql, "insert into t1 values (null,last_insert_id(300))");
  myquery(rc);
  res= mysql_insert_id(mysql);
  DIE_UNLESS(res == 300);
  rc= mysql_query(mysql, "insert into t1 select null,last_insert_id(400)");
  myquery(rc);
  res= mysql_insert_id(mysql);
  /*
    Behaviour change: old code used to return 0; but 400 is consistent
    with INSERT VALUES, and the manual's section of mysql_insert_id() does not
    say INSERT SELECT should be different.
  */
  DIE_UNLESS(res == 400);

  /* table with auto_increment column */
  rc= mysql_query(mysql, "create table t2 (f1 int not null primary key auto_increment, f2 varchar(255))");
  myquery(rc);
  rc= mysql_query(mysql, "insert into t2 values (1,'a')");
  myquery(rc);
  res= mysql_insert_id(mysql);
  DIE_UNLESS(res == 1);
  /* this should not influence next INSERT if it doesn't have auto_inc */
  rc= mysql_query(mysql, "insert into t1 values (10,'e')");
  myquery(rc);
  res= mysql_insert_id(mysql);
  DIE_UNLESS(res == 0);

  rc= mysql_query(mysql, "insert into t2 values (null,'b')");
  myquery(rc);
  res= mysql_insert_id(mysql);
  DIE_UNLESS(res == 2);
  rc= mysql_query(mysql, "insert into t2 select 5,'c'");
  myquery(rc);
  res= mysql_insert_id(mysql);
  /*
    Manual says that for multirow insert this should have been 5, but does not
    say for INSERT SELECT. This is a behaviour change: old code used to return
    0. We try to be consistent with INSERT VALUES.
  */
  DIE_UNLESS(res == 5);
  rc= mysql_query(mysql, "insert into t2 select null,'d'");
  myquery(rc);
  res= mysql_insert_id(mysql);
  DIE_UNLESS(res == 6);
  /* with more than one row */
  rc= mysql_query(mysql, "insert into t2 values (10,'a'),(11,'b')");
  myquery(rc);
  res= mysql_insert_id(mysql);
  DIE_UNLESS(res == 11);
  rc= mysql_query(mysql, "insert into t2 select 12,'a' union select 13,'b'");
  myquery(rc);
  res= mysql_insert_id(mysql);
  /*
    Manual says that for multirow insert this should have been 13, but does
    not say for INSERT SELECT. This is a behaviour change: old code used to
    return 0. We try to be consistent with INSERT VALUES.
  */
  DIE_UNLESS(res == 13);
  rc= mysql_query(mysql, "insert into t2 values (null,'a'),(null,'b')");
  myquery(rc);
  res= mysql_insert_id(mysql);
  DIE_UNLESS(res == 14);
  rc= mysql_query(mysql, "insert into t2 select null,'a' union select null,'b'");
  myquery(rc);
  res= mysql_insert_id(mysql);
  DIE_UNLESS(res == 16);
  rc= mysql_query(mysql, "insert into t2 select 12,'a' union select 13,'b'");
  myquery_r(rc);
  rc= mysql_query(mysql, "insert ignore into t2 select 12,'a' union select 13,'b'");
  myquery(rc);
  res= mysql_insert_id(mysql);
  DIE_UNLESS(res == 0);
  rc= mysql_query(mysql, "insert into t2 values (12,'a'),(13,'b')");
  myquery_r(rc);
  res= mysql_insert_id(mysql);
  DIE_UNLESS(res == 0);
  rc= mysql_query(mysql, "insert ignore into t2 values (12,'a'),(13,'b')");
  myquery(rc);
  res= mysql_insert_id(mysql);
  DIE_UNLESS(res == 0);
  /* mixing autogenerated and explicit values */
  rc= mysql_query(mysql, "insert into t2 values (null,'e'),(12,'a'),(13,'b')");
  myquery_r(rc);
  rc= mysql_query(mysql, "insert into t2 values (null,'e'),(12,'a'),(13,'b'),(25,'g')");
  myquery_r(rc);
  rc= mysql_query(mysql, "insert into t2 values (null,last_insert_id(300))");
  myquery(rc);
  res= mysql_insert_id(mysql);
  /*
    according to the manual, this might be 20 or 300, but it looks like
    auto_increment column takes priority over last_insert_id().
  */
  DIE_UNLESS(res == 20);
  /* If first autogenerated number fails and 2nd works: */
  rc= mysql_query(mysql, "drop table t2");
  myquery(rc);
  rc= mysql_query(mysql, "create table t2 (f1 int not null primary key "
                  "auto_increment, f2 varchar(255), unique (f2))");
  myquery(rc);
  rc= mysql_query(mysql, "insert into t2 values (null,'e')");
  res= mysql_insert_id(mysql);
  DIE_UNLESS(res == 1);
  rc= mysql_query(mysql, "insert ignore into t2 values (null,'e'),(null,'a'),(null,'e')");
  myquery(rc);
  res= mysql_insert_id(mysql);
  DIE_UNLESS(res == 2);
  /* If autogenerated fails and explicit works: */
  rc= mysql_query(mysql, "insert ignore into t2 values (null,'e'),(12,'c'),(null,'d')");
  myquery(rc);
  res= mysql_insert_id(mysql);
  /*
    Behaviour change: old code returned 3 (first autogenerated, even if it
    fails); we now return first successful autogenerated.
  */
  DIE_UNLESS(res == 13);
  /* UPDATE may update mysql_insert_id() if it uses LAST_INSERT_ID(#) */
  rc= mysql_query(mysql, "update t2 set f1=14 where f1=12");
  myquery(rc);
  res= mysql_insert_id(mysql);
  DIE_UNLESS(res == 0);
  rc= mysql_query(mysql, "update t2 set f1=NULL where f1=14");
  myquery(rc);
  res= mysql_insert_id(mysql);
  DIE_UNLESS(res == 0);
  rc= mysql_query(mysql, "update t2 set f2=last_insert_id(372) where f1=0");
  myquery(rc);
  res= mysql_insert_id(mysql);
  DIE_UNLESS(res == 372);
  /* check that LAST_INSERT_ID() does not update mysql_insert_id(): */
  rc= mysql_query(mysql, "insert into t2 values (null,'g')");
  myquery(rc);
  res= mysql_insert_id(mysql);
  DIE_UNLESS(res == 15);
  rc= mysql_query(mysql, "update t2 set f2=(@li:=last_insert_id()) where f1=15");
  myquery(rc);
  res= mysql_insert_id(mysql);
  DIE_UNLESS(res == 0);
  /*
    Behaviour change: now if ON DUPLICATE KEY UPDATE updates a row,
    mysql_insert_id() returns the id of the row, instead of not being
    affected.
  */
  rc= mysql_query(mysql, "insert into t2 values (null,@li) on duplicate key "
                  "update f2=concat('we updated ',f2)");
  myquery(rc);
  res= mysql_insert_id(mysql);
  DIE_UNLESS(res == 15);

  rc= mysql_query(mysql, "drop table t1,t2");
  myquery(rc);
}

/*
  Bug#20152: mysql_stmt_execute() writes to MYSQL_TYPE_DATE buffer
*/

static void test_bug20152()
{
  MYSQL_BIND my_bind[1];
  MYSQL_STMT *stmt;
  MYSQL_TIME tm;
  int rc;
  const char *query= "INSERT INTO t1 (f1) VALUES (?)";

  myheader("test_bug20152");

  memset(my_bind, 0, sizeof(my_bind));
  my_bind[0].buffer_type= MYSQL_TYPE_DATE;
  my_bind[0].buffer= (void*)&tm;

  tm.year = 2006;
  tm.month = 6;
  tm.day = 18;
  tm.hour = 14;
  tm.minute = 9;
  tm.second = 42;

  rc= mysql_query(mysql, "DROP TABLE IF EXISTS t1");
  myquery(rc);
  rc= mysql_query(mysql, "CREATE TABLE t1 (f1 DATE)");
  myquery(rc);

  stmt= mysql_stmt_init(mysql);
  rc= mysql_stmt_prepare(stmt, query, strlen(query));
  check_execute(stmt, rc);
  rc= mysql_stmt_bind_param(stmt, my_bind);
  check_execute(stmt, rc);
  rc= mysql_stmt_execute(stmt);
  check_execute(stmt, rc);
  rc= mysql_stmt_close(stmt);
  check_execute(stmt, rc);
  rc= mysql_query(mysql, "DROP TABLE t1");
  myquery(rc);

  if (tm.hour == 14 && tm.minute == 9 && tm.second == 42) {
    if (!opt_silent)
      printf("OK!");
  } else {
    printf("[14:09:42] != [%02d:%02d:%02d]\n", tm.hour, tm.minute, tm.second);
    DIE_UNLESS(0==1);
  }
}

/* Bug#15752 "Lost connection to MySQL server when calling a SP from C API" */

static void test_bug15752()
{
  MYSQL mysql_local;
  int rc, i;
  const int ITERATION_COUNT= 100;
  const char *query= "CALL p1()";

  myheader("test_bug15752");

  rc= mysql_query(mysql, "drop procedure if exists p1");
  myquery(rc);
  rc= mysql_query(mysql, "create procedure p1() select 1");
  myquery(rc);

  mysql_init(&mysql_local);
  if (! mysql_real_connect(&mysql_local, opt_host, opt_user,
                           opt_password, current_db, opt_port,
                           opt_unix_socket,
                           CLIENT_MULTI_STATEMENTS|CLIENT_MULTI_RESULTS))
  {
    printf("Unable connect to MySQL server: %s\n", mysql_error(&mysql_local));
    DIE_UNLESS(0);
  }
  rc= mysql_real_query(&mysql_local, query, strlen(query));
  myquery(rc);
  mysql_free_result(mysql_store_result(&mysql_local));

  rc= mysql_real_query(&mysql_local, query, strlen(query));
  DIE_UNLESS(rc && mysql_errno(&mysql_local) == CR_COMMANDS_OUT_OF_SYNC);

  if (! opt_silent)
    printf("Got error (as expected): %s\n", mysql_error(&mysql_local));

  /* Check some other commands too */

  DIE_UNLESS(mysql_next_result(&mysql_local) == 0);
  mysql_free_result(mysql_store_result(&mysql_local));
  DIE_UNLESS(mysql_next_result(&mysql_local) == -1);

  /* The second problem is not reproducible: add the test case */
  for (i = 0; i < ITERATION_COUNT; i++)
  {
    if (mysql_real_query(&mysql_local, query, strlen(query)))
    {
      printf("\ni=%d %s failed: %s\n", i, query, mysql_error(&mysql_local));
      break;
    }
    mysql_free_result(mysql_store_result(&mysql_local));
    DIE_UNLESS(mysql_next_result(&mysql_local) == 0);
    mysql_free_result(mysql_store_result(&mysql_local));
    DIE_UNLESS(mysql_next_result(&mysql_local) == -1);

  }
  mysql_close(&mysql_local);
  rc= mysql_query(mysql, "drop procedure p1");
  myquery(rc);
}

/*
  Bug#21206: memory corruption when too many cursors are opened at once

  Memory corruption happens when more than 1024 cursors are open
  simultaneously.
*/
static void test_bug21206()
{
  const size_t cursor_count= 1025;

  const char *create_table[]=
  {
    "DROP TABLE IF EXISTS t1",
    "CREATE TABLE t1 (i INT)",
    "INSERT INTO t1 VALUES (1), (2), (3)"
  };
  const char *query= "SELECT * FROM t1";

  Stmt_fetch *fetch_array=
    (Stmt_fetch*) calloc(cursor_count, sizeof(Stmt_fetch));

  Stmt_fetch *fetch;

  DBUG_ENTER("test_bug21206");
  myheader("test_bug21206");

  fill_tables(create_table, sizeof(create_table) / sizeof(*create_table));

  for (fetch= fetch_array; fetch < fetch_array + cursor_count; ++fetch)
  {
    /* Init will exit(1) in case of error */
    stmt_fetch_init(fetch, fetch - fetch_array, query);
  }

  for (fetch= fetch_array; fetch < fetch_array + cursor_count; ++fetch)
    stmt_fetch_close(fetch);

  free(fetch_array);

  DBUG_VOID_RETURN;
}

/*
  Ensure we execute the status code while testing
*/

static void test_status()
{
  const char *status;
  DBUG_ENTER("test_status");
  myheader("test_status");

  if (!(status= mysql_stat(mysql)))
  {
    myerror("mysql_stat failed");                 /* purecov: inspected */
    die(__FILE__, __LINE__, "mysql_stat failed"); /* purecov: inspected */
  }
  DBUG_VOID_RETURN;
}

/*
  Bug#21726: Incorrect result with multiple invocations of
  LAST_INSERT_ID

  Test that client gets updated value of insert_id on UPDATE that uses
  LAST_INSERT_ID(expr).
*/
static void test_bug21726()
{
  const char *create_table[]=
  {
    "DROP TABLE IF EXISTS t1",
    "CREATE TABLE t1 (i INT)",
    "INSERT INTO t1 VALUES (1)",
  };
  const char *update_query= "UPDATE t1 SET i= LAST_INSERT_ID(i + 1)";
  int rc;
  my_ulonglong insert_id;

  DBUG_ENTER("test_bug21726");
  myheader("test_bug21726");

  fill_tables(create_table, sizeof(create_table) / sizeof(*create_table));

  rc= mysql_query(mysql, update_query);
  myquery(rc);
  insert_id= mysql_insert_id(mysql);
  DIE_UNLESS(insert_id == 2);

  rc= mysql_query(mysql, update_query);
  myquery(rc);
  insert_id= mysql_insert_id(mysql);
  DIE_UNLESS(insert_id == 3);

  DBUG_VOID_RETURN;
}


/*
  BUG#23383: mysql_affected_rows() returns different values than
  mysql_stmt_affected_rows()

  Test that both mysql_affected_rows() and mysql_stmt_affected_rows()
  return -1 on error, 0 when no rows were affected, and (positive) row
  count when some rows were affected.
*/
static void test_bug23383()
{
  const char *insert_query= "INSERT INTO t1 VALUES (1), (2)";
  const char *update_query= "UPDATE t1 SET i= 4 WHERE i = 3";
  MYSQL_STMT *stmt;
  my_ulonglong row_count;
  int rc;

  DBUG_ENTER("test_bug23383");
  myheader("test_bug23383");

  rc= mysql_query(mysql, "DROP TABLE IF EXISTS t1");
  myquery(rc);

  rc= mysql_query(mysql, "CREATE TABLE t1 (i INT UNIQUE)");
  myquery(rc);

  rc= mysql_query(mysql, insert_query);
  myquery(rc);
  row_count= mysql_affected_rows(mysql);
  DIE_UNLESS(row_count == 2);

  rc= mysql_query(mysql, insert_query);
  DIE_UNLESS(rc != 0);
  row_count= mysql_affected_rows(mysql);
  DIE_UNLESS(row_count == (my_ulonglong)-1);

  rc= mysql_query(mysql, update_query);
  myquery(rc);
  row_count= mysql_affected_rows(mysql);
  DIE_UNLESS(row_count == 0);

  rc= mysql_query(mysql, "DELETE FROM t1");
  myquery(rc);

  stmt= mysql_stmt_init(mysql);
  DIE_UNLESS(stmt != 0);

  rc= mysql_stmt_prepare(stmt, insert_query, strlen(insert_query));
  check_execute(stmt, rc);

  rc= mysql_stmt_execute(stmt);
  check_execute(stmt, rc);
  row_count= mysql_stmt_affected_rows(stmt);
  DIE_UNLESS(row_count == 2);

  rc= mysql_stmt_execute(stmt);
  DIE_UNLESS(rc != 0);
  row_count= mysql_stmt_affected_rows(stmt);
  DIE_UNLESS(row_count == (my_ulonglong)-1);

  rc= mysql_stmt_prepare(stmt, update_query, strlen(update_query));
  check_execute(stmt, rc);

  rc= mysql_stmt_execute(stmt);
  check_execute(stmt, rc);
  row_count= mysql_stmt_affected_rows(stmt);
  DIE_UNLESS(row_count == 0);

  rc= mysql_stmt_close(stmt);
  check_execute(stmt, rc);

  rc= mysql_query(mysql, "DROP TABLE t1");
  myquery(rc);

  DBUG_VOID_RETURN;
}


/*
  BUG#21635: MYSQL_FIELD struct's member strings seem to misbehave for
  expression cols

  Check that for MIN(), MAX(), COUNT() only MYSQL_FIELD::name is set
  to either expression or its alias, and db, org_table, table,
  org_name fields are empty strings.
*/
static void test_bug21635()
{
  const char *expr[]=
  {
    "MIN(i)", "MIN(i)",
    "MIN(i) AS A1", "A1",
    "MAX(i)", "MAX(i)",
    "MAX(i) AS A2", "A2",
    "COUNT(i)", "COUNT(i)",
    "COUNT(i) AS A3", "A3",
  };
  char query[MAX_TEST_QUERY_LENGTH];
  char *query_end;
  MYSQL_RES *result;
  MYSQL_FIELD *field;
  unsigned int field_count, i;
  int rc;

  DBUG_ENTER("test_bug21635");
  myheader("test_bug21635");

  query_end= strxmov(query, "SELECT ", NullS);
  for (i= 0; i < sizeof(expr) / sizeof(*expr) / 2; ++i)
    query_end= strxmov(query_end, expr[i * 2], ", ", NullS);
  query_end= strxmov(query_end - 2, " FROM t1 GROUP BY i", NullS);
  DIE_UNLESS(query_end - query < MAX_TEST_QUERY_LENGTH);

  rc= mysql_query(mysql, "DROP TABLE IF EXISTS t1");
  myquery(rc);
  rc= mysql_query(mysql, "CREATE TABLE t1 (i INT)");
  myquery(rc);
  rc= mysql_query(mysql, "INSERT INTO t1 VALUES (1)");
  myquery(rc);

  rc= mysql_real_query(mysql, query, query_end - query);
  myquery(rc);

  result= mysql_use_result(mysql);
  DIE_UNLESS(result);

  field_count= mysql_field_count(mysql);
  for (i= 0; i < field_count; ++i)
  {
    field= mysql_fetch_field_direct(result, i);
    if (!opt_silent)
      printf("%s -> %s ... ", expr[i * 2], field->name);
    fflush(stdout);
    DIE_UNLESS(field->db[0] == 0 && field->org_table[0] == 0 &&
               field->table[0] == 0 && field->org_name[0] == 0);
    DIE_UNLESS(strcmp(field->name, expr[i * 2 + 1]) == 0);
    if (!opt_silent)
      puts("OK");
  }

  mysql_free_result(result);
  rc= mysql_query(mysql, "DROP TABLE t1");
  myquery(rc);

  DBUG_VOID_RETURN;
}

/*
  Bug#24179 "select b into $var" fails with --cursor_protocol"
  The failure is correct, check that the returned message is meaningful.
*/

static void test_bug24179()
{
  int rc;
  MYSQL_STMT *stmt;

  DBUG_ENTER("test_bug24179");
  myheader("test_bug24179");

  stmt= open_cursor("select 1 into @a");
  rc= mysql_stmt_execute(stmt);
  DIE_UNLESS(rc);
  if (!opt_silent)
  {
    printf("Got error (as expected): %d %s\n",
           mysql_stmt_errno(stmt),
           mysql_stmt_error(stmt));
  }
  DIE_UNLESS(mysql_stmt_errno(stmt) == 1323);

  DBUG_VOID_RETURN;
}


/*
  Bug#28075 "COM_DEBUG crashes mysqld"
*/

static void test_bug28075()
{
  int rc;

  DBUG_ENTER("test_bug28075");
  myheader("test_bug28075");

  rc= mysql_dump_debug_info(mysql);
  DIE_UNLESS(rc == 0);

  rc= mysql_ping(mysql);
  DIE_UNLESS(rc == 0);

  DBUG_VOID_RETURN;
}


/*
  Bug#27876 (SF with cyrillic variable name fails during execution (regression))
*/

static void test_bug27876()
{
  int rc;
  MYSQL_RES *result;

<<<<<<< HEAD
  unsigned char utf8_func[] =
=======
  uchar utf8_func[] =
>>>>>>> 75874517
  {
    0xd1, 0x84, 0xd1, 0x83, 0xd0, 0xbd, 0xd0, 0xba,
    0xd1, 0x86, 0xd0, 0xb8, 0xd0, 0xb9, 0xd0, 0xba,
    0xd0, 0xb0,
    0x00
  };

<<<<<<< HEAD
  unsigned char utf8_param[] =
=======
  uchar utf8_param[] =
>>>>>>> 75874517
  {
    0xd0, 0xbf, 0xd0, 0xb0, 0xd1, 0x80, 0xd0, 0xb0,
    0xd0, 0xbc, 0xd0, 0xb5, 0xd1, 0x82, 0xd1, 0x8a,
    0xd1, 0x80, 0x5f, 0xd0, 0xb2, 0xd0, 0xb5, 0xd1,
    0x80, 0xd1, 0x81, 0xd0, 0xb8, 0xd1, 0x8f,
    0x00
  };

  char query[500];

  DBUG_ENTER("test_bug27876");
  myheader("test_bug27876");

  rc= mysql_query(mysql, "set names utf8");
  myquery(rc);

  rc= mysql_query(mysql, "select version()");
  myquery(rc);
  result= mysql_store_result(mysql);
  mytest(result);

  sprintf(query, "DROP FUNCTION IF EXISTS %s", (char*) utf8_func);
  rc= mysql_query(mysql, query);
  myquery(rc);

  sprintf(query,
          "CREATE FUNCTION %s( %s VARCHAR(25))"
          " RETURNS VARCHAR(25) DETERMINISTIC RETURN %s",
          (char*) utf8_func, (char*) utf8_param, (char*) utf8_param);
  rc= mysql_query(mysql, query);
  myquery(rc);
  sprintf(query, "SELECT %s(VERSION())", (char*) utf8_func);
  rc= mysql_query(mysql, query);
  myquery(rc);
  result= mysql_store_result(mysql);
  mytest(result);

  sprintf(query, "DROP FUNCTION %s", (char*) utf8_func);
  rc= mysql_query(mysql, query);
  myquery(rc);

  rc= mysql_query(mysql, "set names default");
  myquery(rc);
}


/*
  Bug#28505: mysql_affected_rows() returns wrong value if CLIENT_FOUND_ROWS
  flag is set.
*/

static void test_bug28505()
{
  my_ulonglong res;

  myquery(mysql_query(mysql, "drop table if exists t1"));
  myquery(mysql_query(mysql, "create table t1(f1 int primary key)"));
  myquery(mysql_query(mysql, "insert into t1 values(1)"));
  myquery(mysql_query(mysql,
                  "insert into t1 values(1) on duplicate key update f1=1"));
  res= mysql_affected_rows(mysql);
  DIE_UNLESS(!res);
  myquery(mysql_query(mysql, "drop table t1"));
}


/*
  Bug#28934: server crash when receiving malformed com_execute packets
*/

static void test_bug28934()
{
  my_bool error= 0;
  MYSQL_BIND bind[5];
  MYSQL_STMT *stmt;
  int cnt;

  myquery(mysql_query(mysql, "drop table if exists t1"));
  myquery(mysql_query(mysql, "create table t1(id int)"));

  myquery(mysql_query(mysql, "insert into t1 values(1),(2),(3),(4),(5)"));
  stmt= mysql_simple_prepare(mysql,"select * from t1 where id in(?,?,?,?,?)");
  check_stmt(stmt);

  memset (&bind, 0, sizeof (bind));
  for (cnt= 0; cnt < 5; cnt++)
  {
    bind[cnt].buffer_type= MYSQL_TYPE_LONG;
    bind[cnt].buffer= (char*)&cnt;
    bind[cnt].buffer_length= 0;
  }
  myquery(mysql_stmt_bind_param(stmt, bind));

  stmt->param_count=2;
  error= mysql_stmt_execute(stmt);
  DIE_UNLESS(error != 0);
  myerror(NULL);
  mysql_stmt_close(stmt);

  myquery(mysql_query(mysql, "drop table t1"));
}


/*
  Bug#27592 (stack overrun when storing datetime value using prepared statements)
*/

static void test_bug27592()
{
  const int NUM_ITERATIONS= 40;
  int i;
  int rc;
  MYSQL_STMT *stmt= NULL;
  MYSQL_BIND bind[1];
  MYSQL_TIME time_val;

  DBUG_ENTER("test_bug27592");
  myheader("test_bug27592");

  mysql_query(mysql, "DROP TABLE IF EXISTS t1");
  mysql_query(mysql, "CREATE TABLE t1(c2 DATETIME)");

  stmt= mysql_simple_prepare(mysql, "INSERT INTO t1 VALUES (?)");
  DIE_UNLESS(stmt);

  memset(bind, 0, sizeof(bind));

  bind[0].buffer_type= MYSQL_TYPE_DATETIME;
  bind[0].buffer= (char *) &time_val;
  bind[0].length= NULL;

  for (i= 0; i < NUM_ITERATIONS; i++)
  {
    time_val.year= 2007;
    time_val.month= 6;
    time_val.day= 7;
    time_val.hour= 18;
    time_val.minute= 41;
    time_val.second= 3;

    time_val.second_part=0;
    time_val.neg=0;

    rc= mysql_stmt_bind_param(stmt, bind);
    check_execute(stmt, rc);

    rc= mysql_stmt_execute(stmt);
    check_execute(stmt, rc);
  }

  mysql_stmt_close(stmt);

  DBUG_VOID_RETURN;
}

static void test_bug29948()
{
  MYSQL *dbc=NULL;
  MYSQL_STMT *stmt=NULL;
  MYSQL_BIND bind;

  int res=0;
  my_bool auto_reconnect=1, error=0, is_null=0;
  char kill_buf[20];
  const char *query;
  int buf;
  unsigned long length, cursor_type;
  
  dbc = mysql_init(NULL);
  DIE_UNLESS(dbc);

  mysql_options(dbc, MYSQL_OPT_RECONNECT, (char*)&auto_reconnect);
  if (!mysql_real_connect(dbc, opt_host, opt_user,
                           opt_password, current_db, opt_port,
                           opt_unix_socket,
                          (CLIENT_FOUND_ROWS | CLIENT_MULTI_STATEMENTS |
                           CLIENT_MULTI_RESULTS)))
  {
    printf("connection failed: %s (%d)", mysql_error(dbc),
           mysql_errno(dbc));
    exit(1);
  }

  bind.buffer_type= MYSQL_TYPE_LONG;
  bind.buffer= (char *)&buf;
  bind.is_null= &is_null;
  bind.error= &error;
  bind.length= &length;

  res= mysql_query(dbc, "DROP TABLE IF EXISTS t1");
  myquery(res);
  res= mysql_query(dbc, "CREATE TABLE t1 (a INT)");
  myquery(res);
  res= mysql_query(dbc, "INSERT INTO t1 VALUES(1)");
  myquery(res);

  stmt= mysql_stmt_init(dbc);
  check_stmt(stmt);

  cursor_type= CURSOR_TYPE_READ_ONLY;
  res= mysql_stmt_attr_set(stmt, STMT_ATTR_CURSOR_TYPE, (void *)&cursor_type);
  myquery(res);

  query= "SELECT * from t1 where a=?";
  res= mysql_stmt_prepare(stmt, query, strlen(query));
  myquery(res);

  res= mysql_stmt_bind_param(stmt, &bind);
  myquery(res);

  res= mysql_stmt_execute(stmt);
  check_execute(stmt, res);

  res= mysql_stmt_bind_result(stmt,&bind);
  check_execute(stmt, res);
    
  sprintf(kill_buf, "kill %ld", dbc->thread_id);
  mysql_query(dbc, kill_buf);

  res= mysql_stmt_store_result(stmt);
  DIE_UNLESS(res);

  mysql_stmt_free_result(stmt);
  mysql_stmt_close(stmt);
  mysql_query(dbc, "DROP TABLE t1");
  mysql_close(dbc);
}


/*
  Bug#29687 mysql_stmt_store_result memory leak in libmysqld
*/

static void test_bug29687()
{
  const int NUM_ITERATIONS= 40;
  int i;
  int rc;
  MYSQL_STMT *stmt= NULL;

  DBUG_ENTER("test_bug29687");
  myheader("test_bug29687");

  stmt= mysql_simple_prepare(mysql, "SELECT 1 FROM dual WHERE 0=2");
  DIE_UNLESS(stmt);

  for (i= 0; i < NUM_ITERATIONS; i++)
  {
    rc= mysql_stmt_execute(stmt);
    check_execute(stmt, rc);
    mysql_stmt_store_result(stmt);
    while (mysql_stmt_fetch(stmt)==0);
    mysql_stmt_free_result(stmt);
  }

  mysql_stmt_close(stmt);
  DBUG_VOID_RETURN;
}


/*
  Bug #29692  	Single row inserts can incorrectly report a huge number of 
  row insertions
*/

static void test_bug29692()
{
  MYSQL* conn;

  if (!(conn= mysql_init(NULL)))
  {
    myerror("test_bug29692 init failed");
    exit(1);
  }

  if (!(mysql_real_connect(conn, opt_host, opt_user,
                           opt_password, opt_db ? opt_db:"test", opt_port,
                           opt_unix_socket,  CLIENT_FOUND_ROWS)))
  {
    myerror("test_bug29692 connection failed");
    mysql_close(mysql);
    exit(1);
  }
  myquery(mysql_query(conn, "drop table if exists t1"));
  myquery(mysql_query(conn, "create table t1(f1 int)"));
  myquery(mysql_query(conn, "insert into t1 values(1)"));
  DIE_UNLESS(1 == mysql_affected_rows(conn));
  myquery(mysql_query(conn, "drop table t1"));
  mysql_close(conn);
}

/**
  Bug#29306 Truncated data in MS Access with decimal (3,1) columns in a VIEW
*/
<<<<<<< HEAD

static void test_bug29306()
{
  MYSQL_FIELD *field;
  int rc;
  MYSQL_RES *res;

  DBUG_ENTER("test_bug29306");
  myheader("test_bug29306");

  rc= mysql_query(mysql, "DROP TABLE IF EXISTS tab17557");
  myquery(rc);
  rc= mysql_query(mysql, "DROP VIEW IF EXISTS view17557");
  myquery(rc);
  rc= mysql_query(mysql, "CREATE TABLE tab17557 (dd decimal (3,1))");
  myquery(rc);
  rc= mysql_query(mysql, "CREATE VIEW view17557 as SELECT dd FROM tab17557");
  myquery(rc);
  rc= mysql_query(mysql, "INSERT INTO tab17557 VALUES (7.6)");
  myquery(rc);

  /* Checking the view */
  res= mysql_list_fields(mysql, "view17557", NULL);
  while ((field= mysql_fetch_field(res)))
  {
    if (! opt_silent)
    {
      printf("field name %s\n", field->name);
      printf("field table %s\n", field->table);
      printf("field decimals %d\n", field->decimals);
      if (field->decimals < 1)
        printf("Error! No decimals! \n");
      printf("\n\n");
    }
    DIE_UNLESS(field->decimals == 1);
  }
  mysql_free_result(res);

  rc= mysql_query(mysql, "DROP TABLE tab17557");
  myquery(rc);
  rc= mysql_query(mysql, "DROP VIEW view17557");
  myquery(rc);

=======

static void test_bug29306()
{
  MYSQL_FIELD *field;
  int rc;
  MYSQL_RES *res;

  DBUG_ENTER("test_bug29306");
  myheader("test_bug29306");

  rc= mysql_query(mysql, "DROP TABLE IF EXISTS tab17557");
  myquery(rc);
  rc= mysql_query(mysql, "DROP VIEW IF EXISTS view17557");
  myquery(rc);
  rc= mysql_query(mysql, "CREATE TABLE tab17557 (dd decimal (3,1))");
  myquery(rc);
  rc= mysql_query(mysql, "CREATE VIEW view17557 as SELECT dd FROM tab17557");
  myquery(rc);
  rc= mysql_query(mysql, "INSERT INTO tab17557 VALUES (7.6)");
  myquery(rc);

  /* Checking the view */
  res= mysql_list_fields(mysql, "view17557", NULL);
  while ((field= mysql_fetch_field(res)))
  {
    if (! opt_silent)
    {
      printf("field name %s\n", field->name);
      printf("field table %s\n", field->table);
      printf("field decimals %d\n", field->decimals);
      if (field->decimals < 1)
        printf("Error! No decimals! \n");
      printf("\n\n");
    }
    DIE_UNLESS(field->decimals == 1);
  }
  mysql_free_result(res);

  rc= mysql_query(mysql, "DROP TABLE tab17557");
  myquery(rc);
  rc= mysql_query(mysql, "DROP VIEW view17557");
  myquery(rc);

>>>>>>> 75874517
  DBUG_VOID_RETURN;
}
/*
  Read and parse arguments and MySQL options from my.cnf
*/

static const char *client_test_load_default_groups[]= { "client", 0 };
static char **defaults_argv;

static struct my_option client_test_long_options[] =
{
  {"basedir", 'b', "Basedir for tests.", (uchar**) &opt_basedir,
   (uchar**) &opt_basedir, 0, GET_STR, REQUIRED_ARG, 0, 0, 0, 0, 0, 0},
  {"count", 't', "Number of times test to be executed", (uchar **) &opt_count,
   (uchar **) &opt_count, 0, GET_UINT, REQUIRED_ARG, 1, 0, 0, 0, 0, 0},
  {"database", 'D', "Database to use", (uchar **) &opt_db, (uchar **) &opt_db,
   0, GET_STR_ALLOC, REQUIRED_ARG, 0, 0, 0, 0, 0, 0},
  {"debug", '#', "Output debug log", (uchar**) &default_dbug_option,
   (uchar**) &default_dbug_option, 0, GET_STR, OPT_ARG, 0, 0, 0, 0, 0, 0},
  {"help", '?', "Display this help and exit", 0, 0, 0, GET_NO_ARG, NO_ARG, 0,
   0, 0, 0, 0, 0},
  {"host", 'h', "Connect to host", (uchar **) &opt_host, (uchar **) &opt_host,
   0, GET_STR_ALLOC, REQUIRED_ARG, 0, 0, 0, 0, 0, 0},
  {"password", 'p',
   "Password to use when connecting to server. If password is not given it's asked from the tty.",
   0, 0, 0, GET_STR, OPT_ARG, 0, 0, 0, 0, 0, 0},
  {"port", 'P', "Port number to use for connection", (uchar **) &opt_port,
   (uchar **) &opt_port, 0, GET_UINT, REQUIRED_ARG, 0, 0, 0, 0, 0, 0},
  {"server-arg", 'A', "Send embedded server this as a parameter.",
   0, 0, 0, GET_STR, REQUIRED_ARG, 0, 0, 0, 0, 0, 0},
  {"show-tests", 'T', "Show all tests' names", 0, 0, 0, GET_NO_ARG, NO_ARG,
   0, 0, 0, 0, 0, 0},
  {"silent", 's', "Be more silent", 0, 0, 0, GET_NO_ARG, NO_ARG, 0, 0, 0, 0, 0,
   0},
  {"socket", 'S', "Socket file to use for connection",
   (uchar **) &opt_unix_socket, (uchar **) &opt_unix_socket, 0, GET_STR,
   REQUIRED_ARG, 0, 0, 0, 0, 0, 0},
  {"testcase", 'c',
   "May disable some code when runs as mysql-test-run testcase.",
   0, 0, 0, GET_NO_ARG, NO_ARG, 0, 0, 0, 0, 0, 0},
#ifndef DONT_ALLOW_USER_CHANGE
  {"user", 'u', "User for login if not current user", (uchar **) &opt_user,
   (uchar **) &opt_user, 0, GET_STR, REQUIRED_ARG, 0, 0, 0, 0, 0, 0},
#endif
  {"vardir", 'v', "Data dir for tests.", (uchar**) &opt_vardir,
   (uchar**) &opt_vardir, 0, GET_STR, REQUIRED_ARG, 0, 0, 0, 0, 0, 0},
  {"getopt-ll-test", 'g', "Option for testing bug in getopt library",
   (uchar **) &opt_getopt_ll_test, (uchar **) &opt_getopt_ll_test, 0,
   GET_LL, REQUIRED_ARG, 0, 0, LONGLONG_MAX, 0, 0, 0},
  { 0, 0, 0, 0, 0, 0, GET_NO_ARG, NO_ARG, 0, 0, 0, 0, 0, 0}
};


static void usage(void)
{
  /* show the usage string when the user asks for this */
  putc('\n', stdout);
  printf("%s  Ver %s Distrib %s, for %s (%s)\n",
	 my_progname, VER, MYSQL_SERVER_VERSION, SYSTEM_TYPE, MACHINE_TYPE);
  puts("By Monty, Venu, Kent and others\n");
  printf("\
Copyright (C) 2002-2004 MySQL AB\n\
This software comes with ABSOLUTELY NO WARRANTY. This is free software,\n\
and you are welcome to modify and redistribute it under the GPL license\n");
  printf("Usage: %s [OPTIONS] [TESTNAME1 TESTNAME2...]\n", my_progname);
  my_print_help(client_test_long_options);
  print_defaults("my", client_test_load_default_groups);
  my_print_variables(client_test_long_options);
}


static struct my_tests_st my_tests[]= {
  { "test_view_sp_list_fields", test_view_sp_list_fields},
  { "client_query", client_query },
  { "test_prepare_insert_update", test_prepare_insert_update},
#if NOT_YET_WORKING
  { "test_drop_temp", test_drop_temp },
#endif
  { "test_fetch_seek", test_fetch_seek },
  { "test_fetch_nobuffs", test_fetch_nobuffs },
  { "test_open_direct", test_open_direct },
  { "test_fetch_null", test_fetch_null },
  { "test_ps_null_param", test_ps_null_param },
  { "test_fetch_date", test_fetch_date },
  { "test_fetch_str", test_fetch_str },
  { "test_fetch_long", test_fetch_long },
  { "test_fetch_short", test_fetch_short },
  { "test_fetch_tiny", test_fetch_tiny },
  { "test_fetch_bigint", test_fetch_bigint },
  { "test_fetch_float", test_fetch_float },
  { "test_fetch_double", test_fetch_double },
  { "test_bind_result_ext", test_bind_result_ext },
  { "test_bind_result_ext1", test_bind_result_ext1 },
  { "test_select_direct", test_select_direct },
  { "test_select_prepare", test_select_prepare },
  { "test_select", test_select },
  { "test_select_version", test_select_version },
  { "test_ps_conj_select", test_ps_conj_select },
  { "test_select_show_table", test_select_show_table },
  { "test_func_fields", test_func_fields },
  { "test_long_data", test_long_data },
  { "test_insert", test_insert },
  { "test_set_variable", test_set_variable },
  { "test_select_show", test_select_show },
  { "test_prepare_noparam", test_prepare_noparam },
  { "test_bind_result", test_bind_result },
  { "test_prepare_simple", test_prepare_simple },
  { "test_prepare", test_prepare },
  { "test_null", test_null },
  { "test_debug_example", test_debug_example },
  { "test_update", test_update },
  { "test_simple_update", test_simple_update },
  { "test_simple_delete", test_simple_delete },
  { "test_double_compare", test_double_compare },
  { "client_store_result", client_store_result },
  { "client_use_result", client_use_result },
  { "test_tran_bdb", test_tran_bdb },
  { "test_tran_innodb", test_tran_innodb },
  { "test_prepare_ext", test_prepare_ext },
  { "test_prepare_syntax", test_prepare_syntax },
  { "test_field_names", test_field_names },
  { "test_field_flags", test_field_flags },
  { "test_long_data_str", test_long_data_str },
  { "test_long_data_str1", test_long_data_str1 },
  { "test_long_data_bin", test_long_data_bin },
  { "test_warnings", test_warnings },
  { "test_errors", test_errors },
  { "test_prepare_resultset", test_prepare_resultset },
  { "test_stmt_close", test_stmt_close },
  { "test_prepare_field_result", test_prepare_field_result },
  { "test_multi_stmt", test_multi_stmt },
  { "test_multi_statements", test_multi_statements },
  { "test_prepare_multi_statements", test_prepare_multi_statements },
  { "test_store_result", test_store_result },
  { "test_store_result1", test_store_result1 },
  { "test_store_result2", test_store_result2 },
  { "test_subselect", test_subselect },
  { "test_date", test_date },
  { "test_date_date", test_date_date },
  { "test_date_time", test_date_time },
  { "test_date_ts", test_date_ts },
  { "test_date_dt", test_date_dt },
  { "test_prepare_alter", test_prepare_alter },
  { "test_manual_sample", test_manual_sample },
  { "test_pure_coverage", test_pure_coverage },
  { "test_buffers", test_buffers },
  { "test_ushort_bug", test_ushort_bug },
  { "test_sshort_bug", test_sshort_bug },
  { "test_stiny_bug", test_stiny_bug },
  { "test_field_misc", test_field_misc },
  { "test_set_option", test_set_option },
#ifndef EMBEDDED_LIBRARY
  { "test_prepare_grant", test_prepare_grant },
#endif
  { "test_frm_bug", test_frm_bug },
  { "test_explain_bug", test_explain_bug },
  { "test_decimal_bug", test_decimal_bug },
  { "test_nstmts", test_nstmts },
  { "test_logs;", test_logs },
  { "test_cuted_rows", test_cuted_rows },
  { "test_fetch_offset", test_fetch_offset },
  { "test_fetch_column", test_fetch_column },
  { "test_mem_overun", test_mem_overun },
  { "test_list_fields", test_list_fields },
  { "test_free_result", test_free_result },
  { "test_free_store_result", test_free_store_result },
  { "test_sqlmode", test_sqlmode },
  { "test_ts", test_ts },
  { "test_bug1115", test_bug1115 },
  { "test_bug1180", test_bug1180 },
  { "test_bug1500", test_bug1500 },
  { "test_bug1644", test_bug1644 },
  { "test_bug1946", test_bug1946 },
  { "test_bug2248", test_bug2248 },
  { "test_parse_error_and_bad_length", test_parse_error_and_bad_length },
  { "test_bug2247", test_bug2247 },
  { "test_subqueries", test_subqueries },
  { "test_bad_union", test_bad_union },
  { "test_distinct", test_distinct },
  { "test_subqueries_ref", test_subqueries_ref },
  { "test_union", test_union },
  { "test_bug3117", test_bug3117 },
  { "test_join", test_join },
  { "test_selecttmp", test_selecttmp },
  { "test_create_drop", test_create_drop },
  { "test_rename", test_rename },
  { "test_do_set", test_do_set },
  { "test_multi", test_multi },
  { "test_insert_select", test_insert_select },
  { "test_bind_nagative", test_bind_nagative },
  { "test_derived", test_derived },
  { "test_xjoin", test_xjoin },
  { "test_bug3035", test_bug3035 },
  { "test_union2", test_union2 },
  { "test_bug1664", test_bug1664 },
  { "test_union_param", test_union_param },
  { "test_order_param", test_order_param },
  { "test_ps_i18n", test_ps_i18n },
  { "test_bug3796", test_bug3796 },
  { "test_bug4026", test_bug4026 },
  { "test_bug4079", test_bug4079 },
  { "test_bug4236", test_bug4236 },
  { "test_bug4030", test_bug4030 },
  { "test_bug5126", test_bug5126 },
  { "test_bug4231", test_bug4231 },
  { "test_bug5399", test_bug5399 },
  { "test_bug5194", test_bug5194 },
  { "test_bug5315", test_bug5315 },
  { "test_bug6049", test_bug6049 },
  { "test_bug6058", test_bug6058 },
  { "test_bug6059", test_bug6059 },
  { "test_bug6046", test_bug6046 },
  { "test_bug6081", test_bug6081 },
  { "test_bug6096", test_bug6096 },
  { "test_datetime_ranges", test_datetime_ranges },
  { "test_bug4172", test_bug4172 },
  { "test_conversion", test_conversion },
  { "test_rewind", test_rewind },
  { "test_bug6761", test_bug6761 },
  { "test_view", test_view },
  { "test_view_where", test_view_where },
  { "test_view_2where", test_view_2where },
  { "test_view_star", test_view_star },
  { "test_view_insert", test_view_insert },
  { "test_left_join_view", test_left_join_view },
  { "test_view_insert_fields", test_view_insert_fields },
  { "test_basic_cursors", test_basic_cursors },
  { "test_cursors_with_union", test_cursors_with_union },
  { "test_cursors_with_procedure", test_cursors_with_procedure },
  { "test_truncation", test_truncation },
  { "test_truncation_option", test_truncation_option },
  { "test_client_character_set", test_client_character_set },
  { "test_bug8330", test_bug8330 },
  { "test_bug7990", test_bug7990 },
  { "test_bug8378", test_bug8378 },
  { "test_bug8722", test_bug8722 },
  { "test_bug8880", test_bug8880 },
  { "test_bug9159", test_bug9159 },
  { "test_bug9520", test_bug9520 },
  { "test_bug9478", test_bug9478 },
  { "test_bug9643", test_bug9643 },
  { "test_bug10729", test_bug10729 },
  { "test_bug11111", test_bug11111 },
  { "test_bug9992", test_bug9992 },
  { "test_bug10736", test_bug10736 },
  { "test_bug10794", test_bug10794 },
  { "test_bug11172", test_bug11172 },
  { "test_bug11656", test_bug11656 },
  { "test_bug10214", test_bug10214 },
  { "test_bug9735", test_bug9735 },
  { "test_bug11183", test_bug11183 },
  { "test_bug11037", test_bug11037 },
  { "test_bug10760", test_bug10760 },
  { "test_bug12001", test_bug12001 },
  { "test_bug11718", test_bug11718 },
  { "test_bug12925", test_bug12925 },
  { "test_bug11909", test_bug11909 },
  { "test_bug11901", test_bug11901 },
  { "test_bug11904", test_bug11904 },
  { "test_bug12243", test_bug12243 },
  { "test_bug14210", test_bug14210 },
  { "test_bug13488", test_bug13488 },
  { "test_bug13524", test_bug13524 },
  { "test_bug14845", test_bug14845 },
  { "test_opt_reconnect", test_opt_reconnect },
  { "test_bug15510", test_bug15510},
#ifndef EMBEDDED_LIBRARY
  { "test_bug12744", test_bug12744 },
#endif
  { "test_bug16143", test_bug16143 },
  { "test_bug16144", test_bug16144 },
  { "test_bug15613", test_bug15613 },
  { "test_bug20152", test_bug20152 },
  { "test_bug14169", test_bug14169 },
  { "test_bug17667", test_bug17667 },
  { "test_bug15752", test_bug15752 },
  { "test_mysql_insert_id", test_mysql_insert_id },
  { "test_bug19671", test_bug19671 },
  { "test_bug21206", test_bug21206 },
  { "test_bug21726", test_bug21726 },
  { "test_bug15518", test_bug15518 },
  { "test_bug23383", test_bug23383 },
  { "test_bug21635", test_bug21635 },
  { "test_status",   test_status   },
  { "test_bug24179", test_bug24179 },
  { "test_ps_query_cache", test_ps_query_cache },
  { "test_bug28075", test_bug28075 },
  { "test_bug27876", test_bug27876 },
  { "test_bug28505", test_bug28505 },
  { "test_bug28934", test_bug28934 },
  { "test_bug27592", test_bug27592 },
  { "test_bug29948", test_bug29948 },
  { "test_bug29687", test_bug29687 },
  { "test_bug29692", test_bug29692 },
  { "test_bug29306", test_bug29306 },
  { 0, 0 }
};


static my_bool
get_one_option(int optid, const struct my_option *opt __attribute__((unused)),
               char *argument)
{
  switch (optid) {
  case '#':
    DBUG_PUSH(argument ? argument : default_dbug_option);
    break;
  case 'c':
    opt_testcase = 1;
    break;
  case 'p':
    if (argument)
    {
      char *start=argument;
      my_free(opt_password, MYF(MY_ALLOW_ZERO_PTR));
      opt_password= my_strdup(argument, MYF(MY_FAE));
      while (*argument) *argument++= 'x';               /* Destroy argument */
      if (*start)
        start[1]=0;
    }
    else
      tty_password= 1;
    break;
  case 's':
    if (argument == disabled_my_option)
      opt_silent= 0;
    else
      opt_silent++;
    break;
  case 'A':
    /*
      When the embedded server is being tested, the test suite needs to be
      able to pass command-line arguments to the embedded server so it can
      locate the language files and data directory. The test suite
      (mysql-test-run) never uses config files, just command-line options.
    */
    if (!embedded_server_arg_count)
    {
      embedded_server_arg_count= 1;
      embedded_server_args[0]= (char*) "";
    }
    if (embedded_server_arg_count == MAX_SERVER_ARGS-1 ||
        !(embedded_server_args[embedded_server_arg_count++]=
          my_strdup(argument, MYF(MY_FAE))))
    {
      DIE("Can't use server argument");
    }
    break;
  case 'T':
    {
      struct my_tests_st *fptr;
      
      printf("All possible test names:\n\n");
      for (fptr= my_tests; fptr->name; fptr++)
	printf("%s\n", fptr->name);
      exit(0);
      break;
    }
  case '?':
  case 'I':                                     /* Info */
    usage();
    exit(0);
    break;
  }
  return 0;
}

static void get_options(int *argc, char ***argv)
{
  int ho_error;

  if ((ho_error= handle_options(argc, argv, client_test_long_options,
                                get_one_option)))
    exit(ho_error);

  if (tty_password)
    opt_password= get_tty_password(NullS);
  return;
}

/*
  Print the test output on successful execution before exiting
*/

static void print_test_output()
{
  if (opt_silent < 3)
  {
    fprintf(stdout, "\n\n");
    fprintf(stdout, "All '%d' tests were successful (in '%d' iterations)",
            test_count-1, opt_count);
    fprintf(stdout, "\n  Total execution time: %g SECS", total_time);
    if (opt_count > 1)
      fprintf(stdout, " (Avg: %g SECS)", total_time/opt_count);

    fprintf(stdout, "\n\n!!! SUCCESS !!!\n");
  }
}

/***************************************************************************
  main routine
***************************************************************************/


int main(int argc, char **argv)
{
  struct my_tests_st *fptr;

  MY_INIT(argv[0]);

  load_defaults("my", client_test_load_default_groups, &argc, &argv);
  defaults_argv= argv;
  get_options(&argc, &argv);

  if (mysql_server_init(embedded_server_arg_count,
                        embedded_server_args,
                        (char**) embedded_server_groups))
    DIE("Can't initialize MySQL server");

  client_connect(0);       /* connect to server */

  total_time= 0;
  for (iter_count= 1; iter_count <= opt_count; iter_count++)
  {
    /* Start of tests */
    test_count= 1;
    start_time= time((time_t *)0);
    if (!argc)
    {
      for (fptr= my_tests; fptr->name; fptr++)
	(*fptr->function)();	
    }
    else
    {
      for ( ; *argv ; argv++)
      {
	for (fptr= my_tests; fptr->name; fptr++)
	{
	  if (!strcmp(fptr->name, *argv))
	  {
	    (*fptr->function)();
	    break;
	  }
	}
	if (!fptr->name)
	{
	  fprintf(stderr, "\n\nGiven test not found: '%s'\n", *argv);
	  fprintf(stderr, "See legal test names with %s -T\n\nAborting!\n",
		  my_progname);
	  client_disconnect();
	  free_defaults(defaults_argv);
	  exit(1);
	}
      }
    }

    end_time= time((time_t *)0);
    total_time+= difftime(end_time, start_time);

    /* End of tests */
  }

  client_disconnect();    /* disconnect from server */

  free_defaults(defaults_argv);
  print_test_output();

  while (embedded_server_arg_count > 1)
    my_free(embedded_server_args[--embedded_server_arg_count],MYF(0));

  mysql_server_end();

  my_end(0);

  exit(0);
}<|MERGE_RESOLUTION|>--- conflicted
+++ resolved
@@ -16107,11 +16107,7 @@
   int rc;
   MYSQL_RES *result;
 
-<<<<<<< HEAD
-  unsigned char utf8_func[] =
-=======
   uchar utf8_func[] =
->>>>>>> 75874517
   {
     0xd1, 0x84, 0xd1, 0x83, 0xd0, 0xbd, 0xd0, 0xba,
     0xd1, 0x86, 0xd0, 0xb8, 0xd0, 0xb9, 0xd0, 0xba,
@@ -16119,11 +16115,7 @@
     0x00
   };
 
-<<<<<<< HEAD
-  unsigned char utf8_param[] =
-=======
   uchar utf8_param[] =
->>>>>>> 75874517
   {
     0xd0, 0xbf, 0xd0, 0xb0, 0xd1, 0x80, 0xd0, 0xb0,
     0xd0, 0xbc, 0xd0, 0xb5, 0xd1, 0x82, 0xd1, 0x8a,
@@ -16418,7 +16410,6 @@
 /**
   Bug#29306 Truncated data in MS Access with decimal (3,1) columns in a VIEW
 */
-<<<<<<< HEAD
 
 static void test_bug29306()
 {
@@ -16462,51 +16453,6 @@
   rc= mysql_query(mysql, "DROP VIEW view17557");
   myquery(rc);
 
-=======
-
-static void test_bug29306()
-{
-  MYSQL_FIELD *field;
-  int rc;
-  MYSQL_RES *res;
-
-  DBUG_ENTER("test_bug29306");
-  myheader("test_bug29306");
-
-  rc= mysql_query(mysql, "DROP TABLE IF EXISTS tab17557");
-  myquery(rc);
-  rc= mysql_query(mysql, "DROP VIEW IF EXISTS view17557");
-  myquery(rc);
-  rc= mysql_query(mysql, "CREATE TABLE tab17557 (dd decimal (3,1))");
-  myquery(rc);
-  rc= mysql_query(mysql, "CREATE VIEW view17557 as SELECT dd FROM tab17557");
-  myquery(rc);
-  rc= mysql_query(mysql, "INSERT INTO tab17557 VALUES (7.6)");
-  myquery(rc);
-
-  /* Checking the view */
-  res= mysql_list_fields(mysql, "view17557", NULL);
-  while ((field= mysql_fetch_field(res)))
-  {
-    if (! opt_silent)
-    {
-      printf("field name %s\n", field->name);
-      printf("field table %s\n", field->table);
-      printf("field decimals %d\n", field->decimals);
-      if (field->decimals < 1)
-        printf("Error! No decimals! \n");
-      printf("\n\n");
-    }
-    DIE_UNLESS(field->decimals == 1);
-  }
-  mysql_free_result(res);
-
-  rc= mysql_query(mysql, "DROP TABLE tab17557");
-  myquery(rc);
-  rc= mysql_query(mysql, "DROP VIEW view17557");
-  myquery(rc);
-
->>>>>>> 75874517
   DBUG_VOID_RETURN;
 }
 /*
