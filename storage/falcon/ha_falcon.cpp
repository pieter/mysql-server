/* Copyright (C) 2006, 2007 MySQL AB

   This program is free software; you can redistribute it and/or modify
   it under the terms of the GNU General Public License as published by
   the Free Software Foundation; version 2 of the License.

   This program is distributed in the hope that it will be useful,
   but WITHOUT ANY WARRANTY; without even the implied warranty of
   MERCHANTABILITY or FITNESS FOR A PARTICULAR PURPOSE.  See the
   GNU General Public License for more details.

   You should have received a copy of the GNU General Public License
   along with this program; if not, write to the Free Software
   Foundation, Inc., 59 Temple Place, Suite 330, Boston, MA  02111-1307  USA */

/* XXX correct? */

#ifndef MYSQL_SERVER
#define MYSQL_SERVER
#endif

#include "mysql_priv.h"
#include "falcon_probes.h"

#ifdef _WIN32
#pragma pack()
#endif

#include "ha_falcon.h"
#include "StorageConnection.h"
#include "StorageTable.h"
#include "StorageTableShare.h"
#include "StorageHandler.h"
#include "CmdGen.h"
#include "InfoTable.h"

#ifdef _WIN32
#define I64FORMAT			"%I64d"
#else
#define I64FORMAT			"%lld"
#endif

#include "ScaledBinary.h"
#include "BigInt.h"

//#define NO_OPTIMIZE

#ifndef MIN
#define MIN(a,b)			((a <= b) ? (a) : (b))
#define MAX(a,b)			((a >= b) ? (a) : (b))
#endif

static const uint LOAD_AUTOCOMMIT_RECORDS = 10000;
static const char falcon_hton_name[] = "Falcon";

static const char *falcon_extensions[] = {
	".fts",
	".fl1",
	".fl2",
	NullS
};

static StorageHandler	*storageHandler;

#define PARAMETER_UINT(_name, _text, _min, _default, _max, _flags, _update_function) \
	uint falcon_##_name;
#define PARAMETER_BOOL(_name, _text, _default, _flags, _update_function) \
	my_bool falcon_##_name;
#include "StorageParameters.h"
#undef PARAMETER_UINT
#undef PARAMETER_BOOL

<<<<<<< HEAD
unsigned long long		falcon_record_memory_max;
unsigned long long		falcon_initial_allocation;
uint					falcon_allocation_extent;
unsigned long long		falcon_page_cache_size;
char*					falcon_serial_log_dir;
char*					falcon_checkpoint_schedule;
char*					falcon_scavenge_schedule;
//uint					falcon_debug_mask;
//uint					falcon_debug_trace;
FILE					*falcon_log_file;

int						isolation_levels[4] = {TRANSACTION_READ_UNCOMMITTED, 
						                       TRANSACTION_READ_COMMITTED,
						                       TRANSACTION_CONSISTENT_READ, // TRANSACTION_WRITE_COMMITTED, // This is repeatable read
						                       TRANSACTION_SERIALIZABLE};

static const ulonglong	default_table_flags = (	  HA_REC_NOT_IN_SEQ
=======
ulonglong	falcon_record_memory_max;
ulonglong	falcon_initial_allocation;
uint		falcon_allocation_extent;
ulonglong	falcon_page_cache_size;
char*		falcon_serial_log_dir;
char*		falcon_checkpoint_schedule;
char*		falcon_scavenge_schedule;
//uint		falcon_debug_mask;
//uint		falcon_debug_trace;
FILE		*falcon_log_file;

// Determine the largest memory address, assume 64-bits max

static const ulonglong MSB = ULL(1) << ((sizeof(void *)*8 - 1) & 63);
ulonglong max_memory_address = MSB | (MSB - 1);


int	isolation_levels[4] = {TRANSACTION_READ_UNCOMMITTED, 
	                       TRANSACTION_READ_COMMITTED,
	                       TRANSACTION_CONSISTENT_READ, // TRANSACTION_WRITE_COMMITTED, // This is repeatable read
	                       TRANSACTION_SERIALIZABLE};
						                       
static const ulonglong default_table_flags = (	  HA_REC_NOT_IN_SEQ
>>>>>>> 0e300541
												| HA_NULL_IN_KEY
												| HA_PARTIAL_COLUMN_READ
												| HA_CAN_GEOMETRY
												//| HA_AUTO_PART_KEY
												| HA_BINLOG_ROW_CAPABLE);

static struct st_mysql_show_var falconStatus[] =
{
  //{"static",     (char*)"just a static text",     SHOW_CHAR},
  //{"called",     (char*)&number_of_calls, SHOW_LONG},
  {0,0,SHOW_UNDEF}
};

extern THD*		current_thd;

static handler *falcon_create_handler(handlerton *hton,
                                      TABLE_SHARE *table, MEM_ROOT *mem_root)
{
	return new (mem_root) StorageInterface(hton, table);
}

handlerton *falcon_hton;

void openFalconLogFile(const char *file)
{
	if (falcon_log_file)
		fclose(falcon_log_file);
	falcon_log_file = fopen(file, "a");
}

void closeFalconLogFile()
{
	if (falcon_log_file)
		{
		fclose(falcon_log_file);
		falcon_log_file = NULL;
		}
}

void flushFalconLogFile()
{
	if (falcon_log_file)
		fflush(falcon_log_file);
}

int StorageInterface::falcon_init(void *p)
{
	DBUG_ENTER("falcon_init");
	falcon_hton = (handlerton *)p;

	if (!storageHandler)
		storageHandler = getFalconStorageHandler(sizeof(THR_LOCK));

	falcon_hton->state = SHOW_OPTION_YES;
	falcon_hton->db_type = DB_TYPE_FALCON;
	falcon_hton->savepoint_offset = sizeof(void*);
	falcon_hton->close_connection = StorageInterface::closeConnection;
	falcon_hton->savepoint_set = StorageInterface::savepointSet;
	falcon_hton->savepoint_rollback = StorageInterface::savepointRollback;
	falcon_hton->savepoint_release = StorageInterface::savepointRelease;
	falcon_hton->commit = StorageInterface::commit;
	falcon_hton->rollback = StorageInterface::rollback;
	falcon_hton->create = falcon_create_handler;
	falcon_hton->drop_database  = StorageInterface::dropDatabase;
	falcon_hton->panic  = StorageInterface::panic;
#if 0
	falcon_hton->alter_table_flags  = StorageInterface::alter_table_flags;
#endif

	if (falcon_support_xa)
		{
		falcon_hton->prepare = StorageInterface::prepare;
		falcon_hton->recover = StorageInterface::recover;
		falcon_hton->commit_by_xid = StorageInterface::commit_by_xid;
		falcon_hton->rollback_by_xid = StorageInterface::rollback_by_xid;
		}
	else
		{
		falcon_hton->prepare = NULL;
		falcon_hton->recover = NULL;
		falcon_hton->commit_by_xid = NULL;
		falcon_hton->rollback_by_xid = NULL;
		}

	falcon_hton->start_consistent_snapshot = StorageInterface::start_consistent_snapshot;

	falcon_hton->alter_tablespace = StorageInterface::alter_tablespace;
	//falcon_hton->show_status  = StorageInterface::show_status;
	falcon_hton->flags = HTON_NO_FLAGS;
	storageHandler->addNfsLogger(falcon_debug_mask, StorageInterface::logger, NULL);

	int repeatableRead = (falcon_consistent_read ? 
		TRANSACTION_CONSISTENT_READ : TRANSACTION_WRITE_COMMITTED);
	isolation_levels[2] = repeatableRead;

	if (falcon_debug_server)
		storageHandler->startNfsServer();

	//TimeTest timeTest;
	//timeTest.testScaled(16, 2, 100000);

	//pluginHandler = new NfsPluginHandler;

	DBUG_RETURN(0);
}


int StorageInterface::falcon_deinit(void *p)
{
	storageHandler->shutdownHandler();

	return 0;
}

int falcon_strnxfrm (void *cs,
                     const char *dst, uint dstlen, int nweights,
                     const char *src, uint srclen)
{
	CHARSET_INFO *charset = (CHARSET_INFO*) cs;

	return charset->coll->strnxfrm(charset, (uchar *) dst, dstlen, nweights,
	                              (uchar *) src, srclen, 0);
}

char falcon_get_pad_char (void *cs)
{
	return (char) ((CHARSET_INFO*) cs)->pad_char;
}

int falcon_cs_is_binary (void *cs)
{
	return (0 == strcmp(((CHARSET_INFO*) cs)->name, "binary"));
//	return ((((CHARSET_INFO*) cs)->state & MY_CS_BINSORT) == MY_CS_BINSORT);
}

unsigned int falcon_get_mbmaxlen (void *cs)
{
	return ((CHARSET_INFO*) cs)->mbmaxlen;
}

char falcon_get_min_sort_char (void *cs)
{
	return (char) ((CHARSET_INFO*) cs)->min_sort_char;
}

// Return the actual number of characters in the string
// Note, this is not the number of characters with collatable weight.

uint falcon_strnchrlen(void *cs, const char *s, uint l)
{
	CHARSET_INFO *charset = (CHARSET_INFO*) cs;

	if (charset->mbmaxlen == 1)
		return l;

	uint chrCount = 0;
	uchar *ch = (uchar *) s;
	uchar *end = ch + l;

	while (ch < end)
		{
		int len = charset->cset->mbcharlen(charset, *ch);
		if (len == 0)
			break;  // invalid character.

		ch += len;
		chrCount++;
		}

	return chrCount;
}

// Determine how many bytes are required to store the output of cs->coll->strnxfrm()
// cs is how the source string is formatted.
// srcLen is the number of bytes in the source string.
// partialKey is the max key buffer size if not zero.
// bufSize is the ultimate maximum destSize.
// If the string is multibyte, strnxfrmlen expects srcLen to be
// the maximum number of characters this can be.  Falcon wants to send
// a number that represents the actual number of characters in the string
// so that the call to cs->coll->strnxfrm() will not pad.

uint falcon_strnxfrmlen(void *cs, const char *s, uint srcLen,
						int partialKey, int bufSize)
{
	CHARSET_INFO *charset = (CHARSET_INFO*) cs;
	uint chrLen = falcon_strnchrlen(cs, s, srcLen);
	int maxChrLen = partialKey ? min(chrLen, partialKey / charset->mbmaxlen) : chrLen;

	return min(charset->coll->strnxfrmlen(charset, maxChrLen * charset->mbmaxlen), (uint) bufSize);
}

// Return the number of bytes used in s to hold a certain number of characters.
// This partialKey is a byte length with charset->mbmaxlen figured in.
// In other words, it is the number of characters times mbmaxlen.

uint falcon_strntrunc(void *cs, int partialKey, const char *s, uint l)
{
	CHARSET_INFO *charset = (CHARSET_INFO*) cs;

	if ((charset->mbmaxlen == 1) || (partialKey == 0))
		return min((uint) partialKey, l);

	int charLimit = partialKey / charset->mbmaxlen;
	uchar *ch = (uchar *) s;
	uchar *end = ch + l;

	while ((ch < end) && charLimit)
		{
		int len = charset->cset->mbcharlen(charset, *ch);
		if (len == 0)
			break;  // invalid character.

		ch += len;
		charLimit--;
		}

	return ch - (uchar *) s;
}

int falcon_strnncoll(void *cs, const char *s1, uint l1, const char *s2, uint l2, char flag)
{
	CHARSET_INFO *charset = (CHARSET_INFO*) cs;

	return charset->coll->strnncoll(charset, (uchar *) s1, l1, (uchar *) s2, l2, flag);
}

int falcon_strnncollsp(void *cs, const char *s1, uint l1, const char *s2, uint l2, char flag)
{
	CHARSET_INFO *charset = (CHARSET_INFO*) cs;

	return charset->coll->strnncollsp(charset, (uchar *) s1, l1, (uchar *) s2, l2, flag);
}

int (*strnncoll)(struct charset_info_st *, const uchar *, uint, const uchar *, uint, my_bool);

/***
#ifdef _DEBUG
#undef THIS_FILE
static const char THIS_FILE[]=__FILE__;
#endif
***/

#ifndef DIG_PER_DEC1
typedef decimal_digit_t dec1;
typedef longlong      dec2;

#define DIG_PER_DEC1 9
#define DIG_MASK     100000000
#define DIG_BASE     1000000000
#define DIG_MAX      (DIG_BASE-1)
#define DIG_BASE2    ((dec2)DIG_BASE * (dec2)DIG_BASE)
#define ROUND_UP(X)  (((X)+DIG_PER_DEC1-1)/DIG_PER_DEC1)
#endif

//////////////////////////////////////////////////////////////////////
// Construction/Destruction
//////////////////////////////////////////////////////////////////////

StorageInterface::StorageInterface(handlerton *hton, st_table_share *table_arg)
  : handler(hton, table_arg)
{
	ref_length = sizeof(lastRecord);
	stats.records = 1000;
	stats.data_file_length = 10000;
	tableLocked = false;
	lockForUpdate = false;
	storageTable = NULL;
	storageConnection = NULL;
	storageShare = NULL;
	share = table_arg;
	lastRecord = -1;
	mySqlThread = NULL;
	activeBlobs = NULL;
	freeBlobs = NULL;
	errorText = NULL;

	if (table_arg)
		{
		recordLength = table_arg->reclength;
		tempTable = false;
		}
		
	tableFlags = default_table_flags;
}


StorageInterface::~StorageInterface(void)
{
	if (storageTable)
		storageTable->clearTruncateLock();

	if (activeBlobs)
		freeActiveBlobs();

	for (StorageBlob *blob; (blob = freeBlobs); )
		{
		freeBlobs = blob->next;
		delete blob;
		}

	if (storageTable)
		{
		storageTable->deleteStorageTable();
		storageTable = NULL;
		}

	if (storageConnection)
		{
		storageConnection->release();
		storageConnection = NULL;
		}

	//delete [] dbName;
}

int StorageInterface::rnd_init(bool scan)
{
	DBUG_ENTER("StorageInterface::rnd_init");
	nextRecord = 0;
	lastRecord = -1;

	DBUG_RETURN(0);
}


int StorageInterface::open(const char *name, int mode, uint test_if_locked)
{
	DBUG_ENTER("StorageInterface::open");

        FALCON_OPEN();

	if (!mySqlThread)
		mySqlThread = current_thd;

	if (!storageTable)
		{
		storageShare = storageHandler->findTable(name);
		storageConnection = storageHandler->getStorageConnection(storageShare, mySqlThread, mySqlThread->thread_id, OpenDatabase);

		if (!storageConnection)
			DBUG_RETURN(HA_ERR_NO_CONNECTION);

		*((StorageConnection**) thd_ha_data(mySqlThread, falcon_hton)) = storageConnection;
		storageConnection->addRef();
		storageTable = storageConnection->getStorageTable(storageShare);

		if (!storageShare->initialized)
			{
			storageShare->lock(true);

			if (!storageShare->initialized)
				{
				thr_lock_init((THR_LOCK *)storageShare->impure);
				storageShare->setTablePath(name, tempTable);
				storageShare->initialized = true;
				}

			// Register any collations used

			uint fieldCount = (table) ? table->s->fields : 0;

			for (uint n = 0; n < fieldCount; ++n)
				{
				Field *field = table->field[n];
				CHARSET_INFO *charset = field->charset();

				if (charset)
					storageShare->registerCollation(charset->name, charset);
				}

			storageShare->unlock();
			}
		}

	int ret = storageTable->open();

	if (ret)
		DBUG_RETURN(error(ret));

	thr_lock_data_init((THR_LOCK *)storageShare->impure, &lockData, NULL);

	ret = setIndexes();
	if (ret)
		DBUG_RETURN(error(ret));

	DBUG_RETURN(0);
}


StorageConnection* StorageInterface::getStorageConnection(THD* thd)
{
	return *(StorageConnection**) thd_ha_data(thd, falcon_hton);
}

int StorageInterface::close(void)
{
	DBUG_ENTER("StorageInterface::close");

	if (storageTable)
		storageTable->clearTruncateLock();

        FALCON_CLOSE();

	DBUG_RETURN(0);
}

int StorageInterface::rnd_next(uchar *buf)
{
	DBUG_ENTER("StorageInterface::rnd_next");
	ha_statistic_increment(&SSV::ha_read_rnd_next_count);

	if (activeBlobs)
		freeActiveBlobs();

	lastRecord = storageTable->next(nextRecord, lockForUpdate);

	if (lastRecord < 0)
		{
		if (lastRecord == StorageErrorRecordNotFound)
			{
			lastRecord = -1;
			table->status = STATUS_NOT_FOUND;
			DBUG_RETURN(HA_ERR_END_OF_FILE);
			}

		DBUG_RETURN(error(lastRecord));
		}
	else
		table->status = 0;

	decodeRecord(buf);
	nextRecord = lastRecord + 1;

	DBUG_RETURN(0);
}


void StorageInterface::unlock_row(void)
{
	storageTable->unlockRow();
}

int StorageInterface::rnd_pos(uchar *buf, uchar *pos)
{
	int recordNumber;
	DBUG_ENTER("StorageInterface::rnd_pos");
	ha_statistic_increment(&SSV::ha_read_rnd_next_count);

	memcpy(&recordNumber, pos, sizeof(recordNumber));

	if (activeBlobs)
		freeActiveBlobs();

	int ret = storageTable->fetch(recordNumber, lockForUpdate);

	if (ret)
		{
		table->status = STATUS_NOT_FOUND;
		DBUG_RETURN(error(ret));
		}

	lastRecord = recordNumber;
	decodeRecord(buf);
	table->status = 0;

	DBUG_RETURN(0);
}

void StorageInterface::position(const uchar *record)
{
  DBUG_ENTER("StorageInterface::position");
  memcpy(ref, &lastRecord, sizeof(lastRecord));
  DBUG_VOID_RETURN;
}

int StorageInterface::info(uint what)
{
	DBUG_ENTER("StorageInterface::info");

#ifndef NO_OPTIMIZE
	if (what & HA_STATUS_VARIABLE)
		getDemographics();
#endif

	if (what & HA_STATUS_AUTO)
		// Return the next number to use.  Falcon stores the last number used.
		stats.auto_increment_value = storageShare->getSequenceValue(0) + 1;

	if (what & HA_STATUS_ERRKEY)
		errkey = indexErrorId;

	DBUG_RETURN(0);
}


void StorageInterface::getDemographics(void)
{
	DBUG_ENTER("StorageInterface::getDemographics");

	stats.records = (ha_rows) storageShare->estimateCardinality();
	// Temporary fix for Bug#28686. (HK) 2007-05-26.
	if (!stats.records)
		stats.records = 2;

	stats.block_size = 4096;

	for (uint n = 0; n < table->s->keys; ++n)
		{
		KEY *key = table->s->key_info + n;
		StorageIndexDesc *desc = storageShare->getIndex(n);

		if (desc)
			{
			ha_rows rows = 1 << desc->numberSegments;

			for (uint segment = 0; segment < key->key_parts; ++segment, rows >>= 1)
				{
				ha_rows recordsPerSegment = (ha_rows) desc->segmentRecordCounts[segment];
				key->rec_per_key[segment] = (ulong) MAX(recordsPerSegment, rows);
				}
			}
		}

	DBUG_VOID_RETURN;
}

int StorageInterface::optimize(THD* thd, HA_CHECK_OPT* check_opt)
{
	DBUG_ENTER("StorageInterface::optimize");

	int ret = storageTable->optimize();

	if (ret)
		DBUG_RETURN(error(ret));

	DBUG_RETURN(0);
}

uint8 StorageInterface::table_cache_type(void)
{
	return HA_CACHE_TBL_TRANSACT;
}

const char *StorageInterface::table_type(void) const
{
	DBUG_ENTER("StorageInterface::table_type");
	DBUG_RETURN(falcon_hton_name);
}


const char **StorageInterface::bas_ext(void) const
{
	DBUG_ENTER("StorageInterface::bas_ext");
	DBUG_RETURN(falcon_extensions);
}


ulonglong StorageInterface::table_flags(void) const
{
	DBUG_ENTER("StorageInterface::table_flags");
	DBUG_RETURN(tableFlags);
}


ulong StorageInterface::index_flags(uint idx, uint part, bool all_parts) const
{
	DBUG_ENTER("StorageInterface::index_flags");
	DBUG_RETURN(HA_READ_RANGE | HA_KEY_SCAN_NOT_ROR);
}


int StorageInterface::create(const char *mySqlName, TABLE *form,
                            HA_CREATE_INFO *info)
{
	DBUG_ENTER("StorageInterface::create");
	tempTable = (info->options & HA_LEX_CREATE_TMP_TABLE) ? true : false;
	OpenOption openOption = (tempTable) ? OpenTemporaryDatabase : OpenOrCreateDatabase;

	if (storageTable)
		{
		storageTable->deleteStorageTable();
		storageTable = NULL;
		}

	if (!mySqlThread)
		mySqlThread = current_thd;

	storageShare = storageHandler->createTable(mySqlName, info->tablespace, tempTable);

	if (!storageShare)
		DBUG_RETURN(HA_ERR_TABLE_EXIST);

	storageConnection = storageHandler->getStorageConnection(storageShare, mySqlThread, mySqlThread->thread_id, openOption);
	*((StorageConnection**) thd_ha_data(mySqlThread, falcon_hton)) = storageConnection;

	if (!storageConnection)
		DBUG_RETURN(HA_ERR_NO_CONNECTION);

	storageTable = storageConnection->getStorageTable(storageShare);
	storageTable->setLocalTable(this);
	
	int ret;
	int64 incrementValue = 0;
	uint n;
	CmdGen gen;
	const char *tableName = storageTable->getName();
	const char *schemaName = storageTable->getSchemaName();
	gen.gen("create table \"%s\".\"%s\" (\n", schemaName, tableName);
	const char *sep = "";
	char nameBuffer[129];

	for (n = 0; n < form->s->fields; ++n)
		{
		Field *field = form->field[n];
		CHARSET_INFO *charset = field->charset();

		if (charset)
			storageShare->registerCollation(charset->name, charset);

		storageShare->cleanupFieldName(field->field_name, nameBuffer,
										sizeof(nameBuffer));
		gen.gen("%s  \"%s\" ", sep, nameBuffer);
		int ret = genType(field, &gen);

		if (ret)
			DBUG_RETURN(ret);

		if (!field->maybe_null())
			gen.gen(" not null");

		sep = ",\n";
		}

	if (form->found_next_number_field) // && form->s->next_number_key_offset == 0)
		{
		incrementValue = info->auto_increment_value;

		if (incrementValue == 0)
			incrementValue = 1;
		}

	if (form->s->primary_key < form->s->keys)
		{
		KEY *key = form->key_info + form->s->primary_key;
		gen.gen(",\n  primary key ");
		genKeyFields(key, &gen);
		}

	gen.gen (")");
	const char *tableSpace = NULL;

	if (tempTable)
		tableSpace = TEMPORARY_TABLESPACE;
	else if (info->tablespace)
		tableSpace = info->tablespace;
	else
		tableSpace = DEFAULT_TABLESPACE;

	if (tableSpace)
		gen.gen(" tablespace \"%s\"", tableSpace);

	DBUG_PRINT("info",("incrementValue = " I64FORMAT, (long long int)incrementValue));

	if ((ret = storageTable->create(gen.getString(), incrementValue)))
		{
		storageTable->deleteTable();
		
		DBUG_RETURN(error(ret));
		}

	for (n = 0; n < form->s->keys; ++n)
		if (n != form->s->primary_key)
			if ((ret = createIndex(schemaName, tableName, form->key_info + n, n)))
				{
				storageTable->deleteTable();

				DBUG_RETURN(error(ret));
				}

	DBUG_RETURN(0);
}

int StorageInterface::add_index(TABLE* table_arg, KEY* key_info, uint num_of_keys)
{
	DBUG_ENTER("StorageInterface::add_index");
	int ret = createIndex(storageTable->getSchemaName(), storageTable->getName(), key_info, table_arg->s->keys);

	DBUG_RETURN(ret);
}

int StorageInterface::createIndex(const char *schemaName, const char *tableName,
                                 KEY *key, int indexNumber)
{
	CmdGen gen;
	const char *unique = (key->flags & HA_NOSAME) ? "unique " : "";
	gen.gen("create %sindex \"%s$%d\" on %s.\"%s\" ", unique, tableName,
	        indexNumber, schemaName, tableName);
	genKeyFields(key, &gen);
	const char *sql = gen.getString();

	return storageTable->share->createIndex(storageConnection, key->name, sql);
}

#if 0
uint StorageInterface::alter_table_flags(uint flags)
{
	if (flags & ALTER_DROP_PARTITION)
		return 0;

	return HA_ONLINE_ADD_INDEX | HA_ONLINE_ADD_UNIQUE_INDEX;
}
#endif

bool StorageInterface::check_if_incompatible_data(HA_CREATE_INFO* create_info, uint table_changes)
{
	if (true || create_info->auto_increment_value != 0)
		return COMPATIBLE_DATA_NO;

	return COMPATIBLE_DATA_YES;
}

THR_LOCK_DATA **StorageInterface::store_lock(THD *thd, THR_LOCK_DATA **to,
                                            enum thr_lock_type lock_type)
{
	DBUG_ENTER("StorageInterface::store_lock");
	//lockForUpdate = (lock_type == TL_WRITE && thd->lex->sql_command == SQLCOM_SELECT);
	lockForUpdate = (lock_type == TL_WRITE);

	if (lock_type != TL_IGNORE && lockData.type == TL_UNLOCK)
		{
		/*
		  Here is where we get into the guts of a row level lock.
		  MySQL server will serialize write access to tables unless 
		  we tell it differently.  Falcon can handle concurrent changes
		  for most operations.  But allow the server to set its own 
		  lock type for certain SQL commands.
		*/

		const uint sql_command = thd_sql_command(thd);
		if (    (lock_type >= TL_WRITE_CONCURRENT_INSERT && lock_type <= TL_WRITE)
		    && !(thd_in_lock_tables(thd) && sql_command == SQLCOM_LOCK_TABLES)
		    && !(thd_tablespace_op(thd))
		    &&  (sql_command != SQLCOM_TRUNCATE)
		    &&  (sql_command != SQLCOM_OPTIMIZE)
		    &&  (sql_command != SQLCOM_CREATE_TABLE)
		   )
			lock_type = TL_WRITE_ALLOW_WRITE;

		/*
		  In queries of type INSERT INTO t1 SELECT ... FROM t2 ...
		  MySQL would use the lock TL_READ_NO_INSERT on t2, and that
		  would conflict with TL_WRITE_ALLOW_WRITE, blocking all inserts
		  to t2. Convert the lock to a normal read lock to allow
		  concurrent inserts to t2.
		*/

		#ifdef XXX_TALK_TO_SERGEI
		if (lock_type == TL_READ_NO_INSERT && !thd_in_lock_tables(thd))
			lock_type = TL_READ;
		#endif


		lockData.type = lock_type;
		}

	*to++ = &lockData;
	DBUG_RETURN(to);
}

int StorageInterface::delete_table(const char *tableName)
{
	DBUG_ENTER("StorageInterface::delete_table");

	if (!mySqlThread)
		mySqlThread = current_thd;

	if (!storageShare)
		if ( !(storageShare = storageHandler->preDeleteTable(tableName)) )
			DBUG_RETURN(0);

	if (!storageConnection)
		if ( !(storageConnection = storageHandler->getStorageConnection(storageShare, mySqlThread, mySqlThread->thread_id, OpenDatabase)) )
			DBUG_RETURN(0);

	if (!storageTable)
		storageTable = storageConnection->getStorageTable(storageShare);

	if (storageShare)
		{
		storageShare->lock(true);

		if (storageShare->initialized)
			{
			thr_lock_delete((THR_LOCK*) storageShare->impure);
			storageShare->initialized = false;
			//DBUG_ASSERT(false);
			}

		storageShare->unlock();
		}

	int res = storageTable->deleteTable();
	storageTable->deleteStorageTable();
	storageTable = NULL;

	// (hk) Fix for Bug#31465 Running Falcon test suite leads
	//                        to warnings about temp tables
	// This fix could affect other DROP TABLE scenarios.
	// if (res == StorageErrorTableNotFound)
	
	if (res != StorageErrorUncommittedUpdates)
		res = 0;

	DBUG_RETURN(error(res));
}

#ifdef TRUNCATE_ENABLED
int StorageInterface::delete_all_rows()
{
	DBUG_ENTER("StorageInterface::delete_all_rows");

	if (!mySqlThread)
		mySqlThread = current_thd;

	// If this isn't a truncate, punt!
	
//	if (thd_sql_command(mySqlThread) != SQLCOM_TRUNCATE)
	if (current_thd->transaction.on)
		DBUG_RETURN(my_errno=HA_ERR_WRONG_COMMAND);

	int ret = 0;
	struct st_table_share *tableShare = table_share;
	const char *tableName = tableShare->normalized_path.str;
	
	if (!storageShare)
		if ( !(storageShare = storageHandler->preDeleteTable(tableName)) )
			DBUG_RETURN(0);

	if (!storageConnection)
		if ( !(storageConnection = storageHandler->getStorageConnection(storageShare, mySqlThread, mySqlThread->thread_id, OpenDatabase)) )
			DBUG_RETURN(0);

	if (!storageTable)
		storageTable = storageConnection->getStorageTable(storageShare);
		
	storageTable->truncateTable();
		
	DBUG_RETURN(ret);
}
#endif

uint StorageInterface::max_supported_keys(void) const
{
	DBUG_ENTER("StorageInterface::max_supported_keys");
	DBUG_RETURN(MAX_KEY);
}

int StorageInterface::write_row(uchar *buff)
{
	DBUG_ENTER("StorageInterface::write_row");
	ha_statistic_increment(&SSV::ha_write_count);

	/* If we have a timestamp column, update it to the current time */

	if (table->timestamp_field_type & TIMESTAMP_AUTO_SET_ON_INSERT)
		table->timestamp_field->set_time();

	/*
		If we have an auto_increment column and we are writing a changed row
		or a new row, then update the auto_increment value in the record.
	*/

	if (table->next_number_field && buff == table->record[0])
		{
		update_auto_increment();

		/*
		   If the new value is less than the current highest value, it will be
		   ignored by setSequenceValue().
		*/

		int code = storageShare->setSequenceValue(table->next_number_field->val_int());

		if (code)
			DBUG_RETURN(error(code));
		}

	encodeRecord(buff, false);
	lastRecord = storageTable->insert();

	if (lastRecord < 0)
		{
		int code = lastRecord >> StoreErrorIndexShift;
		indexErrorId = (lastRecord & StoreErrorIndexMask) - 1;

		DBUG_RETURN(error(code));
		}

	if ((++insertCount % LOAD_AUTOCOMMIT_RECORDS) == 0)
		switch (thd_sql_command(mySqlThread))
			{
			case SQLCOM_LOAD:
			case SQLCOM_ALTER_TABLE:
			case SQLCOM_CREATE_TABLE:
				storageHandler->commit(mySqlThread);
				storageConnection->startTransaction(isolation_levels[thd_tx_isolation(mySqlThread)]);
				storageConnection->markVerb();
				insertCount = 0;
				break;

			default:
				;
			}

	DBUG_RETURN(0);
}


int StorageInterface::update_row(const uchar* oldData, uchar* newData)
{
	DBUG_ENTER("StorageInterface::update_row");
	DBUG_ASSERT (lastRecord >= 0);

	/* If we have a timestamp column, update it to the current time */

	if (table->timestamp_field_type & TIMESTAMP_AUTO_SET_ON_UPDATE)
		table->timestamp_field->set_time();

	/* If we have an auto_increment column, update the sequence value.  */

	Field *autoInc = table->found_next_number_field;

	if ((autoInc) && bitmap_is_set(table->read_set, autoInc->field_index))
		{
		int code = storageShare->setSequenceValue(autoInc->val_int());

		if (code)
			DBUG_RETURN(error(code));
		}

	encodeRecord(newData, true);

	int ret = storageTable->updateRow(lastRecord);

	if (ret)
		{
		int code = ret >> StoreErrorIndexShift;
		indexErrorId = (ret & StoreErrorIndexMask) - 1;
		DBUG_RETURN(error(code));
		}

	ha_statistic_increment(&SSV::ha_update_count);

	DBUG_RETURN(0);
}


int StorageInterface::delete_row(const uchar* buf)
{
	DBUG_ENTER("StorageInterface::delete_row");
	DBUG_ASSERT (lastRecord >= 0);
	ha_statistic_increment(&SSV::ha_delete_count);

	if (activeBlobs)
		freeActiveBlobs();

	int ret = storageTable->deleteRow(lastRecord);

	if (ret < 0)
		DBUG_RETURN(error(ret));

	lastRecord = -1;

	DBUG_RETURN(0);
}

int StorageInterface::commit(handlerton *hton, THD* thd, bool all)
{
	DBUG_ENTER("StorageInterface::commit");
	StorageConnection *storageConnection = getStorageConnection(thd);

	if (all || !thd_test_options(thd, OPTION_NOT_AUTOCOMMIT | OPTION_BEGIN))
		{
		if (storageConnection)
			storageConnection->commit();
		else
			storageHandler->commit(thd);
		}
	else
		{
		if (storageConnection)
			storageConnection->releaseVerb();
		else
			storageHandler->releaseVerb(thd);
		}

	DBUG_RETURN(0);
}

int StorageInterface::prepare(handlerton* hton, THD* thd, bool all)
{
	DBUG_ENTER("StorageInterface::prepare");

	if (all || !thd_test_options(thd, OPTION_NOT_AUTOCOMMIT | OPTION_BEGIN))
		storageHandler->prepare(thd, sizeof(thd->transaction.xid_state.xid), (const unsigned char*) &thd->transaction.xid_state.xid);
	else
		{
		StorageConnection *storageConnection = getStorageConnection(thd);

		if (storageConnection)
			storageConnection->releaseVerb();
		else
			storageHandler->releaseVerb(thd);
		}

	DBUG_RETURN(0);
}

int StorageInterface::rollback(handlerton *hton, THD *thd, bool all)
{
	DBUG_ENTER("StorageInterface::rollback");
	StorageConnection *storageConnection = getStorageConnection(thd);

	if (all || !thd_test_options(thd, OPTION_NOT_AUTOCOMMIT | OPTION_BEGIN))
		{
		if (storageConnection)
			storageConnection->rollback();
		else
			storageHandler->rollback(thd);
		}
	else
		{
		if (storageConnection)
			storageConnection->rollbackVerb();
		else
			storageHandler->rollbackVerb(thd);
		}

	DBUG_RETURN(0);
}

int StorageInterface::commit_by_xid(handlerton* hton, XID* xid)
{
	DBUG_ENTER("StorageInterface::commit_by_xid");
	int ret = storageHandler->commitByXid(sizeof(XID), (const unsigned char*) xid);
	DBUG_RETURN(ret);
}

int StorageInterface::rollback_by_xid(handlerton* hton, XID* xid)
{
	DBUG_ENTER("StorageInterface::rollback_by_xid");
	int ret = storageHandler->rollbackByXid(sizeof(XID), (const unsigned char*) xid);
	DBUG_RETURN(ret);
}

int StorageInterface::start_consistent_snapshot(handlerton *hton, THD *thd)
{
	DBUG_ENTER("StorageInterface::start_consistent_snapshot");
	int ret = storageHandler->startTransaction(thd, TRANSACTION_CONSISTENT_READ);
	DBUG_RETURN(ret);

}

const COND* StorageInterface::cond_push(const COND* cond)
{
#ifdef COND_PUSH_ENABLED
	DBUG_ENTER("StorageInterface::cond_push");
	char buff[256];
	String str(buff,(uint32) sizeof(buff), system_charset_info);
	str.length(0);
	Item *cond_ptr= (COND *)cond;
	cond_ptr->print(&str);
	str.append('\0');
	DBUG_PRINT("StorageInterface::cond_push", ("%s", str.ptr()));
	DBUG_RETURN(0);
#else
	return handler::cond_push(cond);
#endif
}

void StorageInterface::startTransaction(void)
{
	threadSwitch(table->in_use);

	if (!storageConnection->transactionActive)
		{
		storageConnection->startTransaction(isolation_levels[thd_tx_isolation(mySqlThread)]);
		
		if (storageTable)
			storageTable->setTruncateLock();
				
		trans_register_ha(mySqlThread, true, falcon_hton);
		}

	switch (thd_tx_isolation(mySqlThread))
		{
		case ISO_READ_UNCOMMITTED:
			error(StorageWarningReadUncommitted);
			break;

		case ISO_SERIALIZABLE:
			error(StorageWarningSerializable);
			break;
		}
}

int StorageInterface::savepointSet(handlerton *hton, THD *thd, void *savePoint)
{
	return storageHandler->savepointSet(thd, savePoint);
}


int StorageInterface::savepointRollback(handlerton *hton, THD *thd, void *savePoint)
{
	return storageHandler->savepointRollback(thd, savePoint);
}


int StorageInterface::savepointRelease(handlerton *hton, THD *thd, void *savePoint)
{
	return storageHandler->savepointRelease(thd, savePoint);
}


int StorageInterface::index_read(uchar *buf, const uchar *keyBytes, uint key_len,
                                enum ha_rkey_function find_flag)
{
	DBUG_ENTER("StorageInterface::index_read");
	int ret, which = 0;
	ha_statistic_increment(&SSV::ha_read_key_count);

	// XXX This needs to be revisited
	switch(find_flag)
		{
		case HA_READ_KEY_EXACT:
			which = UpperBound | LowerBound;
			break;

		case HA_READ_KEY_OR_NEXT:
			storageTable->setPartialKey();
			which = LowerBound;
			break;

		case HA_READ_AFTER_KEY:     // ???
			if (!storageTable->isKeyNull((const unsigned char*) keyBytes, key_len))
				which = LowerBound;

			break;

		case HA_READ_BEFORE_KEY:    // ???
		case HA_READ_PREFIX_LAST_OR_PREV: // ???
		case HA_READ_PREFIX_LAST:   // ???
		case HA_READ_PREFIX:
		case HA_READ_KEY_OR_PREV:
		default:
			DBUG_RETURN(HA_ERR_UNSUPPORTED);
		}

	const unsigned char *key = (const unsigned char*) keyBytes;

	if (which)
		if ((ret = storageTable->setIndexBound(key, key_len, which)))
			DBUG_RETURN(error(ret));

	if ((ret = storageTable->indexScan()))
		DBUG_RETURN(error(ret));

	nextRecord = 0;

	for (;;)
		{
		int ret = index_next(buf);

		if (ret)
			DBUG_RETURN(ret);

		int comparison = storageTable->compareKey(key, key_len);

		if ((which & LowerBound) && comparison < 0)
			continue;

		if ((which & UpperBound) && comparison > 0)
			continue;

		DBUG_RETURN(0);
		}
}


int StorageInterface::index_init(uint idx, bool sorted)
{
	DBUG_ENTER("StorageInterface::index_init");
	active_index = idx;
	nextRecord = 0;
	haveStartKey = false;
	haveEndKey = false;

	if (!storageTable->setIndex(idx))
		DBUG_RETURN(0);

	StorageIndexDesc indexDesc;
	getKeyDesc(table->key_info + idx, &indexDesc);

	if (idx == table->s->primary_key)
		indexDesc.primaryKey = true;

	int ret = storageTable->setIndex(table->s->keys, idx, &indexDesc);

	if (ret)
		DBUG_RETURN(error(ret));

	DBUG_RETURN(0);
}


int StorageInterface::index_end(void)
{
	DBUG_ENTER("StorageInterface::index_end");
	storageTable->indexEnd();
	DBUG_RETURN(0);
}

ha_rows StorageInterface::records_in_range(uint indexId, key_range *lower,
                                         key_range *upper)
{
	DBUG_ENTER("StorageInterface::records_in_range");

#ifdef NO_OPTIMIZE
	DBUG_RETURN(handler::records_in_range(indexId, lower, upper));
#endif

	ha_rows cardinality = (ha_rows) storageShare->estimateCardinality();

	if (!lower)
		DBUG_RETURN(MAX(cardinality, 2));

	StorageIndexDesc *index = storageShare->getIndex(indexId);

	if (!index)
		DBUG_RETURN(MAX(cardinality, 2));

	int numberSegments = 0;

	for (int map = lower->keypart_map; map; map >>= 1)
		++numberSegments;

	if (index->unique && numberSegments == index->numberSegments)
		DBUG_RETURN(1);

	ha_rows segmentRecords = (ha_rows) index->segmentRecordCounts[numberSegments - 1];
	ha_rows guestimate = cardinality;

	if (lower->flag == HA_READ_KEY_EXACT)
		{
		if (segmentRecords)
			guestimate = segmentRecords;
		else
			for (int n = 0; n < numberSegments; ++n)
				guestimate /= 10;
		}
	else
		guestimate /= 3;

	DBUG_RETURN(MAX(guestimate, 2));
}


void StorageInterface::getKeyDesc(KEY *keyInfo, StorageIndexDesc *indexInfo)
{
	int numberKeys = keyInfo->key_parts;
	indexInfo->numberSegments = numberKeys;
	indexInfo->name = keyInfo->name;
	indexInfo->unique = (keyInfo->flags & HA_NOSAME);
	indexInfo->primaryKey = false;

	for (int n = 0; n < numberKeys; ++n)
		{
		StorageSegment *segment = indexInfo->segments + n;
		KEY_PART_INFO *part = keyInfo->key_part + n;
		segment->offset = part->offset;
		segment->length = part->length;
		segment->type = part->field->key_type();
		segment->nullBit = part->null_bit;
		segment->isUnsigned = (part->field->flags & ENUM_FLAG) ?
			true : ((Field_num*) part->field)->unsigned_flag;

		switch (segment->type)
			{
			case HA_KEYTYPE_TEXT:
			case HA_KEYTYPE_VARTEXT1:
			case HA_KEYTYPE_VARTEXT2:
			case HA_KEYTYPE_VARBINARY1:
			case HA_KEYTYPE_VARBINARY2:
				segment->mysql_charset = part->field->charset();
				break;

			default:
				segment->mysql_charset = NULL;
			}
		}
}


int StorageInterface::rename_table(const char *from, const char *to)
{
	DBUG_ENTER("StorageInterface::rename_table");
	//tempTable = storageHandler->isTempTable(from) > 0;
	table = 0; // XXX hack?
	int ret = open(from, 0, 0);

	if (ret)
		DBUG_RETURN(error(ret));

	ret = storageShare->renameTable(storageConnection, to);
	
	if (ret)
		DBUG_RETURN(error(ret));

	DBUG_RETURN(ret);

}


double StorageInterface::read_time(uint index, uint ranges, ha_rows rows)
{
	DBUG_ENTER("StorageInterface::read_time");
	DBUG_RETURN(rows2double(rows / 3));
}


int StorageInterface::read_range_first(const key_range *start_key,
                                      const key_range *end_key,
                                      bool eq_range_arg, bool sorted)
{
	DBUG_ENTER("StorageInterface::read_range_first");
	storageTable->clearIndexBounds();
	haveStartKey = false;
	haveEndKey = false;

	if (start_key && !storageTable->isKeyNull((const unsigned char*) start_key->key, start_key->length))
		{
		haveStartKey = true;
		startKey = *start_key;

		if (start_key->flag == HA_READ_KEY_OR_NEXT)
			storageTable->setPartialKey();
		else if (start_key->flag == HA_READ_AFTER_KEY)
			storageTable->setReadAfterKey();

		int ret = storageTable->setIndexBound((const unsigned char*) start_key->key,
												start_key->length, LowerBound);
		if (ret)
			DBUG_RETURN(error(ret));
		}

	if (end_key)
		{
		if (end_key->flag == HA_READ_BEFORE_KEY)
			storageTable->setReadBeforeKey();

		int ret = storageTable->setIndexBound((const unsigned char*) end_key->key,
												end_key->length, UpperBound);
		if (ret)
			DBUG_RETURN(error(ret));
		}

	storageTable->indexScan();
	nextRecord = 0;
	lastRecord = -1;
	eq_range = eq_range_arg;
	end_range = 0;

	if (end_key)
		{
		haveEndKey = true;
		endKey = *end_key;
		end_range = &save_end_range;
		save_end_range = *end_key;
		key_compare_result_on_equal = ((end_key->flag == HA_READ_BEFORE_KEY) ? 1 :
										(end_key->flag == HA_READ_AFTER_KEY) ? -1 :
										0);
		}

	range_key_part = table->key_info[active_index].key_part;

	for (;;)
		{
		int result = index_next(table->record[0]);

		if (result)
			{
			if (result == HA_ERR_KEY_NOT_FOUND)
				result = HA_ERR_END_OF_FILE;

			table->status = result;
			DBUG_RETURN(result);
			}

		DBUG_RETURN(0);
		}
}


int StorageInterface::index_next(uchar *buf)
{
	DBUG_ENTER("StorageInterface::index_next");
	ha_statistic_increment(&SSV::ha_read_next_count);

	if (activeBlobs)
		freeActiveBlobs();

	for (;;)
		{
		lastRecord = storageTable->nextIndexed(nextRecord, lockForUpdate);

		if (lastRecord < 0)
			{
			if (lastRecord == StorageErrorRecordNotFound)
				{
				lastRecord = -1;
				table->status = STATUS_NOT_FOUND;
				DBUG_RETURN(HA_ERR_END_OF_FILE);
				}

			DBUG_RETURN(error(lastRecord));
			}

		nextRecord = lastRecord + 1;

		if (haveStartKey)
			{
			int n = storageTable->compareKey((const unsigned char*) startKey.key, startKey.length);

			if (n < 0 || (n == 0 && startKey.flag == HA_READ_AFTER_KEY))
				{
				storageTable->unlockRow();
				continue;
				}
			}

		if (haveEndKey)
			{
			int n = storageTable->compareKey((const unsigned char*) endKey.key, endKey.length);

			if (n > 0 || (n == 0 && endKey.flag == HA_READ_BEFORE_KEY))
				{
				storageTable->unlockRow();
				continue;
				}
			}

		decodeRecord(buf);
		table->status = 0;

		DBUG_RETURN(0);
		}
}


int StorageInterface::index_next_same(uchar *buf, const uchar *key, uint key_len)
{
	DBUG_ENTER("StorageInterface::index_next_same");
	ha_statistic_increment(&SSV::ha_read_next_count);

	for (;;)
		{
		int ret = index_next(buf);

		if (ret)
			DBUG_RETURN(ret);

		int comparison = storageTable->compareKey((const unsigned char*) key, key_len);

		if (comparison == 0)
			DBUG_RETURN(0);
		}
}


double StorageInterface::scan_time(void)
{
	DBUG_ENTER("StorageInterface::scan_time");
	DBUG_RETURN((double)stats.records * 1000);
}

bool StorageInterface::threadSwitch(THD* newThread)
{
	if (newThread == mySqlThread)
		return false;

	if (storageConnection)
		{
		if (!storageConnection->mySqlThread && !mySqlThread)
			{
			storageConnection->setMySqlThread(newThread);
			mySqlThread = newThread;

			return false;
			}

		storageConnection->release();
		}

	storageConnection = storageHandler->getStorageConnection(storageShare, newThread, newThread->thread_id, OpenDatabase);

	if (storageTable)
		storageTable->setConnection(storageConnection);
	else
		storageTable = storageConnection->getStorageTable(storageShare);

	mySqlThread = newThread;

	return true;
}


int StorageInterface::threadSwitchError(void)
{
	return 1;
}


int StorageInterface::error(int storageError)
{
	DBUG_ENTER("StorageInterface::error");

	if (storageError == 0)
		{
		DBUG_PRINT("info", ("returning 0"));
		DBUG_RETURN(0);
		}

	int mySqlError = getMySqlError(storageError);
	
	switch (storageError)
		{
		case StorageErrorNoSequence:
			if (storageConnection)
				storageConnection->setErrorText("no sequenced defined for autoincrement operation");

			break;

		case StorageWarningSerializable:
			push_warning_printf(current_thd, MYSQL_ERROR::WARN_LEVEL_WARN,
			                    ER_CANT_CHANGE_TX_ISOLATION,
			                    "Falcon does not support SERIALIZABLE ISOLATION, using REPEATABLE READ instead.");
			break;

		case StorageWarningReadUncommitted:
			push_warning_printf(current_thd, MYSQL_ERROR::WARN_LEVEL_WARN,
			                    ER_CANT_CHANGE_TX_ISOLATION,
			                    "Falcon does not support READ UNCOMMITTED ISOLATION, using REPEATABLE READ instead.");
			break;

		default:
			;
		}

	DBUG_RETURN(mySqlError);
}


int StorageInterface::getMySqlError(int storageError)
{
	switch (storageError)
		{
		case 0:
			return 0;
			
		case StorageErrorDupKey:
			DBUG_PRINT("info", ("StorageErrorDupKey"));
			return (HA_ERR_FOUND_DUPP_KEY);

		case StorageErrorDeadlock:
			DBUG_PRINT("info", ("StorageErrorDeadlock"));
			return (HA_ERR_LOCK_DEADLOCK);

		case StorageErrorLockTimeout:
			DBUG_PRINT("info", ("StorageErrorLockTimeout"));
			return (HA_ERR_LOCK_WAIT_TIMEOUT);

		case StorageErrorRecordNotFound:
			DBUG_PRINT("info", ("StorageErrorRecordNotFound"));
			return (HA_ERR_KEY_NOT_FOUND);

		case StorageErrorTableNotFound:
			DBUG_PRINT("info", ("StorageErrorTableNotFound"));
			return (HA_ERR_NO_SUCH_TABLE);

		case StorageErrorNoIndex:
			DBUG_PRINT("info", ("StorageErrorNoIndex"));
			return (HA_ERR_WRONG_INDEX);

		case StorageErrorBadKey:
			DBUG_PRINT("info", ("StorageErrorBadKey"));
			return (HA_ERR_WRONG_INDEX);

		case StorageErrorTableExits:
			DBUG_PRINT("info", ("StorageErrorTableExits"));
			return (HA_ERR_TABLE_EXIST);

		case StorageErrorUpdateConflict:
			DBUG_PRINT("info", ("StorageErrorUpdateConflict"));
			return (HA_ERR_RECORD_CHANGED);

		case StorageErrorUncommittedUpdates:
			DBUG_PRINT("info", ("StorageErrorUncommittedUpdates"));
			return (HA_ERR_LOCK_OR_ACTIVE_TRANSACTION);

		case StorageErrorUncommittedRecords:
			DBUG_PRINT("info", ("StorageErrorUncommittedRecords"));
			return (200 - storageError);

		case StorageErrorNoSequence:
			DBUG_PRINT("info", ("StorageErrorNoSequence"));
			return (200 - storageError);

		case StorageErrorTruncation:
			DBUG_PRINT("info", ("StorageErrorTruncation"));
			return (HA_ERR_TO_BIG_ROW);
			
		case StorageErrorTableSpaceNotExist:
		case StorageErrorTableSpaceExist:
			DBUG_PRINT("info", ("StorageErrorTableSpaceExist"));
			return (HA_ERR_TABLESPACE_EXIST);

		case StorageErrorDeviceFull:
			DBUG_PRINT("info", ("StorageErrorDeviceFull"));
			return (HA_ERR_RECORD_FILE_FULL);
			
		case StorageWarningSerializable:
			return (0);

		case StorageWarningReadUncommitted:
			return (0);

		case StorageErrorOutOfMemory:
			DBUG_PRINT("info", ("StorageErrorOutOfMemory"));
			return (HA_ERR_OUT_OF_MEM);

		case StorageErrorOutOfRecordMemory:
			DBUG_PRINT("info", ("StorageErrorOutOfRecordMemory"));
			return (200 - storageError);

		default:
			DBUG_PRINT("info", ("Unknown Falcon Error"));
			return (200 - storageError);
		}
}

int StorageInterface::start_stmt(THD *thd, thr_lock_type lock_type)
{
	DBUG_ENTER("StorageInterface::start_stmt");
	threadSwitch(thd);

	if (storageConnection->markVerb())
		trans_register_ha(thd, FALSE, falcon_hton);

	DBUG_RETURN(0);
}

int StorageInterface::external_lock(THD *thd, int lock_type)
{
	DBUG_ENTER("StorageInterface::external_lock");
	threadSwitch(thd);

	if (lock_type == F_UNLCK)
		{
		storageConnection->setCurrentStatement(NULL);

		if (!thd_test_options(thd, OPTION_NOT_AUTOCOMMIT | OPTION_BEGIN))
			{
			if (storageTable)
				storageTable->clearTruncateLock();
		
			storageConnection->endImplicitTransaction();
			}
		else
			storageConnection->releaseVerb();

		if (storageTable)
			{
			storageTable->clearRecord();
			storageTable->clearBitmap();
			storageTable->clearAlter();
			}
		}
	else
		{
		if (storageConnection && thd->query)
			storageConnection->setCurrentStatement(thd->query);

		insertCount = 0;
		bool isTruncate = false;
		
		switch (thd_sql_command(thd))
			{
			case SQLCOM_ALTER_TABLE:
			case SQLCOM_DROP_INDEX:
			case SQLCOM_CREATE_INDEX:
				{
				int ret = storageTable->alterCheck();

				if (ret)
					{
					if (storageTable)
						storageTable->clearTruncateLock();
						
					DBUG_RETURN(error(ret));
					}
				}
				break;

			case SQLCOM_TRUNCATE:
				isTruncate = true;
				break;
				
			default:
				break;
			}

		if (thd_test_options(thd, OPTION_NOT_AUTOCOMMIT | OPTION_BEGIN))
			{
			checkBinLog();
			
			if (storageConnection->startTransaction(isolation_levels[thd_tx_isolation(thd)]))
				{
				if (!isTruncate && storageTable)
					storageTable->setTruncateLock();
				
				trans_register_ha(thd, true, falcon_hton);
				}

			if (storageConnection->markVerb())
				trans_register_ha(thd, false, falcon_hton);
			}
		else
			{
			checkBinLog();
			
			if (storageConnection->startImplicitTransaction(isolation_levels[thd_tx_isolation(thd)]))
				{
				if (!isTruncate && storageTable)
					storageTable->setTruncateLock();
				
				trans_register_ha(thd, false, falcon_hton);
				}
			}

		switch (thd_tx_isolation(mySqlThread))
			{
			case ISO_READ_UNCOMMITTED:
				error(StorageWarningReadUncommitted);
				break;

			case ISO_SERIALIZABLE:
				error(StorageWarningSerializable);
				break;
			}
			
		}

	DBUG_RETURN(0);
}


void StorageInterface::get_auto_increment(ulonglong offset, ulonglong increment,
                                         ulonglong nb_desired_values,
                                         ulonglong *first_value,
                                         ulonglong *nb_reserved_values)
{
	DBUG_ENTER("StorageInterface::get_auto_increment");
	*first_value = storageShare->getSequenceValue(1);
	*nb_reserved_values = 1;

	DBUG_VOID_RETURN;
}

int StorageInterface::reset_auto_increment(ulonglong value)
{
	return handler::reset_auto_increment(value);
}

const char *StorageInterface::index_type(uint key_number)
{
  DBUG_ENTER("StorageInterface::index_type");
  DBUG_RETURN("BTREE");
}

void StorageInterface::dropDatabase(handlerton *hton, char *path)
{
	DBUG_ENTER("StorageInterface::dropDatabase");
	storageHandler->dropDatabase(path);

	DBUG_VOID_RETURN;
}


void StorageInterface::freeActiveBlobs(void)
{
	for (StorageBlob *blob; (blob = activeBlobs); )
		{
		activeBlobs = blob->next;
		storageTable->freeBlob(blob);
		blob->next = freeBlobs;
		freeBlobs = blob;
		}
}


void StorageInterface::shutdown(handlerton *htons)
{
	storageHandler->shutdownHandler();
}


int StorageInterface::panic(handlerton* hton, ha_panic_function flag)
{
	storageHandler->shutdownHandler();

	return 0;
}


int StorageInterface::closeConnection(handlerton *hton, THD *thd)
{
	DBUG_ENTER("NfsStorageEngine::closeConnection");
	storageHandler->closeConnections(thd);
	*thd_ha_data(thd, hton) = NULL;

	DBUG_RETURN(0);
}


int StorageInterface::alter_tablespace(handlerton* hton, THD* thd, st_alter_tablespace* ts_info)
{
	DBUG_ENTER("NfsStorageEngine::alter_tablespace");
	int ret = 0;

	/*
	CREATE TABLESPACE tablespace
		ADD DATAFILE 'file'
		USE LOGFILE GROUP logfile_group
		[EXTENT_SIZE [=] extent_size]
		INITIAL_SIZE [=] initial_size
		ENGINE [=] engine
	*/

	switch (ts_info->ts_cmd_type)
		{
		case CREATE_TABLESPACE:
			ret = storageHandler->createTablespace(ts_info->tablespace_name, ts_info->data_file_name);
			break;

		case DROP_TABLESPACE:
			ret = storageHandler->deleteTablespace(ts_info->tablespace_name);
			
			if (ret == StorageErrorTableSpaceNotExist)
				ret = 0;
			break;

		default:
			DBUG_RETURN(HA_ADMIN_NOT_IMPLEMENTED);
		}

	DBUG_RETURN(getMySqlError(ret));
}

uint StorageInterface::max_supported_key_length(void) const
{
	// Assume 4K page unless proven otherwise.
	if (storageConnection)
		return storageConnection->getMaxKeyLength();

	return MAX_INDEX_KEY_LENGTH_4K;  // Default value.
}


uint StorageInterface::max_supported_key_part_length(void) const
{
	// Assume 4K page unless proven otherwise.
	if (storageConnection)
		return storageConnection->getMaxKeyLength();

	return MAX_INDEX_KEY_LENGTH_4K;  // Default for future sizes.
}


void StorageInterface::logger(int mask, const char* text, void* arg)
{
	if (mask & falcon_debug_mask)
		{
		printf ("%s", text);

		if (falcon_log_file)
			fprintf(falcon_log_file, "%s", text);
		}
}


int StorageInterface::setIndexes(void)
{
	if (!table || storageShare->haveIndexes())
		return 0;

	storageShare->lock(true);

	if (!storageShare->haveIndexes())
		{
		StorageIndexDesc indexDesc;

		for (uint n = 0; n < table->s->keys; ++n)
			{
			getKeyDesc(table->key_info + n, &indexDesc);

			if (n == table->s->primary_key)
				indexDesc.primaryKey = true;

			int ret = storageTable->setIndex(table->s->keys, n, &indexDesc);
			if (ret)
				return ret;
			}
		}

	storageShare->unlock();
	return 0;
}


int StorageInterface::genType(Field* field, CmdGen* gen)
{
	const char *type;
	const char *arg = NULL;
	int length = 0;

	switch (field->real_type())
		{
		case MYSQL_TYPE_DECIMAL:
		case MYSQL_TYPE_TINY:
		case MYSQL_TYPE_SHORT:
		case MYSQL_TYPE_BIT:
			type = "smallint";
			break;

		case MYSQL_TYPE_INT24:
		case MYSQL_TYPE_LONG:
		case MYSQL_TYPE_YEAR:
			type = "int";
			break;

		case MYSQL_TYPE_FLOAT:
			type = "float";
			break;

		case MYSQL_TYPE_DOUBLE:
			type = "double";
			break;

		case MYSQL_TYPE_TIMESTAMP:
			type = "timestamp";
			break;

		case MYSQL_TYPE_SET:
		case MYSQL_TYPE_LONGLONG:
			type = "bigint";
			break;

		/*
			Falcon's date and time types don't handle invalid dates like MySQL's do,
			so we just use an int for storage
		*/

		case MYSQL_TYPE_DATE:
		case MYSQL_TYPE_TIME:
		case MYSQL_TYPE_ENUM:
		case MYSQL_TYPE_NEWDATE:
			type = "int";
			break;

		case MYSQL_TYPE_DATETIME:
			type = "bigint";
			break;

		case MYSQL_TYPE_VARCHAR:
		case MYSQL_TYPE_VAR_STRING:
		case MYSQL_TYPE_STRING:
			{
			CHARSET_INFO *charset = field->charset();

			if (charset)
				{
				arg = charset->name;
				type = "varchar (%d) collation %s";
				}
			else
				type = "varchar (%d)";

			length = field->field_length;
			}
			break;

		case MYSQL_TYPE_TINY_BLOB:
		case MYSQL_TYPE_LONG_BLOB:
		case MYSQL_TYPE_BLOB:
		case MYSQL_TYPE_MEDIUM_BLOB:
		case MYSQL_TYPE_GEOMETRY:
			if (field->field_length < 256)
				type = "varchar (256)";
			else
				type = "blob";
			break;

		case MYSQL_TYPE_NEWDECIMAL:
			{
			Field_new_decimal *newDecimal = (Field_new_decimal*) field;

			/***
			if (newDecimal->precision > 18 && newDecimal->dec > 9)
				{
				errorText = "columns with greater than 18 digits precision and greater than 9 digits of fraction are not supported";

				return HA_ERR_UNSUPPORTED;
				}
			***/

			gen->gen("numeric (%d,%d)", newDecimal->precision, newDecimal->dec);

			return 0;
			}

		default:
			errorText = "unsupported Falcon data type";

			return HA_ERR_UNSUPPORTED;
		}

	gen->gen(type, length, arg);

	return 0;
}


void StorageInterface::genKeyFields(KEY* key, CmdGen* gen)
{
	const char *sep = "(";
	char nameBuffer[129];

	for (uint n = 0; n < key->key_parts; ++n)
		{
		KEY_PART_INFO *part = key->key_part + n;
		Field *field = part->field;
		storageShare->cleanupFieldName(field->field_name, nameBuffer,
										sizeof(nameBuffer));

		if (part->key_part_flag & HA_PART_KEY_SEG)
			gen->gen("%s\"%s\"(%d)", sep, nameBuffer, part->length);
		else
			gen->gen("%s\"%s\"", sep, nameBuffer);

		sep = ", ";
		}

	gen->gen(")");
}


void StorageInterface::encodeRecord(uchar *buf, bool updateFlag)
{
	storageTable->preInsert();
	my_ptrdiff_t ptrDiff = buf - table->record[0];
	my_bitmap_map *old_map = dbug_tmp_use_all_columns(table, table->read_set);
	EncodedDataStream *dataStream = &storageTable->dataStream;
	
	for (uint n = 0; n < table->s->fields; ++n)
		{
		Field *field = table->field[n];

		if (ptrDiff)
			field->move_field_offset(ptrDiff);

		if (updateFlag && !bitmap_is_set(table->write_set, field->field_index))
			{
			const unsigned char *p = storageTable->getEncoding(n);
			dataStream->encodeEncoding(p);
			}
		else if (field->is_null())
			dataStream->encodeNull();
		else
			switch (field->real_type())
				{
				case MYSQL_TYPE_TINY:
				case MYSQL_TYPE_SHORT:
				case MYSQL_TYPE_INT24:
				case MYSQL_TYPE_LONG:
				case MYSQL_TYPE_LONGLONG:
				case MYSQL_TYPE_YEAR:
				case MYSQL_TYPE_DECIMAL:
				case MYSQL_TYPE_ENUM:
				case MYSQL_TYPE_SET:
				case MYSQL_TYPE_BIT:
					dataStream->encodeInt64(field->val_int());
					break;

				case MYSQL_TYPE_NEWDECIMAL:
					{
					int precision = ((Field_new_decimal *)field)->precision;
					int scale = ((Field_new_decimal *)field)->dec;

					if (precision < 19)
						{
						int64 value = ScaledBinary::getInt64FromBinaryDecimal((const char *) field->ptr,
																			precision,
																			scale);
						dataStream->encodeInt64(value, scale);
						}
					else
						{
						BigInt bigInt;
						ScaledBinary::getBigIntFromBinaryDecimal((const char*) field->ptr, precision, scale, &bigInt);

						// Handle value as int64 if possible. Even if the number fits
						// an int64, it can only be scaled within 18 digits or less.

						if (bigInt.fitsInInt64() && scale < 19)
							{
							int64 value = bigInt.getInt();
							dataStream->encodeInt64(value, scale);
							}
						else
							dataStream->encodeBigInt(&bigInt);
						}
					}
					break;

				case MYSQL_TYPE_DOUBLE:
				case MYSQL_TYPE_FLOAT:
					dataStream->encodeDouble(field->val_real());
					break;

				case MYSQL_TYPE_TIMESTAMP:
					{
					my_bool nullValue;
					int64 value = ((Field_timestamp*) field)->get_timestamp(&nullValue);
					dataStream->encodeDate(value * 1000);
					}
					break;

				case MYSQL_TYPE_DATE:
					dataStream->encodeInt64(field->val_int());
					break;

				case MYSQL_TYPE_NEWDATE:
					//dataStream->encodeInt64(field->val_int());
					dataStream->encodeInt64(uint3korr(field->ptr));
					break;

				case MYSQL_TYPE_TIME:
					dataStream->encodeInt64(field->val_int());
					break;

				case MYSQL_TYPE_DATETIME:
					dataStream->encodeInt64(field->val_int());
					break;

				case MYSQL_TYPE_VARCHAR:
				case MYSQL_TYPE_VAR_STRING:
				case MYSQL_TYPE_STRING:
					{
					String string;
					String buffer;
					field->val_str(&buffer, &string);
					dataStream->encodeOpaque(string.length(), string.ptr());
					}
					break;

				case MYSQL_TYPE_TINY_BLOB:
					{
					Field_blob *blob = (Field_blob*) field;
					uint length = blob->get_length();
					uchar *ptr;
					blob->get_ptr(&ptr);
					dataStream->encodeOpaque(length, (const char*) ptr);
					}
					break;

				case MYSQL_TYPE_LONG_BLOB:
				case MYSQL_TYPE_BLOB:
				case MYSQL_TYPE_MEDIUM_BLOB:
				case MYSQL_TYPE_GEOMETRY:
					{
					Field_blob *blob = (Field_blob*) field;
					uint length = blob->get_length();
					uchar *ptr;
					blob->get_ptr(&ptr);
					StorageBlob *storageBlob;
					uint32 blobId;

					for (storageBlob = activeBlobs; storageBlob; storageBlob = storageBlob->next)
						if (storageBlob->data == (uchar*) ptr)
							{
							blobId = storageBlob->blobId;
							break;
							}

					if (!storageBlob)
						{
						StorageBlob storageBlob;
						storageBlob.length = length;
						storageBlob.data = (uchar *)ptr;
						blobId = storageTable->storeBlob(&storageBlob);
						blob->set_ptr(storageBlob.length, storageBlob.data);
						}

					dataStream->encodeBinaryBlob(blobId);
					}
					break;

				default:
					dataStream->encodeOpaque(field->field_length, (const char*) field->ptr);
				}

		if (ptrDiff)
			field->move_field_offset(-ptrDiff);
		}

	dbug_tmp_restore_column_map(table->read_set, old_map);
}

void StorageInterface::decodeRecord(uchar *buf)
{
	EncodedDataStream *dataStream = &storageTable->dataStream;
	my_ptrdiff_t ptrDiff = buf - table->record[0];
	my_bitmap_map *old_map = dbug_tmp_use_all_columns(table, table->write_set);
	DBUG_ENTER("StorageInterface::decodeRecord");

	for (uint n = 0; n < table->s->fields; ++n)
		{
		Field *field = table->field[n];
		dataStream->decode();

		if (ptrDiff)
			field->move_field_offset(ptrDiff);

		if (dataStream->type == edsTypeNull || !bitmap_is_set(table->read_set, field->field_index))
			{
			field->set_null();
			field->reset();
			}
		else
			{
			field->set_notnull();

			switch (field->real_type())
				{
				case MYSQL_TYPE_TINY:
				case MYSQL_TYPE_SHORT:
				case MYSQL_TYPE_INT24:
				case MYSQL_TYPE_LONG:
				case MYSQL_TYPE_LONGLONG:
				case MYSQL_TYPE_YEAR:
				case MYSQL_TYPE_DECIMAL:
				case MYSQL_TYPE_ENUM:
				case MYSQL_TYPE_SET:
				case MYSQL_TYPE_BIT:
					field->store(dataStream->getInt64(),
								((Field_num*)field)->unsigned_flag);
					break;

				case MYSQL_TYPE_NEWDECIMAL:
					{
					int precision = ((Field_new_decimal*) field)->precision;
					int scale = ((Field_new_decimal*) field)->dec;

					if (dataStream->type == edsTypeBigInt)
						ScaledBinary::putBigInt(&dataStream->bigInt, (char*) field->ptr, precision, scale);
					else
						{
						int64 value = dataStream->getInt64(scale);
						ScaledBinary::putBinaryDecimal(value, (char*) field->ptr, precision, scale);
						}
					}
					break;

				case MYSQL_TYPE_DOUBLE:
				case MYSQL_TYPE_FLOAT:
					field->store(dataStream->value.dbl);
					break;

				case MYSQL_TYPE_TIMESTAMP:
					{
					int value = (int) (dataStream->value.integer64 / 1000);
#ifdef _BIG_ENDIAN
					if (table->s->db_low_byte_first)
					int4store(field->ptr, value);
					else
#endif
					longstore(field->ptr, value);
					}
					break;

				case MYSQL_TYPE_DATE:
					field->store(dataStream->getInt64(), false);
					break;

				case MYSQL_TYPE_NEWDATE:
					//field->store(dataStream->getInt64(), false);
					int3store(field->ptr, dataStream->getInt32());
					break;

				case MYSQL_TYPE_TIME:
					field->store(dataStream->getInt64(), false);
					break;

				case MYSQL_TYPE_DATETIME:
					//field->store(dataStream->getInt64(), false);
					int8store(field->ptr, dataStream->getInt64());
					break;

				case MYSQL_TYPE_VARCHAR:
				case MYSQL_TYPE_VAR_STRING:
				case MYSQL_TYPE_STRING:
					field->store((const char*) dataStream->value.string.data,
								dataStream->value.string.length, field->charset());
					break;

				case MYSQL_TYPE_TINY_BLOB:
					{
					Field_blob *blob = (Field_blob*) field;
					blob->set_ptr(dataStream->value.string.length,
					              (uchar*) dataStream->value.string.data);
					}
					break;

				case MYSQL_TYPE_LONG_BLOB:
				case MYSQL_TYPE_BLOB:
				case MYSQL_TYPE_MEDIUM_BLOB:
				case MYSQL_TYPE_GEOMETRY:
					{
					Field_blob *blob = (Field_blob*) field;
					StorageBlob *storageBlob = freeBlobs;

					if (storageBlob)
						freeBlobs = storageBlob->next;
					else
						storageBlob = new StorageBlob;

					storageBlob->next = activeBlobs;
					activeBlobs = storageBlob;
					storageBlob->blobId = dataStream->value.blobId;
					storageTable->getBlob(storageBlob->blobId, storageBlob);
					blob->set_ptr(storageBlob->length, (uchar*) storageBlob->data);
					}
					break;

				default:
					{
					uint l = dataStream->value.string.length;

					if (field->field_length < l)
						l = field->field_length;

					memcpy(field->ptr, dataStream->value.string.data, l);
					}
				}
			}

		if (ptrDiff)
			field->move_field_offset(-ptrDiff);
		}
	dbug_tmp_restore_column_map(table->write_set, old_map);

	DBUG_VOID_RETURN;
}


int StorageInterface::extra(ha_extra_function operation)
{
	DBUG_ENTER("StorageInterface::extra");
	DBUG_RETURN(0);
}

bool StorageInterface::get_error_message(int error, String *buf)
{
	if (storageConnection)
		{
		const char *text = storageConnection->getLastErrorString();
		buf->set(text, strlen(text), system_charset_info);
		}
	else if (errorText)
		buf->set(errorText, strlen(errorText), system_charset_info);

	return false;
}

void StorageInterface::unlockTable(void)
{
	if (tableLocked)
		{
		storageShare->unlock();
		tableLocked = false;
		}
}

void StorageInterface::checkBinLog(void)
{
	// If binary logging is enabled, ensure that records are fully populated for replication
	
	if (mysql_bin_log.is_open())
		tableFlags |= HA_PRIMARY_KEY_REQUIRED_FOR_DELETE;
	else
		tableFlags &= ~HA_PRIMARY_KEY_REQUIRED_FOR_DELETE;
}


//*****************************************************************************
//
// NfsPluginHandler
//
//*****************************************************************************
NfsPluginHandler::NfsPluginHandler()
{
	storageConnection	= NULL;
	storageTable		= NULL;
}

NfsPluginHandler::~NfsPluginHandler()
{
}

//*****************************************************************************
//
// System Memory Usage
//
//*****************************************************************************
int NfsPluginHandler::call_fillSystemMemoryDetailTable(THD *thd, TABLE_LIST *tables, COND *cond)
{
	InfoTableImpl infoTable(thd, tables, system_charset_info);

	if (storageHandler)
		storageHandler->getMemoryDetailInfo(&infoTable);

	return infoTable.error;
}


ST_FIELD_INFO memoryDetailFieldInfo[]=
{
	{"FILE",		  120, MYSQL_TYPE_STRING,	0, 0, "File", SKIP_OPEN_TABLE},
	{"LINE",			4, MYSQL_TYPE_LONG,		0, 0, "Line", SKIP_OPEN_TABLE},
	{"OBJECTS_IN_USE",	4, MYSQL_TYPE_LONG,		0, 0, "Objects in Use", SKIP_OPEN_TABLE},
	{"SPACE_IN_USE",	4, MYSQL_TYPE_LONG,		0, 0, "Space in Use", SKIP_OPEN_TABLE},
	{"OBJECTS_DELETED", 4, MYSQL_TYPE_LONG,		0, 0, "Objects Deleted", SKIP_OPEN_TABLE},
	{"SPACE_DELETED",	4, MYSQL_TYPE_LONG,		0, 0, "Space Deleted", SKIP_OPEN_TABLE},
	{0,					0, MYSQL_TYPE_STRING,	0, 0, 0, SKIP_OPEN_TABLE}
};

int NfsPluginHandler::initSystemMemoryDetail(void *p)
{
	DBUG_ENTER("initSystemMemoryDetail");
	ST_SCHEMA_TABLE *schema = (ST_SCHEMA_TABLE*) p;
	schema->fields_info = memoryDetailFieldInfo;
	schema->fill_table = NfsPluginHandler::call_fillSystemMemoryDetailTable;
	DBUG_RETURN(0);
}

int NfsPluginHandler::deinitSystemMemoryDetail(void *p)
{
	DBUG_ENTER("deinitSystemMemoryDetail");
	DBUG_RETURN(0);
}

//*****************************************************************************
//
// System memory usage summary
//
//*****************************************************************************

int NfsPluginHandler::call_fillSystemMemorySummaryTable(THD *thd, TABLE_LIST *tables, COND *cond)
{
	//return(pluginHandler->fillSystemMemorySummaryTable(thd, tables, cond));
	InfoTableImpl infoTable(thd, tables, system_charset_info);

	if (storageHandler)
		storageHandler->getMemorySummaryInfo(&infoTable);

	return infoTable.error;
}

ST_FIELD_INFO memorySummaryFieldInfo[]=
{
	{"TOTAL_SPACE",		4, MYSQL_TYPE_LONGLONG,		0, 0, "Total Space", SKIP_OPEN_TABLE},
	{"FREE_SPACE",		4, MYSQL_TYPE_LONGLONG,		0, 0, "Free Space", SKIP_OPEN_TABLE},
	{"FREE_SEGMENTS",	4, MYSQL_TYPE_LONG,			0, 0, "Free Segments", SKIP_OPEN_TABLE},
	{"BIG_HUNKS",		4, MYSQL_TYPE_LONG,			0, 0, "Big Hunks", SKIP_OPEN_TABLE},
	{"SMALL_HUNKS",		4, MYSQL_TYPE_LONG,			0, 0, "Small Hunks", SKIP_OPEN_TABLE},
	{"UNIQUE_SIZES",	4, MYSQL_TYPE_LONG,			0, 0, "Unique Sizes", SKIP_OPEN_TABLE},
	{0,					0, MYSQL_TYPE_STRING,		0, 0, 0, SKIP_OPEN_TABLE}
};

int NfsPluginHandler::initSystemMemorySummary(void *p)
{
	DBUG_ENTER("initSystemMemorySummary");
	ST_SCHEMA_TABLE *schema = (ST_SCHEMA_TABLE *)p;
	schema->fields_info = memorySummaryFieldInfo;
	schema->fill_table = NfsPluginHandler::call_fillSystemMemorySummaryTable;

	DBUG_RETURN(0);
}

int NfsPluginHandler::deinitSystemMemorySummary(void *p)
{
	DBUG_ENTER("deinitSystemMemorySummary");
	DBUG_RETURN(0);
}

//*****************************************************************************
//
// Record cache usage detail
//
//*****************************************************************************

int NfsPluginHandler::call_fillRecordCacheDetailTable(THD *thd, TABLE_LIST *tables, COND *cond)
{
	InfoTableImpl infoTable(thd, tables, system_charset_info);

	if (storageHandler)
		storageHandler->getRecordCacheDetailInfo(&infoTable);

	return infoTable.error;
}

ST_FIELD_INFO recordDetailFieldInfo[]=
{
	{"FILE",		  120, MYSQL_TYPE_STRING,	0, 0, "File", SKIP_OPEN_TABLE},
	{"LINE",			4, MYSQL_TYPE_LONG,		0, 0, "Line", SKIP_OPEN_TABLE},
	{"OBJECTS_IN_USE",	4, MYSQL_TYPE_LONG,		0, 0, "Objects in Use", SKIP_OPEN_TABLE},
	{"SPACE_IN_USE",	4, MYSQL_TYPE_LONG,		0, 0, "Space in Use", SKIP_OPEN_TABLE},
	{"OBJECTS_DELETED", 4, MYSQL_TYPE_LONG,		0, 0, "Objects Deleted", SKIP_OPEN_TABLE},
	{"SPACE_DELETED",	4, MYSQL_TYPE_LONG,		0, 0, "Space Deleted", SKIP_OPEN_TABLE},
	{0,					0, MYSQL_TYPE_STRING,	0, 0, 0, SKIP_OPEN_TABLE}
};

int NfsPluginHandler::initRecordCacheDetail(void *p)
{
	DBUG_ENTER("initRecordCacheDetail");
	ST_SCHEMA_TABLE *schema = (ST_SCHEMA_TABLE *)p;
	schema->fields_info = recordDetailFieldInfo;
	schema->fill_table = NfsPluginHandler::call_fillRecordCacheDetailTable;

	DBUG_RETURN(0);
}

int NfsPluginHandler::deinitRecordCacheDetail(void *p)
{
	DBUG_ENTER("deinitRecordCacheDetail");
	DBUG_RETURN(0);
}

//*****************************************************************************
//
// Record cache usage summary
//
//*****************************************************************************

int NfsPluginHandler::call_fillRecordCacheSummaryTable(THD *thd, TABLE_LIST *tables, COND *cond)
{
	InfoTableImpl infoTable(thd, tables, system_charset_info);

	if (storageHandler)
		storageHandler->getRecordCacheSummaryInfo(&infoTable);

	return infoTable.error;
}

ST_FIELD_INFO recordSummaryFieldInfo[]=
{
	{"TOTAL_SPACE",		4, MYSQL_TYPE_LONGLONG,		0, 0, "Total Space", SKIP_OPEN_TABLE},
	{"FREE_SPACE",		4, MYSQL_TYPE_LONGLONG,		0, 0, "Free Space", SKIP_OPEN_TABLE},
	{"FREE_SEGMENTS",	4, MYSQL_TYPE_LONG,			0, 0, "Free Segments", SKIP_OPEN_TABLE},
	{"BIG_HUNKS",		4, MYSQL_TYPE_LONG,			0, 0, "Big Hunks", SKIP_OPEN_TABLE},
	{"SMALL_HUNKS",		4, MYSQL_TYPE_LONG,			0, 0, "Small Hunks", SKIP_OPEN_TABLE},
	{"UNIQUE_SIZES",	4, MYSQL_TYPE_LONG,			0, 0, "Unique Sizes", SKIP_OPEN_TABLE},
	{0,					0, MYSQL_TYPE_STRING,		0, 0, 0, SKIP_OPEN_TABLE}
};

int NfsPluginHandler::initRecordCacheSummary(void *p)
{
	DBUG_ENTER("initRecordCacheSummary");
	ST_SCHEMA_TABLE *schema = (ST_SCHEMA_TABLE *)p;
	schema->fields_info = recordSummaryFieldInfo;
	schema->fill_table = NfsPluginHandler::call_fillRecordCacheSummaryTable;

	DBUG_RETURN(0);
}

int NfsPluginHandler::deinitRecordCacheSummary(void *p)
{
	DBUG_ENTER("deinitRecordCacheSummary");
	DBUG_RETURN(0);
}

//*****************************************************************************
//
// Database IO
//
//*****************************************************************************

int NfsPluginHandler::call_fillDatabaseIOTable(THD *thd, TABLE_LIST *tables, COND *cond)
{
	InfoTableImpl infoTable(thd, tables, system_charset_info);

	if (storageHandler)
		storageHandler->getIOInfo(&infoTable);

	return infoTable.error;
}

ST_FIELD_INFO databaseIOFieldInfo[]=
{
	{"TABLESPACE",	  120, MYSQL_TYPE_STRING,	0, 0, "Tablespace", SKIP_OPEN_TABLE},
	{"PAGE_SIZE",		4, MYSQL_TYPE_LONG,		0, 0, "Page Size", SKIP_OPEN_TABLE},
	{"BUFFERS",			4, MYSQL_TYPE_LONG,		0, 0, "Buffers", SKIP_OPEN_TABLE},
	{"PHYSICAL_READS",	4, MYSQL_TYPE_LONG,		0, 0, "Physical Reads", SKIP_OPEN_TABLE},
	{"WRITES",			4, MYSQL_TYPE_LONG,		0, 0, "Writes", SKIP_OPEN_TABLE},
	{"LOGICAL_READS",	4, MYSQL_TYPE_LONG,		0, 0, "Logical Reads", SKIP_OPEN_TABLE},
	{"FAKES",			4, MYSQL_TYPE_LONG,		0, 0, "Fakes", SKIP_OPEN_TABLE},
	{0,					0, MYSQL_TYPE_STRING,	0, 0, 0, SKIP_OPEN_TABLE}
};

int NfsPluginHandler::initDatabaseIO(void *p)
{
	DBUG_ENTER("initDatabaseIO");
	ST_SCHEMA_TABLE *schema = (ST_SCHEMA_TABLE *)p;
	schema->fields_info = databaseIOFieldInfo;
	schema->fill_table = NfsPluginHandler::call_fillDatabaseIOTable;

	DBUG_RETURN(0);
}

int NfsPluginHandler::deinitDatabaseIO(void *p)
{
	DBUG_ENTER("deinitDatabaseIO");
	DBUG_RETURN(0);
}

int NfsPluginHandler::callTablesInfo(THD *thd, TABLE_LIST *tables, COND *cond)
{
	InfoTableImpl infoTable(thd, tables, system_charset_info);

	if (storageHandler)
		storageHandler->getTablesInfo(&infoTable);

	return infoTable.error;
}


ST_FIELD_INFO tablesFieldInfo[]=
{
	{"SCHEMA_NAME",	  127, MYSQL_TYPE_STRING,	0, 0, "Schema Name", SKIP_OPEN_TABLE},
	{"TABLE_NAME",	  127, MYSQL_TYPE_STRING,	0, 0, "Table Name", SKIP_OPEN_TABLE},
	{"PARTITION",	  127, MYSQL_TYPE_STRING,	0, 0, "Partition Name", SKIP_OPEN_TABLE},
	{"TABLESPACE",	  127, MYSQL_TYPE_STRING,	0, 0, "Tablespace", SKIP_OPEN_TABLE},
	{"INTERNAL_NAME", 127, MYSQL_TYPE_STRING,	0, 0, "Internal Name", SKIP_OPEN_TABLE},
	{0,					0, MYSQL_TYPE_STRING,	0, 0, 0, SKIP_OPEN_TABLE}
};

int NfsPluginHandler::initTablesInfo(void *p)
{
	DBUG_ENTER("initTablesInfo");
	ST_SCHEMA_TABLE *schema = (ST_SCHEMA_TABLE *)p;
	schema->fields_info = tablesFieldInfo;
	schema->fill_table = NfsPluginHandler::callTablesInfo;

	DBUG_RETURN(0);
}

int NfsPluginHandler::deinitTablesInfo(void *p)
{
	DBUG_ENTER("initTables");
	DBUG_RETURN(0);
}

//*****************************************************************************
//
// Transaction Information
//
//*****************************************************************************

int NfsPluginHandler::callTransactionInfo(THD *thd, TABLE_LIST *tables, COND *cond)
{
	InfoTableImpl infoTable(thd, tables, system_charset_info);

	if (storageHandler)
		storageHandler->getTransactionInfo(&infoTable);

	return infoTable.error;
}

ST_FIELD_INFO transactionInfoFieldInfo[]=
{
	{"STATE",			120, MYSQL_TYPE_STRING,		0, 0, "State", SKIP_OPEN_TABLE},
	{"THREAD_ID",		4, MYSQL_TYPE_LONG,			0, 0, "Thread Id", SKIP_OPEN_TABLE},
	{"ID",				4, MYSQL_TYPE_LONG,			0, 0, "Id", SKIP_OPEN_TABLE},
	{"STATE",			10, MYSQL_TYPE_STRING,		0, 0, "State", SKIP_OPEN_TABLE},
	{"UPDATES",			4, MYSQL_TYPE_LONG,			0, 0, "Has Updates", SKIP_OPEN_TABLE},
	{"PENDING",			4, MYSQL_TYPE_LONG,			0, 0, "Write Pending", SKIP_OPEN_TABLE},
	{"DEP",				4, MYSQL_TYPE_LONG,			0, 0, "Dependencies", SKIP_OPEN_TABLE},
	{"OLDEST",			4, MYSQL_TYPE_LONG,			0, 0, "Oldest Active", SKIP_OPEN_TABLE},
	{"RECORDS",			4, MYSQL_TYPE_LONG,			0, 0, "Has Records", SKIP_OPEN_TABLE},
	{"WAITING_FOR",		4, MYSQL_TYPE_LONG,			0, 0, "Waiting For", SKIP_OPEN_TABLE},
	{"STATEMENT",	  120, MYSQL_TYPE_STRING,		0, 0, "Statement", SKIP_OPEN_TABLE},
	{0,					0, MYSQL_TYPE_STRING,		0, 0, 0, SKIP_OPEN_TABLE}
};

int NfsPluginHandler::initTransactionInfo(void *p)
{
	DBUG_ENTER("initTransactionInfo");
	ST_SCHEMA_TABLE *schema = (ST_SCHEMA_TABLE *)p;
	schema->fields_info = transactionInfoFieldInfo;
	schema->fill_table = NfsPluginHandler::callTransactionInfo;

	DBUG_RETURN(0);
}

int NfsPluginHandler::deinitTransactionInfo(void *p)
{
	DBUG_ENTER("deinitTransactionInfo");
	DBUG_RETURN(0);
}

//*****************************************************************************
//
// Transaction Summary Information
//
//*****************************************************************************

int NfsPluginHandler::callTransactionSummaryInfo(THD *thd, TABLE_LIST *tables, COND *cond)
{
	InfoTableImpl infoTable(thd, tables, system_charset_info);

	if (storageHandler)
		storageHandler->getTransactionSummaryInfo(&infoTable);

	return infoTable.error;
}

ST_FIELD_INFO transactionInfoFieldSummaryInfo[]=
{
//	{"DATABASE",		120, MYSQL_TYPE_STRING,		0, 0, "Database", SKIP_OPEN_TABLE},
	{"COMMITTED",		4, MYSQL_TYPE_LONG,			0, 0, "Committed Transaction.", SKIP_OPEN_TABLE},
	{"ROLLED_BACK",		4, MYSQL_TYPE_LONG,			0, 0, "Transactions Rolled Back.", SKIP_OPEN_TABLE},
	{"ACTIVE",   		4, MYSQL_TYPE_LONG,			0, 0, "Active Transactions", SKIP_OPEN_TABLE},
	{"PENDING_COMMIT",	4, MYSQL_TYPE_LONG,			0, 0, "Transaction Pending Commit", SKIP_OPEN_TABLE},
	{"PENDING_COMPLETION",4, MYSQL_TYPE_LONG,		0, 0, "Transaction Pending Completion", SKIP_OPEN_TABLE},
	{0,					0, MYSQL_TYPE_STRING,		0, 0, 0, SKIP_OPEN_TABLE}
};

int NfsPluginHandler::initTransactionSummaryInfo(void *p)
{
	DBUG_ENTER("initTransactionSummaryInfo");
	ST_SCHEMA_TABLE *schema = (ST_SCHEMA_TABLE *)p;
	schema->fields_info = transactionInfoFieldSummaryInfo;
	schema->fill_table = NfsPluginHandler::callTransactionSummaryInfo;

	DBUG_RETURN(0);
}

int NfsPluginHandler::deinitTransactionSummaryInfo(void *p)
{
	DBUG_ENTER("deinitTransactionInfo");
	DBUG_RETURN(0);
}


//*****************************************************************************
//
// SerialLog Information
//
//*****************************************************************************

int NfsPluginHandler::callSerialLogInfo(THD *thd, TABLE_LIST *tables, COND *cond)
{
	InfoTableImpl infoTable(thd, tables, system_charset_info);

	if (storageHandler)
		storageHandler->getSerialLogInfo(&infoTable);

	return infoTable.error;
}

ST_FIELD_INFO serialSerialLogFieldInfo[]=
{
//	{"DATABASE",		120, MYSQL_TYPE_STRING,		0, 0, "Database", SKIP_OPEN_TABLE},
	{"TRANSACTIONS",	4, MYSQL_TYPE_LONG,			0, 0, "Transactions", SKIP_OPEN_TABLE},
	{"BLOCKS",			8, MYSQL_TYPE_LONGLONG,		0, 0, "Blocks", SKIP_OPEN_TABLE},
	{"WINDOWS",			4, MYSQL_TYPE_LONG,			0, 0, "Windows", SKIP_OPEN_TABLE},
	{"BUFFERS",			4, MYSQL_TYPE_LONG,			0, 0, "Buffers", SKIP_OPEN_TABLE},
	{0,					0, MYSQL_TYPE_STRING,		0, 0, 0, SKIP_OPEN_TABLE}
};

int NfsPluginHandler::initSerialLogInfo(void *p)
{
	DBUG_ENTER("initSerialLogInfoInfo");
	ST_SCHEMA_TABLE *schema = (ST_SCHEMA_TABLE *)p;
	schema->fields_info = serialSerialLogFieldInfo;
	schema->fill_table = NfsPluginHandler::callSerialLogInfo;

	DBUG_RETURN(0);
}

int NfsPluginHandler::deinitSerialLogInfo(void *p)
{
	DBUG_ENTER("deinitSerialLogInfo");
	DBUG_RETURN(0);
}

//*****************************************************************************
//
// Falcon Version Information
//
//*****************************************************************************

int NfsPluginHandler::callFalconVersionInfo(THD *thd, TABLE_LIST *tables, COND *cond)
{
	InfoTableImpl infoTable(thd, tables, system_charset_info);

	if (storageHandler)
		storageHandler->getFalconVersionInfo(&infoTable);

	return infoTable.error;
}

ST_FIELD_INFO falconVersionFieldInfo[]=
{
	{"Version",		32, MYSQL_TYPE_STRING,		0, 0, "Version", SKIP_OPEN_TABLE},
	{"Date",		32, MYSQL_TYPE_STRING,		0, 0, "Date", SKIP_OPEN_TABLE},
	{0,				0, MYSQL_TYPE_STRING,		0, 0, 0, SKIP_OPEN_TABLE}
};

int NfsPluginHandler::initFalconVersionInfo(void *p)
{
	DBUG_ENTER("initFalconVersionInfo");
	ST_SCHEMA_TABLE *schema = (ST_SCHEMA_TABLE *)p;
	schema->fields_info = falconVersionFieldInfo;
	schema->fill_table = NfsPluginHandler::callFalconVersionInfo;

	DBUG_RETURN(0);
}

int NfsPluginHandler::deinitFalconVersionInfo(void *p)
{
	DBUG_ENTER("deinitFalconVersionInfo");
	DBUG_RETURN(0);
}


//*****************************************************************************
//
// Sync Information
//
//*****************************************************************************

int NfsPluginHandler::callSyncInfo(THD *thd, TABLE_LIST *tables, COND *cond)
{
	InfoTableImpl infoTable(thd, tables, system_charset_info);

	if (storageHandler)
		storageHandler->getSyncInfo(&infoTable);

	return infoTable.error;
}

ST_FIELD_INFO syncInfoFieldInfo[]=
{
	{"CALLER",			120, MYSQL_TYPE_STRING,		0, 0, "Caller", SKIP_OPEN_TABLE},
	{"SHARED",			4, MYSQL_TYPE_LONG,			0, 0, "Shared", SKIP_OPEN_TABLE},
	{"EXCLUSIVE",		4, MYSQL_TYPE_LONG,			0, 0, "Exclusive", SKIP_OPEN_TABLE},
	{"WAITS",			4, MYSQL_TYPE_LONG,			0, 0, "Waits", SKIP_OPEN_TABLE},
	{"QUEUE_LENGTH",	4, MYSQL_TYPE_LONG,			0, 0, "Queue Length", SKIP_OPEN_TABLE},
	{0,					0, MYSQL_TYPE_STRING,		0, 0, 0, SKIP_OPEN_TABLE}
};

int NfsPluginHandler::initSyncInfo(void *p)
{
	DBUG_ENTER("initSyncInfo");
	ST_SCHEMA_TABLE *schema = (ST_SCHEMA_TABLE *)p;
	schema->fields_info = syncInfoFieldInfo;
	schema->fill_table = NfsPluginHandler::callSyncInfo;

	DBUG_RETURN(0);
}

int NfsPluginHandler::deinitSyncInfo(void *p)
{
	DBUG_ENTER("deinitSyncInfo");
	DBUG_RETURN(0);
}

static void updateIndexChillThreshold(MYSQL_THD thd,
                                      struct st_mysql_sys_var *var,
                                      void *var_ptr, void *save)
{
	// TBD; Apply this setting to all configurations associated with 'thd'.
	//uint newFalconIndexChillThreshold = *((uint *) save);
}

static void updateRecordChillThreshold(MYSQL_THD thd,
                                      struct st_mysql_sys_var *var,
                                      void *var_ptr, void *save)
{
	// TBD; Apply this setting to all configurations associated with 'thd'.
	//uint newFalconRecordChillThreshold = *((uint *) save);
}

void StorageInterface::updateConsistentRead(MYSQL_THD thd, struct st_mysql_sys_var* variable, void *var_ptr, void *save)
{
	falcon_consistent_read = *(my_bool*) save;

	int newRepeatableRead = (falcon_consistent_read ? 
		TRANSACTION_CONSISTENT_READ : TRANSACTION_WRITE_COMMITTED);

	if (isolation_levels[2] != newRepeatableRead)
		isolation_levels[2] = newRepeatableRead;
}

void StorageInterface::updateRecordMemoryMax(MYSQL_THD thd, struct st_mysql_sys_var* variable, void* var_ptr, void* save)
{
	falcon_record_memory_max = *(ulonglong*) save;

	if (storageHandler)
		storageHandler->setRecordMemoryMax(falcon_record_memory_max);
}

void StorageInterface::updateRecordScavengeThreshold(MYSQL_THD thd, struct st_mysql_sys_var* variable, void* var_ptr, void* save)
{
	falcon_record_scavenge_threshold = *(int*) save;

	if (storageHandler)
		storageHandler->setRecordScavengeThreshold(falcon_record_scavenge_threshold);
}

void StorageInterface::updateRecordScavengeFloor(MYSQL_THD thd, struct st_mysql_sys_var* variable, void* var_ptr, void* save)
{
	falcon_record_scavenge_floor = *(int*) save;

	if (storageHandler)
		storageHandler->setRecordScavengeFloor(falcon_record_scavenge_floor);
}


void StorageInterface::updateDebugMask(MYSQL_THD thd, struct st_mysql_sys_var* variable, void* var_ptr, void* save)
{
	falcon_debug_mask = *(uint*) save;
	storageHandler->deleteNfsLogger(StorageInterface::logger, NULL);
	storageHandler->addNfsLogger(falcon_debug_mask, StorageInterface::logger, NULL);
}

int StorageInterface::recover (handlerton * hton, XID *xids, uint length)
{
	DBUG_ENTER("StorageInterface::recover");

	uint count = 0;
	unsigned char xid[sizeof(XID)];

	memset (xid, 0, sizeof(XID));

	while (storageHandler->recoverGetNextLimbo(sizeof(XID), xid))
		{
		count++;
		memcpy(xids++, xid, sizeof(XID));
		if (count >= length)
			break;
		}

	DBUG_RETURN(count);
}

static MYSQL_SYSVAR_STR(serial_log_dir, falcon_serial_log_dir,
  PLUGIN_VAR_RQCMDARG| PLUGIN_VAR_READONLY | PLUGIN_VAR_MEMALLOC,
  "Falcon serial log file directory.",
  NULL, NULL, NULL);

static MYSQL_SYSVAR_STR(checkpoint_schedule, falcon_checkpoint_schedule,
  PLUGIN_VAR_RQCMDARG| PLUGIN_VAR_READONLY | PLUGIN_VAR_MEMALLOC,
  "Falcon checkpoint schedule.",
  NULL, NULL, "7 * * * * *");

static MYSQL_SYSVAR_STR(scavenge_schedule, falcon_scavenge_schedule,
  PLUGIN_VAR_RQCMDARG| PLUGIN_VAR_READONLY | PLUGIN_VAR_MEMALLOC,
  "Falcon record scavenge schedule.",
  NULL, NULL, "15,45 * * * * *");

// #define MYSQL_SYSVAR_UINT(name, varname, opt, comment, check, update, def, min, max, blk)

#define PARAMETER_UINT(_name, _text, _min, _default, _max, _flags, _update_function) \
	static MYSQL_SYSVAR_UINT(_name, falcon_##_name, \
	PLUGIN_VAR_RQCMDARG | _flags, _text, NULL, _update_function, _default, _min, _max, 0);

#define PARAMETER_BOOL(_name, _text, _default, _flags, _update_function) \
	static MYSQL_SYSVAR_BOOL(_name, falcon_##_name,\
	PLUGIN_VAR_RQCMDARG | _flags, _text, NULL, _update_function, _default);

#include "StorageParameters.h"
#undef PARAMETER_UINT
#undef PARAMETER_BOOL

static MYSQL_SYSVAR_ULONGLONG(record_memory_max, falcon_record_memory_max,
  PLUGIN_VAR_RQCMDARG, // | PLUGIN_VAR_READONLY,
  "The maximum size of the record memory cache.",
  NULL, StorageInterface::updateRecordMemoryMax, LL(250)<<20, 0, (ulonglong) max_memory_address, LL(1)<<20);

static MYSQL_SYSVAR_ULONGLONG(initial_allocation, falcon_initial_allocation,
  PLUGIN_VAR_RQCMDARG, // | PLUGIN_VAR_READONLY,
  "Initial allocation (in bytes) of falcon user tablespace.",
  NULL, NULL, 0, 0, LL(4000000000), LL(1)<<20);

/***
static MYSQL_SYSVAR_UINT(allocation_extent, falcon_allocation_extent,
  PLUGIN_VAR_OPCMDARG | PLUGIN_VAR_READONLY,
  "The percentage of the current size of falcon_user.fts to use as the size of the next extension to the file.",
  NULL, NULL, 10, 0, 100, 1);
***/

static MYSQL_SYSVAR_ULONGLONG(page_cache_size, falcon_page_cache_size,
  PLUGIN_VAR_RQCMDARG | PLUGIN_VAR_READONLY,
  "The amount of memory to be used for the database page cache.",
  NULL, NULL, LL(4)<<20, LL(2)<<20, (ulonglong) ~0, LL(1)<<20);

static struct st_mysql_sys_var* falconVariables[]= {

#define PARAMETER_UINT(_name, _text, _min, _default, _max, _flags, _update_function) MYSQL_SYSVAR(_name),
#define PARAMETER_BOOL(_name, _text, _default, _flags, _update_function) MYSQL_SYSVAR(_name),
#include "StorageParameters.h"
#undef PARAMETER_UINT
#undef PARAMETER_BOOL

	MYSQL_SYSVAR(serial_log_dir),
	MYSQL_SYSVAR(checkpoint_schedule),
	MYSQL_SYSVAR(scavenge_schedule),
	//MYSQL_SYSVAR(debug_mask),
	MYSQL_SYSVAR(record_memory_max),
	MYSQL_SYSVAR(initial_allocation),
	//MYSQL_SYSVAR(allocation_extent),
	MYSQL_SYSVAR(page_cache_size),
	NULL
};

static st_mysql_storage_engine falcon_storage_engine			=	{ MYSQL_HANDLERTON_INTERFACE_VERSION};
static st_mysql_information_schema falcon_system_memory_detail	=	{ MYSQL_INFORMATION_SCHEMA_INTERFACE_VERSION};
static st_mysql_information_schema falcon_system_memory_summary =	{ MYSQL_INFORMATION_SCHEMA_INTERFACE_VERSION};
static st_mysql_information_schema falcon_record_cache_detail	=	{ MYSQL_INFORMATION_SCHEMA_INTERFACE_VERSION};
static st_mysql_information_schema falcon_record_cache_summary	=	{ MYSQL_INFORMATION_SCHEMA_INTERFACE_VERSION};
static st_mysql_information_schema falcon_database_io			=	{ MYSQL_INFORMATION_SCHEMA_INTERFACE_VERSION};
static st_mysql_information_schema falcon_transaction_info		=	{ MYSQL_INFORMATION_SCHEMA_INTERFACE_VERSION};
static st_mysql_information_schema falcon_transaction_summary_info=	{ MYSQL_INFORMATION_SCHEMA_INTERFACE_VERSION};
static st_mysql_information_schema falcon_sync_info				=	{ MYSQL_INFORMATION_SCHEMA_INTERFACE_VERSION};
static st_mysql_information_schema falcon_serial_log_info		=	{ MYSQL_INFORMATION_SCHEMA_INTERFACE_VERSION};
static st_mysql_information_schema falcon_tables				=	{ MYSQL_INFORMATION_SCHEMA_INTERFACE_VERSION};
static st_mysql_information_schema falcon_version				=	{ MYSQL_INFORMATION_SCHEMA_INTERFACE_VERSION};

mysql_declare_plugin(falcon)
	{
	MYSQL_STORAGE_ENGINE_PLUGIN,
	&falcon_storage_engine,
	falcon_hton_name,
	"MySQL AB",
	"Falcon storage engine",
	PLUGIN_LICENSE_GPL,
	StorageInterface::falcon_init,				/* plugin init */
	StorageInterface::falcon_deinit,				/* plugin deinit */
	0x0100,										/* 1.0 */
	falconStatus,								/* status variables */
	falconVariables,							/* system variables */
	NULL										/* config options */
	},

	{
	MYSQL_INFORMATION_SCHEMA_PLUGIN,
	&falcon_system_memory_detail,
	"FALCON_SYSTEM_MEMORY_DETAIL",
	"MySQL AB",
	"Falcon System Memory Detail.",
	PLUGIN_LICENSE_GPL,
	NfsPluginHandler::initSystemMemoryDetail,	/* plugin init */
	NfsPluginHandler::deinitSystemMemoryDetail,	/* plugin deinit */
	0x0005,
	NULL,										/* status variables */
	NULL,										/* system variables */
	NULL										/* config options */
	},

	{
	MYSQL_INFORMATION_SCHEMA_PLUGIN,
	&falcon_system_memory_summary,
	"FALCON_SYSTEM_MEMORY_SUMMARY",
	"MySQL AB",
	"Falcon System Memory Summary.",
	PLUGIN_LICENSE_GPL,
	NfsPluginHandler::initSystemMemorySummary,	/* plugin init */
	NfsPluginHandler::deinitSystemMemorySummary,/* plugin deinit */
	0x0005,
	NULL,										/* status variables */
	NULL,										/* system variables */
	NULL										/* config options */
	},

	{
	MYSQL_INFORMATION_SCHEMA_PLUGIN,
	&falcon_record_cache_detail,
	"FALCON_RECORD_CACHE_DETAIL",
	"MySQL AB",
	"Falcon Record Cache Detail.",
	PLUGIN_LICENSE_GPL,
	NfsPluginHandler::initRecordCacheDetail,	/* plugin init */
	NfsPluginHandler::deinitRecordCacheDetail,	/* plugin deinit */
	0x0005,
	NULL,										/* status variables */
	NULL,										/* system variables */
	NULL										/* config options */
	},

	{
	MYSQL_INFORMATION_SCHEMA_PLUGIN,
	&falcon_record_cache_summary,
	"FALCON_RECORD_CACHE_SUMMARY",
	"MySQL AB",
	"Falcon Record Cache Summary.",
	PLUGIN_LICENSE_GPL,
	NfsPluginHandler::initRecordCacheSummary,	/* plugin init */
	NfsPluginHandler::deinitRecordCacheSummary,	/* plugin deinit */
	0x0005,
	NULL,										/* status variables */
	NULL,										/* system variables */
	NULL										/* config options   */
	},

	{
	MYSQL_INFORMATION_SCHEMA_PLUGIN,
	&falcon_transaction_info,
	"FALCON_TRANSACTIONS",
	"MySQL AB",
	"Falcon Transactions.",
	PLUGIN_LICENSE_GPL,
	NfsPluginHandler::initTransactionInfo,		/* plugin init */
	NfsPluginHandler::deinitTransactionInfo,	/* plugin deinit */
	0x0005,
	NULL,										/* status variables */
	NULL,										/* system variables */
	NULL										/* config options   */
	},

	{
	MYSQL_INFORMATION_SCHEMA_PLUGIN,
	&falcon_transaction_summary_info,
	"FALCON_TRANSACTION_SUMMARY",
	"MySQL AB",
	"Falcon Transaction Summary.",
	PLUGIN_LICENSE_GPL,
	NfsPluginHandler::initTransactionSummaryInfo,		/* plugin init */
	NfsPluginHandler::deinitTransactionSummaryInfo,	/* plugin deinit */
	0x0005,
	NULL,										/* status variables */
	NULL,										/* system variables */
	NULL										/* config options   */
	},

	{
	MYSQL_INFORMATION_SCHEMA_PLUGIN,
	&falcon_sync_info,
	"FALCON_SYNCOBJECTS",
	"MySQL AB",
	"Falcon SyncObjects.",
	PLUGIN_LICENSE_GPL,
	NfsPluginHandler::initSyncInfo,				/* plugin init */
	NfsPluginHandler::deinitSyncInfo,			/* plugin deinit */
	0x0005,
	NULL,										/* status variables */
	NULL,										/* system variables */
	NULL										/* config options   */
	},

	{
	MYSQL_INFORMATION_SCHEMA_PLUGIN,
	&falcon_serial_log_info,
	"FALCON_SERIAL_LOG_INFO",
	"MySQL AB",
	"Falcon Serial Log Information.",
	PLUGIN_LICENSE_GPL,
	NfsPluginHandler::initSerialLogInfo,		/* plugin init */
	NfsPluginHandler::deinitSerialLogInfo,		/* plugin deinit */
	0x0005,
	NULL,										/* status variables */
	NULL,										/* system variables */
	NULL										/* config options   */
	},

	{
	MYSQL_INFORMATION_SCHEMA_PLUGIN,
	&falcon_database_io,
	"FALCON_DATABASE_IO",
	"MySQL AB",
	"Falcon Database IO.",
	PLUGIN_LICENSE_GPL,
	NfsPluginHandler::initDatabaseIO,			/* plugin init */
	NfsPluginHandler::deinitDatabaseIO,			/* plugin deinit */
	0x0005,
	NULL,										/* status variables */
	NULL,										/* system variables */
	NULL										/* config options   */
	},

	{
	MYSQL_INFORMATION_SCHEMA_PLUGIN,
	&falcon_version,
	"FALCON_VERSION",
	"MySQL AB",
	"Falcon Database Version Number.",
	PLUGIN_LICENSE_GPL,
	NfsPluginHandler::initFalconVersionInfo,			/* plugin init */
	NfsPluginHandler::deinitFalconVersionInfo,			/* plugin deinit */
	0x0005,
	NULL,										/* status variables */
	NULL,										/* system variables */
	NULL										/* config options   */
	},

	{
	MYSQL_INFORMATION_SCHEMA_PLUGIN,
	&falcon_tables,
	"FALCON_TABLES",
	"MySQL AB",
	"Falcon Tables.",
	PLUGIN_LICENSE_GPL,
	NfsPluginHandler::initTablesInfo,			/* plugin init */
	NfsPluginHandler::deinitTablesInfo,			/* plugin deinit */
	0x0005,
	NULL,										/* status variables */
	NULL,										/* system variables */
	NULL										/* config options   */
	}

mysql_declare_plugin_end;<|MERGE_RESOLUTION|>--- conflicted
+++ resolved
@@ -70,25 +70,6 @@
 #undef PARAMETER_UINT
 #undef PARAMETER_BOOL
 
-<<<<<<< HEAD
-unsigned long long		falcon_record_memory_max;
-unsigned long long		falcon_initial_allocation;
-uint					falcon_allocation_extent;
-unsigned long long		falcon_page_cache_size;
-char*					falcon_serial_log_dir;
-char*					falcon_checkpoint_schedule;
-char*					falcon_scavenge_schedule;
-//uint					falcon_debug_mask;
-//uint					falcon_debug_trace;
-FILE					*falcon_log_file;
-
-int						isolation_levels[4] = {TRANSACTION_READ_UNCOMMITTED, 
-						                       TRANSACTION_READ_COMMITTED,
-						                       TRANSACTION_CONSISTENT_READ, // TRANSACTION_WRITE_COMMITTED, // This is repeatable read
-						                       TRANSACTION_SERIALIZABLE};
-
-static const ulonglong	default_table_flags = (	  HA_REC_NOT_IN_SEQ
-=======
 ulonglong	falcon_record_memory_max;
 ulonglong	falcon_initial_allocation;
 uint		falcon_allocation_extent;
@@ -110,9 +91,8 @@
 	                       TRANSACTION_READ_COMMITTED,
 	                       TRANSACTION_CONSISTENT_READ, // TRANSACTION_WRITE_COMMITTED, // This is repeatable read
 	                       TRANSACTION_SERIALIZABLE};
-						                       
+
 static const ulonglong default_table_flags = (	  HA_REC_NOT_IN_SEQ
->>>>>>> 0e300541
 												| HA_NULL_IN_KEY
 												| HA_PARTIAL_COLUMN_READ
 												| HA_CAN_GEOMETRY
