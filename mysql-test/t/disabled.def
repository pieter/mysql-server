--- conflicted
+++ resolved
@@ -19,8 +19,4 @@
 locktrans_innodb     : Bug#29929 2007-07-20 ingo LOCK TABLES does not pre-lock tables used in triggers
 rpl_locktrans_innodb : Bug#29929 2007-07-20 ingo LOCK TABLES does not pre-lock tables used in triggers
 ndb_dd_restore_compat : Bug#29940 2007-07-20 ndb_dd_restore_compat fails on 5.2
-<<<<<<< HEAD
-log_tables : Bug#30221 2007-10-16 malff This test fails on windows platforms in 5.2
-=======
-log_tables            : Bug#30221 2007-10-04 log_tables.test fails on Windows
->>>>>>> 0d1db293
+log_tables            : Bug#30221 2007-10-04 log_tables.test fails on Windows