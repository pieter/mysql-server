#### suite/funcs_1/datadict/datadict_tables.inc

# contains all tables from INFORMATION_SCHEMA

# usage:

# --source suite/funcs_1/datadict/datadict_tables.inc

--source include/show_msg.inc

eval $dd_part1 schemata                              $dd_part2;

#FIXME: splitting the "SELECT * FROM tables" in two parts until
#FIXME: Bug #12397: wrong values shown in column CREATE_OPTIONS of INFORMATION_SCHEMA.TABLES
#FIXME: is solved, like done in the _master.test, cannot be done here, so we replace here
#FIXME: the result for ALL rows.
#  9 AVG_ROW_LENGTH
# 10 DATA_LENGTH
# 11 MAX_DATA_LENGTH
## 12 INDEX_LENGTH
# 13 DATA_FREE
# 15 CREATE_TIME
# 16 UPDATE_TIME
# 20 CREATE_OPTIONS
--replace_column  9 "#ARL#"  10 "#DL#"  11 "#MDL#"  12 "#IL#"  13 "#DF#"  15 "YYYY-MM-DD hh:mm:ss"  16 "YYYY-MM-DD hh:mm:ss"  20 "#CO#"
eval $dd_part1 tables                                $dd_part2;

--source suite/funcs_1/datadict/datadict_bug_12777.inc
eval $dd_part1 columns                               $dd_part2;
eval $dd_part1 character_sets                        $dd_part2;
<<<<<<< HEAD
eval $dd_part1 collations                            $dd_part2;
eval $dd_part1 collation_character_set_applicability $dd_part2;
--replace_column 23 <Created> 24 <Last_Altered>
=======
eval $dd_part1 collations                            where collation_name <> 'utf8_general_cs' $dd_part2;
eval $dd_part1 collation_character_set_applicability where collation_name <> 'utf8_general_cs' $dd_part2;
--replace_column 16 <Created> 17 <Last_Altered>
>>>>>>> f487beb1
eval $dd_part1 routines                              $dd_part2;
eval $dd_part1 statistics                            $dd_part2;
eval $dd_part1 views                                 $dd_part2;
eval $dd_part1 user_privileges                       $dd_part2;
eval $dd_part1 schema_privileges                     $dd_part2;
eval $dd_part1 table_privileges                      $dd_part2;
eval $dd_part1 column_privileges                     $dd_part2;
eval $dd_part1 table_constraints                     $dd_part2;
eval $dd_part1 key_column_usage                      $dd_part2;
eval $dd_part1 triggers                              $dd_part2;
eval $dd_part1 parameters                            $dd_part2;

# later planned new tables for INFORMATION_SCHEMA (not before version 5.0.11)
#
# (see Reference Manual: 22.1.16. Other INFORMATION_SCHEMA Tables):
#
# parameters
# referential_constraints
#
# check them here although they currently does not exist, but using this we
# immedeatly get notice when they are implemented

#### DON'T FORGET TO ADD THE NEW TABLES TO THE CORRESPONDING FILES
#### datadict_tables_error_<errno>.test !

--error 0,1109
eval $dd_part1 referential_constraints $dd_part2;<|MERGE_RESOLUTION|>--- conflicted
+++ resolved
@@ -28,15 +28,9 @@
 --source suite/funcs_1/datadict/datadict_bug_12777.inc
 eval $dd_part1 columns                               $dd_part2;
 eval $dd_part1 character_sets                        $dd_part2;
-<<<<<<< HEAD
-eval $dd_part1 collations                            $dd_part2;
-eval $dd_part1 collation_character_set_applicability $dd_part2;
---replace_column 23 <Created> 24 <Last_Altered>
-=======
 eval $dd_part1 collations                            where collation_name <> 'utf8_general_cs' $dd_part2;
 eval $dd_part1 collation_character_set_applicability where collation_name <> 'utf8_general_cs' $dd_part2;
---replace_column 16 <Created> 17 <Last_Altered>
->>>>>>> f487beb1
+--replace_column 23 <Created> 24 <Last_Altered>
 eval $dd_part1 routines                              $dd_part2;
 eval $dd_part1 statistics                            $dd_part2;
 eval $dd_part1 views                                 $dd_part2;
