
# Initialise
--disable_warnings
drop table if exists t1,t2,t3;
--enable_warnings

#
# Simple test without tables

-- error 1111
SELECT 1 FROM (SELECT 1) as a  GROUP BY SUM(1);

#
# Test of group (Failed for Lars Hoss <lh@pbm.de>)
#

CREATE TABLE t1 (
  spID int(10) unsigned,
  userID int(10) unsigned,
  score smallint(5) unsigned,
  lsg char(40),
  date date
);

INSERT INTO t1 VALUES (1,1,1,'','0000-00-00');
INSERT INTO t1 VALUES (2,2,2,'','0000-00-00');
INSERT INTO t1 VALUES (2,1,1,'','0000-00-00');
INSERT INTO t1 VALUES (3,3,3,'','0000-00-00');

CREATE TABLE t2 (
  userID int(10) unsigned NOT NULL auto_increment,
  niName char(15),
  passwd char(8),
  mail char(50),
  isAukt enum('N','Y') DEFAULT 'N',
  vName char(30),
  nName char(40),
  adr char(60),
  plz char(5),
  ort char(35),
  land char(20),
  PRIMARY KEY (userID)
);

INSERT INTO t2 VALUES (1,'name','pass','mail','Y','v','n','adr','1','1','1');
INSERT INTO t2 VALUES (2,'name','pass','mail','Y','v','n','adr','1','1','1');
INSERT INTO t2 VALUES (3,'name','pass','mail','Y','v','n','adr','1','1','1');
INSERT INTO t2 VALUES (4,'name','pass','mail','Y','v','n','adr','1','1','1');
INSERT INTO t2 VALUES (5,'name','pass','mail','Y','v','n','adr','1','1','1');

SELECT t2.userid, MIN(t1.score) FROM t1, t2 WHERE t1.userID=t2.userID GROUP BY t2.userid;
SELECT t2.userid, MIN(t1.score) FROM t1, t2 WHERE t1.userID=t2.userID GROUP BY t2.userid ORDER BY NULL;
SELECT t2.userid, MIN(t1.score) FROM t1, t2 WHERE t1.userID=t2.userID AND t1.spID=2  GROUP BY t2.userid;
SELECT t2.userid, MIN(t1.score+0.0) FROM t1, t2 WHERE t1.userID=t2.userID AND t1.spID=2  GROUP BY t2.userid;
SELECT t2.userid, MIN(t1.score+0.0) FROM t1, t2 WHERE t1.userID=t2.userID AND t1.spID=2  GROUP BY t2.userid ORDER BY NULL;
EXPLAIN SELECT t2.userid, MIN(t1.score+0.0) FROM t1, t2 WHERE t1.userID=t2.userID AND t1.spID=2  GROUP BY t2.userid ORDER BY NULL;
drop table t1,t2;

#
# Bug in GROUP BY, by Nikki Chumakov <nikki@saddam.cityline.ru>
#

CREATE TABLE t1 (
  PID int(10) unsigned NOT NULL auto_increment,
  payDate date DEFAULT '0000-00-00' NOT NULL,
  recDate datetime DEFAULT '0000-00-00 00:00:00' NOT NULL,
  URID int(10) unsigned DEFAULT '0' NOT NULL,
  CRID int(10) unsigned DEFAULT '0' NOT NULL,
  amount int(10) unsigned DEFAULT '0' NOT NULL,
  operator int(10) unsigned,
  method enum('unknown','cash','dealer','check','card','lazy','delayed','test') DEFAULT 'unknown' NOT NULL,
  DIID int(10) unsigned,
  reason char(1) binary DEFAULT '' NOT NULL,
  code_id int(10) unsigned,
  qty mediumint(8) unsigned DEFAULT '0' NOT NULL,
  PRIMARY KEY (PID),
  KEY URID (URID),
  KEY reason (reason),
  KEY method (method),
  KEY payDate (payDate)
);

INSERT INTO t1 VALUES (1,'1970-01-01','1997-10-17 00:00:00',2529,1,21000,11886,'check',0,'F',16200,6);

--error 1056
SELECT COUNT(P.URID),SUM(P.amount),P.method, MIN(PP.recdate+0) > 19980501000000   AS IsNew FROM t1 AS P JOIN t1 as PP WHERE P.URID = PP.URID GROUP BY method,IsNew;

drop table t1;

#
# Problem with GROUP BY + ORDER BY when no match
# Tested with locking
#

CREATE TABLE t1 (
  cid mediumint(9) NOT NULL auto_increment,
  firstname varchar(32) DEFAULT '' NOT NULL,
  surname varchar(32) DEFAULT '' NOT NULL,
  PRIMARY KEY (cid)
);
INSERT INTO t1 VALUES (1,'That','Guy');
INSERT INTO t1 VALUES (2,'Another','Gent');

CREATE TABLE t2 (
  call_id mediumint(8) NOT NULL auto_increment,
  contact_id mediumint(8) DEFAULT '0' NOT NULL,
  PRIMARY KEY (call_id),
  KEY contact_id (contact_id)
);

lock tables t1 read,t2 write;

INSERT INTO t2 VALUES (10,2);
INSERT INTO t2 VALUES (18,2);
INSERT INTO t2 VALUES (62,2);
INSERT INTO t2 VALUES (91,2);
INSERT INTO t2 VALUES (92,2);

SELECT cid, CONCAT(firstname, ' ', surname), COUNT(call_id) FROM t1 LEFT JOIN t2 ON cid=contact_id WHERE firstname like '%foo%' GROUP BY cid;
SELECT cid, CONCAT(firstname, ' ', surname), COUNT(call_id) FROM t1 LEFT JOIN t2 ON cid=contact_id WHERE firstname like '%foo%' GROUP BY cid ORDER BY NULL;
SELECT HIGH_PRIORITY cid, CONCAT(firstname, ' ', surname), COUNT(call_id) FROM t1 LEFT JOIN t2 ON cid=contact_id WHERE firstname like '%foo%' GROUP BY cid ORDER BY surname, firstname;

drop table t1,t2;
unlock tables;

#
# Test of group by bug in bugzilla
#

CREATE TABLE t1 (
  bug_id mediumint(9) NOT NULL auto_increment,
  groupset bigint(20) DEFAULT '0' NOT NULL,
  assigned_to mediumint(9) DEFAULT '0' NOT NULL,
  bug_file_loc text,
  bug_severity enum('blocker','critical','major','normal','minor','trivial','enhancement') DEFAULT 'blocker' NOT NULL,
  bug_status enum('','NEW','ASSIGNED','REOPENED','RESOLVED','VERIFIED','CLOSED') DEFAULT 'NEW' NOT NULL,
  creation_ts datetime DEFAULT '0000-00-00 00:00:00' NOT NULL,
  delta_ts timestamp,
  short_desc mediumtext,
  long_desc mediumtext,
  op_sys enum('All','Windows 3.1','Windows 95','Windows 98','Windows NT','Windows 2000','Linux','other') DEFAULT 'All' NOT NULL,
  priority enum('P1','P2','P3','P4','P5') DEFAULT 'P1' NOT NULL,
  product varchar(64) DEFAULT '' NOT NULL,
  rep_platform enum('All','PC','VTD-8','Other'),
  reporter mediumint(9) DEFAULT '0' NOT NULL,
  version varchar(16) DEFAULT '' NOT NULL,
  component varchar(50) DEFAULT '' NOT NULL,
  resolution enum('','FIXED','INVALID','WONTFIX','LATER','REMIND','DUPLICATE','WORKSFORME') DEFAULT '' NOT NULL,
  target_milestone varchar(20) DEFAULT '' NOT NULL,
  qa_contact mediumint(9) DEFAULT '0' NOT NULL,
  status_whiteboard mediumtext NOT NULL,
  votes mediumint(9) DEFAULT '0' NOT NULL,
  PRIMARY KEY (bug_id),
  KEY assigned_to (assigned_to),
  KEY creation_ts (creation_ts),
  KEY delta_ts (delta_ts),
  KEY bug_severity (bug_severity),
  KEY bug_status (bug_status),
  KEY op_sys (op_sys),
  KEY priority (priority),
  KEY product (product),
  KEY reporter (reporter),
  KEY version (version),
  KEY component (component),
  KEY resolution (resolution),
  KEY target_milestone (target_milestone),
  KEY qa_contact (qa_contact),
  KEY votes (votes)
);

INSERT INTO t1 VALUES (1,0,0,'','normal','','2000-02-10 09:25:12',20000321114747,'','','Linux','P1','TestProduct','PC',3,'other','TestComponent','','M1',0,'',0);
INSERT INTO t1 VALUES (9,0,0,'','enhancement','','2000-03-10 11:49:36',20000321114747,'','','All','P5','AAAAA','PC',3,'2.00 CD - Pre','BBBBBBBBBBBBB - conversion','','',0,'',0);
INSERT INTO t1 VALUES (10,0,0,'','enhancement','','2000-03-10 18:10:16',20000321114747,'','','All','P4','AAAAA','PC',3,'2.00 CD - Pre','BBBBBBBBBBBBB - conversion','','',0,'',0);
INSERT INTO t1 VALUES (7,0,0,'','critical','','2000-03-09 10:50:21',20000321114747,'','','All','P1','AAAAA','PC',3,'2.00 CD - Pre','BBBBBBBBBBBBB - generic','','',0,'',0);
INSERT INTO t1 VALUES (6,0,0,'','normal','','2000-03-09 10:42:44',20000321114747,'','','All','P2','AAAAA','PC',3,'2.00 CD - Pre','kkkkkkkkkkk lllllllllll','','',0,'',0);
INSERT INTO t1 VALUES (8,0,0,'','major','','2000-03-09 11:32:14',20000321114747,'','','All','P3','AAAAA','PC',3,'2.00 CD - Pre','kkkkkkkkkkk lllllllllll','','',0,'',0);
INSERT INTO t1 VALUES (5,0,0,'','enhancement','','2000-03-09 10:38:59',20000321114747,'','','All','P5','CCC/CCCCCC','PC',5,'7.00','Administration','','',0,'',0);
INSERT INTO t1 VALUES (4,0,0,'','normal','','2000-03-08 18:32:14',20000321114747,'','','other','P2','TestProduct','Other',3,'other','TestComponent2','','',0,'',0);
INSERT INTO t1 VALUES (3,0,0,'','normal','','2000-03-08 18:30:52',20000321114747,'','','other','P2','TestProduct','Other',3,'other','TestComponent','','',0,'',0);
INSERT INTO t1 VALUES (2,0,0,'','enhancement','','2000-03-08 18:24:51',20000321114747,'','','All','P2','TestProduct','Other',4,'other','TestComponent2','','',0,'',0);
INSERT INTO t1 VALUES (11,0,0,'','blocker','','2000-03-13 09:43:41',20000321114747,'','','All','P2','CCC/CCCCCC','PC',5,'7.00','DDDDDDDDD','','',0,'',0);
INSERT INTO t1 VALUES (12,0,0,'','normal','','2000-03-13 16:14:31',20000321114747,'','','All','P2','AAAAA','PC',3,'2.00 CD - Pre','kkkkkkkkkkk lllllllllll','','',0,'',0);
INSERT INTO t1 VALUES (13,0,0,'','normal','','2000-03-15 16:20:44',20000321114747,'','','other','P2','TestProduct','Other',3,'other','TestComponent','','',0,'',0);
INSERT INTO t1 VALUES (14,0,0,'','blocker','','2000-03-15 18:13:47',20000321114747,'','','All','P1','AAAAA','PC',3,'2.00 CD - Pre','BBBBBBBBBBBBB - generic','','',0,'',0);
INSERT INTO t1 VALUES (15,0,0,'','minor','','2000-03-16 18:03:28',20000321114747,'','','All','P2','CCC/CCCCCC','Other',5,'7.00','DDDDDDDDD','','',0,'',0);
INSERT INTO t1 VALUES (16,0,0,'','normal','','2000-03-16 18:33:41',20000321114747,'','','All','P2','CCC/CCCCCC','Other',5,'7.00','Administration','','',0,'',0);
INSERT INTO t1 VALUES (17,0,0,'','normal','','2000-03-16 18:34:18',20000321114747,'','','All','P2','CCC/CCCCCC','Other',5,'7.00','Administration','','',0,'',0);
INSERT INTO t1 VALUES (18,0,0,'','normal','','2000-03-16 18:34:56',20000321114747,'','','All','P2','CCC/CCCCCC','Other',5,'7.00','Administration','','',0,'',0);
INSERT INTO t1 VALUES (19,0,0,'','enhancement','','2000-03-16 18:35:34',20000321114747,'','','All','P2','CCC/CCCCCC','Other',5,'7.00','Administration','','',0,'',0);
INSERT INTO t1 VALUES (20,0,0,'','enhancement','','2000-03-16 18:36:23',20000321114747,'','','All','P2','CCC/CCCCCC','Other',5,'7.00','Administration','','',0,'',0);
INSERT INTO t1 VALUES (21,0,0,'','enhancement','','2000-03-16 18:37:23',20000321114747,'','','All','P2','CCC/CCCCCC','Other',5,'7.00','Administration','','',0,'',0);
INSERT INTO t1 VALUES (22,0,0,'','enhancement','','2000-03-16 18:38:16',20000321114747,'','','All','P2','CCC/CCCCCC','Other',5,'7.00','Administration','','',0,'',0);
INSERT INTO t1 VALUES (23,0,0,'','normal','','2000-03-16 18:58:12',20000321114747,'','','All','P2','CCC/CCCCCC','Other',5,'7.00','DDDDDDDDD','','',0,'',0);
INSERT INTO t1 VALUES (24,0,0,'','normal','','2000-03-17 11:08:10',20000321114747,'','','All','P2','AAAAAAAA-AAA','PC',3,'2.8','Web Interface','','',0,'',0);
INSERT INTO t1 VALUES (25,0,0,'','normal','','2000-03-17 11:10:45',20000321114747,'','','All','P2','AAAAAAAA-AAA','PC',3,'2.8','Web Interface','','',0,'',0);
INSERT INTO t1 VALUES (26,0,0,'','normal','','2000-03-17 11:15:47',20000321114747,'','','All','P2','AAAAAAAA-AAA','PC',3,'2.8','Web Interface','','',0,'',0);
INSERT INTO t1 VALUES (27,0,0,'','normal','','2000-03-17 17:45:41',20000321114747,'','','All','P2','CCC/CCCCCC','PC',5,'7.00','DDDDDDDDD','','',0,'',0);
INSERT INTO t1 VALUES (28,0,0,'','normal','','2000-03-20 09:51:45',20000321114747,'','','Windows NT','P2','TestProduct','PC',8,'other','TestComponent','','',0,'',0);
INSERT INTO t1 VALUES (29,0,0,'','normal','','2000-03-20 11:15:09',20000321114747,'','','All','P5','AAAAAAAA-AAA','PC',3,'2.8','Web Interface','','',0,'',0);
CREATE TABLE t2 (
  value tinytext,
  program varchar(64),
  initialowner tinytext NOT NULL,
  initialqacontact tinytext NOT NULL,
  description mediumtext NOT NULL
);

INSERT INTO t2 VALUES ('TestComponent','TestProduct','id0001','','');
INSERT INTO t2 VALUES ('BBBBBBBBBBBBB - conversion','AAAAA','id0001','','');
INSERT INTO t2 VALUES ('BBBBBBBBBBBBB - generic','AAAAA','id0001','','');
INSERT INTO t2 VALUES ('TestComponent2','TestProduct','id0001','','');
INSERT INTO t2 VALUES ('BBBBBBBBBBBBB - eeeeeeeee','AAAAA','id0001','','');
INSERT INTO t2 VALUES ('kkkkkkkkkkk lllllllllll','AAAAA','id0001','','');
INSERT INTO t2 VALUES ('Test Procedures','AAAAA','id0001','','');
INSERT INTO t2 VALUES ('Documentation','AAAAA','id0003','','');
INSERT INTO t2 VALUES ('DDDDDDDDD','CCC/CCCCCC','id0002','','');
INSERT INTO t2 VALUES ('Eeeeeeee Lite','CCC/CCCCCC','id0002','','');
INSERT INTO t2 VALUES ('Eeeeeeee Full','CCC/CCCCCC','id0002','','');
INSERT INTO t2 VALUES ('Administration','CCC/CCCCCC','id0002','','');
INSERT INTO t2 VALUES ('Distribution','CCC/CCCCCC','id0002','','');
INSERT INTO t2 VALUES ('Setup','CCC/CCCCCC','id0002','','');
INSERT INTO t2 VALUES ('Unspecified','CCC/CCCCCC','id0002','','');
INSERT INTO t2 VALUES ('Web Interface','AAAAAAAA-AAA','id0001','','');
INSERT INTO t2 VALUES ('Host communication','AAAAA','id0001','','');
select value,description,bug_id from t2 left join t1 on t2.program=t1.product and t2.value=t1.component where program="AAAAA";
select value,description,COUNT(bug_id) from t2 left join t1 on t2.program=t1.product and t2.value=t1.component where program="AAAAA" group by value;
select value,description,COUNT(bug_id) from t2 left join t1 on t2.program=t1.product and t2.value=t1.component where program="AAAAA" group by value having COUNT(bug_id) IN (0,2);

drop table t1,t2;

#
# Problem with functions and group functions when no matching rows
#

create table t1 (foo int);
insert into t1 values (1);
select 1+1, "a",count(*) from t1 where foo in (2);
insert into t1 values (1);
select 1+1,"a",count(*) from t1 where foo in (2);
drop table t1;

#
# Test GROUP BY DESC

CREATE TABLE t1 (
  spID int(10) unsigned,
  userID int(10) unsigned,
  score smallint(5) unsigned,
  key (spid),
  key (score)
);

INSERT INTO t1 VALUES (1,1,1),(2,2,2),(2,1,1),(3,3,3),(4,3,3),(5,3,3),(6,3,3),(7,3,3);
explain select userid,count(*) from t1 group by userid desc;
explain select userid,count(*) from t1 group by userid desc order by null;
select userid,count(*) from t1 group by userid desc;
select userid,count(*) from t1 group by userid desc having (count(*)+1) IN (4,3);
select userid,count(*) from t1 group by userid desc having 3  IN (1,COUNT(*));
explain select spid,count(*) from t1 where spid between 1 and 2 group by spid desc;
explain select spid,count(*) from t1 where spid between 1 and 2 group by spid;
explain select spid,count(*) from t1 where spid between 1 and 2 group by spid order by null;
select spid,count(*) from t1 where spid between 1 and 2 group by spid;
select spid,count(*) from t1 where spid between 1 and 2 group by spid desc;
explain extended select sql_big_result spid,sum(userid) from t1 group by spid desc;
explain select sql_big_result spid,sum(userid) from t1 group by spid desc order by null;
select sql_big_result spid,sum(userid) from t1 group by spid desc;
explain select sql_big_result score,count(*) from t1 group by score desc;
explain select sql_big_result score,count(*) from t1 group by score desc order by null;
select sql_big_result score,count(*) from t1 group by score desc;
drop table t1;

# not purely group_by bug, but group_by is involved...

create table t1 (a date default null, b date default null);
insert t1 values ('1999-10-01','2000-01-10'), ('1997-01-01','1998-10-01');
select a,min(b) c,count(distinct rand()) from t1 group by a having c<a + interval 1 day;
drop table t1;

# Compare with hash keys

CREATE TABLE t1 (a char(1));
INSERT INTO t1 VALUES ('A'),('B'),('A'),('B'),('A'),('B'),(NULL),('a'),('b'),(NULL),('A'),('B'),(NULL);
SELECT a FROM t1 GROUP BY a;
SELECT a,count(*) FROM t1 GROUP BY a;
SELECT a FROM t1 GROUP BY binary a;
SELECT a,count(*) FROM t1 GROUP BY binary a;
SELECT binary a FROM t1 GROUP BY 1;
SELECT binary a,count(*) FROM t1 GROUP BY 1;
# Do the same tests with MyISAM temporary tables
SET SQL_BIG_TABLES=1;
SELECT a FROM t1 GROUP BY a;
SELECT a,count(*) FROM t1 GROUP BY a;
SELECT a FROM t1 GROUP BY binary a;
SELECT a,count(*) FROM t1 GROUP BY binary a;
SELECT binary a FROM t1 GROUP BY 1;
SELECT binary a,count(*) FROM t1 GROUP BY 1;
SET SQL_BIG_TABLES=0;
drop table t1;

#
# Test of key >= 256 bytes
#

CREATE TABLE t1 (
  `a` char(193) default NULL,
  `b` char(63) default NULL
);
INSERT INTO t1 VALUES ('abc','def'),('hij','klm');
SELECT CONCAT(a, b) FROM t1 GROUP BY 1;
SELECT CONCAT(a, b),count(*) FROM t1 GROUP BY 1;
SELECT CONCAT(a, b),count(distinct a) FROM t1 GROUP BY 1;
SELECT 1 FROM t1 GROUP BY CONCAT(a, b);
INSERT INTO t1 values ('hij','klm');
SELECT CONCAT(a, b),count(*) FROM t1 GROUP BY 1;
DROP TABLE t1;

#
# Test problem with ORDER BY on a SUM() column
#

create table t1 (One int unsigned, Two int unsigned, Three int unsigned, Four int unsigned);
insert into t1 values (1,2,1,4),(1,2,2,4),(1,2,3,4),(1,2,4,4),(1,1,1,4),(1,1,2,4),(1,1,3,4),(1,1,4,4),(1,3,1,4),(1,3,2,4),(1,3,3,4),(1,3,4,4);
select One, Two, sum(Four) from t1 group by One,Two;
drop table t1;

create table t1 (id integer primary key not null auto_increment, gender char(1));
insert into t1 values (NULL, 'M'), (NULL, 'F'),(NULL, 'F'),(NULL, 'F'),(NULL, 'M');
create table t2 (user_id integer not null, date date);
insert into t2 values (1, '2002-06-09'),(2, '2002-06-09'),(1, '2002-06-09'),(3, '2002-06-09'),(4, '2002-06-09'),(4, '2002-06-09');
select u.gender as gender, count(distinct  u.id) as dist_count, (count(distinct u.id)/5*100) as percentage from t1 u, t2 l where l.user_id = u.id group by u.gender;
select u.gender as  gender, count(distinct  u.id) as dist_count, (count(distinct u.id)/5*100) as percentage from t1 u, t2 l where l.user_id = u.id group by u.gender  order by percentage;
drop table t1,t2;

#
# The GROUP BY returned rows in wrong order in 3.23.51
#

CREATE TABLE t1 (ID1 int, ID2 int, ID int NOT NULL AUTO_INCREMENT,PRIMARY KEY(ID
));
insert into t1 values (1,244,NULL),(2,243,NULL),(134,223,NULL),(185,186,NULL);
select S.ID as xID, S.ID1 as xID1 from t1 as S left join t1 as yS  on S.ID1 between yS.ID1 and yS.ID2;
select S.ID as xID, S.ID1 as xID1, repeat('*',count(distinct yS.ID)) as Level from t1 as S left join t1 as yS  on S.ID1 between yS.ID1 and yS.ID2 group by xID order by xID1;
drop table t1;

#
# Problem with MAX and LEFT JOIN
#

CREATE TABLE t1 (
  pid int(11) unsigned NOT NULL default '0',
  c1id int(11) unsigned default NULL,
  c2id int(11) unsigned default NULL,
  value int(11) unsigned NOT NULL default '0',
  UNIQUE KEY pid2 (pid,c1id,c2id),
  UNIQUE KEY pid (pid,value)
) ENGINE=MyISAM;

INSERT INTO t1 VALUES (1, 1, NULL, 1),(1, 2, NULL, 2),(1, NULL, 3, 3),(1, 4, NULL, 4),(1, 5, NULL, 5);

CREATE TABLE t2 (
  id int(11) unsigned NOT NULL default '0',
  active enum('Yes','No') NOT NULL default 'Yes',
  PRIMARY KEY  (id)
) ENGINE=MyISAM;

INSERT INTO t2 VALUES (1, 'Yes'),(2, 'No'),(4, 'Yes'),(5, 'No');

CREATE TABLE t3 (
  id int(11) unsigned NOT NULL default '0',
  active enum('Yes','No') NOT NULL default 'Yes',
  PRIMARY KEY  (id)
);
INSERT INTO t3 VALUES (3, 'Yes');

select * from t1 AS m LEFT JOIN t2 AS c1 ON m.c1id = 
c1.id AND c1.active = 'Yes' LEFT JOIN t3 AS c2 ON m.c2id = c2.id AND 
c2.active = 'Yes' WHERE m.pid=1  AND (c1.id IS NOT NULL OR c2.id IS NOT NULL);
select max(value) from t1 AS m LEFT JOIN t2 AS c1 ON 
m.c1id = c1.id AND c1.active = 'Yes' LEFT JOIN t3 AS c2 ON m.c2id = 
c2.id AND c2.active = 'Yes' WHERE m.pid=1  AND (c1.id IS NOT NULL OR c2.id IS 
NOT NULL);
drop table t1,t2,t3;

#
# Test bug in GROUP BY on BLOB that is NULL or empty
#

create table t1 (a blob null);
insert into t1 values (NULL),(NULL),(NULL),(NULL),(NULL),(NULL),(NULL),(NULL),(NULL),(""),(""),(""),("b");
select a,count(*) from t1 group by a;
set option sql_big_tables=1;
select a,count(*) from t1 group by a;
drop table t1;

#
# Test of GROUP BY ... ORDER BY NULL optimization
#

create table t1 (a int not null, b int not null);
insert into t1 values (1,1),(1,2),(3,1),(3,2),(2,2),(2,1);
create table t2 (a int not null, b int not null, key(a));
insert into t2 values (1,3),(3,1),(2,2),(1,1);
select t1.a,t2.b from t1,t2 where t1.a=t2.a group by t1.a,t2.b;
select t1.a,t2.b from t1,t2 where t1.a=t2.a group by t1.a,t2.b ORDER BY NULL;
explain select t1.a,t2.b from t1,t2 where t1.a=t2.a group by t1.a,t2.b;
explain select t1.a,t2.b from t1,t2 where t1.a=t2.a group by t1.a,t2.b ORDER BY NULL;
drop table t1,t2;

#
# group function arguments in some functions
#

create table t1 (a int, b int);
insert into t1 values (1, 4),(10, 40),(1, 4),(10, 43),(1, 4),(10, 41),(1, 4),(10, 43),(1, 4);
select a, MAX(b), INTERVAL (MAX(b), 1,3,10,30,39,40,50,60,100,1000) from t1 group by a;
select a, MAX(b), CASE MAX(b) when 4 then 4 when 43 then 43 else 0 end from t1 group by a;
select a, MAX(b), FIELD(MAX(b), '43', '4', '5') from t1 group by a;
select a, MAX(b), CONCAT_WS(MAX(b), '43', '4', '5') from t1 group by a;
select a, MAX(b), ELT(MAX(b), 'a', 'b', 'c', 'd', 'e', 'f') from t1 group by a;
select a, MAX(b), MAKE_SET(MAX(b), 'a', 'b', 'c', 'd', 'e', 'f', 'g', 'h') from t1 group by a;
drop table t1;

#
# Problem with group by and alias
#

create table t1 (id int not null, qty int not null);
insert into t1 values (1,2),(1,3),(2,4),(2,5);
select id, sum(qty) as sqty, count(qty) as cqty from t1 group by id having sum(qty)>2 and cqty>1;
select id, sum(qty) as sqty from t1 group by id having sqty>2 and count(qty)>1;
select id, sum(qty) as sqty, count(qty) as cqty from t1 group by id having sqty>2 and cqty>1;
select id, sum(qty) as sqty, count(qty) as cqty from t1 group by id having sum(qty)>2 and count(qty)>1;
select count(*), case interval(qty,2,3,4,5,6,7,8) when -1 then NULL when 0 then "zero" when 1 then "one" when 2 then "two" end as category from t1 group by category;
select count(*), interval(qty,2,3,4,5,6,7,8) as category from t1 group by category;
drop table t1;
#
# Tests for bug #1355: 'Using filesort' is missing in EXPLAIN when ORDER BY
# NULL is used.
#
CREATE TABLE t1 (
  userid int(10) unsigned,
  score smallint(5) unsigned,
  key (score)
);
INSERT INTO t1 VALUES (1,1),(2,2),(1,1),(3,3),(3,3),(3,3),(3,3),(3,3);
# Here we select unordered GROUP BY into a temporary talbe, 
# and then sort it with filesort (GROUP BY in MySQL 
# implies sorted order of results)
SELECT userid,count(*) FROM t1 GROUP BY userid DESC;
EXPLAIN SELECT userid,count(*) FROM t1 GROUP BY userid DESC;
DROP TABLE t1;
CREATE TABLE t1 (
  i int(11) default NULL,
  j int(11) default NULL
);
INSERT INTO t1 VALUES (1,2),(2,3),(4,5),(3,5),(1,5),(23,5);
SELECT i, COUNT(DISTINCT(i)) FROM t1 GROUP BY j ORDER BY NULL;
explain SELECT i, COUNT(DISTINCT(i)) FROM t1 GROUP BY j ORDER BY NULL;
DROP TABLE t1;

#Test for BUG#6976: Aggregate functions have incorrect NULL-ness
create table t1 (a int);
insert into t1 values(null);
select min(a) is null from t1;
select min(a) is null or null from t1;
select 1 and min(a) is null from t1;
drop table t1;

# Test for BUG#5400: GROUP_CONCAT returns everything twice.
create table t1 ( col1 int, col2 int );
insert into t1 values (1,1),(1,2),(1,3),(2,1),(2,2);
select group_concat( distinct col1 ) as alias from t1
  group by col2 having alias like '%';

drop table t1;

#
# Test BUG#8216 when referring in HAVING to n alias which is rand() function
#

create table t1 (a integer, b integer, c integer);
insert into t1 (a,b) values (1,2),(1,3),(2,5);
select a, 0.1*0+1 r2, sum(1) r1 from t1 where a = 1 group  by a having r1>1 and r2=1;
# rand(100)*10 will be < 2 only for the first row (of 6)
select a, round(rand(100)*10) r2, sum(1) r1 from t1 where a = 1 group  by a having r1>1 and r2<=2;
select a,sum(b) from t1 where a=1 group by c;
select a*sum(b) from t1 where a=1 group by c;
select sum(a)*sum(b) from t1 where a=1 group by c;
select a,sum(b) from t1 where a=1 group by c having a=1;
select a as d,sum(b) from t1 where a=1 group by c having d=1;
select sum(a)*sum(b) as d from t1 where a=1 group by c having d > 0;
drop table t1;

# Test for BUG#9213 GROUP BY query on utf-8 key returns wrong results
create table t1(a int);
insert into t1 values (0),(1),(2),(3),(4),(5),(6),(8),(9);
create table t2 (
  a int,
  b varchar(200) NOT NULL,
  c varchar(50) NOT NULL,
  d varchar(100) NOT NULL,
  primary key (a,b(132),c,d),
  key a (a,b)
) charset=utf8;

insert into t2 select 
   x3.a,  -- 3
   concat('val-', x3.a + 3*x4.a), -- 12
   concat('val-', @a:=x3.a + 3*x4.a + 12*C.a), -- 120
   concat('val-', @a + 120*D.a)
from t1 x3, t1 x4, t1 C, t1 D where x3.a < 3 and x4.a < 4 and D.a < 4;

delete from t2  where a = 2 and b = 'val-2' order by a,b,c,d limit 30;

explain select c from t2 where a = 2 and b = 'val-2' group by c;
select c from t2 where a = 2 and b = 'val-2' group by c;
drop table t1,t2;

# Test for BUG#9298 "Wrong handling of int4 unsigned columns in GROUP functions"
# (the actual problem was with protocol code, not GROUP BY)
create table t1 (b int4 unsigned not null);
insert into t1 values(3000000000);
select * from t1;
select min(b) from t1;
drop table t1;

#
# Test for bug #11088: GROUP BY a BLOB column with COUNT(DISTINCT column1) 
#

CREATE TABLE t1 (id int PRIMARY KEY, user_id int, hostname longtext);

INSERT INTO t1 VALUES
  (1, 7, 'cache-dtc-af05.proxy.aol.com'),
  (2, 3, 'what.ever.com'),
  (3, 7, 'cache-dtc-af05.proxy.aol.com'),
  (4, 7, 'cache-dtc-af05.proxy.aol.com');

SELECT hostname, COUNT(DISTINCT user_id) as no FROM t1
  WHERE hostname LIKE '%aol%'
    GROUP BY hostname;

DROP TABLE t1;

#
# Test for bug #8614: GROUP BY 'const' with DISTINCT  
#

CREATE TABLE t1 (a  int, b int);
INSERT INTO t1 VALUES (1,2), (1,3);
SELECT a, b FROM t1 GROUP BY 'const';
SELECT DISTINCT a, b FROM t1 GROUP BY 'const';

DROP TABLE t1;

#
# Test for bug #11385: GROUP BY for datetime converted to decimals  
#

CREATE TABLE t1 (id INT, dt DATETIME);
INSERT INTO t1 VALUES ( 1, '2005-05-01 12:30:00' );
INSERT INTO t1 VALUES ( 1, '2005-05-01 12:30:00' );
INSERT INTO t1 VALUES ( 1, '2005-05-01 12:30:00' );
INSERT INTO t1 VALUES ( 1, '2005-05-01 12:30:00' );
SELECT dt DIV 1 AS f, id FROM t1 GROUP BY f;

DROP TABLE t1;

#
# Test for bug #11295: GROUP BY a BLOB column with COUNT(DISTINCT column1) 
#                      when the BLOB column takes NULL values
# 

CREATE TABLE t1 (id varchar(20) NOT NULL);
INSERT INTO t1 VALUES ('trans1'), ('trans2');
CREATE TABLE t2 (id varchar(20) NOT NULL, err_comment blob NOT NULL);
INSERT INTO t2 VALUES ('trans1', 'a problem');

<<<<<<< HEAD
=======
#
# Bug #12266 GROUP BY expression on DATE column produces result with
#            reduced length
#
create table t1 (f1 date);
insert into t1 values('2005-06-06');
insert into t1 values('2005-06-06'); 
select date(left(f1+0,8)) from t1 group by 1;
drop table t1;

>>>>>>> 43cbb797
SELECT COUNT(DISTINCT(t1.id)), LEFT(err_comment, 256) AS comment
  FROM t1 LEFT JOIN t2 ON t1.id=t2.id GROUP BY comment;

DROP TABLE t1, t2;

#
# Test for bug #11414: crash on Windows for a simple GROUP BY query 
#  
                    
CREATE TABLE t1 (n int);
INSERT INTO t1 VALUES (1);
--disable_ps_protocol
SELECT n+1 AS n FROM t1 GROUP BY n;
--enable_ps_protocol
DROP TABLE t1;

# End of 4.1 tests

#
# Bug#11211: Ambiguous column reference in GROUP BY.
#

create table t1 (c1 char(3), c2 char(3));
create table t2 (c3 char(3), c4 char(3));
insert into t1 values ('aaa', 'bb1'), ('aaa', 'bb2');
insert into t2 values ('aaa', 'bb1'), ('aaa', 'bb2');

# query with ambiguous column reference 'c2'
--disable_ps_protocol
select t1.c1 as c2 from t1, t2 where t1.c2 = t2.c4
group by c2;
show warnings;
--enable_ps_protocol

# this query has no ambiguity
select t1.c1 as c2 from t1, t2 where t1.c2 = t2.c4
group by t1.c1;

show warnings;
drop table t1, t2;
<|MERGE_RESOLUTION|>--- conflicted
+++ resolved
@@ -576,8 +576,6 @@
 CREATE TABLE t2 (id varchar(20) NOT NULL, err_comment blob NOT NULL);
 INSERT INTO t2 VALUES ('trans1', 'a problem');
 
-<<<<<<< HEAD
-=======
 #
 # Bug #12266 GROUP BY expression on DATE column produces result with
 #            reduced length
@@ -588,7 +586,6 @@
 select date(left(f1+0,8)) from t1 group by 1;
 drop table t1;
 
->>>>>>> 43cbb797
 SELECT COUNT(DISTINCT(t1.id)), LEFT(err_comment, 256) AS comment
   FROM t1 LEFT JOIN t2 ON t1.id=t2.id GROUP BY comment;
 
