#--disable_abort_on_error
#
# Simple test for the partition storage engine
# Taken fromm the select test
#
-- source include/have_partition.inc

--disable_warnings
drop table if exists t1;
--enable_warnings

#
<<<<<<< HEAD
# Bug 30878: crashing when alter an auto_increment non partitioned
#            table to partitioned

create table t1 (id int auto_increment, s1 int, primary key (id));

insert into t1 values (null,1);
insert into t1 values (null,6);

select * from t1;

alter table t1 partition by range (id) (
  partition p0 values less than (3),
  partition p1 values less than maxvalue
);

drop table t1;
=======
# Bug #30695: An apostrophe ' in the comment of the ADD PARTITION causes the Server to crash.
#
# To verify the fix for crashing (on unix-type OS)
# uncomment the exec and error rows!

CREATE TABLE t1 (
    d DATE NOT NULL
)
PARTITION BY RANGE( YEAR(d) ) (
    PARTITION p0 VALUES LESS THAN (1960),
    PARTITION p1 VALUES LESS THAN (1970),
    PARTITION p2 VALUES LESS THAN (1980),
    PARTITION p3 VALUES LESS THAN (1990)
);

ALTER TABLE t1 ADD PARTITION (
PARTITION `p5` VALUES LESS THAN (2010)
COMMENT 'APSTART \' APEND'
);
#--exec sed 's/APSTART \\/APSTART  /' var/master-data/test/t1.frm > tmpt1.frm && mv tmpt1.frm var/master-data/test/t1.frm
#--error 1064
SELECT * FROM t1 LIMIT 1;

DROP TABLE t1;
>>>>>>> 2564b8eb

#
# Bug 15890: Strange number of partitions accepted
#
-- error 1064
create table t1 (a int)
partition by key(a)
partitions 0.2+e1;
-- error 1064
create table t1 (a int)
partition by key(a)
partitions -1;
-- error 1064
create table t1 (a int)
partition by key(a)
partitions 1.5;
-- error 1064
create table t1 (a int)
partition by key(a)
partitions 1e+300;

#
# Bug 21350: Data Directory problems
#
-- error 1103
create table t1 (a int)
partition by key (a)
(partition p0 DATA DIRECTORY 'part-data' INDEX DIRECTORY 'part-data');

#
# Insert a test that manages to create the first partition and fails with
# the second, ensure that we clean up afterwards in a proper manner.
#
--error 1103
create table t1 (a int)
partition by key (a)
(partition p0,
 partition p1 DATA DIRECTORY 'part-data' INDEX DIRECTORY 'part-data');

#
# Bug 19309 Partitions: Crash if double procedural alter
#
create table t1 (a int)
partition by list (a)
(partition p0 values in (1));

create procedure pz()
alter table t1 engine = myisam;

call pz();
call pz();
drop procedure pz;
drop table t1;

#
# Bug 19307: CSV engine crashes
#
--error ER_PARTITION_MERGE_ERROR
create table t1 (a int)
engine = csv
partition by list (a)
(partition p0 values in (null));

#
# BUG 16002: Handle unsigned integer functions properly
#
--error 1064
create table t1 (a bigint)
partition by range (a)
(partition p0 values less than (0xFFFFFFFFFFFFFFFF),
 partition p1 values less than (10));
--error 1064
create table t1 (a bigint)
partition by list (a)
(partition p0 values in (0xFFFFFFFFFFFFFFFF),
 partition p1 values in (10));

create table t1 (a bigint unsigned)
partition by range (a)
(partition p0 values less than (100),
 partition p1 values less than MAXVALUE);
insert into t1 values (1);
drop table t1;

create table t1 (a bigint unsigned)
partition by hash (a);
insert into t1 values (0xFFFFFFFFFFFFFFFD);
insert into t1 values (0xFFFFFFFFFFFFFFFE);
select * from t1 where (a + 1) < 10;
select * from t1 where (a + 1) > 10;
drop table t1;

#
# Bug 19307: CSV engine crashes
#
--error ER_PARTITION_MERGE_ERROR
create table t1 (a int)
engine = csv
partition by list (a)
(partition p0 values in (null));

#
# Added test case
#
create table t1 (a int)
partition by key(a)
(partition p0 engine = MEMORY);
drop table t1;

#
# BUG 19067 ALTER TABLE .. ADD PARTITION for subpartitioned table crashes
#
create table t1 (a int)
partition by range (a)
subpartition by key (a)
(partition p0 values less than (1));
alter table t1 add partition (partition p1 values less than (2));
show create table t1;
alter table t1 reorganize partition p1 into (partition p1 values less than (3));
show create table t1;
drop table t1;

#
# Partition by key no partition defined => OK
#
CREATE TABLE t1 (
a int not null,
b int not null,
c int not null,
primary key(a,b))
partition by key (a);

#
# Bug 13323: Select count(*) on empty table returns 2
#
select count(*) from t1;

#
# Test SHOW CREATE TABLE
#
show create table t1;

drop table t1;
#
# Partition by key no partition, list of fields
#
CREATE TABLE t1 (
a int not null,
b int not null,
c int not null,
primary key(a,b))
partition by key (a, b);

drop table t1;
#
# Partition by key specified 3 partitions and defined 3 => ok
#
CREATE TABLE t1 (
a int not null,
b int not null,
c int not null,
primary key(a,b))
partition by key (a)
partitions 3
(partition x1, partition x2, partition x3);

drop table t1;
#
# Partition by key specifying nodegroup
#
CREATE TABLE t1 (
a int not null,
b int not null,
c int not null,
primary key(a,b))
partition by key (a)
partitions 3
(partition x1 nodegroup 0,
 partition x2 nodegroup 1,
 partition x3 nodegroup 2);

drop table t1;
#
# Partition by key specifying engine
#
CREATE TABLE t1 (
a int not null,
b int not null,
c int not null,
primary key(a,b))
partition by key (a)
partitions 3
(partition x1 engine myisam,
 partition x2 engine myisam,
 partition x3 engine myisam);

drop table t1;
#
# Partition by key specifying tablespace
#
CREATE TABLE t1 (
a int not null,
b int not null,
c int not null,
primary key(a,b))
partition by key (a)
partitions 3
(partition x1 tablespace ts1,
 partition x2 tablespace ts2,
 partition x3 tablespace ts3);

CREATE TABLE t2 LIKE t1;

drop table t2;
drop table t1;

#
# Partition by key list, basic
#
CREATE TABLE t1 (
a int not null,
b int not null,
c int not null,
primary key(a,b))
partition by list (a)
partitions 3
(partition x1 values in (1,2,9,4) tablespace ts1,
 partition x2 values in (3, 11, 5, 7) tablespace ts2,
 partition x3 values in (16, 8, 5+19, 70-43) tablespace ts3);

drop table t1;
#
# Partition by key list, list function
#
CREATE TABLE t1 (
a int not null,
b int not null,
c int not null,
primary key(a,b))
partition by list (b*a)
partitions 3
(partition x1 values in (1,2,9,4) tablespace ts1,
 partition x2 values in (3, 11, 5, 7) tablespace ts2,
 partition x3 values in (16, 8, 5+19, 70-43) tablespace ts3);

drop table t1;

#
# Partition by key list, list function, no spec of #partitions
#
CREATE TABLE t1 (
a int not null,
b int not null,
c int not null,
primary key(a,b))
partition by list (b*a)
(partition x1 values in (1) tablespace ts1,
 partition x2 values in (3, 11, 5, 7) tablespace ts2,
 partition x3 values in (16, 8, 5+19, 70-43) tablespace ts3);

drop table t1;

#
# Bug 13154: Insert crashes due to bad calculation of partition id
#            for PARTITION BY KEY and SUBPARTITION BY KEY
#
CREATE TABLE t1 (
a int not null)
partition by key(a);

LOCK TABLES t1 WRITE;
insert into t1 values (1);
insert into t1 values (2);
insert into t1 values (3);
insert into t1 values (4);
UNLOCK TABLES;

drop table t1;

#
# Bug #13644 DROP PARTITION NULL's DATE column
#
CREATE TABLE t1 (a int, name VARCHAR(50), purchased DATE)
PARTITION BY RANGE (a)
(PARTITION p0 VALUES LESS THAN (3),
 PARTITION p1 VALUES LESS THAN (7),
 PARTITION p2 VALUES LESS THAN (9),
 PARTITION p3 VALUES LESS THAN (11));
INSERT INTO t1 VALUES
(1, 'desk organiser', '2003-10-15'),
(2, 'CD player', '1993-11-05'),
(3, 'TV set', '1996-03-10'),
(4, 'bookcase', '1982-01-10'),
(5, 'exercise bike', '2004-05-09'),
(6, 'sofa', '1987-06-05'),
(7, 'popcorn maker', '2001-11-22'),
(8, 'acquarium', '1992-08-04'),
(9, 'study desk', '1984-09-16'),
(10, 'lava lamp', '1998-12-25');

SELECT * from t1 ORDER BY a;
ALTER TABLE t1 DROP PARTITION p0;
SELECT * from t1 ORDER BY a;

drop table t1;

#
# Bug #13442; Truncate Partitioned table doesn't work
#

CREATE TABLE t1 (a int)
PARTITION BY LIST (a)
(PARTITION p0 VALUES IN (1,2,3), PARTITION p1 VALUES IN (4,5,6));

insert into t1 values (1),(2),(3),(4),(5),(6);
select * from t1;
truncate t1;
select * from t1;
truncate t1;
select * from t1;
drop table t1;

#
# Bug #13445 Partition by KEY method crashes server
#
CREATE TABLE t1 (a int, b int, primary key(a,b))
PARTITION BY KEY(b,a) PARTITIONS 4;

insert into t1 values (0,0),(1,1),(2,2),(3,3),(4,4),(5,5),(6,6);
select * from t1 where a = 4;

drop table t1;

#
# Bug #13438: Engine clause in PARTITION clause causes crash
#
CREATE TABLE t1 (a int)
PARTITION BY LIST (a)
PARTITIONS 1
(PARTITION x1 VALUES IN (1) ENGINE=MEMORY);

show create table t1;
drop table t1;

#
# Bug #13440: REPLACE causes crash in partitioned table
#
CREATE TABLE t1 (a int, unique(a))
PARTITION BY LIST (a)
(PARTITION x1 VALUES IN (10), PARTITION x2 VALUES IN (20));

--error ER_NO_PARTITION_FOR_GIVEN_VALUE 
REPLACE t1 SET a = 4;
drop table t1;

#
# Bug #14365: Crash if value too small in list partitioned table
#
CREATE TABLE t1 (a int)
PARTITION BY LIST (a)
(PARTITION x1 VALUES IN (2), PARTITION x2 VALUES IN (3));

insert into t1 values (2), (3);
--error ER_NO_PARTITION_FOR_GIVEN_VALUE
insert into t1 values (4);
--error ER_NO_PARTITION_FOR_GIVEN_VALUE
insert into t1 values (1);
drop table t1;

#
# Bug 14327: PARTITIONS clause gets lost in SHOW CREATE TABLE
#
CREATE TABLE t1 (a int)
PARTITION BY HASH(a)
PARTITIONS 5;

SHOW CREATE TABLE t1;

drop table t1;

#
# Bug #13446: Update to value outside of list values doesn't give error
#
CREATE TABLE t1 (a int)
PARTITION BY RANGE (a)
(PARTITION x1 VALUES LESS THAN (2));

insert into t1 values (1);
--error ER_NO_PARTITION_FOR_GIVEN_VALUE
update t1 set a = 5;

drop table t1;

#
# Bug #13441: Analyze on partitioned table didn't work
#
CREATE TABLE t1 (a int)
PARTITION BY LIST (a)
(PARTITION x1 VALUES IN (10), PARTITION x2 VALUES IN (20));

analyze table t1;

drop table t1;

#
# BUG 14524
#
# Disable warnings to allow this test case to work without
# the Blackhole engine.
--disable_warnings
CREATE TABLE `t1` (
  `id` int(11) default NULL
) ENGINE=BLACKHOLE DEFAULT CHARSET=latin1 PARTITION BY HASH (id) ;
--enable_warnings
SELECT * FROM t1;

drop table t1;

#
# BUG 14524
#
# Disable warnings to allow this test case to work without
# the Blackhole engine.
--disable_warnings
CREATE TABLE `t1` (
  `id` int(11) default NULL
) ENGINE=BLACKHOLE DEFAULT CHARSET=latin1 PARTITION BY HASH (id) ;
--enable_warnings
SELECT * FROM t1;

drop table t1;

#
# BUG 15221 (Cannot reorganize with the same name)
#
create table t1
(a int)
partition by range (a)
  ( partition p0 values less than(10),
    partition p1 values less than (20),
    partition p2 values less than (25));

alter table t1 reorganize partition p2 into (partition p2 values less than (30));
show create table t1;
drop table t1;

CREATE TABLE t1 (a int, b int)
PARTITION BY RANGE (a)
(PARTITION x0 VALUES LESS THAN (2),
 PARTITION x1 VALUES LESS THAN (4),
 PARTITION x2 VALUES LESS THAN (6),
 PARTITION x3 VALUES LESS THAN (8),
 PARTITION x4 VALUES LESS THAN (10),
 PARTITION x5 VALUES LESS THAN (12),
 PARTITION x6 VALUES LESS THAN (14),
 PARTITION x7 VALUES LESS THAN (16),
 PARTITION x8 VALUES LESS THAN (18),
 PARTITION x9 VALUES LESS THAN (20));

ALTER TABLE t1 REORGANIZE PARTITION x0,x1,x2 INTO
(PARTITION x1 VALUES LESS THAN (6));
show create table t1;
drop table t1;

# Testcase for BUG#15819
create table t1 (a int not null, b int not null) partition by LIST (a+b) (
  partition p0 values in (12),
  partition p1 values in (14)
);
--error ER_NO_PARTITION_FOR_GIVEN_VALUE
insert into t1 values (10,1);

drop table t1;

#
# Bug#16901 Partitions: crash, SELECT, column of part.
#           function=first column of primary key
#
create table t1 (f1 integer,f2 integer, f3 varchar(10), primary key(f1,f2))
partition by range(f1) subpartition by hash(f2) subpartitions 2
(partition p1 values less than (0),
 partition p2 values less than (2),
 partition p3 values less than (2147483647));

insert into t1 values(10,10,'10');
insert into t1 values(2,2,'2');
select * from t1 where f1 = 2;
drop table t1;

#
# Bug #16907 Partitions: crash, SELECT goes into last partition, UNIQUE INDEX
#
create table t1 (f1 integer,f2 integer, unique index(f1))
partition by range(f1 div 2)
subpartition by hash(f1) subpartitions 2
(partition partb values less than (2),
partition parte values less than (4),
partition partf values less than (10000));
insert into t1 values(10,1);
select * from t1 where f1 = 10;
drop table t1;

#
# Bug #16775: Wrong engine type stored for subpartition
#
set session storage_engine= 'memory';
create table t1 (f_int1 int(11) default null) engine = memory
  partition by range (f_int1) subpartition by hash (f_int1)
  (partition part1 values less than (1000)
   (subpartition subpart11 engine = memory));
drop table t1;
set session storage_engine='myisam';

#
# Bug #16782: Crash using REPLACE on table with primary key
#
create table t1 (f_int1 integer, f_int2 integer, primary key (f_int1))
  partition by hash(f_int1) partitions 2;
insert into t1 values (1,1),(2,2);
replace into t1 values (1,1),(2,2);
drop table t1;

#
# Bug #17169: Partitions: out of memory if add partition and unique
#
create table t1 (s1 int, unique (s1)) partition by list (s1) (partition x1 VALUES in (10), partition x2 values in (20));
alter table t1 add partition (partition x3 values in (30));
drop table t1;

#
# Bug #17754 Change to explicit removal of partitioning scheme
# Also added a number of tests to ensure that proper engine is
# choosen in all kinds of scenarios.
#

create table t1 (a int)
partition by key(a)
partitions 2
(partition p0 engine=myisam, partition p1 engine=myisam);
show create table t1;

alter table t1;
show create table t1;

alter table t1 engine=myisam;
show create table t1;

alter table t1 engine=heap;
show create table t1;

alter table t1 remove partitioning;
show create table t1;

drop table t1;

create table t1 (a int)
engine=myisam
partition by key(a)
partitions 2
(partition p0 engine=myisam, partition p1 engine=myisam);
show create table t1;

alter table t1 add column b int remove partitioning;
show create table t1;

alter table t1
engine=myisam
partition by key(a)
(partition p0 engine=myisam, partition p1);
show create table t1;

alter table t1
engine=heap
partition by key(a)
(partition p0, partition p1 engine=heap);
show create table t1;

alter table t1 engine=myisam, add column c int remove partitioning;
show create table t1;

alter table t1
engine=heap
partition by key (a)
(partition p0, partition p1);
show create table t1;

alter table t1
partition by key (a)
(partition p0, partition p1);
show create table t1;

alter table t1
engine=heap
partition by key (a)
(partition p0, partition p1);
show create table t1;

--error ER_MIX_HANDLER_ERROR
alter table t1
partition by key(a)
(partition p0, partition p1 engine=heap);

--error ER_MIX_HANDLER_ERROR
alter table t1
partition by key(a)
(partition p0 engine=heap, partition p1);

--error ER_MIX_HANDLER_ERROR
alter table t1
engine=heap
partition by key (a)
(partition p0 engine=heap, partition p1 engine=myisam);

--error ER_MIX_HANDLER_ERROR
alter table t1
partition by key (a)
(partition p0 engine=heap, partition p1 engine=myisam);

drop table t1;

# Bug #17432: Partition functions containing NULL values should return
#             LONGLONG_MIN
#
CREATE TABLE t1 (
 f_int1 INTEGER, f_int2 INTEGER,
 f_char1 CHAR(10), f_char2 CHAR(10), f_charbig VARCHAR(1000)
 )
 PARTITION BY RANGE(f_int1 DIV 2)
 SUBPARTITION BY HASH(f_int1)
 SUBPARTITIONS 2
 (PARTITION parta VALUES LESS THAN (0),
  PARTITION partb VALUES LESS THAN (5),
  PARTITION parte VALUES LESS THAN (10),
  PARTITION partf VALUES LESS THAN (2147483647));
INSERT INTO t1 SET f_int1 = NULL , f_int2 = -20, f_char1 = CAST(-20 AS CHAR),
                   f_char2 = CAST(-20 AS CHAR), f_charbig = '#NULL#';
SELECT * FROM t1 WHERE f_int1 IS NULL;
SELECT * FROM t1;
drop table t1;

#
# Bug 17430: Crash when SELECT * from t1 where field IS NULL
#

CREATE TABLE t1 (
 f_int1 INTEGER, f_int2 INTEGER,
 f_char1 CHAR(10), f_char2 CHAR(10), f_charbig VARCHAR(1000)  )
 PARTITION BY LIST(MOD(f_int1,2))
 SUBPARTITION BY KEY(f_int1)
 (PARTITION part1 VALUES IN (-1) (SUBPARTITION sp1, SUBPARTITION sp2),
  PARTITION part2 VALUES IN (0) (SUBPARTITION sp3, SUBPARTITION sp5),
  PARTITION part3 VALUES IN (1) (SUBPARTITION sp4, SUBPARTITION sp6));

INSERT INTO t1 SET f_int1 = 2, f_int2 = 2, f_char1 = '2', f_char2 = '2', f_charbig = '===2===';
INSERT INTO t1 SET f_int1 = 2, f_int2 = 2, f_char1 = '2', f_char2 = '2', f_charbig = '===2===';

SELECT * FROM t1 WHERE f_int1  IS NULL;
drop table t1;

#
# Bug#14363 Partitions: failure if create in stored procedure
#
delimiter //;

create procedure p ()
begin
create table t1 (s1 mediumint,s2 mediumint)
partition by list (s2)
(partition p1 values in (0),
 partition p2 values in (1));
end//

call p()//
drop procedure p//
drop table t1;

create procedure p ()
begin
create table t1 (a int not null,b int not null,c int not null,primary key (a,b))
partition by range (a)
subpartition by hash (a+b)
(partition x1 values less than (1)
 (subpartition x11,
  subpartition x12),
 partition x2 values less than (5)
 (subpartition x21,
  subpartition x22));
end//

call p()//
drop procedure p//
drop table t1//
delimiter ;//

#
# Bug #15447  Partitions: NULL is treated as zero
#

# NULL for RANGE partition
create table t1 (a int,b int,c int,key(a,b))
partition by range (a)
partitions 3
(partition x1 values less than (0) tablespace ts1,
 partition x2 values less than (10) tablespace ts2,
 partition x3 values less than maxvalue tablespace ts3);

insert into t1 values (NULL, 1, 1);
insert into t1 values (0, 1, 1);
insert into t1 values (12, 1, 1);

select partition_name, partition_description, table_rows
from information_schema.partitions where table_schema ='test';
drop table t1;

# NULL for LIST partition
--error ER_MULTIPLE_DEF_CONST_IN_LIST_PART_ERROR
create table t1 (a int,b int, c int)
partition by list(a)
partitions 2
(partition x123 values in (11,12),
 partition x234 values in (1 ,NULL, NULL));

--error ER_MULTIPLE_DEF_CONST_IN_LIST_PART_ERROR
create table t1 (a int,b int, c int)
partition by list(a)
partitions 2
(partition x123 values in (11, NULL),
 partition x234 values in (1 ,NULL));

create table t1 (a int,b int, c int)
partition by list(a)
partitions 2
(partition x123 values in (11, 12),
 partition x234 values in (5, 1));
--error ER_NO_PARTITION_FOR_GIVEN_VALUE
insert into t1 values (NULL,1,1);
drop table t1;

create table t1 (a int,b int, c int)
partition by list(a)
partitions 2
(partition x123 values in (11, 12),
 partition x234 values in (NULL, 1));

insert into t1 values (11,1,6);
insert into t1 values (NULL,1,1);

select partition_name, partition_description, table_rows
from information_schema.partitions where table_schema ='test';
drop table t1;

#
# BUG 17947 Crash with REBUILD PARTITION
#
create table t1 (a int)
partition by list (a)
(partition p0 values in (1));

--error 1064
alter table t1 rebuild partition;

drop table t1;

#
# BUG 15253 Insert that should fail doesn't
#
create table t1 (a int)
partition by list (a)
(partition p0 values in (5));

--error ER_NO_PARTITION_FOR_GIVEN_VALUE
insert into t1 values (0);

drop table t1;

#
# BUG #16370 Subpartitions names not shown in SHOW CREATE TABLE output
#
create table t1 (a int)
partition by range (a) subpartition by hash (a)
(partition p0 values less than (100));

show create table t1;
alter table t1 add partition (partition p1 values less than (200)
(subpartition subpart21));

show create table t1;

drop table t1;

create table t1 (a int)
partition by key (a);

show create table t1;
alter table t1 add partition (partition p1);
show create table t1;

drop table t1;

#
# BUG 15407 Crash with subpartition
#
--error 1064
create table t1 (a int, b int)
partition by range (a)
subpartition by hash(a)
(partition p0 values less than (0) (subpartition sp0),
 partition p1 values less than (1));

--error 1064
create table t1 (a int, b int)
partition by range (a)
subpartition by hash(a)
(partition p0 values less than (0),
 partition p1 values less than (1) (subpartition sp0));

#
# BUG 15961 No error when subpartition defined without subpartition by clause
#
--error ER_SUBPARTITION_ERROR
create table t1 (a int)
partition by hash (a)
(partition p0 (subpartition sp0));

#
# Bug 17127 
#
create table t1 (a int)
partition by range (a)
(partition p0 values less than (1));

--error ER_PARTITION_WRONG_VALUES_ERROR
alter table t1 add partition (partition p1 values in (2));
--error ER_PARTITION_REQUIRES_VALUES_ERROR
alter table t1 add partition (partition p1);

drop table t1;

create table t1 (a int)
partition by list (a)
(partition p0 values in (1));

--error ER_PARTITION_WRONG_VALUES_ERROR
alter table t1 add partition (partition p1 values less than (2));
--error ER_PARTITION_REQUIRES_VALUES_ERROR
alter table t1 add partition (partition p1);

drop table t1;

create table t1 (a int)
partition by hash (a)
(partition p0);

--error ER_PARTITION_WRONG_VALUES_ERROR
alter table t1 add partition (partition p1 values less than (2));
--error ER_PARTITION_WRONG_VALUES_ERROR
alter table t1 add partition (partition p1 values in (2));

drop table t1;

#
# BUG 17947 Crash with REBUILD PARTITION
#
create table t1 (a int)
partition by list (a)
(partition p0 values in (1));

--error 1064
alter table t1 rebuild partition;

drop table t1;

#
# Bug #14526: Partitions: indexed searches fail
#
create table t2 (s1 int not null auto_increment, primary key (s1)) partition by list (s1) (partition p1 values in (1),partition p2 values in (2),partition p3 values in (3),partition p4 values in (4));
insert into t2 values (null),(null),(null);
select * from t2;
select * from t2 where s1 < 2;
update t2 set s1 = s1 + 1 order by s1 desc;
select * from t2 where s1 < 3;
select * from t2 where s1 = 2;
drop table t2;

#
# Bug #17497: Partitions: crash if add partition on temporary table
#
--error ER_PARTITION_NO_TEMPORARY
create temporary table t1 (a int) partition by hash(a);

#
# Bug #17097: Partitions: failing ADD PRIMARY KEY leads to temporary rotten
# metadata,crash
#
create table t1 (a int, b int) partition by list (a)
  (partition p1 values in (1), partition p2 values in (2));
--error ER_UNIQUE_KEY_NEED_ALL_FIELDS_IN_PF
alter table t1 add primary key (b);
show create table t1;
drop table t1;

############################################
#
# Author: Mikael Ronstrom
# Date:   2006-03-01
# Purpose
# Bug 17772: Crash at ALTER TABLE with rename
#            and add column + comment on
#            partitioned table
#
############################################
create table t1 (a int unsigned not null auto_increment primary key)
partition by key(a);
alter table t1 rename t2, add c char(10), comment "no comment";
show create table t2;

drop table t2;

#
# Bug#15336 Partitions: crash if create table as select
#
create table t1 (f1 int) partition by hash (f1) as select 1;
drop table t1;

#
# bug #14350 Partitions: crash if prepared statement
#
prepare stmt1 from 'create table t1 (s1 int) partition by hash (s1)';
execute stmt1;
--error 1050
execute stmt1;
drop table t1;

#
# bug 17290 SP with delete, create and rollback to save point causes MySQLD core
#
delimiter |;
eval CREATE PROCEDURE test.p1(IN i INT)
BEGIN
  DECLARE CONTINUE HANDLER FOR sqlexception BEGIN END;
  DROP TABLE IF EXISTS t1;
  CREATE TABLE t1 (num INT,PRIMARY KEY(num));
  START TRANSACTION;
    INSERT INTO t1 VALUES(i);
    savepoint t1_save;
    INSERT INTO t1 VALUES (14);
    ROLLBACK to savepoint t1_save;
    COMMIT;
END|
delimiter ;|
CALL test.p1(12);
CALL test.p1(13);
drop table t1;
drop procedure test.p1;

#
# Bug 13520: Problem with delimiters in COMMENT DATA DIRECTORY ..
#
CREATE TABLE t1 (a int not null)
partition by key(a)
(partition p0 COMMENT='first partition');
drop table t1;

#
# Bug 13433: Problem with delimited identifiers
#
CREATE TABLE t1 (`a b` int not null)
partition by key(`a b`);
drop table t1;

CREATE TABLE t1 (`a b` int not null)
partition by hash(`a b`);
drop table t1;

#
# Bug#18053 Partitions: crash if null
# Bug#18070 Partitions: wrong result on WHERE ... IS NULL
#
create table t1 (f1 integer) partition by range(f1)
(partition p1 values less than (0), partition p2 values less than (10));
insert into t1 set f1 = null;
select * from t1 where f1 is null;
explain partitions select * from t1 where f1 is null;
drop table t1;

create table t1 (f1 integer) partition by list(f1)
(partition p1 values in (1), partition p2 values in (null));
insert into t1 set f1 = null;
insert into t1 set f1 = 1;
select * from t1 where f1 is null or f1 = 1;
drop table t1;

create table t1 (f1 smallint)
partition by list (f1) (partition p0 values in (null));
insert into t1 values (null);
select * from t1 where f1 is null;
select * from t1 where f1 < 1;
select * from t1 where f1 <= NULL;
select * from t1 where f1 < NULL;
select * from t1 where f1 >= NULL;
select * from t1 where f1 > NULL;
select * from t1 where f1 > 1;
drop table t1;

create table t1 (f1 smallint)
partition by range (f1) (partition p0 values less than (0));
insert into t1 values (null);
select * from t1 where f1 is null;
drop table t1;

create table t1 (f1 integer) partition by list(f1)
(
 partition p1 values in (1),
 partition p2 values in (NULL),
 partition p3 values in (2),
 partition p4 values in (3),
 partition p5 values in (4)
);

insert into t1 values (1),(2),(3),(4),(null);
select * from t1 where f1 < 3;
explain partitions select * from t1 where f1 < 3;
select * from t1 where f1 is null;
explain partitions select * from t1 where f1 is null;
drop table t1;

create table t1 (f1 int) partition by list(f1 div 2)
(
 partition p1 values in (1),
 partition p2 values in (NULL),
 partition p3 values in (2),
 partition p4 values in (3),
 partition p5 values in (4)
);

insert into t1 values (2),(4),(6),(8),(null);
select * from t1 where f1 < 3;
explain partitions select * from t1 where f1 < 3;
select * from t1 where f1 is null;
explain partitions select * from t1 where f1 is null;
drop table t1;

create table t1 (a int) partition by LIST(a) (
  partition pn values in (NULL),
  partition p0 values in (0),
  partition p1 values in (1),
  partition p2 values in (2)
);
insert into t1 values (NULL),(0),(1),(2);
select * from t1 where a is null or a < 2;
explain partitions select * from t1 where a is null or a < 2;
select * from t1 where a is null or a < 0 or a > 1;
explain partitions select * from t1 where a is null or a < 0 or a > 1;
drop table t1;

#
#Bug# 17631 SHOW TABLE STATUS reports wrong engine
#
CREATE TABLE t1 (id INT NOT NULL PRIMARY KEY, name VARCHAR(20)) 
ENGINE=MyISAM DEFAULT CHARSET=latin1
PARTITION BY RANGE(id)
(PARTITION p0  VALUES LESS THAN (10) ENGINE = MyISAM,
PARTITION p1 VALUES LESS THAN (20) ENGINE = MyISAM,
PARTITION p2 VALUES LESS THAN (30) ENGINE = MyISAM);
--replace_column 6 0 7 0 8 0 9 0 12 NULL 13 NULL 14 NULL
SHOW TABLE STATUS;
DROP TABLE t1;

#
#BUG 16002 Erroneus handling of unsigned partition functions
#
--error ER_PARTITION_CONST_DOMAIN_ERROR
create table t1 (a bigint unsigned)
partition by list (a)
(partition p0 values in (0-1));

create table t1 (a bigint unsigned)
partition by range (a)
(partition p0 values less than (10));

--error ER_NO_PARTITION_FOR_GIVEN_VALUE
insert into t1 values (0xFFFFFFFFFFFFFFFF);

drop table t1;

#
#BUG 18750 Problems with partition names
#
create table t1 (a int)
partition by list (a)
(partition `s1 s2` values in (0));
drop table t1;

create table t1 (a int)
partition by list (a)
(partition `7` values in (0));
drop table t1;

--error ER_WRONG_PARTITION_NAME
create table t1 (a int)
partition by list (a)
(partition `s1 s2 ` values in (0));

--error ER_WRONG_PARTITION_NAME
create table t1 (a int)
partition by list (a)
subpartition by hash (a)
(partition p1 values in (0) (subpartition `p1 p2 `));

#
# BUG 18752 SHOW CREATE TABLE doesn't show NULL value in SHOW CREATE TABLE
#
CREATE TABLE t1 (a int)
PARTITION BY LIST (a)
(PARTITION p0 VALUES IN (NULL));
SHOW CREATE TABLE t1;
DROP TABLE t1;

--error 1064
CREATE TABLE t1 (a int)
PARTITION BY RANGE(a)
(PARTITION p0 VALUES LESS THAN (NULL));

#
# Bug#18753 Partitions: auto_increment fails
#
create table t1 (s1 int auto_increment primary key)
partition by list (s1)
(partition p1 values in (1),
 partition p2 values in (2),
 partition p3 values in (3));
insert into t1 values (null);
insert into t1 values (null);
insert into t1 values (null);
select auto_increment from information_schema.tables where table_name='t1';
select * from t1;
drop table t1;

#
# BUG 19140 Partitions: Create index for partitioned table crashes
#
create table t1 (a int) engine=memory
partition by key(a);
insert into t1 values (1);
create index inx1 on t1(a);
drop table t1;

#
# Bug 19695 Partitions: SHOW CREATE TABLE shows table options even when it
#                       shouldn't
#
create table t1 (a int)
PARTITION BY KEY (a)
(PARTITION p0);
set session sql_mode='no_table_options';
show create table t1;
set session sql_mode='';
drop table t1;

#
# BUG 19304 Partitions: MERGE handler not allowed in partitioned tables
#
--error ER_PARTITION_MERGE_ERROR
create table t1 (a int)
partition by key (a)
(partition p0 engine = MERGE);

#
# BUG 19062 Partition clause ignored if CREATE TABLE ... AS SELECT ...;
#
create table t1 (a varchar(1))
partition by key (a)
as select 'a';

show create table t1;
drop table t1;

#
# BUG 19501 Partitions: SHOW TABLE STATUS shows wrong Data_free
#
CREATE TABLE t1 (a int) ENGINE = MYISAM PARTITION BY KEY(a);
INSERT into t1 values (1), (2);
--replace_column 9 0 12 NULL 13 NULL 14 NULL
SHOW TABLE STATUS;
DELETE from t1 where a = 1;
--replace_column 9 0 12 NULL 13 NULL 14 NULL
SHOW TABLE STATUS;
ALTER TABLE t1 OPTIMIZE PARTITION p0;
--replace_column 12 NULL 13 NULL 14 NULL
SHOW TABLE STATUS;
DROP TABLE t1;

#
# BUG 19502: ENABLE/DISABLE Keys don't work for partitioned tables
#
CREATE TABLE t1 (a int, index(a)) PARTITION BY KEY(a);
ALTER TABLE t1 DISABLE KEYS;
ALTER TABLE t1 ENABLE KEYS;
DROP TABLE t1;

#
# Bug 17455 Partitions: Wrong message and error when using Repair/Optimize
#                       table on partitioned table
#
create table t1 (a int)
engine=MEMORY
partition by key (a);

REPAIR TABLE t1;
OPTIMIZE TABLE t1;

drop table t1;

#
# Bug 17310 Partitions: Bugs with archived partitioned tables
#
create database db99;
use db99;
create table t1 (a int not null)
engine=archive
partition by list (a)
(partition p0 values in (1), partition p1 values in (2));
insert into t1 values (1), (2);
--error 0, 1005
create index inx on t1 (a);
alter table t1 add partition (partition p2 values in (3));
alter table t1 drop partition p2;
use test;
drop database db99;

#
#BUG 17138 Problem with stored procedure and analyze partition
#
--disable_warnings
drop procedure if exists mysqltest_1;
--enable_warnings

create table t1 (a int)
partition by list (a)
(partition p0 values in (0));

insert into t1 values (0);
delimiter //;

create procedure mysqltest_1 ()
begin
  begin
    declare continue handler for sqlexception begin end;
    update ignore t1 set a = 1 where a = 0;
  end;
  prepare stmt1 from 'alter table t1';
  execute stmt1;
end//

call mysqltest_1()//
delimiter ;//
drop table t1;
drop procedure mysqltest_1;

#
# Bug 20583 Partitions: Crash using index_last
#
create table t1 (a int, index(a))
partition by hash(a);
insert into t1 values (1),(2);
select * from t1 ORDER BY a DESC;
drop table t1;

#
# Bug 21388: Bigint fails to find record
#
create table t1 (a bigint unsigned not null, primary key(a))
engine = myisam
partition by key (a)
partitions 10;

show create table t1;
insert into t1 values (18446744073709551615), (0xFFFFFFFFFFFFFFFE),
(18446744073709551613), (18446744073709551612);
select * from t1;
select * from t1 where a = 18446744073709551615;
delete from t1 where a = 18446744073709551615;
select * from t1;
drop table t1;

#
# Bug 24502 reorganize partition closes connection
#
CREATE TABLE t1 (
  num int(11) NOT NULL, cs int(11) NOT NULL)
PARTITION BY RANGE (num) SUBPARTITION BY HASH (
cs) SUBPARTITIONS 2 (PARTITION p_X VALUES LESS THAN MAXVALUE);

ALTER TABLE t1 
REORGANIZE PARTITION p_X INTO ( 
    PARTITION p_100 VALUES LESS THAN (100), 
    PARTITION p_X VALUES LESS THAN MAXVALUE 
    );

drop table t1;

#
# Bug #24186 (nested query across partitions returns fewer records)
#

CREATE TABLE t2 (
  taken datetime NOT NULL DEFAULT '0000-00-00 00:00:00',
  id int(11) NOT NULL DEFAULT '0',
  PRIMARY KEY (id,taken),
  KEY taken (taken)
) ENGINE=MyISAM DEFAULT CHARSET=latin1;

INSERT INTO t2 VALUES 
('2006-09-27 21:50:01',16421),
('2006-10-02 21:50:01',16421),
('2006-09-27 21:50:01',19092),
('2006-09-28 21:50:01',19092),
('2006-09-29 21:50:01',19092),
('2006-09-30 21:50:01',19092),
('2006-10-01 21:50:01',19092),
('2006-10-02 21:50:01',19092),
('2006-09-27 21:50:01',22589),
('2006-09-29 21:50:01',22589);

CREATE TABLE t1 (
  id int(8) NOT NULL,
  PRIMARY KEY (id)
) ENGINE=MyISAM DEFAULT CHARSET=latin1;

INSERT INTO t1 VALUES 
(16421),
(19092),
(22589);

CREATE TABLE t4 (
  taken datetime NOT NULL DEFAULT '0000-00-00 00:00:00',
  id int(11) NOT NULL DEFAULT '0',
  PRIMARY KEY (id,taken),
  KEY taken (taken)
) ENGINE=MyISAM DEFAULT CHARSET=latin1 
PARTITION BY RANGE (to_days(taken)) 
(
PARTITION p01 VALUES LESS THAN (732920) , 
PARTITION p02 VALUES LESS THAN (732950) , 
PARTITION p03 VALUES LESS THAN MAXVALUE ) ;

INSERT INTO t4 select * from t2;

set @f_date='2006-09-28';
set @t_date='2006-10-02';

SELECT t1.id AS MyISAM_part
FROM t1
WHERE t1.id IN (
    SELECT distinct id
    FROM t4
    WHERE taken BETWEEN @f_date AND date_add(@t_date, INTERVAL 1 DAY))
ORDER BY t1.id
;
drop table t1, t2, t4;

CREATE TABLE t1 (
  taken datetime NOT NULL DEFAULT '0000-00-00 00:00:00',
  id int(11) NOT NULL DEFAULT '0',
  status varchar(20) NOT NULL DEFAULT '',
  PRIMARY KEY (id,taken)
) ENGINE=MyISAM DEFAULT CHARSET=latin1
PARTITION BY RANGE (to_days(taken))
(
PARTITION p15 VALUES LESS THAN (732950) ,
PARTITION p16 VALUES LESS THAN MAXVALUE ) ;


INSERT INTO t1 VALUES
('2006-09-27 21:50:01',22589,'Open'),
('2006-09-29 21:50:01',22589,'Verified');

DROP TABLE IF EXISTS t2;
CREATE TABLE t2 (
  id int(8) NOT NULL,
  severity tinyint(4) NOT NULL DEFAULT '0',
  priority tinyint(4) NOT NULL DEFAULT '0',
  status varchar(20) DEFAULT NULL,
  alien tinyint(4) NOT NULL
) ENGINE=MyISAM DEFAULT CHARSET=latin1;

INSERT INTO t2 VALUES
(22589,1,1,'Need Feedback',0);

SELECT t2.id FROM t2 WHERE t2.id IN (SELECT id FROM t1 WHERE status = 'Verified');

drop table t1, t2;

#
# Bug #24633 SQL MODE "NO_DIR_IN_CREATE" does not work with partitioned tables 
#

disable_query_log;
eval create table t2 (i int )
partition by range (i)
(
    partition p01 values less than (1000)
    data directory="$MYSQLTEST_VARDIR/master-data/test/"
    index directory="$MYSQLTEST_VARDIR/master-data/test/"
);
enable_query_log;

set @org_mode=@@sql_mode;
set @@sql_mode='NO_DIR_IN_CREATE';
select @@sql_mode;
create table t1 (i int )
partition by range (i)
(
    partition p01 values less than (1000)
    data directory='/not/existing'
    index directory='/not/existing'
);

show create table t2;
DROP TABLE t1, t2;
set @@sql_mode=@org_mode;

#
# Bug #27123 partition + on duplicate key update + varchar = Can't find record in <table> 
#
create table t1 (c1 varchar(255),c2 tinyint,primary key(c1))
   partition by key (c1) partitions 10 ;
insert into t1 values ('aaa','1') on duplicate key update c2 = c2 + 1;
insert into t1 values ('aaa','1') on duplicate key update c2 = c2 + 1;
select * from t1;
drop table t1;

#
# Bug #28005 Partitions: can't use -9223372036854775808 
#

create table t1 (s1 bigint) partition by list (s1) (partition p1 values in (-9223372036854775808));
drop table t1;

#
# Bug #28806: Running SHOW TABLE STATUS during high INSERT load crashes server
#
create table t1(a int auto_increment, b int, primary key (b, a)) 
  partition by hash(b) partitions 2;
insert into t1 values (null, 1);
--replace_column 9 0 12 NULL 13 NULL 14 NULL
show table status;
drop table t1;

create table t1(a int auto_increment primary key)
  partition by key(a) partitions 2;
insert into t1 values (null), (null), (null);
--replace_column 9 0 12 NULL 13 NULL 14 NULL
show table status;
drop table t1;
# Bug #28488: Incorrect information in file: './test/t1_test#.frm'
#

CREATE TABLE t1(a INT NOT NULL, b TINYBLOB, KEY(a))
  PARTITION BY RANGE(a) ( PARTITION p0 VALUES LESS THAN (32));
INSERT INTO t1 VALUES (1, REPEAT('a', 10));
INSERT INTO t1 SELECT a + 1, b FROM t1;
INSERT INTO t1 SELECT a + 2, b FROM t1;
INSERT INTO t1 SELECT a + 4, b FROM t1;
INSERT INTO t1 SELECT a + 8, b FROM t1;

ALTER TABLE t1 ADD PARTITION (PARTITION p1 VALUES LESS THAN (64));
ALTER TABLE t1 DROP PARTITION p1;

DROP TABLE t1;

#
# Bug #30484: Partitions: crash with self-referencing trigger
#

create table t (s1 int) engine=myisam partition by key (s1);
create trigger t_ad after delete on t for each row insert into t values (old.s1);
insert into t values (1);
drop table t;

#
# Bug #27816: Log tables ran with partitions crashes the server when logging
# is enabled.
#

USE mysql;
SET GLOBAL general_log = 0;
ALTER TABLE general_log ENGINE = MyISAM;
--error ER_WRONG_USAGE
ALTER TABLE general_log PARTITION BY RANGE (TO_DAYS(event_time))
  (PARTITION p0 VALUES LESS THAN (733144), PARTITION p1 VALUES LESS THAN (3000000));
ALTER TABLE general_log ENGINE = CSV;
SET GLOBAL general_log = default;
use test;

#
# Bug #27084 partitioning by list seems failing when using case 
# BUG #18198: Case no longer supported, test case removed
#

#
# Bug #29444: crash with partition refering to table in create-select
#

create table t2 (b int);
--error 1054
create table t1 (b int)
PARTITION BY RANGE (t2.b) (
  PARTITION p1 VALUES LESS THAN (10),
  PARTITION p2 VALUES LESS THAN (20)
) select * from t2;
create table t1 (a int)
PARTITION BY RANGE (b) (
  PARTITION p1 VALUES LESS THAN (10),
  PARTITION p2 VALUES LESS THAN (20)
) select * from t2;
show create table t1;
drop table t1, t2;

--echo End of 5.1 tests<|MERGE_RESOLUTION|>--- conflicted
+++ resolved
@@ -10,7 +10,6 @@
 --enable_warnings
 
 #
-<<<<<<< HEAD
 # Bug 30878: crashing when alter an auto_increment non partitioned
 #            table to partitioned
 
@@ -27,7 +26,6 @@
 );
 
 drop table t1;
-=======
 # Bug #30695: An apostrophe ' in the comment of the ADD PARTITION causes the Server to crash.
 #
 # To verify the fix for crashing (on unix-type OS)
@@ -52,7 +50,6 @@
 SELECT * FROM t1 LIMIT 1;
 
 DROP TABLE t1;
->>>>>>> 2564b8eb
 
 #
 # Bug 15890: Strange number of partitions accepted
