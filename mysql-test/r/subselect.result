--- conflicted
+++ resolved
@@ -4260,10 +4260,7 @@
 B.4	0	1
 
 Test IN as top-level predicate, and
-<<<<<<< HEAD
-=======
 as non-top level for cases A.3, B.3 (the only cases with NULL result).
->>>>>>> d63e5c15
 
 case A.1
 select case when count(*) > 0 then 'T' else 'F' end as pred_in from t_out
