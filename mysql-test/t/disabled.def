##############################################################################
#
#  List the test cases that are to be disabled temporarily.
#
#  Separate the test case name and the comment with ':'.
#
#    <testcasename> : BUG#<xxxx> <date disabled> <disabler> <comment>
#
#  Do not use any TAB characters for whitespace.
#
##############################################################################
user_limits     : Bug#23921 random failure of user_limits.test

concurrent_innodb        : BUG#21579 2006-08-11 mleich innodb_concurrent random failures with varying differences
ctype_big5               : BUG#26711 2007-06-21 Lars Test has never worked on Double Whopper

<<<<<<< HEAD
order_by             : WL#2475: spetrunia producing ordered streams is not handled correctly
federated_transactions   : Bug#29523 Transactions do not work
locktrans_innodb     : Bug#29929 2007-07-20 ingo LOCK TABLES does not pre-lock tables used in triggers
rpl_locktrans_innodb : Bug#29929 2007-07-20 ingo LOCK TABLES does not pre-lock tables used in triggers
ndb_dd_restore_compat : Bug#29940 2007-07-20 ndb_dd_restore_compat fails on 5.2
subselect2 : BUG#31464 SergeyP will fix
log_tables : BUG#31580 1007-10-13 SergeyP log_tables.test fails on all windows platforms in pushbuild
rpl_row_sp002_innodb  : Bug#32673 rpl_row_sp002_innodb.test fails randomly
index_merge_falcon    : Bug#32696 index_merge_falcon.test fails
falcon_bug_26433      : Bug#32697 falcon_bug_26433.test fails randomly
rpl_ndb_blob          : Bug#31284 rpl_ndb_blob fails on powermacg5: incorrect BLOB contents
=======
federated_transactions   : Bug#29523 Transactions do not work
ndb_dd_backuprestore     : Bug#32659 ndb_dd_backuprestore.test fails randomly
binlog_multi_engine      : Bug#32663 binlog_multi_engine.test fails randomly
events                   : Bug#32664 events.test fails randomly
events_scheduling        : Bug#29830 Test case 'events_scheduling' fails on Mac OS X and Windows
lowercase_table3         : Bug#32667 lowercase_table3.test reports to error log
rpl_log              : Bug#32653: rpl_log.test fails randomly
rpl_view             : Bug#32654: rpl_view.test fails randomly
>>>>>>> d1e79586
<|MERGE_RESOLUTION|>--- conflicted
+++ resolved
@@ -14,7 +14,6 @@
 concurrent_innodb        : BUG#21579 2006-08-11 mleich innodb_concurrent random failures with varying differences
 ctype_big5               : BUG#26711 2007-06-21 Lars Test has never worked on Double Whopper
 
-<<<<<<< HEAD
 order_by             : WL#2475: spetrunia producing ordered streams is not handled correctly
 federated_transactions   : Bug#29523 Transactions do not work
 locktrans_innodb     : Bug#29929 2007-07-20 ingo LOCK TABLES does not pre-lock tables used in triggers
@@ -26,13 +25,10 @@
 index_merge_falcon    : Bug#32696 index_merge_falcon.test fails
 falcon_bug_26433      : Bug#32697 falcon_bug_26433.test fails randomly
 rpl_ndb_blob          : Bug#31284 rpl_ndb_blob fails on powermacg5: incorrect BLOB contents
-=======
-federated_transactions   : Bug#29523 Transactions do not work
 ndb_dd_backuprestore     : Bug#32659 ndb_dd_backuprestore.test fails randomly
 binlog_multi_engine      : Bug#32663 binlog_multi_engine.test fails randomly
 events                   : Bug#32664 events.test fails randomly
 events_scheduling        : Bug#29830 Test case 'events_scheduling' fails on Mac OS X and Windows
 lowercase_table3         : Bug#32667 lowercase_table3.test reports to error log
 rpl_log              : Bug#32653: rpl_log.test fails randomly
-rpl_view             : Bug#32654: rpl_view.test fails randomly
->>>>>>> d1e79586
+rpl_view             : Bug#32654: rpl_view.test fails randomly