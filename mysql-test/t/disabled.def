##############################################################################
#
#  List the test cases that are to be disabled temporarily.
#
#  Separate the test case name and the comment with ':'.
#
#    <testcasename> : BUG#<xxxx> <date disabled> <disabler> <comment>
#
#  Do not use any TAB characters for whitespace.
#
##############################################################################
innodb          : WL#1213: Waiting for InnoDB team to add support for 4-byte character sets.
concurrent_innodb        : BUG#21579 2006-08-11 mleich innodb_concurrent random failures with varying differences
##order_by             : WL#2475: spetrunia producing ordered streams is not handled correctly
federated_transactions   : Bug#29523 Transactions do not work
subselect2 : BUG#31464 SergeyP will fix
show_check      : Bug #32682    Test show_check fails in 6.0
lowercase_table3         : Bug#32667 lowercase_table3.test reports to error log
rpl_log_pos          : Bug#8693 Test 'rpl_log_pos' fails sometimes
subselect_sj         : Bug#32994: subselect_sj fails sporadically (timeout)
ctype_create         : Bug#32965 main.ctype_create fails
status               : Bug#32966 main.status fails
ps_ddl               : Bug#12093 2007-12-14 pending WL#4165 / WL#4166
user_limits          : Bug#23921 2007-12-16 random failure of user_limits.test
backup                :BUG#34235 pending replacement of test facility with WL#4259
backup_commit_blocker :BUG#34235 pending replacement of test facility with WL#4259
backup_ddl_blocker    :BUG#34235 pending replacement of test facility with WL#4259
backup_progress       :BUG#34235 pending replacement of test facility with WL#4259
backup_security       :BUG#34235 pending replacement of test facility with WL#4259
backup_snapshot       :BUG#34235 pending replacement of test facility with WL#4259
backup_no_engine     : Bug#36021 2008-04-13 rsomla server crashes when openning table with unknown storage engine
csv_alter_table      : Bug#33696 2008-01-21 pcrews no .result file - bug allows NULL columns in CSV tables
ctype_latin2_ch      : BUG #33791 2008-01-18 mats Wrong ORDER BY with latin2_czech_cs
event_scheduler_basic: BUG#35997 server seems to crash.
event_scheduler_func: BUG#35997 server seems to crash.
thread_cache_size_func: BUG#35988 Due to not deterministic results
<<<<<<< HEAD
cast                 : Bug#35594 2008-03-27 main.cast fails on Windows2003-64
subselect_notembedded  : Bug#35803, Bug#33506 2008-Apr-03 subselect_notembedded crashes the server
=======
user_limits     : Bug#23921 random failure of user_limits.test
>>>>>>> bfcc03c7
<|MERGE_RESOLUTION|>--- conflicted
+++ resolved
@@ -34,9 +34,6 @@
 event_scheduler_basic: BUG#35997 server seems to crash.
 event_scheduler_func: BUG#35997 server seems to crash.
 thread_cache_size_func: BUG#35988 Due to not deterministic results
-<<<<<<< HEAD
 cast                 : Bug#35594 2008-03-27 main.cast fails on Windows2003-64
 subselect_notembedded  : Bug#35803, Bug#33506 2008-Apr-03 subselect_notembedded crashes the server
-=======
 user_limits     : Bug#23921 random failure of user_limits.test
->>>>>>> bfcc03c7
