SUBDIRS = taocrypt src testsuite
<<<<<<< HEAD
EXTRA_DIST = yassl.dsp yassl.dsw yassl.vcproj \
	     CMakeLists.txt
=======
EXTRA_DIST = CMakeLists.txt
>>>>>>> d7de2b79

# Don't update the files from bitkeeper
%::SCCS/s.%<|MERGE_RESOLUTION|>--- conflicted
+++ resolved
@@ -1,10 +1,5 @@
 SUBDIRS = taocrypt src testsuite
-<<<<<<< HEAD
-EXTRA_DIST = yassl.dsp yassl.dsw yassl.vcproj \
-	     CMakeLists.txt
-=======
 EXTRA_DIST = CMakeLists.txt
->>>>>>> d7de2b79
 
 # Don't update the files from bitkeeper
 %::SCCS/s.%