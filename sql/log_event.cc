/* Copyright (C) 2000-2004 MySQL AB

   This program is free software; you can redistribute it and/or modify
   it under the terms of the GNU General Public License as published by
   the Free Software Foundation; version 2 of the License.

   This program is distributed in the hope that it will be useful,
   but WITHOUT ANY WARRANTY; without even the implied warranty of
   MERCHANTABILITY or FITNESS FOR A PARTICULAR PURPOSE.  See the
   GNU General Public License for more details.

   You should have received a copy of the GNU General Public License
   along with this program; if not, write to the Free Software
   Foundation, Inc., 59 Temple Place, Suite 330, Boston, MA  02111-1307  USA */


#ifndef MYSQL_CLIENT

#ifdef USE_PRAGMA_IMPLEMENTATION
#pragma implementation				// gcc: Class implementation
#endif

#include "mysql_priv.h"
#include "slave.h"
#include "rpl_rli.h"
#include "rpl_mi.h"
#include "rpl_filter.h"
#include "rpl_utility.h"
#include "rpl_record.h"
#include <my_dir.h>
#endif /* MYSQL_CLIENT */
#include <base64.h>
#include <my_bitmap.h>

#define log_cs	&my_charset_latin1

#define FLAGSTR(V,F) ((V)&(F)?#F" ":"")


/*
  Size of buffer for printing a double in format %.<PREC>g

  optional '-' + optional zero + '.'  + PREC digits + 'e' + sign +
  exponent digits + '\0'
*/
#define FMT_G_BUFSIZE(PREC) (3 + (PREC) + 5 + 1)


#if !defined(MYSQL_CLIENT) && defined(HAVE_REPLICATION)
static const char *HA_ERR(int i)
{
  switch (i) {
  case HA_ERR_KEY_NOT_FOUND: return "HA_ERR_KEY_NOT_FOUND";
  case HA_ERR_FOUND_DUPP_KEY: return "HA_ERR_FOUND_DUPP_KEY";
  case HA_ERR_RECORD_CHANGED: return "HA_ERR_RECORD_CHANGED";
  case HA_ERR_WRONG_INDEX: return "HA_ERR_WRONG_INDEX";
  case HA_ERR_CRASHED: return "HA_ERR_CRASHED";
  case HA_ERR_WRONG_IN_RECORD: return "HA_ERR_WRONG_IN_RECORD";
  case HA_ERR_OUT_OF_MEM: return "HA_ERR_OUT_OF_MEM";
  case HA_ERR_NOT_A_TABLE: return "HA_ERR_NOT_A_TABLE";
  case HA_ERR_WRONG_COMMAND: return "HA_ERR_WRONG_COMMAND";
  case HA_ERR_OLD_FILE: return "HA_ERR_OLD_FILE";
  case HA_ERR_NO_ACTIVE_RECORD: return "HA_ERR_NO_ACTIVE_RECORD";
  case HA_ERR_RECORD_DELETED: return "HA_ERR_RECORD_DELETED";
  case HA_ERR_RECORD_FILE_FULL: return "HA_ERR_RECORD_FILE_FULL";
  case HA_ERR_INDEX_FILE_FULL: return "HA_ERR_INDEX_FILE_FULL";
  case HA_ERR_END_OF_FILE: return "HA_ERR_END_OF_FILE";
  case HA_ERR_UNSUPPORTED: return "HA_ERR_UNSUPPORTED";
  case HA_ERR_TO_BIG_ROW: return "HA_ERR_TO_BIG_ROW";
  case HA_WRONG_CREATE_OPTION: return "HA_WRONG_CREATE_OPTION";
  case HA_ERR_FOUND_DUPP_UNIQUE: return "HA_ERR_FOUND_DUPP_UNIQUE";
  case HA_ERR_UNKNOWN_CHARSET: return "HA_ERR_UNKNOWN_CHARSET";
  case HA_ERR_WRONG_MRG_TABLE_DEF: return "HA_ERR_WRONG_MRG_TABLE_DEF";
  case HA_ERR_CRASHED_ON_REPAIR: return "HA_ERR_CRASHED_ON_REPAIR";
  case HA_ERR_CRASHED_ON_USAGE: return "HA_ERR_CRASHED_ON_USAGE";
  case HA_ERR_LOCK_WAIT_TIMEOUT: return "HA_ERR_LOCK_WAIT_TIMEOUT";
  case HA_ERR_LOCK_TABLE_FULL: return "HA_ERR_LOCK_TABLE_FULL";
  case HA_ERR_READ_ONLY_TRANSACTION: return "HA_ERR_READ_ONLY_TRANSACTION";
  case HA_ERR_LOCK_DEADLOCK: return "HA_ERR_LOCK_DEADLOCK";
  case HA_ERR_CANNOT_ADD_FOREIGN: return "HA_ERR_CANNOT_ADD_FOREIGN";
  case HA_ERR_NO_REFERENCED_ROW: return "HA_ERR_NO_REFERENCED_ROW";
  case HA_ERR_ROW_IS_REFERENCED: return "HA_ERR_ROW_IS_REFERENCED";
  case HA_ERR_NO_SAVEPOINT: return "HA_ERR_NO_SAVEPOINT";
  case HA_ERR_NON_UNIQUE_BLOCK_SIZE: return "HA_ERR_NON_UNIQUE_BLOCK_SIZE";
  case HA_ERR_NO_SUCH_TABLE: return "HA_ERR_NO_SUCH_TABLE";
  case HA_ERR_TABLE_EXIST: return "HA_ERR_TABLE_EXIST";
  case HA_ERR_NO_CONNECTION: return "HA_ERR_NO_CONNECTION";
  case HA_ERR_NULL_IN_SPATIAL: return "HA_ERR_NULL_IN_SPATIAL";
  case HA_ERR_TABLE_DEF_CHANGED: return "HA_ERR_TABLE_DEF_CHANGED";
  case HA_ERR_NO_PARTITION_FOUND: return "HA_ERR_NO_PARTITION_FOUND";
  case HA_ERR_RBR_LOGGING_FAILED: return "HA_ERR_RBR_LOGGING_FAILED";
  case HA_ERR_DROP_INDEX_FK: return "HA_ERR_DROP_INDEX_FK";
  case HA_ERR_FOREIGN_DUPLICATE_KEY: return "HA_ERR_FOREIGN_DUPLICATE_KEY";
  case HA_ERR_TABLE_NEEDS_UPGRADE: return "HA_ERR_TABLE_NEEDS_UPGRADE";
  case HA_ERR_TABLE_READONLY: return "HA_ERR_TABLE_READONLY";
  case HA_ERR_AUTOINC_READ_FAILED: return "HA_ERR_AUTOINC_READ_FAILED";
  case HA_ERR_AUTOINC_ERANGE: return "HA_ERR_AUTOINC_ERANGE";
  case HA_ERR_GENERIC: return "HA_ERR_GENERIC";
  case HA_ERR_RECORD_IS_THE_SAME: return "HA_ERR_RECORD_IS_THE_SAME";
  case HA_ERR_LOGGING_IMPOSSIBLE: return "HA_ERR_LOGGING_IMPOSSIBLE";
  case HA_ERR_CORRUPT_EVENT: return "HA_ERR_CORRUPT_EVENT";
  }
  return 0;
}

/**
   macro to call from different branches of Rows_log_event::do_apply_event
*/
static void inline slave_rows_error_report(enum loglevel level, int ha_error,
                                           Relay_log_info const *rli, THD *thd,
                                           TABLE *table, const char * type,
                                           const char *log_name, ulong pos)
{
  const char *handler_error=  HA_ERR(ha_error);
  rli->report(level, thd->net.client_last_errno,
              "Could not execute %s event on table %s.%s;"
              "%s%s handler error %s; "
              "the event's master log %s, end_log_pos %lu",
              type, table->s->db.str,
              table->s->table_name.str,
              thd->net.client_last_error[0] != 0 ? thd->net.client_last_error : "",
              thd->net.client_last_error[0] != 0 ? ";" : "",
              handler_error == NULL? "<unknown>" : handler_error,
              log_name, pos);
}
#endif

/*
  Cache that will automatically be written to a dedicated file on
  destruction.

  DESCRIPTION

 */
class Write_on_release_cache
{
public:
  enum flag
  {
    FLUSH_F
  };

  typedef unsigned short flag_set;

  /*
    Constructor.

    SYNOPSIS
      Write_on_release_cache
      cache  Pointer to cache to use
      file   File to write cache to upon destruction
      flags  Flags for the cache

    DESCRIPTION

      Class used to guarantee copy of cache to file before exiting the
      current block.  On successful copy of the cache, the cache will
      be reinited as a WRITE_CACHE.

      Currently, a pointer to the cache is provided in the
      constructor, but it would be possible to create a subclass
      holding the IO_CACHE itself.
   */
  Write_on_release_cache(IO_CACHE *cache, FILE *file, flag_set flags = 0)
    : m_cache(cache), m_file(file), m_flags(flags)
  {
    reinit_io_cache(m_cache, WRITE_CACHE, 0L, FALSE, TRUE);
  }

  ~Write_on_release_cache()
  {
    copy_event_cache_to_file_and_reinit(m_cache, m_file);
    if (m_flags | FLUSH_F)
      fflush(m_file);
  }

  /*
    Return a pointer to the internal IO_CACHE.

    SYNOPSIS
      operator&()

    DESCRIPTION

      Function to return a pointer to the internal cache, so that the
      object can be treated as a IO_CACHE and used with the my_b_*
      IO_CACHE functions

    RETURN VALUE
      A pointer to the internal IO_CACHE.
   */
  IO_CACHE *operator&()
  {
    return m_cache;
  }

private:
  // Hidden, to prevent usage.
  Write_on_release_cache(Write_on_release_cache const&);

  IO_CACHE *m_cache;
  FILE *m_file;
  flag_set m_flags;
};

#ifndef DBUG_OFF
uint debug_not_change_ts_if_art_event= 1; // bug#29309 simulation
#endif

/*
  pretty_print_str()
*/

#ifdef MYSQL_CLIENT
static void pretty_print_str(IO_CACHE* cache, char* str, int len)
{
  char* end = str + len;
  my_b_printf(cache, "\'");
  while (str < end)
  {
    char c;
    switch ((c=*str++)) {
    case '\n': my_b_printf(cache, "\\n"); break;
    case '\r': my_b_printf(cache, "\\r"); break;
    case '\\': my_b_printf(cache, "\\\\"); break;
    case '\b': my_b_printf(cache, "\\b"); break;
    case '\t': my_b_printf(cache, "\\t"); break;
    case '\'': my_b_printf(cache, "\\'"); break;
    case 0   : my_b_printf(cache, "\\0"); break;
    default:
      my_b_printf(cache, "%c", c);
      break;
    }
  }
  my_b_printf(cache, "\'");
}
#endif /* MYSQL_CLIENT */

#if defined(HAVE_REPLICATION) && !defined(MYSQL_CLIENT)

static void clear_all_errors(THD *thd, Relay_log_info *rli)
{
  thd->is_slave_error = 0;
  thd->clear_error();
  rli->clear_error();
}


/**
  Ignore error code specified on command line.
*/

inline int ignored_error_code(int err_code)
{
#ifdef HAVE_NDB_BINLOG
  /*
    The following error codes are hard-coded and will always be ignored.
  */
  switch (err_code)
  {
  case ER_DB_CREATE_EXISTS:
  case ER_DB_DROP_EXISTS:
    return 1;
  default:
    /* Nothing to do */
    break;
  }
#endif
  return ((err_code == ER_SLAVE_IGNORED_TABLE) ||
          (use_slave_mask && bitmap_is_set(&slave_error_mask, err_code)));
}
#endif


/*
  pretty_print_str()
*/

#if defined(HAVE_REPLICATION) && !defined(MYSQL_CLIENT)
static char *pretty_print_str(char *packet, char *str, int len)
{
  char *end= str + len;
  char *pos= packet;
  *pos++= '\'';
  while (str < end)
  {
    char c;
    switch ((c=*str++)) {
    case '\n': *pos++= '\\'; *pos++= 'n'; break;
    case '\r': *pos++= '\\'; *pos++= 'r'; break;
    case '\\': *pos++= '\\'; *pos++= '\\'; break;
    case '\b': *pos++= '\\'; *pos++= 'b'; break;
    case '\t': *pos++= '\\'; *pos++= 't'; break;
    case '\'': *pos++= '\\'; *pos++= '\''; break;
    case 0   : *pos++= '\\'; *pos++= '0'; break;
    default:
      *pos++= c;
      break;
    }
  }
  *pos++= '\'';
  return pos;
}
#endif /* !MYSQL_CLIENT */


#if defined(HAVE_REPLICATION) && !defined(MYSQL_CLIENT)

/**
  Creates a temporary name for load data infile:.

  @param buf		      Store new filename here
  @param file_id	      File_id (part of file name)
  @param event_server_id     Event_id (part of file name)
  @param ext		      Extension for file name

  @return
    Pointer to start of extension
*/

static char *slave_load_file_stem(char *buf, uint file_id,
                                  int event_server_id, const char *ext)
{
  char *res;
  fn_format(buf,"SQL_LOAD-",slave_load_tmpdir, "", MY_UNPACK_FILENAME);
  to_unix_path(buf);

  buf = strend(buf);
  buf = int10_to_str(::server_id, buf, 10);
  *buf++ = '-';
  buf = int10_to_str(event_server_id, buf, 10);
  *buf++ = '-';
  res= int10_to_str(file_id, buf, 10);
  strmov(res, ext);                             // Add extension last
  return res;                                   // Pointer to extension
}
#endif


#if defined(HAVE_REPLICATION) && !defined(MYSQL_CLIENT)

/**
  Delete all temporary files used for SQL_LOAD.
*/

static void cleanup_load_tmpdir()
{
  MY_DIR *dirp;
  FILEINFO *file;
  uint i;
  char fname[FN_REFLEN], prefbuf[31], *p;

  if (!(dirp=my_dir(slave_load_tmpdir,MYF(MY_WME))))
    return;

  /* 
     When we are deleting temporary files, we should only remove
     the files associated with the server id of our server.
     We don't use event_server_id here because since we've disabled
     direct binlogging of Create_file/Append_file/Exec_load events
     we cannot meet Start_log event in the middle of events from one 
     LOAD DATA.
  */
  p= strmake(prefbuf, STRING_WITH_LEN("SQL_LOAD-"));
  p= int10_to_str(::server_id, p, 10);
  *(p++)= '-';
  *p= 0;

  for (i=0 ; i < (uint)dirp->number_off_files; i++)
  {
    file=dirp->dir_entry+i;
    if (is_prefix(file->name, prefbuf))
    {
      fn_format(fname,file->name,slave_load_tmpdir,"",MY_UNPACK_FILENAME);
      my_delete(fname, MYF(0));
    }
  }

  my_dirend(dirp);
}
#endif


/*
  write_str()
*/

static bool write_str(IO_CACHE *file, char *str, uint length)
{
  uchar tmp[1];
  tmp[0]= (uchar) length;
  return (my_b_safe_write(file, tmp, sizeof(tmp)) ||
	  my_b_safe_write(file, (uchar*) str, length));
}


/*
  read_str()
*/

static inline int read_str(const char **buf, const char *buf_end,
                           const char **str, uint8 *len)
{
  if (*buf + ((uint) (uchar) **buf) >= buf_end)
    return 1;
  *len= (uint8) **buf;
  *str= (*buf)+1;
  (*buf)+= (uint) *len+1;
  return 0;
}


/**
  Transforms a string into "" or its expression in 0x... form.
*/

char *str_to_hex(char *to, const char *from, uint len)
{
  if (len)
  {
    *to++= '0';
    *to++= 'x';
    to= octet2hex(to, from, len);
  }
  else
    to= strmov(to, "\"\"");
  return to;                               // pointer to end 0 of 'to'
}

#ifndef MYSQL_CLIENT

/**
  Append a version of the 'from' string suitable for use in a query to
  the 'to' string.  To generate a correct escaping, the character set
  information in 'csinfo' is used.
*/

int
append_query_string(CHARSET_INFO *csinfo,
                    String const *from, String *to)
{
  char *beg, *ptr;
  uint32 const orig_len= to->length();
  if (to->reserve(orig_len + from->length()*2+3))
    return 1;

  beg= to->c_ptr_quick() + to->length();
  ptr= beg;
  if (csinfo->escape_with_backslash_is_dangerous)
    ptr= str_to_hex(ptr, from->ptr(), from->length());
  else
  {
    *ptr++= '\'';
    ptr+= escape_string_for_mysql(csinfo, ptr, 0,
                                  from->ptr(), from->length());
    *ptr++='\'';
  }
  to->length(orig_len + ptr - beg);
  return 0;
}
#endif


/**
  Prints a "session_var=value" string. Used by mysqlbinlog to print some SET
  commands just before it prints a query.
*/

#ifdef MYSQL_CLIENT

static void print_set_option(IO_CACHE* file, uint32 bits_changed,
                             uint32 option, uint32 flags, const char* name,
                             bool* need_comma)
{
  if (bits_changed & option)
  {
    if (*need_comma)
      my_b_printf(file,", ");
    my_b_printf(file,"%s=%d", name, test(flags & option));
    *need_comma= 1;
  }
}
#endif

/**************************************************************************
	Log_event methods (= the parent class of all events)
**************************************************************************/

/**
  @return
  returns the human readable name of the event's type
*/

const char* Log_event::get_type_str(Log_event_type type)
{
  switch(type) {
  case START_EVENT_V3:  return "Start_v3";
  case STOP_EVENT:   return "Stop";
  case QUERY_EVENT:  return "Query";
  case ROTATE_EVENT: return "Rotate";
  case INTVAR_EVENT: return "Intvar";
  case LOAD_EVENT:   return "Load";
  case NEW_LOAD_EVENT:   return "New_load";
  case SLAVE_EVENT:  return "Slave";
  case CREATE_FILE_EVENT: return "Create_file";
  case APPEND_BLOCK_EVENT: return "Append_block";
  case DELETE_FILE_EVENT: return "Delete_file";
  case EXEC_LOAD_EVENT: return "Exec_load";
  case RAND_EVENT: return "RAND";
  case XID_EVENT: return "Xid";
  case USER_VAR_EVENT: return "User var";
  case FORMAT_DESCRIPTION_EVENT: return "Format_desc";
  case TABLE_MAP_EVENT: return "Table_map";
  case PRE_GA_WRITE_ROWS_EVENT: return "Write_rows_event_old";
  case PRE_GA_UPDATE_ROWS_EVENT: return "Update_rows_event_old";
  case PRE_GA_DELETE_ROWS_EVENT: return "Delete_rows_event_old";
  case WRITE_ROWS_EVENT: return "Write_rows";
  case UPDATE_ROWS_EVENT: return "Update_rows";
  case DELETE_ROWS_EVENT: return "Delete_rows";
  case BEGIN_LOAD_QUERY_EVENT: return "Begin_load_query";
  case EXECUTE_LOAD_QUERY_EVENT: return "Execute_load_query";
  case INCIDENT_EVENT: return "Incident";
  default: return "Unknown";				/* impossible */
  }
}

const char* Log_event::get_type_str()
{
  return get_type_str(get_type_code());
}


/*
  Log_event::Log_event()
*/

#ifndef MYSQL_CLIENT
Log_event::Log_event(THD* thd_arg, uint16 flags_arg, bool using_trans)
  :log_pos(0), temp_buf(0), exec_time(0), flags(flags_arg), thd(thd_arg)
{
  server_id=	thd->server_id;
  when=		thd->start_time;
  cache_stmt=	using_trans;
}


/**
  This minimal constructor is for when you are not even sure that there
  is a valid THD. For example in the server when we are shutting down or
  flushing logs after receiving a SIGHUP (then we must write a Rotate to
  the binlog but we have no THD, so we need this minimal constructor).
*/

Log_event::Log_event()
  :temp_buf(0), exec_time(0), flags(0), cache_stmt(0),
   thd(0)
{
  server_id=	::server_id;
  /*
    We can't call my_time() here as this would cause a call before
    my_init() is called
  */
  when=		0;
  log_pos=	0;
}
#endif /* !MYSQL_CLIENT */


/*
  Log_event::Log_event()
*/

Log_event::Log_event(const char* buf,
                     const Format_description_log_event* description_event)
  :temp_buf(0), cache_stmt(0)
{
#ifndef MYSQL_CLIENT
  thd = 0;
#endif
  when = uint4korr(buf);
  server_id = uint4korr(buf + SERVER_ID_OFFSET);
  if (description_event->binlog_version==1)
  {
    log_pos= 0;
    flags= 0;
    return;
  }
  /* 4.0 or newer */
  log_pos= uint4korr(buf + LOG_POS_OFFSET);
  /*
    If the log is 4.0 (so here it can only be a 4.0 relay log read by
    the SQL thread or a 4.0 master binlog read by the I/O thread),
    log_pos is the beginning of the event: we transform it into the end
    of the event, which is more useful.
    But how do you know that the log is 4.0: you know it if
    description_event is version 3 *and* you are not reading a
    Format_desc (remember that mysqlbinlog starts by assuming that 5.0
    logs are in 4.0 format, until it finds a Format_desc).
  */
  if (description_event->binlog_version==3 &&
      buf[EVENT_TYPE_OFFSET]<FORMAT_DESCRIPTION_EVENT && log_pos)
  {
      /*
        If log_pos=0, don't change it. log_pos==0 is a marker to mean
        "don't change rli->group_master_log_pos" (see
        inc_group_relay_log_pos()). As it is unreal log_pos, adding the
        event len's is nonsense. For example, a fake Rotate event should
        not have its log_pos (which is 0) changed or it will modify
        Exec_master_log_pos in SHOW SLAVE STATUS, displaying a nonsense
        value of (a non-zero offset which does not exist in the master's
        binlog, so which will cause problems if the user uses this value
        in CHANGE MASTER).
      */
    log_pos+= uint4korr(buf + EVENT_LEN_OFFSET);
  }
  DBUG_PRINT("info", ("log_pos: %lu", (ulong) log_pos));

  flags= uint2korr(buf + FLAGS_OFFSET);
  if ((buf[EVENT_TYPE_OFFSET] == FORMAT_DESCRIPTION_EVENT) ||
      (buf[EVENT_TYPE_OFFSET] == ROTATE_EVENT))
  {
    /*
      These events always have a header which stops here (i.e. their
      header is FROZEN).
    */
    /*
      Initialization to zero of all other Log_event members as they're
      not specified. Currently there are no such members; in the future
      there will be an event UID (but Format_description and Rotate
      don't need this UID, as they are not propagated through
      --log-slave-updates (remember the UID is used to not play a query
      twice when you have two masters which are slaves of a 3rd master).
      Then we are done.
    */
    return;
  }
  /* otherwise, go on with reading the header from buf (nothing now) */
}

#ifndef MYSQL_CLIENT
#ifdef HAVE_REPLICATION

int Log_event::do_update_pos(Relay_log_info *rli)
{
  /*
    rli is null when (as far as I (Guilhem) know) the caller is
    Load_log_event::do_apply_event *and* that one is called from
    Execute_load_log_event::do_apply_event.  In this case, we don't
    do anything here ; Execute_load_log_event::do_apply_event will
    call Log_event::do_apply_event again later with the proper rli.
    Strictly speaking, if we were sure that rli is null only in the
    case discussed above, 'if (rli)' is useless here.  But as we are
    not 100% sure, keep it for now.

    Matz: I don't think we will need this check with this refactoring.
  */
  if (rli)
  {
    /*
      bug#29309 simulation: resetting the flag to force
      wrong behaviour of artificial event to update
      rli->last_master_timestamp for only one time -
      the first FLUSH LOGS in the test.
    */
    DBUG_EXECUTE_IF("let_first_flush_log_change_timestamp",
                    if (debug_not_change_ts_if_art_event == 1
                        && is_artificial_event())
                    {
                      debug_not_change_ts_if_art_event= 0;
                    });
#ifndef DBUG_OFF
    rli->stmt_done(log_pos, 
                   is_artificial_event() &&
                   debug_not_change_ts_if_art_event > 0 ? 0 : when);
#else
    rli->stmt_done(log_pos, is_artificial_event()? 0 : when);
#endif
    DBUG_EXECUTE_IF("let_first_flush_log_change_timestamp",
                    if (debug_not_change_ts_if_art_event == 0)
                    {
                      debug_not_change_ts_if_art_event= 2;
                    });
  }
  return 0;                                   // Cannot fail currently
}


Log_event::enum_skip_reason
Log_event::do_shall_skip(Relay_log_info *rli)
{
  DBUG_PRINT("info", ("ev->server_id=%lu, ::server_id=%lu,"
                      " rli->replicate_same_server_id=%d,"
                      " rli->slave_skip_counter=%d",
                      (ulong) server_id, (ulong) ::server_id,
                      rli->replicate_same_server_id,
                      rli->slave_skip_counter));
  if (server_id == ::server_id && !rli->replicate_same_server_id ||
      rli->slave_skip_counter == 1 && rli->is_in_group())
    return EVENT_SKIP_IGNORE;
  else if (rli->slave_skip_counter > 0)
    return EVENT_SKIP_COUNT;
  else
    return EVENT_SKIP_NOT;
}


/*
  Log_event::pack_info()
*/

void Log_event::pack_info(Protocol *protocol)
{
  protocol->store("", &my_charset_bin);
}


/**
  Only called by SHOW BINLOG EVENTS
*/
int Log_event::net_send(Protocol *protocol, const char* log_name, my_off_t pos)
{
  const char *p= strrchr(log_name, FN_LIBCHAR);
  const char *event_type;
  if (p)
    log_name = p + 1;

  protocol->prepare_for_resend();
  protocol->store(log_name, &my_charset_bin);
  protocol->store((ulonglong) pos);
  event_type = get_type_str();
  protocol->store(event_type, strlen(event_type), &my_charset_bin);
  protocol->store((uint32) server_id);
  protocol->store((ulonglong) log_pos);
  pack_info(protocol);
  return protocol->write();
}
#endif /* HAVE_REPLICATION */


/**
  init_show_field_list() prepares the column names and types for the
  output of SHOW BINLOG EVENTS; it is used only by SHOW BINLOG
  EVENTS.
*/

void Log_event::init_show_field_list(List<Item>* field_list)
{
  field_list->push_back(new Item_empty_string("Log_name", 20));
  field_list->push_back(new Item_return_int("Pos", MY_INT32_NUM_DECIMAL_DIGITS,
					    MYSQL_TYPE_LONGLONG));
  field_list->push_back(new Item_empty_string("Event_type", 20));
  field_list->push_back(new Item_return_int("Server_id", 10,
					    MYSQL_TYPE_LONG));
  field_list->push_back(new Item_return_int("End_log_pos",
                                            MY_INT32_NUM_DECIMAL_DIGITS,
					    MYSQL_TYPE_LONGLONG));
  field_list->push_back(new Item_empty_string("Info", 20));
}


/*
  Log_event::write()
*/

bool Log_event::write_header(IO_CACHE* file, ulong event_data_length)
{
  uchar header[LOG_EVENT_HEADER_LEN];
  ulong now;
  DBUG_ENTER("Log_event::write_header");

  /* Store number of bytes that will be written by this event */
  data_written= event_data_length + sizeof(header);

  /*
    log_pos != 0 if this is relay-log event. In this case we should not
    change the position
  */

  if (is_artificial_event())
  {
    /*
      We should not do any cleanup on slave when reading this. We
      mark this by setting log_pos to 0.  Start_log_event_v3() will
      detect this on reading and set artificial_event=1 for the event.
    */
    log_pos= 0;
  }
  else  if (!log_pos)
  {
    /*
      Calculate position of end of event

      Note that with a SEQ_READ_APPEND cache, my_b_tell() does not
      work well.  So this will give slightly wrong positions for the
      Format_desc/Rotate/Stop events which the slave writes to its
      relay log. For example, the initial Format_desc will have
      end_log_pos=91 instead of 95. Because after writing the first 4
      bytes of the relay log, my_b_tell() still reports 0. Because
      my_b_append() does not update the counter which my_b_tell()
      later uses (one should probably use my_b_append_tell() to work
      around this).  To get right positions even when writing to the
      relay log, we use the (new) my_b_safe_tell().

      Note that this raises a question on the correctness of all these
      DBUG_ASSERT(my_b_tell()=rli->event_relay_log_pos).

      If in a transaction, the log_pos which we calculate below is not
      very good (because then my_b_safe_tell() returns start position
      of the BEGIN, so it's like the statement was at the BEGIN's
      place), but it's not a very serious problem (as the slave, when
      it is in a transaction, does not take those end_log_pos into
      account (as it calls inc_event_relay_log_pos()). To be fixed
      later, so that it looks less strange. But not bug.
    */

    log_pos= my_b_safe_tell(file)+data_written;
  }

  now= (ulong) get_time();                              // Query start time

  /*
    Header will be of size LOG_EVENT_HEADER_LEN for all events, except for
    FORMAT_DESCRIPTION_EVENT and ROTATE_EVENT, where it will be
    LOG_EVENT_MINIMAL_HEADER_LEN (remember these 2 have a frozen header,
    because we read them before knowing the format).
  */

  int4store(header, now);              // timestamp
  header[EVENT_TYPE_OFFSET]= get_type_code();
  int4store(header+ SERVER_ID_OFFSET, server_id);
  int4store(header+ EVENT_LEN_OFFSET, data_written);
  int4store(header+ LOG_POS_OFFSET, log_pos);
  int2store(header+ FLAGS_OFFSET, flags);

  DBUG_RETURN(my_b_safe_write(file, header, sizeof(header)) != 0);
}


/**
  This needn't be format-tolerant, because we only read
  LOG_EVENT_MINIMAL_HEADER_LEN (we just want to read the event's length).
*/

int Log_event::read_log_event(IO_CACHE* file, String* packet,
			      pthread_mutex_t* log_lock)
{
  ulong data_len;
  int result=0;
  char buf[LOG_EVENT_MINIMAL_HEADER_LEN];
  DBUG_ENTER("Log_event::read_log_event");

  if (log_lock)
    pthread_mutex_lock(log_lock);
  if (my_b_read(file, (uchar*) buf, sizeof(buf)))
  {
    /*
      If the read hits eof, we must report it as eof so the caller
      will know it can go into cond_wait to be woken up on the next
      update to the log.
    */
    DBUG_PRINT("error",("file->error: %d", file->error));
    if (!file->error)
      result= LOG_READ_EOF;
    else
      result= (file->error > 0 ? LOG_READ_TRUNC : LOG_READ_IO);
    goto end;
  }
  data_len= uint4korr(buf + EVENT_LEN_OFFSET);
  if (data_len < LOG_EVENT_MINIMAL_HEADER_LEN ||
      data_len > current_thd->variables.max_allowed_packet)
  {
    DBUG_PRINT("error",("data_len: %ld", data_len));
    result= ((data_len < LOG_EVENT_MINIMAL_HEADER_LEN) ? LOG_READ_BOGUS :
	     LOG_READ_TOO_LARGE);
    goto end;
  }

  /* Append the log event header to packet */
  if (packet->append(buf, sizeof(buf)))
  {
    /* Failed to allocate packet */
    result= LOG_READ_MEM;
    goto end;
  }
  data_len-= LOG_EVENT_MINIMAL_HEADER_LEN;
  if (data_len)
  {
    /* Append rest of event, read directly from file into packet */
    if (packet->append(file, data_len))
    {
      /*
        Fatal error occured when appending rest of the event
        to packet, possible failures:
	1. EOF occured when reading from file, it's really an error
           as data_len is >=0 there's supposed to be more bytes available.
           file->error will have been set to number of bytes left to read
        2. Read was interrupted, file->error would normally be set to -1
        3. Failed to allocate memory for packet, my_errno
           will be ENOMEM(file->error shuold be 0, but since the
           memory allocation occurs before the call to read it might
           be uninitialized)
      */
      result= (my_errno == ENOMEM ? LOG_READ_MEM :
               (file->error >= 0 ? LOG_READ_TRUNC: LOG_READ_IO));
      /* Implicit goto end; */
    }
  }

end:
  if (log_lock)
    pthread_mutex_unlock(log_lock);
  DBUG_RETURN(result);
}
#endif /* !MYSQL_CLIENT */

#ifndef MYSQL_CLIENT
#define UNLOCK_MUTEX if (log_lock) pthread_mutex_unlock(log_lock);
#define LOCK_MUTEX if (log_lock) pthread_mutex_lock(log_lock);
#else
#define UNLOCK_MUTEX
#define LOCK_MUTEX
#endif

#ifndef MYSQL_CLIENT
/**
  @note
    Allocates memory;  The caller is responsible for clean-up.
*/
Log_event* Log_event::read_log_event(IO_CACHE* file,
				     pthread_mutex_t* log_lock,
                                     const Format_description_log_event
                                     *description_event)
#else
Log_event* Log_event::read_log_event(IO_CACHE* file,
                                     const Format_description_log_event
                                     *description_event)
#endif
{
  DBUG_ENTER("Log_event::read_log_event");
  DBUG_ASSERT(description_event != 0);
  char head[LOG_EVENT_MINIMAL_HEADER_LEN];
  /*
    First we only want to read at most LOG_EVENT_MINIMAL_HEADER_LEN, just to
    check the event for sanity and to know its length; no need to really parse
    it. We say "at most" because this could be a 3.23 master, which has header
    of 13 bytes, whereas LOG_EVENT_MINIMAL_HEADER_LEN is 19 bytes (it's
    "minimal" over the set {MySQL >=4.0}).
  */
  uint header_size= min(description_event->common_header_len,
                        LOG_EVENT_MINIMAL_HEADER_LEN);

  LOCK_MUTEX;
  DBUG_PRINT("info", ("my_b_tell: %lu", (ulong) my_b_tell(file)));
  if (my_b_read(file, (uchar *) head, header_size))
  {
    DBUG_PRINT("info", ("Log_event::read_log_event(IO_CACHE*,Format_desc*) \
failed my_b_read"));
    UNLOCK_MUTEX;
    /*
      No error here; it could be that we are at the file's end. However
      if the next my_b_read() fails (below), it will be an error as we
      were able to read the first bytes.
    */
    DBUG_RETURN(0);
  }
  uint data_len = uint4korr(head + EVENT_LEN_OFFSET);
  char *buf= 0;
  const char *error= 0;
  Log_event *res=  0;
#ifndef max_allowed_packet
  THD *thd=current_thd;
  uint max_allowed_packet= thd ? thd->variables.max_allowed_packet : ~(ulong)0;
#endif

  if (data_len > max_allowed_packet)
  {
    error = "Event too big";
    goto err;
  }

  if (data_len < header_size)
  {
    error = "Event too small";
    goto err;
  }

  // some events use the extra byte to null-terminate strings
  if (!(buf = (char*) my_malloc(data_len+1, MYF(MY_WME))))
  {
    error = "Out of memory";
    goto err;
  }
  buf[data_len] = 0;
  memcpy(buf, head, header_size);
  if (my_b_read(file, (uchar*) buf + header_size, data_len - header_size))
  {
    error = "read error";
    goto err;
  }
  if ((res= read_log_event(buf, data_len, &error, description_event)))
    res->register_temp_buf(buf);

err:
  UNLOCK_MUTEX;
  if (!res)
  {
    DBUG_ASSERT(error != 0);
    sql_print_error("Error in Log_event::read_log_event(): "
                    "'%s', data_len: %d, event_type: %d",
		    error,data_len,head[EVENT_TYPE_OFFSET]);
    my_free(buf, MYF(MY_ALLOW_ZERO_PTR));
    /*
      The SQL slave thread will check if file->error<0 to know
      if there was an I/O error. Even if there is no "low-level" I/O errors
      with 'file', any of the high-level above errors is worrying
      enough to stop the SQL thread now ; as we are skipping the current event,
      going on with reading and successfully executing other events can
      only corrupt the slave's databases. So stop.
    */
    file->error= -1;
  }
  DBUG_RETURN(res);
}


/**
  Binlog format tolerance is in (buf, event_len, description_event)
  constructors.
*/

Log_event* Log_event::read_log_event(const char* buf, uint event_len,
				     const char **error,
                                     const Format_description_log_event *description_event)
{
  Log_event* ev;
  DBUG_ENTER("Log_event::read_log_event(char*,...)");
  DBUG_ASSERT(description_event != 0);
  DBUG_PRINT("info", ("binlog_version: %d", description_event->binlog_version));
  DBUG_DUMP("data", (unsigned char*) buf, event_len);

  /* Check the integrity */
  if (event_len < EVENT_LEN_OFFSET ||
      buf[EVENT_TYPE_OFFSET] >= ENUM_END_EVENT ||
      (uint) event_len != uint4korr(buf+EVENT_LEN_OFFSET))
  {
    *error="Sanity check failed";		// Needed to free buffer
    DBUG_RETURN(NULL); // general sanity check - will fail on a partial read
  }

  uint event_type= buf[EVENT_TYPE_OFFSET];
  if (event_type > description_event->number_of_event_types &&
      event_type != FORMAT_DESCRIPTION_EVENT)
  {
    /*
      It is unsafe to use the description_event if its post_header_len
      array does not include the event type.
    */
    DBUG_PRINT("error", ("event type %d found, but the current "
                         "Format_description_log_event supports only %d event "
                         "types", event_type,
                         description_event->number_of_event_types));
    ev= NULL;
  }
  else
  {
    /*
      In some previuos versions (see comment in
      Format_description_log_event::Format_description_log_event(char*,...)),
      event types were assigned different id numbers than in the
      present version. In order to replicate from such versions to the
      present version, we must map those event type id's to our event
      type id's.  The mapping is done with the event_type_permutation
      array, which was set up when the Format_description_log_event
      was read.
    */
    if (description_event->event_type_permutation)
    {
      IF_DBUG({
          int new_event_type=
            description_event->event_type_permutation[event_type];
          DBUG_PRINT("info",
                     ("converting event type %d to %d (%s)",
                      event_type, new_event_type,
                      get_type_str((Log_event_type)new_event_type)));
        });
      event_type= description_event->event_type_permutation[event_type];
    }

    switch(event_type) {
    case QUERY_EVENT:
      ev  = new Query_log_event(buf, event_len, description_event, QUERY_EVENT);
      break;
    case LOAD_EVENT:
      ev = new Load_log_event(buf, event_len, description_event);
      break;
    case NEW_LOAD_EVENT:
      ev = new Load_log_event(buf, event_len, description_event);
      break;
    case ROTATE_EVENT:
      ev = new Rotate_log_event(buf, event_len, description_event);
      break;
#ifdef HAVE_REPLICATION
    case SLAVE_EVENT: /* can never happen (unused event) */
      ev = new Slave_log_event(buf, event_len);
      break;
#endif /* HAVE_REPLICATION */
    case CREATE_FILE_EVENT:
      ev = new Create_file_log_event(buf, event_len, description_event);
      break;
    case APPEND_BLOCK_EVENT:
      ev = new Append_block_log_event(buf, event_len, description_event);
      break;
    case DELETE_FILE_EVENT:
      ev = new Delete_file_log_event(buf, event_len, description_event);
      break;
    case EXEC_LOAD_EVENT:
      ev = new Execute_load_log_event(buf, event_len, description_event);
      break;
    case START_EVENT_V3: /* this is sent only by MySQL <=4.x */
      ev = new Start_log_event_v3(buf, description_event);
      break;
    case STOP_EVENT:
      ev = new Stop_log_event(buf, description_event);
      break;
    case INTVAR_EVENT:
      ev = new Intvar_log_event(buf, description_event);
      break;
    case XID_EVENT:
      ev = new Xid_log_event(buf, description_event);
      break;
    case RAND_EVENT:
      ev = new Rand_log_event(buf, description_event);
      break;
    case USER_VAR_EVENT:
      ev = new User_var_log_event(buf, description_event);
      break;
    case FORMAT_DESCRIPTION_EVENT:
      ev = new Format_description_log_event(buf, event_len, description_event);
      break;
#if defined(HAVE_REPLICATION) 
    case PRE_GA_WRITE_ROWS_EVENT:
      ev = new Write_rows_log_event_old(buf, event_len, description_event);
      break;
    case PRE_GA_UPDATE_ROWS_EVENT:
      ev = new Update_rows_log_event_old(buf, event_len, description_event);
      break;
    case PRE_GA_DELETE_ROWS_EVENT:
      ev = new Delete_rows_log_event_old(buf, event_len, description_event);
      break;
    case WRITE_ROWS_EVENT:
      ev = new Write_rows_log_event(buf, event_len, description_event);
      break;
    case UPDATE_ROWS_EVENT:
      ev = new Update_rows_log_event(buf, event_len, description_event);
      break;
    case DELETE_ROWS_EVENT:
      ev = new Delete_rows_log_event(buf, event_len, description_event);
      break;
    case TABLE_MAP_EVENT:
      ev = new Table_map_log_event(buf, event_len, description_event);
      break;
#endif
    case BEGIN_LOAD_QUERY_EVENT:
      ev = new Begin_load_query_log_event(buf, event_len, description_event);
      break;
    case EXECUTE_LOAD_QUERY_EVENT:
      ev= new Execute_load_query_log_event(buf, event_len, description_event);
      break;
    case INCIDENT_EVENT:
      ev = new Incident_log_event(buf, event_len, description_event);
      break;
    default:
      DBUG_PRINT("error",("Unknown event code: %d",
                          (int) buf[EVENT_TYPE_OFFSET]));
      ev= NULL;
      break;
    }
  }

  DBUG_PRINT("read_event", ("%s(type_code: %d; event_len: %d)",
                            ev ? ev->get_type_str() : "<unknown>",
                            buf[EVENT_TYPE_OFFSET],
                            event_len));
  /*
    is_valid() are small event-specific sanity tests which are
    important; for example there are some my_malloc() in constructors
    (e.g. Query_log_event::Query_log_event(char*...)); when these
    my_malloc() fail we can't return an error out of the constructor
    (because constructor is "void") ; so instead we leave the pointer we
    wanted to allocate (e.g. 'query') to 0 and we test it in is_valid().
    Same for Format_description_log_event, member 'post_header_len'.
  */
  if (!ev || !ev->is_valid())
  {
    DBUG_PRINT("error",("Found invalid event in binary log"));

    delete ev;
#ifdef MYSQL_CLIENT
    if (!force_opt) /* then mysqlbinlog dies */
    {
      *error= "Found invalid event in binary log";
      DBUG_RETURN(0);
    }
    ev= new Unknown_log_event(buf, description_event);
#else
    *error= "Found invalid event in binary log";
    DBUG_RETURN(0);
#endif
  }
  DBUG_RETURN(ev);  
}

#ifdef MYSQL_CLIENT

/*
  Log_event::print_header()
*/

void Log_event::print_header(IO_CACHE* file,
                             PRINT_EVENT_INFO* print_event_info,
                             bool is_more __attribute__((unused)))
{
  char llbuff[22];
  my_off_t hexdump_from= print_event_info->hexdump_from;
  DBUG_ENTER("Log_event::print_header");

  my_b_printf(file, "#");
  print_timestamp(file);
  my_b_printf(file, " server id %d  end_log_pos %s ", server_id,
              llstr(log_pos,llbuff));

  /* mysqlbinlog --hexdump */
  if (print_event_info->hexdump_from)
  {
    my_b_printf(file, "\n");
    uchar *ptr= (uchar*)temp_buf;
    my_off_t size=
      uint4korr(ptr + EVENT_LEN_OFFSET) - LOG_EVENT_MINIMAL_HEADER_LEN;
    my_off_t i;

    /* Header len * 4 >= header len * (2 chars + space + extra space) */
    char *h, hex_string[LOG_EVENT_MINIMAL_HEADER_LEN*4]= {0};
    char *c, char_string[16+1]= {0};

    /* Pretty-print event common header if header is exactly 19 bytes */
    if (print_event_info->common_header_len == LOG_EVENT_MINIMAL_HEADER_LEN)
    {
      char emit_buf[256];               // Enough for storing one line
      my_b_printf(file, "# Position  Timestamp   Type   Master ID        "
                  "Size      Master Pos    Flags \n");
      int const bytes_written=
        my_snprintf(emit_buf, sizeof(emit_buf),
                    "# %8.8lx %02x %02x %02x %02x   %02x   "
                    "%02x %02x %02x %02x   %02x %02x %02x %02x   "
                    "%02x %02x %02x %02x   %02x %02x\n",
                    (unsigned long) hexdump_from,
                    ptr[0], ptr[1], ptr[2], ptr[3], ptr[4], ptr[5], ptr[6],
                    ptr[7], ptr[8], ptr[9], ptr[10], ptr[11], ptr[12], ptr[13],
                    ptr[14], ptr[15], ptr[16], ptr[17], ptr[18]);
      DBUG_ASSERT(bytes_written >= 0);
      DBUG_ASSERT(static_cast<size_t>(bytes_written) < sizeof(emit_buf));
      my_b_write(file, (uchar*) emit_buf, bytes_written);
      ptr += LOG_EVENT_MINIMAL_HEADER_LEN;
      hexdump_from += LOG_EVENT_MINIMAL_HEADER_LEN;
    }

    /* Rest of event (without common header) */
    for (i= 0, c= char_string, h=hex_string;
	 i < size;
	 i++, ptr++)
    {
      my_snprintf(h, 4, "%02x ", *ptr);
      h += 3;

      *c++= my_isalnum(&my_charset_bin, *ptr) ? *ptr : '.';

      if (i % 16 == 15)
      {
        /*
          my_b_printf() does not support full printf() formats, so we
          have to do it this way.

          TODO: Rewrite my_b_printf() to support full printf() syntax.
         */
        char emit_buf[256];
        int const bytes_written=
          my_snprintf(emit_buf, sizeof(emit_buf),
                      "# %8.8lx %-48.48s |%16s|\n",
                      (unsigned long) (hexdump_from + (i & 0xfffffff0)),
                      hex_string, char_string);
        DBUG_ASSERT(bytes_written >= 0);
        DBUG_ASSERT(static_cast<size_t>(bytes_written) < sizeof(emit_buf));
	my_b_write(file, (uchar*) emit_buf, bytes_written);
	hex_string[0]= 0;
	char_string[0]= 0;
	c= char_string;
	h= hex_string;
      }
      else if (i % 8 == 7) *h++ = ' ';
    }
    *c= '\0';

    if (hex_string[0])
    {
      char emit_buf[256];
      int const bytes_written=
        my_snprintf(emit_buf, sizeof(emit_buf),
                    "# %8.8lx %-48.48s |%s|\n",
                    (unsigned long) (hexdump_from + (i & 0xfffffff0)),
                    hex_string, char_string);
      DBUG_ASSERT(bytes_written >= 0);
      DBUG_ASSERT(static_cast<size_t>(bytes_written) < sizeof(emit_buf));
      my_b_write(file, (uchar*) emit_buf, bytes_written);
    }
    /*
      need a # to prefix the rest of printouts for example those of
      Rows_log_event::print_helper().
    */
    my_b_write(file, reinterpret_cast<const uchar*>("# "), 2);
  }
  DBUG_VOID_RETURN;
}


void Log_event::print_base64(IO_CACHE* file,
                             PRINT_EVENT_INFO* print_event_info,
                             bool more)
{
  const uchar *ptr= (const uchar *)temp_buf;
  uint32 size= uint4korr(ptr + EVENT_LEN_OFFSET);
  DBUG_ENTER("Log_event::print_base64");

  size_t const tmp_str_sz= base64_needed_encoded_length((int) size);
  char *const tmp_str= (char *) my_malloc(tmp_str_sz, MYF(MY_WME));
  if (!tmp_str) {
    fprintf(stderr, "\nError: Out of memory. "
            "Could not print correct binlog event.\n");
    DBUG_VOID_RETURN;
  }

  if (base64_encode(ptr, (size_t) size, tmp_str))
  {
    DBUG_ASSERT(0);
  }

  if (my_b_tell(file) == 0)
    my_b_printf(file, "\nBINLOG '\n");

  my_b_printf(file, "%s\n", tmp_str);

  if (!more)
    my_b_printf(file, "'%s\n", print_event_info->delimiter);

  my_free(tmp_str, MYF(0));
  DBUG_VOID_RETURN;
}


/*
  Log_event::print_timestamp()
*/

void Log_event::print_timestamp(IO_CACHE* file, time_t* ts)
{
  struct tm *res;
  DBUG_ENTER("Log_event::print_timestamp");
  if (!ts)
    ts = &when;
#ifdef MYSQL_SERVER				// This is always false
  struct tm tm_tmp;
  localtime_r(ts,(res= &tm_tmp));
#else
  res=localtime(ts);
#endif

  my_b_printf(file,"%02d%02d%02d %2d:%02d:%02d",
              res->tm_year % 100,
              res->tm_mon+1,
              res->tm_mday,
              res->tm_hour,
              res->tm_min,
              res->tm_sec);
  DBUG_VOID_RETURN;
}

#endif /* MYSQL_CLIENT */


#if !defined(MYSQL_CLIENT) && defined(HAVE_REPLICATION)
inline Log_event::enum_skip_reason
Log_event::continue_group(Relay_log_info *rli)
{
  if (rli->slave_skip_counter == 1)
    return Log_event::EVENT_SKIP_IGNORE;
  return Log_event::do_shall_skip(rli);
}
#endif

/**************************************************************************
	Query_log_event methods
**************************************************************************/

#if defined(HAVE_REPLICATION) && !defined(MYSQL_CLIENT)

/**
  This (which is used only for SHOW BINLOG EVENTS) could be updated to
  print SET @@session_var=. But this is not urgent, as SHOW BINLOG EVENTS is
  only an information, it does not produce suitable queries to replay (for
  example it does not print LOAD DATA INFILE).
  @todo
    show the catalog ??
*/

void Query_log_event::pack_info(Protocol *protocol)
{
  // TODO: show the catalog ??
  char *buf, *pos;
  if (!(buf= (char*) my_malloc(9 + db_len + q_len, MYF(MY_WME))))
    return;
  pos= buf;
  if (!(flags & LOG_EVENT_SUPPRESS_USE_F)
      && db && db_len)
  {
    pos= strmov(buf, "use `");
    memcpy(pos, db, db_len);
    pos= strmov(pos+db_len, "`; ");
  }
  if (query && q_len)
  {
    memcpy(pos, query, q_len);
    pos+= q_len;
  }
  protocol->store(buf, pos-buf, &my_charset_bin);
  my_free(buf, MYF(MY_ALLOW_ZERO_PTR));
}
#endif

#ifndef MYSQL_CLIENT

/**
  Utility function for the next method (Query_log_event::write()) .
*/
static void write_str_with_code_and_len(char **dst, const char *src,
                                        int len, uint code)
{
  DBUG_ASSERT(src);
  *((*dst)++)= code;
  *((*dst)++)= (uchar) len;
  bmove(*dst, src, len);
  (*dst)+= len;
}


/**
  Query_log_event::write().

  @note
    In this event we have to modify the header to have the correct
    EVENT_LEN_OFFSET as we don't yet know how many status variables we
    will print!
*/

bool Query_log_event::write(IO_CACHE* file)
{
  /**
    @todo if catalog can be of length FN_REFLEN==512, then we are not
    replicating it correctly, since the length is stored in a byte
    /sven
  */
  uchar buf[QUERY_HEADER_LEN+
            1+4+           // code of flags2 and flags2
            1+8+           // code of sql_mode and sql_mode
            1+1+FN_REFLEN+ // code of catalog and catalog length and catalog
            1+4+           // code of autoinc and the 2 autoinc variables
            1+6+           // code of charset and charset
            1+1+MAX_TIME_ZONE_NAME_LENGTH+ // code of tz and tz length and tz name
            1+2+           // code of lc_time_names and lc_time_names_number
            1+2            // code of charset_database and charset_database_number
            ], *start, *start_of_status;
  ulong event_length;

  if (!query)
    return 1;                                   // Something wrong with event

  /*
    We want to store the thread id:
    (- as an information for the user when he reads the binlog)
    - if the query uses temporary table: for the slave SQL thread to know to
    which master connection the temp table belongs.
    Now imagine we (write()) are called by the slave SQL thread (we are
    logging a query executed by this thread; the slave runs with
    --log-slave-updates). Then this query will be logged with
    thread_id=the_thread_id_of_the_SQL_thread. Imagine that 2 temp tables of
    the same name were created simultaneously on the master (in the master
    binlog you have
    CREATE TEMPORARY TABLE t; (thread 1)
    CREATE TEMPORARY TABLE t; (thread 2)
    ...)
    then in the slave's binlog there will be
    CREATE TEMPORARY TABLE t; (thread_id_of_the_slave_SQL_thread)
    CREATE TEMPORARY TABLE t; (thread_id_of_the_slave_SQL_thread)
    which is bad (same thread id!).

    To avoid this, we log the thread's thread id EXCEPT for the SQL
    slave thread for which we log the original (master's) thread id.
    Now this moves the bug: what happens if the thread id on the
    master was 10 and when the slave replicates the query, a
    connection number 10 is opened by a normal client on the slave,
    and updates a temp table of the same name? We get a problem
    again. To avoid this, in the handling of temp tables (sql_base.cc)
    we use thread_id AND server_id.  TODO when this is merged into
    4.1: in 4.1, slave_proxy_id has been renamed to pseudo_thread_id
    and is a session variable: that's to make mysqlbinlog work with
    temp tables. We probably need to introduce

    SET PSEUDO_SERVER_ID
    for mysqlbinlog in 4.1. mysqlbinlog would print:
    SET PSEUDO_SERVER_ID=
    SET PSEUDO_THREAD_ID=
    for each query using temp tables.
  */
  int4store(buf + Q_THREAD_ID_OFFSET, slave_proxy_id);
  int4store(buf + Q_EXEC_TIME_OFFSET, exec_time);
  buf[Q_DB_LEN_OFFSET] = (char) db_len;
  int2store(buf + Q_ERR_CODE_OFFSET, error_code);

  /*
    You MUST always write status vars in increasing order of code. This
    guarantees that a slightly older slave will be able to parse those he
    knows.
  */
  start_of_status= start= buf+QUERY_HEADER_LEN;
  if (flags2_inited)
  {
    *start++= Q_FLAGS2_CODE;
    int4store(start, flags2);
    start+= 4;
  }
  if (sql_mode_inited)
  {
    *start++= Q_SQL_MODE_CODE;
    int8store(start, (ulonglong)sql_mode);
    start+= 8;
  }
  if (catalog_len) // i.e. this var is inited (false for 4.0 events)
  {
    write_str_with_code_and_len((char **)(&start),
                                catalog, catalog_len, Q_CATALOG_NZ_CODE);
    /*
      In 5.0.x where x<4 masters we used to store the end zero here. This was
      a waste of one byte so we don't do it in x>=4 masters. We change code to
      Q_CATALOG_NZ_CODE, because re-using the old code would make x<4 slaves
      of this x>=4 master segfault (expecting a zero when there is
      none). Remaining compatibility problems are: the older slave will not
      find the catalog; but it is will not crash, and it's not an issue
      that it does not find the catalog as catalogs were not used in these
      older MySQL versions (we store it in binlog and read it from relay log
      but do nothing useful with it). What is an issue is that the older slave
      will stop processing the Q_* blocks (and jumps to the db/query) as soon
      as it sees unknown Q_CATALOG_NZ_CODE; so it will not be able to read
      Q_AUTO_INCREMENT*, Q_CHARSET and so replication will fail silently in
      various ways. Documented that you should not mix alpha/beta versions if
      they are not exactly the same version, with example of 5.0.3->5.0.2 and
      5.0.4->5.0.3. If replication is from older to new, the new will
      recognize Q_CATALOG_CODE and have no problem.
    */
  }
  if (auto_increment_increment != 1)
  {
    *start++= Q_AUTO_INCREMENT;
    int2store(start, auto_increment_increment);
    int2store(start+2, auto_increment_offset);
    start+= 4;
  }
  if (charset_inited)
  {
    *start++= Q_CHARSET_CODE;
    memcpy(start, charset, 6);
    start+= 6;
  }
  if (time_zone_len)
  {
    /* In the TZ sys table, column Name is of length 64 so this should be ok */
    DBUG_ASSERT(time_zone_len <= MAX_TIME_ZONE_NAME_LENGTH);
    *start++= Q_TIME_ZONE_CODE;
    *start++= time_zone_len;
    memcpy(start, time_zone_str, time_zone_len);
    start+= time_zone_len;
  }
  if (lc_time_names_number)
  {
    DBUG_ASSERT(lc_time_names_number <= 0xFFFF);
    *start++= Q_LC_TIME_NAMES_CODE;
    int2store(start, lc_time_names_number);
    start+= 2;
  }
  if (charset_database_number)
  {
    DBUG_ASSERT(charset_database_number <= 0xFFFF);
    *start++= Q_CHARSET_DATABASE_CODE;
    int2store(start, charset_database_number);
    start+= 2;
  }
  /*
    Here there could be code like
    if (command-line-option-which-says-"log_this_variable" && inited)
    {
    *start++= Q_THIS_VARIABLE_CODE;
    int4store(start, this_variable);
    start+= 4;
    }
  */
  
  /* Store length of status variables */
  status_vars_len= (uint) (start-start_of_status);
  DBUG_ASSERT(status_vars_len <= MAX_SIZE_LOG_EVENT_STATUS);
  int2store(buf + Q_STATUS_VARS_LEN_OFFSET, status_vars_len);

  /*
    Calculate length of whole event
    The "1" below is the \0 in the db's length
  */
  event_length= (uint) (start-buf) + get_post_header_size_for_derived() + db_len + 1 + q_len;

  return (write_header(file, event_length) ||
          my_b_safe_write(file, (uchar*) buf, QUERY_HEADER_LEN) ||
          write_post_header_for_derived(file) ||
          my_b_safe_write(file, (uchar*) start_of_status,
                          (uint) (start-start_of_status)) ||
          my_b_safe_write(file, (db) ? (uchar*) db : (uchar*)"", db_len + 1) ||
          my_b_safe_write(file, (uchar*) query, q_len)) ? 1 : 0;
}

/**
  The simplest constructor that could possibly work.  This is used for
  creating static objects that have a special meaning and are invisible
  to the log.  
*/
Query_log_event::Query_log_event()
  :Log_event(), data_buf(0)
{
}


/*
  SYNOPSIS
    Query_log_event::Query_log_event()
      thd_arg           - thread handle
      query_arg         - array of char representing the query
      query_length      - size of the  `query_arg' array
      using_trans       - there is a modified transactional table
      suppress_use      - suppress the generation of 'USE' statements
      killed_status_arg - an optional with default to THD::KILLED_NO_VALUE
                          if the value is different from the default, the arg
                          is set to the current thd->killed value.
                          A caller might need to masquerade thd->killed with
                          THD::NOT_KILLED.
  DESCRIPTION
  Creates an event for binlogging
  The value for local `killed_status' can be supplied by caller.
*/
Query_log_event::Query_log_event(THD* thd_arg, const char* query_arg,
				 ulong query_length, bool using_trans,
				 bool suppress_use,
                                 THD::killed_state killed_status_arg)
  :Log_event(thd_arg,
             (thd_arg->thread_specific_used ? LOG_EVENT_THREAD_SPECIFIC_F :
              0) |
             (suppress_use ? LOG_EVENT_SUPPRESS_USE_F : 0),
	     using_trans),
   data_buf(0), query(query_arg), catalog(thd_arg->catalog),
   db(thd_arg->db), q_len((uint32) query_length),
   thread_id(thd_arg->thread_id),
   /* save the original thread id; we already know the server id */
   slave_proxy_id(thd_arg->variables.pseudo_thread_id),
   flags2_inited(1), sql_mode_inited(1), charset_inited(1),
   sql_mode(thd_arg->variables.sql_mode),
   auto_increment_increment(thd_arg->variables.auto_increment_increment),
   auto_increment_offset(thd_arg->variables.auto_increment_offset),
   lc_time_names_number(thd_arg->variables.lc_time_names->number),
   charset_database_number(0)
{
  time_t end_time;

  if (killed_status_arg == THD::KILLED_NO_VALUE)
    killed_status_arg= thd_arg->killed;
  error_code=
    (killed_status_arg == THD::NOT_KILLED) ?
    (thd_arg->is_error() ? thd_arg->main_da.sql_errno() : 0) :
    ((thd_arg->system_thread & SYSTEM_THREAD_DELAYED_INSERT) ? 0 :
     thd_arg->killed_errno());
  
  time(&end_time);
  exec_time = (ulong) (end_time  - thd_arg->start_time);
  /**
    @todo this means that if we have no catalog, then it is replicated
    as an existing catalog of length zero. is that safe? /sven
  */
  catalog_len = (catalog) ? (uint32) strlen(catalog) : 0;
  /* status_vars_len is set just before writing the event */
  db_len = (db) ? (uint32) strlen(db) : 0;
  if (thd_arg->variables.collation_database != thd_arg->db_charset)
    charset_database_number= thd_arg->variables.collation_database->number;
  
  /*
    If we don't use flags2 for anything else than options contained in
    thd_arg->options, it would be more efficient to flags2=thd_arg->options
    (OPTIONS_WRITTEN_TO_BIN_LOG would be used only at reading time).
    But it's likely that we don't want to use 32 bits for 3 bits; in the future
    we will probably want to reclaim the 29 bits. So we need the &.
  */
  flags2= (uint32) (thd_arg->options & OPTIONS_WRITTEN_TO_BIN_LOG);
  DBUG_ASSERT(thd_arg->variables.character_set_client->number < 256*256);
  DBUG_ASSERT(thd_arg->variables.collation_connection->number < 256*256);
  DBUG_ASSERT(thd_arg->variables.collation_server->number < 256*256);
  DBUG_ASSERT(thd_arg->variables.character_set_client->mbminlen == 1);
  int2store(charset, thd_arg->variables.character_set_client->number);
  int2store(charset+2, thd_arg->variables.collation_connection->number);
  int2store(charset+4, thd_arg->variables.collation_server->number);
  if (thd_arg->time_zone_used)
  {
    /*
      Note that our event becomes dependent on the Time_zone object
      representing the time zone. Fortunately such objects are never deleted
      or changed during mysqld's lifetime.
    */
    time_zone_len= thd_arg->variables.time_zone->get_name()->length();
    time_zone_str= thd_arg->variables.time_zone->get_name()->ptr();
  }
  else
    time_zone_len= 0;
  DBUG_PRINT("info",("Query_log_event has flags2: %lu  sql_mode: %lu",
                     (ulong) flags2, sql_mode));
}
#endif /* MYSQL_CLIENT */


/* 2 utility functions for the next method */

/**
   Read a string with length from memory.

   This function reads the string-with-length stored at
   <code>src</code> and extract the length into <code>*len</code> and
   a pointer to the start of the string into <code>*dst</code>. The
   string can then be copied using <code>memcpy()</code> with the
   number of bytes given in <code>*len</code>.

   @param src Pointer to variable holding a pointer to the memory to
              read the string from.
   @param dst Pointer to variable holding a pointer where the actual
              string starts. Starting from this position, the string
              can be copied using @c memcpy().
   @param len Pointer to variable where the length will be stored.
   @param end One-past-the-end of the memory where the string is
              stored.

   @return    Zero if the entire string can be copied successfully,
              @c UINT_MAX if the length could not be read from memory
              (that is, if <code>*src >= end</code>), otherwise the
              number of bytes that are missing to read the full
              string, which happends <code>*dst + *len >= end</code>.
*/
static int
get_str_len_and_pointer(const Log_event::Byte **src,
                        const char **dst,
                        uint *len,
                        const Log_event::Byte *end)
{
  if (*src >= end)
    return -1;       // Will be UINT_MAX in two-complement arithmetics
  uint length= **src;
  if (length > 0)
  {
    if (*src + length >= end)
      return *src + length - end + 1;       // Number of bytes missing
    *dst= (char *)*src + 1;                    // Will be copied later
  }
  *len= length;
  *src+= length + 1;
  return 0;
}

static void copy_str_and_move(const char **src, 
                              Log_event::Byte **dst, 
                              uint len)
{
  memcpy(*dst, *src, len);
  *src= (const char *)*dst;
  (*dst)+= len;
  *(*dst)++= 0;
}


#ifndef DBUG_OFF
static char const *
code_name(int code)
{
  static char buf[255];
  switch (code) {
  case Q_FLAGS2_CODE: return "Q_FLAGS2_CODE";
  case Q_SQL_MODE_CODE: return "Q_SQL_MODE_CODE";
  case Q_CATALOG_CODE: return "Q_CATALOG_CODE";
  case Q_AUTO_INCREMENT: return "Q_AUTO_INCREMENT";
  case Q_CHARSET_CODE: return "Q_CHARSET_CODE";
  case Q_TIME_ZONE_CODE: return "Q_TIME_ZONE_CODE";
  case Q_CATALOG_NZ_CODE: return "Q_CATALOG_NZ_CODE";
  case Q_LC_TIME_NAMES_CODE: return "Q_LC_TIME_NAMES_CODE";
  case Q_CHARSET_DATABASE_CODE: return "Q_CHARSET_DATABASE_CODE";
  }
  sprintf(buf, "CODE#%d", code);
  return buf;
}
#endif

/**
   Macro to check that there is enough space to read from memory.

   @param PTR Pointer to memory
   @param END End of memory
   @param CNT Number of bytes that should be read.
 */
#define CHECK_SPACE(PTR,END,CNT)                      \
  do {                                                \
    DBUG_PRINT("info", ("Read %s", code_name(pos[-1]))); \
    DBUG_ASSERT((PTR) + (CNT) <= (END));              \
    if ((PTR) + (CNT) > (END)) {                      \
      DBUG_PRINT("info", ("query= 0"));               \
      query= 0;                                       \
      DBUG_VOID_RETURN;                               \
    }                                                 \
  } while (0)


/**
  This is used by the SQL slave thread to prepare the event before execution.
*/
Query_log_event::Query_log_event(const char* buf, uint event_len,
                                 const Format_description_log_event
                                 *description_event,
                                 Log_event_type event_type)
  :Log_event(buf, description_event), data_buf(0), query(NullS),
   db(NullS), catalog_len(0), status_vars_len(0),
   flags2_inited(0), sql_mode_inited(0), charset_inited(0),
   auto_increment_increment(1), auto_increment_offset(1),
   time_zone_len(0), lc_time_names_number(0), charset_database_number(0)
{
  ulong data_len;
  uint32 tmp;
  uint8 common_header_len, post_header_len;
  Log_event::Byte *start;
  const Log_event::Byte *end;
  bool catalog_nz= 1;
  DBUG_ENTER("Query_log_event::Query_log_event(char*,...)");

  common_header_len= description_event->common_header_len;
  post_header_len= description_event->post_header_len[event_type-1];
  DBUG_PRINT("info",("event_len: %u  common_header_len: %d  post_header_len: %d",
                     event_len, common_header_len, post_header_len));
  
  /*
    We test if the event's length is sensible, and if so we compute data_len.
    We cannot rely on QUERY_HEADER_LEN here as it would not be format-tolerant.
    We use QUERY_HEADER_MINIMAL_LEN which is the same for 3.23, 4.0 & 5.0.
  */
  if (event_len < (uint)(common_header_len + post_header_len))
    DBUG_VOID_RETURN;				
  data_len = event_len - (common_header_len + post_header_len);
  buf+= common_header_len;
  
  slave_proxy_id= thread_id = uint4korr(buf + Q_THREAD_ID_OFFSET);
  exec_time = uint4korr(buf + Q_EXEC_TIME_OFFSET);
  db_len = (uint)buf[Q_DB_LEN_OFFSET]; // TODO: add a check of all *_len vars
  error_code = uint2korr(buf + Q_ERR_CODE_OFFSET);

  /*
    5.0 format starts here.
    Depending on the format, we may or not have affected/warnings etc
    The remnent post-header to be parsed has length:
  */
  tmp= post_header_len - QUERY_HEADER_MINIMAL_LEN; 
  if (tmp)
  {
    status_vars_len= uint2korr(buf + Q_STATUS_VARS_LEN_OFFSET);
    /*
      Check if status variable length is corrupt and will lead to very
      wrong data. We could be even more strict and require data_len to
      be even bigger, but this will suffice to catch most corruption
      errors that can lead to a crash.
    */
    if (status_vars_len > min(data_len, MAX_SIZE_LOG_EVENT_STATUS))
    {
      DBUG_PRINT("info", ("status_vars_len (%u) > data_len (%lu); query= 0",
                          status_vars_len, data_len));
      query= 0;
      DBUG_VOID_RETURN;
    }
    data_len-= status_vars_len;
    DBUG_PRINT("info", ("Query_log_event has status_vars_len: %u",
                        (uint) status_vars_len));
    tmp-= 2;
  }
  /*
    We have parsed everything we know in the post header for QUERY_EVENT,
    the rest of post header is either comes from older version MySQL or
    dedicated to derived events (e.g. Execute_load_query...)
  */

  /* variable-part: the status vars; only in MySQL 5.0  */
  
  start= (Log_event::Byte*) (buf+post_header_len);
  end= (const Log_event::Byte*) (start+status_vars_len);
  for (const Log_event::Byte* pos= start; pos < end;)
  {
    switch (*pos++) {
    case Q_FLAGS2_CODE:
      CHECK_SPACE(pos, end, 4);
      flags2_inited= 1;
      flags2= uint4korr(pos);
      DBUG_PRINT("info",("In Query_log_event, read flags2: %lu", (ulong) flags2));
      pos+= 4;
      break;
    case Q_SQL_MODE_CODE:
    {
#ifndef DBUG_OFF
      char buff[22];
#endif
      CHECK_SPACE(pos, end, 8);
      sql_mode_inited= 1;
      sql_mode= (ulong) uint8korr(pos); // QQ: Fix when sql_mode is ulonglong
      DBUG_PRINT("info",("In Query_log_event, read sql_mode: %s",
			 llstr(sql_mode, buff)));
      pos+= 8;
      break;
    }
    case Q_CATALOG_NZ_CODE:
      DBUG_PRINT("info", ("case Q_CATALOG_NZ_CODE; pos: 0x%lx; end: 0x%lx",
                          (ulong) pos, (ulong) end));
      if (get_str_len_and_pointer(&pos, &catalog, &catalog_len, end))
      {
        DBUG_PRINT("info", ("query= 0"));
        query= 0;
        DBUG_VOID_RETURN;
      }
      break;
    case Q_AUTO_INCREMENT:
      CHECK_SPACE(pos, end, 4);
      auto_increment_increment= uint2korr(pos);
      auto_increment_offset=    uint2korr(pos+2);
      pos+= 4;
      break;
    case Q_CHARSET_CODE:
    {
      CHECK_SPACE(pos, end, 6);
      charset_inited= 1;
      memcpy(charset, pos, 6);
      pos+= 6;
      break;
    }
    case Q_TIME_ZONE_CODE:
    {
      if (get_str_len_and_pointer(&pos, &time_zone_str, &time_zone_len, end))
      {
        DBUG_PRINT("info", ("Q_TIME_ZONE_CODE: query= 0"));
        query= 0;
        DBUG_VOID_RETURN;
      }
      break;
    }
    case Q_CATALOG_CODE: /* for 5.0.x where 0<=x<=3 masters */
      CHECK_SPACE(pos, end, 1);
      if ((catalog_len= *pos))
        catalog= (char*) pos+1;                           // Will be copied later
      CHECK_SPACE(pos, end, catalog_len + 2);
      pos+= catalog_len+2; // leap over end 0
      catalog_nz= 0; // catalog has end 0 in event
      break;
    case Q_LC_TIME_NAMES_CODE:
      CHECK_SPACE(pos, end, 2);
      lc_time_names_number= uint2korr(pos);
      pos+= 2;
      break;
    case Q_CHARSET_DATABASE_CODE:
      CHECK_SPACE(pos, end, 2);
      charset_database_number= uint2korr(pos);
      pos+= 2;
      break;
    default:
      /* That's why you must write status vars in growing order of code */
      DBUG_PRINT("info",("Query_log_event has unknown status vars (first has\
 code: %u), skipping the rest of them", (uint) *(pos-1)));
      pos= (const uchar*) end;                         // Break loop
    }
  }
  
#if !defined(MYSQL_CLIENT) && defined(HAVE_QUERY_CACHE)
  if (!(start= data_buf = (Log_event::Byte*) my_malloc(catalog_len + 1 +
                                              time_zone_len + 1 +
                                              data_len + 1 +
                                              QUERY_CACHE_FLAGS_SIZE +
                                              db_len + 1,
                                              MYF(MY_WME))))
#else
  if (!(start= data_buf = (Log_event::Byte*) my_malloc(catalog_len + 1 +
                                             time_zone_len + 1 +
                                             data_len + 1,
                                             MYF(MY_WME))))
#endif
      DBUG_VOID_RETURN;
  if (catalog_len)                                  // If catalog is given
  {
    /**
      @todo we should clean up and do only copy_str_and_move; it
      works for both cases.  Then we can remove the catalog_nz
      flag. /sven
    */
    if (likely(catalog_nz)) // true except if event comes from 5.0.0|1|2|3.
      copy_str_and_move(&catalog, &start, catalog_len);
    else
    {
      memcpy(start, catalog, catalog_len+1); // copy end 0
      catalog= (const char *)start;
      start+= catalog_len+1;
    }
  }
  if (time_zone_len)
    copy_str_and_move(&time_zone_str, &start, time_zone_len);

  /**
    if time_zone_len or catalog_len are 0, then time_zone and catalog
    are uninitialized at this point.  shouldn't they point to the
    zero-length null-terminated strings we allocated space for in the
    my_alloc call above? /sven
  */

  /* A 2nd variable part; this is common to all versions */ 
  memcpy((char*) start, end, data_len);          // Copy db and query
  start[data_len]= '\0';              // End query with \0 (For safetly)
  db= (char *)start;
  query= (char *)(start + db_len + 1);
  q_len= data_len - db_len -1;
  DBUG_VOID_RETURN;
}


#ifdef MYSQL_CLIENT
/**
  Query_log_event::print().

  @todo
    print the catalog ??
*/
void Query_log_event::print_query_header(IO_CACHE* file,
					 PRINT_EVENT_INFO* print_event_info)
{
  // TODO: print the catalog ??
  char buff[40],*end;				// Enough for SET TIMESTAMP
  bool different_db= 1;
  uint32 tmp;

  if (!print_event_info->short_form)
  {
    print_header(file, print_event_info, FALSE);
    my_b_printf(file, "\t%s\tthread_id=%lu\texec_time=%lu\terror_code=%d\n",
                get_type_str(), (ulong) thread_id, (ulong) exec_time,
                error_code);
  }

  if (!(flags & LOG_EVENT_SUPPRESS_USE_F) && db)
  {
    if (different_db= memcmp(print_event_info->db, db, db_len + 1))
      memcpy(print_event_info->db, db, db_len + 1);
    if (db[0] && different_db) 
      my_b_printf(file, "use %s%s\n", db, print_event_info->delimiter);
  }

  end=int10_to_str((long) when, strmov(buff,"SET TIMESTAMP="),10);
  end= strmov(end, print_event_info->delimiter);
  *end++='\n';
  my_b_write(file, (uchar*) buff, (uint) (end-buff));
  if (flags & LOG_EVENT_THREAD_SPECIFIC_F)
    my_b_printf(file,"SET @@session.pseudo_thread_id=%lu%s\n",
                (ulong)thread_id, print_event_info->delimiter);

  /*
    If flags2_inited==0, this is an event from 3.23 or 4.0; nothing to
    print (remember we don't produce mixed relay logs so there cannot be
    5.0 events before that one so there is nothing to reset).
  */
  if (likely(flags2_inited)) /* likely as this will mainly read 5.0 logs */
  {
    /* tmp is a bitmask of bits which have changed. */
    if (likely(print_event_info->flags2_inited)) 
      /* All bits which have changed */
      tmp= (print_event_info->flags2) ^ flags2;
    else /* that's the first Query event we read */
    {
      print_event_info->flags2_inited= 1;
      tmp= ~((uint32)0); /* all bits have changed */
    }

    if (unlikely(tmp)) /* some bits have changed */
    {
      bool need_comma= 0;
      my_b_printf(file, "SET ");
      print_set_option(file, tmp, OPTION_NO_FOREIGN_KEY_CHECKS, ~flags2,
                   "@@session.foreign_key_checks", &need_comma);
      print_set_option(file, tmp, OPTION_AUTO_IS_NULL, flags2,
                   "@@session.sql_auto_is_null", &need_comma);
      print_set_option(file, tmp, OPTION_RELAXED_UNIQUE_CHECKS, ~flags2,
                   "@@session.unique_checks", &need_comma);
      my_b_printf(file,"%s\n", print_event_info->delimiter);
      print_event_info->flags2= flags2;
    }
  }

  /*
    Now the session variables;
    it's more efficient to pass SQL_MODE as a number instead of a
    comma-separated list.
    FOREIGN_KEY_CHECKS, SQL_AUTO_IS_NULL, UNIQUE_CHECKS are session-only
    variables (they have no global version; they're not listed in
    sql_class.h), The tests below work for pure binlogs or pure relay
    logs. Won't work for mixed relay logs but we don't create mixed
    relay logs (that is, there is no relay log with a format change
    except within the 3 first events, which mysqlbinlog handles
    gracefully). So this code should always be good.
  */

  if (likely(sql_mode_inited))
  {
    if (unlikely(!print_event_info->sql_mode_inited)) /* first Query event */
    {
      print_event_info->sql_mode_inited= 1;
      /* force a difference to force write */
      print_event_info->sql_mode= ~sql_mode;
    }
    if (unlikely(print_event_info->sql_mode != sql_mode))
    {
      my_b_printf(file,"SET @@session.sql_mode=%lu%s\n",
                  (ulong)sql_mode, print_event_info->delimiter);
      print_event_info->sql_mode= sql_mode;
    }
  }
  if (print_event_info->auto_increment_increment != auto_increment_increment ||
      print_event_info->auto_increment_offset != auto_increment_offset)
  {
    my_b_printf(file,"SET @@session.auto_increment_increment=%lu, @@session.auto_increment_offset=%lu%s\n",
                auto_increment_increment,auto_increment_offset,
                print_event_info->delimiter);
    print_event_info->auto_increment_increment= auto_increment_increment;
    print_event_info->auto_increment_offset=    auto_increment_offset;
  }

  /* TODO: print the catalog when we feature SET CATALOG */

  if (likely(charset_inited))
  {
    if (unlikely(!print_event_info->charset_inited)) /* first Query event */
    {
      print_event_info->charset_inited= 1;
      print_event_info->charset[0]= ~charset[0]; // force a difference to force write
    }
    if (unlikely(bcmp((uchar*) print_event_info->charset, (uchar*) charset, 6)))
    {
      CHARSET_INFO *cs_info= get_charset(uint2korr(charset), MYF(MY_WME));
      if (cs_info)
      {
        /* for mysql client */
        my_b_printf(file, "/*!\\C %s */%s\n",
                    cs_info->csname, print_event_info->delimiter);
      }
      my_b_printf(file,"SET "
                  "@@session.character_set_client=%d,"
                  "@@session.collation_connection=%d,"
                  "@@session.collation_server=%d"
                  "%s\n",
                  uint2korr(charset),
                  uint2korr(charset+2),
                  uint2korr(charset+4),
                  print_event_info->delimiter);
      memcpy(print_event_info->charset, charset, 6);
    }
  }
  if (time_zone_len)
  {
    if (bcmp((uchar*) print_event_info->time_zone_str,
             (uchar*) time_zone_str, time_zone_len+1))
    {
      my_b_printf(file,"SET @@session.time_zone='%s'%s\n",
                  time_zone_str, print_event_info->delimiter);
      memcpy(print_event_info->time_zone_str, time_zone_str, time_zone_len+1);
    }
  }
  if (lc_time_names_number != print_event_info->lc_time_names_number)
  {
    my_b_printf(file, "SET @@session.lc_time_names=%d%s\n",
                lc_time_names_number, print_event_info->delimiter);
    print_event_info->lc_time_names_number= lc_time_names_number;
  }
  if (charset_database_number != print_event_info->charset_database_number)
  {
    if (charset_database_number)
      my_b_printf(file, "SET @@session.collation_database=%d%s\n",
                  charset_database_number, print_event_info->delimiter);
    else
      my_b_printf(file, "SET @@session.collation_database=DEFAULT%s\n",
                  print_event_info->delimiter);
    print_event_info->charset_database_number= charset_database_number;
  }
}


void Query_log_event::print(FILE* file, PRINT_EVENT_INFO* print_event_info)
{
  Write_on_release_cache cache(&print_event_info->head_cache, file);

  print_query_header(&cache, print_event_info);
  my_b_write(&cache, (uchar*) query, q_len);
  my_b_printf(&cache, "\n%s\n", print_event_info->delimiter);
}
#endif /* MYSQL_CLIENT */


/*
  Query_log_event::do_apply_event()
*/

#if defined(HAVE_REPLICATION) && !defined(MYSQL_CLIENT)

int Query_log_event::do_apply_event(Relay_log_info const *rli)
{
  return do_apply_event(rli, query, q_len);
}


/**
  @todo
  Compare the values of "affected rows" around here. Something
  like:
  @code
     if ((uint32) affected_in_event != (uint32) affected_on_slave)
     {
     sql_print_error("Slave: did not get the expected number of affected \
     rows running query from master - expected %d, got %d (this numbers \
     should have matched modulo 4294967296).", 0, ...);
     thd->query_error = 1;
     }
  @endcode
  We may also want an option to tell the slave to ignore "affected"
  mismatch. This mismatch could be implemented with a new ER_ code, and
  to ignore it you would use --slave-skip-errors...
*/
int Query_log_event::do_apply_event(Relay_log_info const *rli,
                                      const char *query_arg, uint32 q_len_arg)
{
  LEX_STRING new_db;
  int expected_error,actual_error= 0;
  /*
    Colleagues: please never free(thd->catalog) in MySQL. This would
    lead to bugs as here thd->catalog is a part of an alloced block,
    not an entire alloced block (see
    Query_log_event::do_apply_event()). Same for thd->db.  Thank
    you.
  */
  thd->catalog= catalog_len ? (char *) catalog : (char *)"";
  new_db.length= db_len;
  new_db.str= (char *) rpl_filter->get_rewrite_db(db, &new_db.length);
  thd->set_db(new_db.str, new_db.length);       /* allocates a copy of 'db' */
  thd->variables.auto_increment_increment= auto_increment_increment;
  thd->variables.auto_increment_offset=    auto_increment_offset;

  /*
    InnoDB internally stores the master log position it has executed so far,
    i.e. the position just after the COMMIT event.
    When InnoDB will want to store, the positions in rli won't have
    been updated yet, so group_master_log_* will point to old BEGIN
    and event_master_log* will point to the beginning of current COMMIT.
    But log_pos of the COMMIT Query event is what we want, i.e. the pos of the
    END of the current log event (COMMIT). We save it in rli so that InnoDB can
    access it.
  */
  const_cast<Relay_log_info*>(rli)->future_group_master_log_pos= log_pos;
  DBUG_PRINT("info", ("log_pos: %lu", (ulong) log_pos));

  clear_all_errors(thd, const_cast<Relay_log_info*>(rli));
  const_cast<Relay_log_info*>(rli)->clear_tables_to_lock();

  /*
    Note:   We do not need to execute reset_one_shot_variables() if this
            db_ok() test fails.
    Reason: The db stored in binlog events is the same for SET and for
            its companion query.  If the SET is ignored because of
            db_ok(), the companion query will also be ignored, and if
            the companion query is ignored in the db_ok() test of
            ::do_apply_event(), then the companion SET also have so
            we don't need to reset_one_shot_variables().
  */
  if (rpl_filter->db_ok(thd->db))
  {
    thd->set_time((time_t)when);
    thd->query_length= q_len_arg;
    thd->query= (char*)query_arg;
    VOID(pthread_mutex_lock(&LOCK_thread_count));
    thd->query_id = next_query_id();
    VOID(pthread_mutex_unlock(&LOCK_thread_count));
    thd->variables.pseudo_thread_id= thread_id;		// for temp tables
    DBUG_PRINT("query",("%s",thd->query));

    if (ignored_error_code((expected_error= error_code)) ||
	!check_expected_error(thd,rli,expected_error))
    {
      if (flags2_inited)
        /*
          all bits of thd->options which are 1 in OPTIONS_WRITTEN_TO_BIN_LOG
          must take their value from flags2.
        */
        thd->options= flags2|(thd->options & ~OPTIONS_WRITTEN_TO_BIN_LOG);
      /*
        else, we are in a 3.23/4.0 binlog; we previously received a
        Rotate_log_event which reset thd->options and sql_mode etc, so
        nothing to do.
      */
      /*
        We do not replicate IGNORE_DIR_IN_CREATE. That is, if the master is a
        slave which runs with SQL_MODE=IGNORE_DIR_IN_CREATE, this should not
        force us to ignore the dir too. Imagine you are a ring of machines, and
        one has a disk problem so that you temporarily need
        IGNORE_DIR_IN_CREATE on this machine; you don't want it to propagate
        elsewhere (you don't want all slaves to start ignoring the dirs).
      */
      if (sql_mode_inited)
        thd->variables.sql_mode=
          (ulong) ((thd->variables.sql_mode & MODE_NO_DIR_IN_CREATE) |
                   (sql_mode & ~(ulong) MODE_NO_DIR_IN_CREATE));
      if (charset_inited)
      {
        if (rli->cached_charset_compare(charset))
        {
          /* Verify that we support the charsets found in the event. */
          if (!(thd->variables.character_set_client=
                get_charset(uint2korr(charset), MYF(MY_WME))) ||
              !(thd->variables.collation_connection=
                get_charset(uint2korr(charset+2), MYF(MY_WME))) ||
              !(thd->variables.collation_server=
                get_charset(uint2korr(charset+4), MYF(MY_WME))))
          {
            /*
              We updated the thd->variables with nonsensical values (0). Let's
              set them to something safe (i.e. which avoids crash), and we'll
              stop with EE_UNKNOWN_CHARSET in compare_errors (unless set to
              ignore this error).
            */
            set_slave_thread_default_charset(thd, rli);
            goto compare_errors;
          }
          thd->update_charset(); // for the charset change to take effect
        }
      }
      if (time_zone_len)
      {
        String tmp(time_zone_str, time_zone_len, &my_charset_bin);
        if (!(thd->variables.time_zone= my_tz_find(thd, &tmp)))
        {
          my_error(ER_UNKNOWN_TIME_ZONE, MYF(0), tmp.c_ptr());
          thd->variables.time_zone= global_system_variables.time_zone;
          goto compare_errors;
        }
      }
      if (lc_time_names_number)
      {
        if (!(thd->variables.lc_time_names=
              my_locale_by_number(lc_time_names_number)))
        {
          my_printf_error(ER_UNKNOWN_ERROR,
                      "Unknown locale: '%d'", MYF(0), lc_time_names_number);
          thd->variables.lc_time_names= &my_locale_en_US;
          goto compare_errors;
        }
      }
      else
        thd->variables.lc_time_names= &my_locale_en_US;
      if (charset_database_number)
      {
        CHARSET_INFO *cs;
        if (!(cs= get_charset(charset_database_number, MYF(0))))
        {
          char buf[20];
          int10_to_str((int) charset_database_number, buf, -10);
          my_error(ER_UNKNOWN_COLLATION, MYF(0), buf);
          goto compare_errors;
        }
        thd->variables.collation_database= cs;
      }
      else
        thd->variables.collation_database= thd->db_charset;
      
      /* Execute the query (note that we bypass dispatch_command()) */
      const char* found_semicolon= NULL;
      mysql_parse(thd, thd->query, thd->query_length, &found_semicolon);
      log_slow_statement(thd);
    }
    else
    {
      /*
        The query got a really bad error on the master (thread killed etc),
        which could be inconsistent. Parse it to test the table names: if the
        replicate-*-do|ignore-table rules say "this query must be ignored" then
        we exit gracefully; otherwise we warn about the bad error and tell DBA
        to check/fix it.
      */
      if (mysql_test_parse_for_slave(thd, thd->query, thd->query_length))
        clear_all_errors(thd, const_cast<Relay_log_info*>(rli)); /* Can ignore query */
      else
      {
        rli->report(ERROR_LEVEL, expected_error, 
                          "\
Query partially completed on the master (error on master: %d) \
and was aborted. There is a chance that your master is inconsistent at this \
point. If you are sure that your master is ok, run this query manually on the \
slave and then restart the slave with SET GLOBAL SQL_SLAVE_SKIP_COUNTER=1; \
START SLAVE; . Query: '%s'", expected_error, thd->query);
        thd->is_slave_error= 1;
      }
      goto end;
    }

    /* If the query was not ignored, it is printed to the general log */
    if (!thd->is_error() || thd->main_da.sql_errno() != ER_SLAVE_IGNORED_TABLE)
      general_log_write(thd, COM_QUERY, thd->query, thd->query_length);

compare_errors:

     /*
      If we expected a non-zero error code, and we don't get the same error
      code, and none of them should be ignored.
    */
    actual_error= thd->is_error() ? thd->main_da.sql_errno() : 0;
    DBUG_PRINT("info",("expected_error: %d  sql_errno: %d",
 		       expected_error, actual_error));
    if ((expected_error != actual_error) &&
 	expected_error &&
 	!ignored_error_code(actual_error) &&
 	!ignored_error_code(expected_error))
    {
      rli->report(ERROR_LEVEL, 0,
                      "\
Query caused different errors on master and slave.     \
Error on master: '%s' (%d), Error on slave: '%s' (%d). \
Default database: '%s'. Query: '%s'",
                      ER_SAFE(expected_error),
                      expected_error,
                      actual_error ? thd->main_da.message() : "no error",
                      actual_error,
                      print_slave_db_safe(db), query_arg);
      thd->is_slave_error= 1;
    }
    /*
      If we get the same error code as expected, or they should be ignored. 
    */
    else if (expected_error == actual_error ||
 	     ignored_error_code(actual_error))
    {
      DBUG_PRINT("info",("error ignored"));
      clear_all_errors(thd, const_cast<Relay_log_info*>(rli));
      thd->killed= THD::NOT_KILLED;
    }
    /*
      Other cases: mostly we expected no error and get one.
    */
    else if (thd->is_slave_error || thd->is_fatal_error)
    {
      rli->report(ERROR_LEVEL, actual_error,
                      "Error '%s' on query. Default database: '%s'. Query: '%s'",
                      (actual_error ? thd->main_da.message() :
                       "unexpected success or fatal error"),
                      print_slave_db_safe(thd->db), query_arg);
      thd->is_slave_error= 1;
    }

    /*
      TODO: compare the values of "affected rows" around here. Something
      like:
      if ((uint32) affected_in_event != (uint32) affected_on_slave)
      {
      sql_print_error("Slave: did not get the expected number of affected \
      rows running query from master - expected %d, got %d (this numbers \
      should have matched modulo 4294967296).", 0, ...);
      thd->is_slave_error = 1;
      }
      We may also want an option to tell the slave to ignore "affected"
      mismatch. This mismatch could be implemented with a new ER_ code, and
      to ignore it you would use --slave-skip-errors...

      To do the comparison we need to know the value of "affected" which the
      above mysql_parse() computed. And we need to know the value of
      "affected" in the master's binlog. Both will be implemented later. The
      important thing is that we now have the format ready to log the values
      of "affected" in the binlog. So we can release 5.0.0 before effectively
      logging "affected" and effectively comparing it.
    */
  } /* End of if (db_ok(... */

end:
  VOID(pthread_mutex_lock(&LOCK_thread_count));
  /*
    Probably we have set thd->query, thd->db, thd->catalog to point to places
    in the data_buf of this event. Now the event is going to be deleted
    probably, so data_buf will be freed, so the thd->... listed above will be
    pointers to freed memory. 
    So we must set them to 0, so that those bad pointers values are not later
    used. Note that "cleanup" queries like automatic DROP TEMPORARY TABLE
    don't suffer from these assignments to 0 as DROP TEMPORARY
    TABLE uses the db.table syntax.
  */
  thd->catalog= 0;
  thd->set_db(NULL, 0);                 /* will free the current database */
  DBUG_PRINT("info", ("end: query= 0"));
  thd->query= 0;			// just to be sure
  thd->query_length= 0;
  VOID(pthread_mutex_unlock(&LOCK_thread_count));
  close_thread_tables(thd);      
  /*
    As a disk space optimization, future masters will not log an event for
    LAST_INSERT_ID() if that function returned 0 (and thus they will be able
    to replace the THD::stmt_depends_on_first_successful_insert_id_in_prev_stmt
    variable by (THD->first_successful_insert_id_in_prev_stmt > 0) ; with the
    resetting below we are ready to support that.
  */
  thd->first_successful_insert_id_in_prev_stmt_for_binlog= 0;
  thd->first_successful_insert_id_in_prev_stmt= 0;
  thd->stmt_depends_on_first_successful_insert_id_in_prev_stmt= 0;
  free_root(thd->mem_root,MYF(MY_KEEP_PREALLOC));
  return thd->is_slave_error;
}

int Query_log_event::do_update_pos(Relay_log_info *rli)
{
  /*
    Note that we will not increment group* positions if we are just
    after a SET ONE_SHOT, because SET ONE_SHOT should not be separated
    from its following updating query.
  */
  if (thd->one_shot_set)
  {
    rli->inc_event_relay_log_pos();
    return 0;
  }
  else
    return Log_event::do_update_pos(rli);
}


Log_event::enum_skip_reason
Query_log_event::do_shall_skip(Relay_log_info *rli)
{
  DBUG_ENTER("Query_log_event::do_shall_skip");
  DBUG_PRINT("debug", ("query: %s; q_len: %d", query, q_len));
  DBUG_ASSERT(query && q_len > 0);

  if (rli->slave_skip_counter > 0)
  {
    if (strcmp("BEGIN", query) == 0)
    {
      thd->options|= OPTION_BEGIN;
      DBUG_RETURN(Log_event::continue_group(rli));
    }

    if (strcmp("COMMIT", query) == 0 || strcmp("ROLLBACK", query) == 0)
    {
      thd->options&= ~OPTION_BEGIN;
      DBUG_RETURN(Log_event::EVENT_SKIP_COUNT);
    }
  }
  DBUG_RETURN(Log_event::do_shall_skip(rli));
}

#endif


/**************************************************************************
	Muted_query_log_event methods
**************************************************************************/

#ifndef MYSQL_CLIENT
/*
  Muted_query_log_event::Muted_query_log_event()
*/
Muted_query_log_event::Muted_query_log_event()
  :Query_log_event()
{
}
#endif


/**************************************************************************
	Start_log_event_v3 methods
**************************************************************************/

#ifndef MYSQL_CLIENT
Start_log_event_v3::Start_log_event_v3()
  :Log_event(), created(0), binlog_version(BINLOG_VERSION),
   artificial_event(0), dont_set_created(0)
{
  memcpy(server_version, ::server_version, ST_SERVER_VER_LEN);
}
#endif

/*
  Start_log_event_v3::pack_info()
*/

#if defined(HAVE_REPLICATION) && !defined(MYSQL_CLIENT)
void Start_log_event_v3::pack_info(Protocol *protocol)
{
  char buf[12 + ST_SERVER_VER_LEN + 14 + 22], *pos;
  pos= strmov(buf, "Server ver: ");
  pos= strmov(pos, server_version);
  pos= strmov(pos, ", Binlog ver: ");
  pos= int10_to_str(binlog_version, pos, 10);
  protocol->store(buf, (uint) (pos-buf), &my_charset_bin);
}
#endif


/*
  Start_log_event_v3::print()
*/

#ifdef MYSQL_CLIENT
void Start_log_event_v3::print(FILE* file, PRINT_EVENT_INFO* print_event_info)
{
  DBUG_ENTER("Start_log_event_v3::print");

  Write_on_release_cache cache(&print_event_info->head_cache, file,
                               Write_on_release_cache::FLUSH_F);

  if (!print_event_info->short_form)
  {
    print_header(&cache, print_event_info, FALSE);
    my_b_printf(&cache, "\tStart: binlog v %d, server v %s created ",
                binlog_version, server_version);
    print_timestamp(&cache);
    if (created)
      my_b_printf(&cache," at startup");
    my_b_printf(&cache, "\n");
    if (flags & LOG_EVENT_BINLOG_IN_USE_F)
      my_b_printf(&cache, "# Warning: this binlog was not closed properly. "
                  "Most probably mysqld crashed writing it.\n");
  }
  if (!artificial_event && created)
  {
#ifdef WHEN_WE_HAVE_THE_RESET_CONNECTION_SQL_COMMAND
    /*
      This is for mysqlbinlog: like in replication, we want to delete the stale
      tmp files left by an unclean shutdown of mysqld (temporary tables)
      and rollback unfinished transaction.
      Probably this can be done with RESET CONNECTION (syntax to be defined).
    */
    my_b_printf(&cache,"RESET CONNECTION%s\n", print_event_info->delimiter);
#else
    my_b_printf(&cache,"ROLLBACK%s\n", print_event_info->delimiter);
#endif
  }
  if (temp_buf &&
      print_event_info->base64_output_mode != BASE64_OUTPUT_NEVER &&
      !print_event_info->short_form)
  {
    my_b_printf(&cache, "BINLOG '\n");
    print_base64(&cache, print_event_info, FALSE);
    print_event_info->printed_fd_event= TRUE;
  }
  DBUG_VOID_RETURN;
}
#endif /* MYSQL_CLIENT */

/*
  Start_log_event_v3::Start_log_event_v3()
*/

Start_log_event_v3::Start_log_event_v3(const char* buf,
                                       const Format_description_log_event
                                       *description_event)
  :Log_event(buf, description_event)
{
  buf+= description_event->common_header_len;
  binlog_version= uint2korr(buf+ST_BINLOG_VER_OFFSET);
  memcpy(server_version, buf+ST_SERVER_VER_OFFSET,
	 ST_SERVER_VER_LEN);
  // prevent overrun if log is corrupted on disk
  server_version[ST_SERVER_VER_LEN-1]= 0;
  created= uint4korr(buf+ST_CREATED_OFFSET);
  /* We use log_pos to mark if this was an artificial event or not */
  artificial_event= (log_pos == 0);
  dont_set_created= 1;
}


/*
  Start_log_event_v3::write()
*/

#ifndef MYSQL_CLIENT
bool Start_log_event_v3::write(IO_CACHE* file)
{
  char buff[START_V3_HEADER_LEN];
  int2store(buff + ST_BINLOG_VER_OFFSET,binlog_version);
  memcpy(buff + ST_SERVER_VER_OFFSET,server_version,ST_SERVER_VER_LEN);
  if (!dont_set_created)
    created= when= get_time();
  int4store(buff + ST_CREATED_OFFSET,created);
  return (write_header(file, sizeof(buff)) ||
          my_b_safe_write(file, (uchar*) buff, sizeof(buff)));
}
#endif


#if defined(HAVE_REPLICATION) && !defined(MYSQL_CLIENT)

/**
  Start_log_event_v3::do_apply_event() .
  The master started

    IMPLEMENTATION
    - To handle the case where the master died without having time to write
    DROP TEMPORARY TABLE, DO RELEASE_LOCK (prepared statements' deletion is
    TODO), we clean up all temporary tables that we got, if we are sure we
    can (see below).

  @todo
    - Remove all active user locks.
    Guilhem 2003-06: this is true but not urgent: the worst it can cause is
    the use of a bit of memory for a user lock which will not be used
    anymore. If the user lock is later used, the old one will be released. In
    other words, no deadlock problem.
*/

int Start_log_event_v3::do_apply_event(Relay_log_info const *rli)
{
  DBUG_ENTER("Start_log_event_v3::do_apply_event");
  switch (binlog_version)
  {
  case 3:
  case 4:
    /*
      This can either be 4.x (then a Start_log_event_v3 is only at master
      startup so we are sure the master has restarted and cleared his temp
      tables; the event always has 'created'>0) or 5.0 (then we have to test
      'created').
    */
    if (created)
    {
      close_temporary_tables(thd);
      cleanup_load_tmpdir();
    }
    break;

    /*
       Now the older formats; in that case load_tmpdir is cleaned up by the I/O
       thread.
    */
  case 1:
    if (strncmp(rli->relay_log.description_event_for_exec->server_version,
                "3.23.57",7) >= 0 && created)
    {
      /*
        Can distinguish, based on the value of 'created': this event was
        generated at master startup.
      */
      close_temporary_tables(thd);
    }
    /*
      Otherwise, can't distinguish a Start_log_event generated at
      master startup and one generated by master FLUSH LOGS, so cannot
      be sure temp tables have to be dropped. So do nothing.
    */
    break;
  default:
    /* this case is impossible */
    DBUG_RETURN(1);
  }
  DBUG_RETURN(0);
}
#endif /* defined(HAVE_REPLICATION) && !defined(MYSQL_CLIENT) */

/***************************************************************************
       Format_description_log_event methods
****************************************************************************/

/**
  Format_description_log_event 1st ctor.

    Ctor. Can be used to create the event to write to the binary log (when the
    server starts or when FLUSH LOGS), or to create artificial events to parse
    binlogs from MySQL 3.23 or 4.x.
    When in a client, only the 2nd use is possible.

  @param binlog_version         the binlog version for which we want to build
                                an event. Can be 1 (=MySQL 3.23), 3 (=4.0.x
                                x>=2 and 4.1) or 4 (MySQL 5.0). Note that the
                                old 4.0 (binlog version 2) is not supported;
                                it should not be used for replication with
                                5.0.
*/

Format_description_log_event::
Format_description_log_event(uint8 binlog_ver, const char* server_ver)
  :Start_log_event_v3(), event_type_permutation(0)
{
  binlog_version= binlog_ver;
  switch (binlog_ver) {
  case 4: /* MySQL 5.0 */
    memcpy(server_version, ::server_version, ST_SERVER_VER_LEN);
    DBUG_EXECUTE_IF("pretend_version_50034_in_binlog",
                    strmov(server_version, "5.0.34"););
    common_header_len= LOG_EVENT_HEADER_LEN;
    number_of_event_types= LOG_EVENT_TYPES;
    /* we'll catch my_malloc() error in is_valid() */
    post_header_len=(uint8*) my_malloc(number_of_event_types*sizeof(uint8),
                                       MYF(MY_ZEROFILL));
    /*
      This long list of assignments is not beautiful, but I see no way to
      make it nicer, as the right members are #defines, not array members, so
      it's impossible to write a loop.
    */
    if (post_header_len)
    {
      post_header_len[START_EVENT_V3-1]= START_V3_HEADER_LEN;
      post_header_len[QUERY_EVENT-1]= QUERY_HEADER_LEN;
      post_header_len[ROTATE_EVENT-1]= ROTATE_HEADER_LEN;
      post_header_len[LOAD_EVENT-1]= LOAD_HEADER_LEN;
      post_header_len[CREATE_FILE_EVENT-1]= CREATE_FILE_HEADER_LEN;
      post_header_len[APPEND_BLOCK_EVENT-1]= APPEND_BLOCK_HEADER_LEN;
      post_header_len[EXEC_LOAD_EVENT-1]= EXEC_LOAD_HEADER_LEN;
      post_header_len[DELETE_FILE_EVENT-1]= DELETE_FILE_HEADER_LEN;
      post_header_len[NEW_LOAD_EVENT-1]= post_header_len[LOAD_EVENT-1];
      post_header_len[FORMAT_DESCRIPTION_EVENT-1]= FORMAT_DESCRIPTION_HEADER_LEN;
      post_header_len[TABLE_MAP_EVENT-1]=    TABLE_MAP_HEADER_LEN;
      post_header_len[WRITE_ROWS_EVENT-1]=   ROWS_HEADER_LEN;
      post_header_len[UPDATE_ROWS_EVENT-1]=  ROWS_HEADER_LEN;
      post_header_len[DELETE_ROWS_EVENT-1]=  ROWS_HEADER_LEN;
      /*
        We here have the possibility to simulate a master of before we changed
        the table map id to be stored in 6 bytes: when it was stored in 4
        bytes (=> post_header_len was 6). This is used to test backward
        compatibility.
        This code can be removed after a few months (today is Dec 21st 2005),
        when we know that the 4-byte masters are not deployed anymore (check
        with Tomas Ulin first!), and the accompanying test (rpl_row_4_bytes)
        too.
      */
      DBUG_EXECUTE_IF("old_row_based_repl_4_byte_map_id_master",
                      post_header_len[TABLE_MAP_EVENT-1]=
                      post_header_len[WRITE_ROWS_EVENT-1]=
                      post_header_len[UPDATE_ROWS_EVENT-1]=
                      post_header_len[DELETE_ROWS_EVENT-1]= 6;);
      post_header_len[BEGIN_LOAD_QUERY_EVENT-1]= post_header_len[APPEND_BLOCK_EVENT-1];
      post_header_len[EXECUTE_LOAD_QUERY_EVENT-1]= EXECUTE_LOAD_QUERY_HEADER_LEN;
      post_header_len[INCIDENT_EVENT-1]= INCIDENT_HEADER_LEN;
    }
    break;

  case 1: /* 3.23 */
  case 3: /* 4.0.x x>=2 */
    /*
      We build an artificial (i.e. not sent by the master) event, which
      describes what those old master versions send.
    */
    if (binlog_ver==1)
      strmov(server_version, server_ver ? server_ver : "3.23");
    else
      strmov(server_version, server_ver ? server_ver : "4.0");
    common_header_len= binlog_ver==1 ? OLD_HEADER_LEN :
      LOG_EVENT_MINIMAL_HEADER_LEN;
    /*
      The first new event in binlog version 4 is Format_desc. So any event type
      after that does not exist in older versions. We use the events known by
      version 3, even if version 1 had only a subset of them (this is not a
      problem: it uses a few bytes for nothing but unifies code; it does not
      make the slave detect less corruptions).
    */
    number_of_event_types= FORMAT_DESCRIPTION_EVENT - 1;
    post_header_len=(uint8*) my_malloc(number_of_event_types*sizeof(uint8),
                                       MYF(0));
    if (post_header_len)
    {
      post_header_len[START_EVENT_V3-1]= START_V3_HEADER_LEN;
      post_header_len[QUERY_EVENT-1]= QUERY_HEADER_MINIMAL_LEN;
      post_header_len[STOP_EVENT-1]= 0;
      post_header_len[ROTATE_EVENT-1]= (binlog_ver==1) ? 0 : ROTATE_HEADER_LEN;
      post_header_len[INTVAR_EVENT-1]= 0;
      post_header_len[LOAD_EVENT-1]= LOAD_HEADER_LEN;
      post_header_len[SLAVE_EVENT-1]= 0;
      post_header_len[CREATE_FILE_EVENT-1]= CREATE_FILE_HEADER_LEN;
      post_header_len[APPEND_BLOCK_EVENT-1]= APPEND_BLOCK_HEADER_LEN;
      post_header_len[EXEC_LOAD_EVENT-1]= EXEC_LOAD_HEADER_LEN;
      post_header_len[DELETE_FILE_EVENT-1]= DELETE_FILE_HEADER_LEN;
      post_header_len[NEW_LOAD_EVENT-1]= post_header_len[LOAD_EVENT-1];
      post_header_len[RAND_EVENT-1]= 0;
      post_header_len[USER_VAR_EVENT-1]= 0;
    }
    break;
  default: /* Includes binlog version 2 i.e. 4.0.x x<=1 */
    post_header_len= 0; /* will make is_valid() fail */
    break;
  }
  calc_server_version_split();
}


/**
  The problem with this constructor is that the fixed header may have a
  length different from this version, but we don't know this length as we
  have not read the Format_description_log_event which says it, yet. This
  length is in the post-header of the event, but we don't know where the
  post-header starts.

  So this type of event HAS to:
  - either have the header's length at the beginning (in the header, at a
  fixed position which will never be changed), not in the post-header. That
  would make the header be "shifted" compared to other events.
  - or have a header of size LOG_EVENT_MINIMAL_HEADER_LEN (19), in all future
  versions, so that we know for sure.

  I (Guilhem) chose the 2nd solution. Rotate has the same constraint (because
  it is sent before Format_description_log_event).
*/

Format_description_log_event::
Format_description_log_event(const char* buf,
                             uint event_len,
                             const
                             Format_description_log_event*
                             description_event)
  :Start_log_event_v3(buf, description_event), event_type_permutation(0)
{
  DBUG_ENTER("Format_description_log_event::Format_description_log_event(char*,...)");
  buf+= LOG_EVENT_MINIMAL_HEADER_LEN;
  if ((common_header_len=buf[ST_COMMON_HEADER_LEN_OFFSET]) < OLD_HEADER_LEN)
    DBUG_VOID_RETURN; /* sanity check */
  number_of_event_types=
    event_len-(LOG_EVENT_MINIMAL_HEADER_LEN+ST_COMMON_HEADER_LEN_OFFSET+1);
  DBUG_PRINT("info", ("common_header_len=%d number_of_event_types=%d",
                      common_header_len, number_of_event_types));
  /* If alloc fails, we'll detect it in is_valid() */
  post_header_len= (uint8*) my_memdup((uchar*)buf+ST_COMMON_HEADER_LEN_OFFSET+1,
                                      number_of_event_types*
                                      sizeof(*post_header_len), MYF(0));
  calc_server_version_split();

  /*
    In some previous versions, the events were given other event type
    id numbers than in the present version. When replicating from such
    a version, we therefore set up an array that maps those id numbers
    to the id numbers of the present server.

    If post_header_len is null, it means malloc failed, and is_valid
    will fail, so there is no need to do anything.

    The trees which have wrong event id's are:
    mysql-5.1-wl2325-5.0-drop6p13-alpha, mysql-5.1-wl2325-5.0-drop6,
    mysql-5.1-wl2325-5.0, mysql-5.1-wl2325-no-dd (`grep -C2
    BEGIN_LOAD_QUERY_EVENT /home/bk/ * /sql/log_event.h`). The
    corresponding version (`grep mysql, configure.in` in those trees)
    strings are 5.2.2-a_drop6p13-alpha, 5.2.2-a_drop6p13c,
    5.1.5-a_drop5p20, 5.1.2-a_drop5p5.
  */
  if (post_header_len &&
      (strncmp(server_version, "5.1.2-a_drop5", 13) == 0 ||
       strncmp(server_version, "5.1.5-a_drop5", 13) == 0 ||
       strncmp(server_version, "5.2.2-a_drop6", 13) == 0))
  {
    if (number_of_event_types != 22)
    {
      DBUG_PRINT("info", (" number_of_event_types=%d",
                          number_of_event_types));
      /* this makes is_valid() return false. */
      my_free(post_header_len, MYF(MY_ALLOW_ZERO_PTR));
      post_header_len= NULL;
      DBUG_VOID_RETURN;
    }
    static const uint8 perm[23]=
      {
        UNKNOWN_EVENT, START_EVENT_V3, QUERY_EVENT, STOP_EVENT, ROTATE_EVENT,
        INTVAR_EVENT, LOAD_EVENT, SLAVE_EVENT, CREATE_FILE_EVENT,
        APPEND_BLOCK_EVENT, EXEC_LOAD_EVENT, DELETE_FILE_EVENT,
        NEW_LOAD_EVENT,
        RAND_EVENT, USER_VAR_EVENT,
        FORMAT_DESCRIPTION_EVENT,
        TABLE_MAP_EVENT,
        PRE_GA_WRITE_ROWS_EVENT,
        PRE_GA_UPDATE_ROWS_EVENT,
        PRE_GA_DELETE_ROWS_EVENT,
        XID_EVENT,
        BEGIN_LOAD_QUERY_EVENT,
        EXECUTE_LOAD_QUERY_EVENT,
      };
    event_type_permutation= perm;
    /*
      Since we use (permuted) event id's to index the post_header_len
      array, we need to permute the post_header_len array too.
    */
    uint8 post_header_len_temp[23];
    for (int i= 1; i < 23; i++)
      post_header_len_temp[perm[i] - 1]= post_header_len[i - 1];
    for (int i= 0; i < 22; i++)
      post_header_len[i] = post_header_len_temp[i];
  }
  DBUG_VOID_RETURN;
}

#ifndef MYSQL_CLIENT
bool Format_description_log_event::write(IO_CACHE* file)
{
  /*
    We don't call Start_log_event_v3::write() because this would make 2
    my_b_safe_write().
  */
  uchar buff[FORMAT_DESCRIPTION_HEADER_LEN];
  int2store(buff + ST_BINLOG_VER_OFFSET,binlog_version);
  memcpy((char*) buff + ST_SERVER_VER_OFFSET,server_version,ST_SERVER_VER_LEN);
  if (!dont_set_created)
    created= when= get_time();
  int4store(buff + ST_CREATED_OFFSET,created);
  buff[ST_COMMON_HEADER_LEN_OFFSET]= LOG_EVENT_HEADER_LEN;
  memcpy((char*) buff+ST_COMMON_HEADER_LEN_OFFSET+1, (uchar*) post_header_len,
         LOG_EVENT_TYPES);
  return (write_header(file, sizeof(buff)) ||
          my_b_safe_write(file, buff, sizeof(buff)));
}
#endif

#if defined(HAVE_REPLICATION) && !defined(MYSQL_CLIENT)
int Format_description_log_event::do_apply_event(Relay_log_info const *rli)
{
  DBUG_ENTER("Format_description_log_event::do_apply_event");

#ifdef USING_TRANSACTIONS
  /*
    As a transaction NEVER spans on 2 or more binlogs:
    if we have an active transaction at this point, the master died
    while writing the transaction to the binary log, i.e. while
    flushing the binlog cache to the binlog. XA guarantees that master has
    rolled back. So we roll back.
    Note: this event could be sent by the master to inform us of the
    format of its binlog; in other words maybe it is not at its
    original place when it comes to us; we'll know this by checking
    log_pos ("artificial" events have log_pos == 0).
  */
  if (!artificial_event && created && thd->transaction.all.nht)
  {
    /* This is not an error (XA is safe), just an information */
    rli->report(INFORMATION_LEVEL, 0,
                "Rolling back unfinished transaction (no COMMIT "
                "or ROLLBACK in relay log). A probable cause is that "
                "the master died while writing the transaction to "
                "its binary log, thus rolled back too."); 
    const_cast<Relay_log_info*>(rli)->cleanup_context(thd, 1);
  }
#endif
  /*
    If this event comes from ourselves, there is no cleaning task to
    perform, we don't call Start_log_event_v3::do_apply_event()
    (this was just to update the log's description event).
  */
  if (server_id != (uint32) ::server_id)
  {
    /*
      If the event was not requested by the slave i.e. the master sent
      it while the slave asked for a position >4, the event will make
      rli->group_master_log_pos advance. Say that the slave asked for
      position 1000, and the Format_desc event's end is 96. Then in
      the beginning of replication rli->group_master_log_pos will be
      0, then 96, then jump to first really asked event (which is
      >96). So this is ok.
    */
    DBUG_RETURN(Start_log_event_v3::do_apply_event(rli));
  }
  DBUG_RETURN(0);
}

int Format_description_log_event::do_update_pos(Relay_log_info *rli)
{
  /* save the information describing this binlog */
  delete rli->relay_log.description_event_for_exec;
  rli->relay_log.description_event_for_exec= this;

  if (server_id == (uint32) ::server_id)
  {
    /*
      We only increase the relay log position if we are skipping
      events and do not touch any group_* variables, nor flush the
      relay log info.  If there is a crash, we will have to re-skip
      the events again, but that is a minor issue.

      If we do not skip stepping the group log position (and the
      server id was changed when restarting the server), it might well
      be that we start executing at a position that is invalid, e.g.,
      at a Rows_log_event or a Query_log_event preceeded by a
      Intvar_log_event instead of starting at a Table_map_log_event or
      the Intvar_log_event respectively.
     */
    rli->inc_event_relay_log_pos();
    return 0;
  }
  else
  {
    return Log_event::do_update_pos(rli);
  }
}

Log_event::enum_skip_reason
Format_description_log_event::do_shall_skip(Relay_log_info *rli)
{
  return Log_event::EVENT_SKIP_NOT;
}

#endif


/**
   Splits the event's 'server_version' string into three numeric pieces stored
   into 'server_version_split':
   X.Y.Zabc (X,Y,Z numbers, a not a digit) -> {X,Y,Z}
   X.Yabc -> {X,Y,0}
   Xabc -> {X,0,0}
   'server_version_split' is then used for lookups to find if the server which
   created this event has some known bug.
*/
void Format_description_log_event::calc_server_version_split()
{
  char *p= server_version, *r;
  ulong number;
  for (uint i= 0; i<=2; i++)
  {
    number= strtoul(p, &r, 10);
    server_version_split[i]= (uchar)number;
    DBUG_ASSERT(number < 256); // fit in uchar
    p= r;
    DBUG_ASSERT(!((i == 0) && (*r != '.'))); // should be true in practice
    if (*r == '.')
      p++; // skip the dot
  }
  DBUG_PRINT("info",("Format_description_log_event::server_version_split:"
                     " '%s' %d %d %d", server_version,
                     server_version_split[0],
                     server_version_split[1], server_version_split[2]));
}


  /**************************************************************************
        Load_log_event methods
   General note about Load_log_event: the binlogging of LOAD DATA INFILE is
   going to be changed in 5.0 (or maybe in 5.1; not decided yet).
   However, the 5.0 slave could still have to read such events (from a 4.x
   master), convert them (which just means maybe expand the header, when 5.0
   servers have a UID in events) (remember that whatever is after the header
   will be like in 4.x, as this event's format is not modified in 5.0 as we
   will use new types of events to log the new LOAD DATA INFILE features).
   To be able to read/convert, we just need to not assume that the common
   header is of length LOG_EVENT_HEADER_LEN (we must use the description
   event).
   Note that I (Guilhem) manually tested replication of a big LOAD DATA INFILE
   between 3.23 and 5.0, and between 4.0 and 5.0, and it works fine (and the
   positions displayed in SHOW SLAVE STATUS then are fine too).
  **************************************************************************/

/*
  Load_log_event::pack_info()
*/

#if defined(HAVE_REPLICATION) && !defined(MYSQL_CLIENT)
uint Load_log_event::get_query_buffer_length()
{
  return
    5 + db_len + 3 +                        // "use DB; "
    18 + fname_len + 2 +                    // "LOAD DATA INFILE 'file''"
    7 +					    // LOCAL
    9 +                                     // " REPLACE or IGNORE "
    13 + table_name_len*2 +                 // "INTO TABLE `table`"
    21 + sql_ex.field_term_len*4 + 2 +      // " FIELDS TERMINATED BY 'str'"
    23 + sql_ex.enclosed_len*4 + 2 +        // " OPTIONALLY ENCLOSED BY 'str'"
    12 + sql_ex.escaped_len*4 + 2 +         // " ESCAPED BY 'str'"
    21 + sql_ex.line_term_len*4 + 2 +       // " LINES TERMINATED BY 'str'"
    19 + sql_ex.line_start_len*4 + 2 +      // " LINES STARTING BY 'str'"
    15 + 22 +                               // " IGNORE xxx  LINES"
    3 + (num_fields-1)*2 + field_block_len; // " (field1, field2, ...)"
}


void Load_log_event::print_query(bool need_db, char *buf,
                                 char **end, char **fn_start, char **fn_end)
{
  char *pos= buf;

  if (need_db && db && db_len)
  {
    pos= strmov(pos, "use `");
    memcpy(pos, db, db_len);
    pos= strmov(pos+db_len, "`; ");
  }

  pos= strmov(pos, "LOAD DATA ");

  if (fn_start)
    *fn_start= pos;

  if (check_fname_outside_temp_buf())
    pos= strmov(pos, "LOCAL ");
  pos= strmov(pos, "INFILE '");
  memcpy(pos, fname, fname_len);
  pos= strmov(pos+fname_len, "' ");

  if (sql_ex.opt_flags & REPLACE_FLAG)
    pos= strmov(pos, " REPLACE ");
  else if (sql_ex.opt_flags & IGNORE_FLAG)
    pos= strmov(pos, " IGNORE ");

  pos= strmov(pos ,"INTO");

  if (fn_end)
    *fn_end= pos;

  pos= strmov(pos ," TABLE `");
  memcpy(pos, table_name, table_name_len);
  pos+= table_name_len;

  /* We have to create all optinal fields as the default is not empty */
  pos= strmov(pos, "` FIELDS TERMINATED BY ");
  pos= pretty_print_str(pos, sql_ex.field_term, sql_ex.field_term_len);
  if (sql_ex.opt_flags & OPT_ENCLOSED_FLAG)
    pos= strmov(pos, " OPTIONALLY ");
  pos= strmov(pos, " ENCLOSED BY ");
  pos= pretty_print_str(pos, sql_ex.enclosed, sql_ex.enclosed_len);

  pos= strmov(pos, " ESCAPED BY ");
  pos= pretty_print_str(pos, sql_ex.escaped, sql_ex.escaped_len);

  pos= strmov(pos, " LINES TERMINATED BY ");
  pos= pretty_print_str(pos, sql_ex.line_term, sql_ex.line_term_len);
  if (sql_ex.line_start_len)
  {
    pos= strmov(pos, " STARTING BY ");
    pos= pretty_print_str(pos, sql_ex.line_start, sql_ex.line_start_len);
  }

  if ((long) skip_lines > 0)
  {
    pos= strmov(pos, " IGNORE ");
    pos= longlong10_to_str((longlong) skip_lines, pos, 10);
    pos= strmov(pos," LINES ");    
  }

  if (num_fields)
  {
    uint i;
    const char *field= fields;
    pos= strmov(pos, " (");
    for (i = 0; i < num_fields; i++)
    {
      if (i)
      {
        *pos++= ' ';
        *pos++= ',';
      }
      memcpy(pos, field, field_lens[i]);
      pos+=   field_lens[i];
      field+= field_lens[i]  + 1;
    }
    *pos++= ')';
  }

  *end= pos;
}


void Load_log_event::pack_info(Protocol *protocol)
{
  char *buf, *end;

  if (!(buf= (char*) my_malloc(get_query_buffer_length(), MYF(MY_WME))))
    return;
  print_query(TRUE, buf, &end, 0, 0);
  protocol->store(buf, end-buf, &my_charset_bin);
  my_free(buf, MYF(0));
}
#endif /* defined(HAVE_REPLICATION) && !defined(MYSQL_CLIENT) */


#ifndef MYSQL_CLIENT

/*
  Load_log_event::write_data_header()
*/

bool Load_log_event::write_data_header(IO_CACHE* file)
{
  char buf[LOAD_HEADER_LEN];
  int4store(buf + L_THREAD_ID_OFFSET, slave_proxy_id);
  int4store(buf + L_EXEC_TIME_OFFSET, exec_time);
  int4store(buf + L_SKIP_LINES_OFFSET, skip_lines);
  buf[L_TBL_LEN_OFFSET] = (char)table_name_len;
  buf[L_DB_LEN_OFFSET] = (char)db_len;
  int4store(buf + L_NUM_FIELDS_OFFSET, num_fields);
  return my_b_safe_write(file, (uchar*)buf, LOAD_HEADER_LEN) != 0;
}


/*
  Load_log_event::write_data_body()
*/

bool Load_log_event::write_data_body(IO_CACHE* file)
{
  if (sql_ex.write_data(file))
    return 1;
  if (num_fields && fields && field_lens)
  {
    if (my_b_safe_write(file, (uchar*)field_lens, num_fields) ||
	my_b_safe_write(file, (uchar*)fields, field_block_len))
      return 1;
  }
  return (my_b_safe_write(file, (uchar*)table_name, table_name_len + 1) ||
	  my_b_safe_write(file, (uchar*)db, db_len + 1) ||
	  my_b_safe_write(file, (uchar*)fname, fname_len));
}


/*
  Load_log_event::Load_log_event()
*/

Load_log_event::Load_log_event(THD *thd_arg, sql_exchange *ex,
			       const char *db_arg, const char *table_name_arg,
			       List<Item> &fields_arg,
			       enum enum_duplicates handle_dup,
			       bool ignore, bool using_trans)
  :Log_event(thd_arg,
             thd_arg->thread_specific_used ? LOG_EVENT_THREAD_SPECIFIC_F : 0,
             using_trans),
   thread_id(thd_arg->thread_id),
   slave_proxy_id(thd_arg->variables.pseudo_thread_id),
   num_fields(0),fields(0),
   field_lens(0),field_block_len(0),
   table_name(table_name_arg ? table_name_arg : ""),
   db(db_arg), fname(ex->file_name), local_fname(FALSE)
{
  time_t end_time;
  time(&end_time);
  exec_time = (ulong) (end_time  - thd_arg->start_time);
  /* db can never be a zero pointer in 4.0 */
  db_len = (uint32) strlen(db);
  table_name_len = (uint32) strlen(table_name);
  fname_len = (fname) ? (uint) strlen(fname) : 0;
  sql_ex.field_term = (char*) ex->field_term->ptr();
  sql_ex.field_term_len = (uint8) ex->field_term->length();
  sql_ex.enclosed = (char*) ex->enclosed->ptr();
  sql_ex.enclosed_len = (uint8) ex->enclosed->length();
  sql_ex.line_term = (char*) ex->line_term->ptr();
  sql_ex.line_term_len = (uint8) ex->line_term->length();
  sql_ex.line_start = (char*) ex->line_start->ptr();
  sql_ex.line_start_len = (uint8) ex->line_start->length();
  sql_ex.escaped = (char*) ex->escaped->ptr();
  sql_ex.escaped_len = (uint8) ex->escaped->length();
  sql_ex.opt_flags = 0;
  sql_ex.cached_new_format = -1;
    
  if (ex->dumpfile)
    sql_ex.opt_flags|= DUMPFILE_FLAG;
  if (ex->opt_enclosed)
    sql_ex.opt_flags|= OPT_ENCLOSED_FLAG;

  sql_ex.empty_flags= 0;

  switch (handle_dup) {
  case DUP_REPLACE:
    sql_ex.opt_flags|= REPLACE_FLAG;
    break;
  case DUP_UPDATE:				// Impossible here
  case DUP_ERROR:
    break;	
  }
  if (ignore)
    sql_ex.opt_flags|= IGNORE_FLAG;

  if (!ex->field_term->length())
    sql_ex.empty_flags |= FIELD_TERM_EMPTY;
  if (!ex->enclosed->length())
    sql_ex.empty_flags |= ENCLOSED_EMPTY;
  if (!ex->line_term->length())
    sql_ex.empty_flags |= LINE_TERM_EMPTY;
  if (!ex->line_start->length())
    sql_ex.empty_flags |= LINE_START_EMPTY;
  if (!ex->escaped->length())
    sql_ex.empty_flags |= ESCAPED_EMPTY;
    
  skip_lines = ex->skip_lines;

  List_iterator<Item> li(fields_arg);
  field_lens_buf.length(0);
  fields_buf.length(0);
  Item* item;
  while ((item = li++))
  {
    num_fields++;
    uchar len = (uchar) strlen(item->name);
    field_block_len += len + 1;
    fields_buf.append(item->name, len + 1);
    field_lens_buf.append((char*)&len, 1);
  }

  field_lens = (const uchar*)field_lens_buf.ptr();
  fields = fields_buf.ptr();
}
#endif /* !MYSQL_CLIENT */


/**
  @note
    The caller must do buf[event_len] = 0 before he starts using the
    constructed event.
*/
Load_log_event::Load_log_event(const char *buf, uint event_len,
                               const Format_description_log_event *description_event)
  :Log_event(buf, description_event), num_fields(0), fields(0),
   field_lens(0),field_block_len(0),
   table_name(0), db(0), fname(0), local_fname(FALSE)
{
  DBUG_ENTER("Load_log_event");
  /*
    I (Guilhem) manually tested replication of LOAD DATA INFILE for 3.23->5.0,
    4.0->5.0 and 5.0->5.0 and it works.
  */
  if (event_len)
    copy_log_event(buf, event_len,
                   ((buf[EVENT_TYPE_OFFSET] == LOAD_EVENT) ?
                    LOAD_HEADER_LEN + 
                    description_event->common_header_len :
                    LOAD_HEADER_LEN + LOG_EVENT_HEADER_LEN),
                   description_event);
  /* otherwise it's a derived class, will call copy_log_event() itself */
  DBUG_VOID_RETURN;
}


/*
  Load_log_event::copy_log_event()
*/

int Load_log_event::copy_log_event(const char *buf, ulong event_len,
                                   int body_offset,
                                   const Format_description_log_event *description_event)
{
  DBUG_ENTER("Load_log_event::copy_log_event");
  uint data_len;
  char* buf_end = (char*)buf + event_len;
  /* this is the beginning of the post-header */
  const char* data_head = buf + description_event->common_header_len;
  slave_proxy_id= thread_id= uint4korr(data_head + L_THREAD_ID_OFFSET);
  exec_time = uint4korr(data_head + L_EXEC_TIME_OFFSET);
  skip_lines = uint4korr(data_head + L_SKIP_LINES_OFFSET);
  table_name_len = (uint)data_head[L_TBL_LEN_OFFSET];
  db_len = (uint)data_head[L_DB_LEN_OFFSET];
  num_fields = uint4korr(data_head + L_NUM_FIELDS_OFFSET);
	  
  if ((int) event_len < body_offset)
    DBUG_RETURN(1);
  /*
    Sql_ex.init() on success returns the pointer to the first byte after
    the sql_ex structure, which is the start of field lengths array.
  */
  if (!(field_lens= (uchar*)sql_ex.init((char*)buf + body_offset,
                                        buf_end,
                                        buf[EVENT_TYPE_OFFSET] != LOAD_EVENT)))
    DBUG_RETURN(1);
  
  data_len = event_len - body_offset;
  if (num_fields > data_len) // simple sanity check against corruption
    DBUG_RETURN(1);
  for (uint i = 0; i < num_fields; i++)
    field_block_len += (uint)field_lens[i] + 1;

  fields = (char*)field_lens + num_fields;
  table_name  = fields + field_block_len;
  db = table_name + table_name_len + 1;
  fname = db + db_len + 1;
  fname_len = strlen(fname);
  // null termination is accomplished by the caller doing buf[event_len]=0

  DBUG_RETURN(0);
}


/*
  Load_log_event::print()
*/

#ifdef MYSQL_CLIENT
void Load_log_event::print(FILE* file, PRINT_EVENT_INFO* print_event_info)
{
  print(file, print_event_info, 0);
}


void Load_log_event::print(FILE* file_arg, PRINT_EVENT_INFO* print_event_info,
			   bool commented)
{
  Write_on_release_cache cache(&print_event_info->head_cache, file_arg);

  DBUG_ENTER("Load_log_event::print");
  if (!print_event_info->short_form)
  {
    print_header(&cache, print_event_info, FALSE);
    my_b_printf(&cache, "\tQuery\tthread_id=%ld\texec_time=%ld\n",
                thread_id, exec_time);
  }

  bool different_db= 1;
  if (db)
  {
    /*
      If the database is different from the one of the previous statement, we
      need to print the "use" command, and we update the last_db.
      But if commented, the "use" is going to be commented so we should not
      update the last_db.
    */
    if ((different_db= memcmp(print_event_info->db, db, db_len + 1)) &&
        !commented)
      memcpy(print_event_info->db, db, db_len + 1);
  }
  
  if (db && db[0] && different_db)
    my_b_printf(&cache, "%suse %s%s\n", 
            commented ? "# " : "",
            db, print_event_info->delimiter);

  if (flags & LOG_EVENT_THREAD_SPECIFIC_F)
    my_b_printf(&cache,"%sSET @@session.pseudo_thread_id=%lu%s\n",
            commented ? "# " : "", (ulong)thread_id,
            print_event_info->delimiter);
  my_b_printf(&cache, "%sLOAD DATA ",
              commented ? "# " : "");
  if (check_fname_outside_temp_buf())
    my_b_printf(&cache, "LOCAL ");
  my_b_printf(&cache, "INFILE '%-*s' ", fname_len, fname);

  if (sql_ex.opt_flags & REPLACE_FLAG)
    my_b_printf(&cache," REPLACE ");
  else if (sql_ex.opt_flags & IGNORE_FLAG)
    my_b_printf(&cache," IGNORE ");
  
  my_b_printf(&cache, "INTO TABLE `%s`", table_name);
  my_b_printf(&cache, " FIELDS TERMINATED BY ");
  pretty_print_str(&cache, sql_ex.field_term, sql_ex.field_term_len);

  if (sql_ex.opt_flags & OPT_ENCLOSED_FLAG)
    my_b_printf(&cache," OPTIONALLY ");
  my_b_printf(&cache, " ENCLOSED BY ");
  pretty_print_str(&cache, sql_ex.enclosed, sql_ex.enclosed_len);
     
  my_b_printf(&cache, " ESCAPED BY ");
  pretty_print_str(&cache, sql_ex.escaped, sql_ex.escaped_len);
     
  my_b_printf(&cache," LINES TERMINATED BY ");
  pretty_print_str(&cache, sql_ex.line_term, sql_ex.line_term_len);


  if (sql_ex.line_start)
  {
    my_b_printf(&cache," STARTING BY ");
    pretty_print_str(&cache, sql_ex.line_start, sql_ex.line_start_len);
  }
  if ((long) skip_lines > 0)
    my_b_printf(&cache, " IGNORE %ld LINES", (long) skip_lines);

  if (num_fields)
  {
    uint i;
    const char* field = fields;
    my_b_printf(&cache, " (");
    for (i = 0; i < num_fields; i++)
    {
      if (i)
	my_b_printf(&cache, ",");
      my_b_printf(&cache, field);
	  
      field += field_lens[i]  + 1;
    }
    my_b_printf(&cache, ")");
  }

  my_b_printf(&cache, "%s\n", print_event_info->delimiter);
  DBUG_VOID_RETURN;
}
#endif /* MYSQL_CLIENT */

#ifndef MYSQL_CLIENT

/**
  Load_log_event::set_fields()

  @note
    This function can not use the member variable 
    for the database, since LOAD DATA INFILE on the slave
    can be for a different database than the current one.
    This is the reason for the affected_db argument to this method.
*/

void Load_log_event::set_fields(const char* affected_db, 
				List<Item> &field_list,
                                Name_resolution_context *context)
{
  uint i;
  const char* field = fields;
  for (i= 0; i < num_fields; i++)
  {
    field_list.push_back(new Item_field(context,
                                        affected_db, table_name, field));
    field+= field_lens[i]  + 1;
  }
}
#endif /* !MYSQL_CLIENT */


#if defined(HAVE_REPLICATION) && !defined(MYSQL_CLIENT)
/**
  Does the data loading job when executing a LOAD DATA on the slave.

  @param net
  @param rli
  @param use_rli_only_for_errors     If set to 1, rli is provided to
                                     Load_log_event::exec_event only for this
                                     function to have RPL_LOG_NAME and
                                     rli->last_slave_error, both being used by
                                     error reports. rli's position advancing
                                     is skipped (done by the caller which is
                                     Execute_load_log_event::exec_event).
                                     If set to 0, rli is provided for full use,
                                     i.e. for error reports and position
                                     advancing.

  @todo
    fix this; this can be done by testing rules in
    Create_file_log_event::exec_event() and then discarding Append_block and
    al.
  @todo
    this is a bug - this needs to be moved to the I/O thread

  @retval
    0           Success
  @retval
    1           Failure
*/

int Load_log_event::do_apply_event(NET* net, Relay_log_info const *rli,
                                   bool use_rli_only_for_errors)
{
  LEX_STRING new_db;
  new_db.length= db_len;
  new_db.str= (char *) rpl_filter->get_rewrite_db(db, &new_db.length);
  thd->set_db(new_db.str, new_db.length);
  DBUG_ASSERT(thd->query == 0);
  thd->query_length= 0;                         // Should not be needed
  thd->is_slave_error= 0;
  clear_all_errors(thd, const_cast<Relay_log_info*>(rli));

  /* see Query_log_event::do_apply_event() and BUG#13360 */
  DBUG_ASSERT(!rli->m_table_map.count());
  /*
    Usually lex_start() is called by mysql_parse(), but we need it here
    as the present method does not call mysql_parse().
  */
  lex_start(thd);
  mysql_reset_thd_for_next_command(thd);

  if (!use_rli_only_for_errors)
  {
    /*
      Saved for InnoDB, see comment in
      Query_log_event::do_apply_event()
    */
    const_cast<Relay_log_info*>(rli)->future_group_master_log_pos= log_pos;
    DBUG_PRINT("info", ("log_pos: %lu", (ulong) log_pos));
  }
 
   /*
    We test replicate_*_db rules. Note that we have already prepared
    the file to load, even if we are going to ignore and delete it
    now. So it is possible that we did a lot of disk writes for
    nothing. In other words, a big LOAD DATA INFILE on the master will
    still consume a lot of space on the slave (space in the relay log
    + space of temp files: twice the space of the file to load...)
    even if it will finally be ignored.  TODO: fix this; this can be
    done by testing rules in Create_file_log_event::do_apply_event()
    and then discarding Append_block and al. Another way is do the
    filtering in the I/O thread (more efficient: no disk writes at
    all).


    Note:   We do not need to execute reset_one_shot_variables() if this
            db_ok() test fails.
    Reason: The db stored in binlog events is the same for SET and for
            its companion query.  If the SET is ignored because of
            db_ok(), the companion query will also be ignored, and if
            the companion query is ignored in the db_ok() test of
            ::do_apply_event(), then the companion SET also have so
            we don't need to reset_one_shot_variables().
  */
  if (rpl_filter->db_ok(thd->db))
  {
    thd->set_time((time_t)when);
    VOID(pthread_mutex_lock(&LOCK_thread_count));
    thd->query_id = next_query_id();
    VOID(pthread_mutex_unlock(&LOCK_thread_count));
    /*
      Initing thd->row_count is not necessary in theory as this variable has no
      influence in the case of the slave SQL thread (it is used to generate a
      "data truncated" warning but which is absorbed and never gets to the
      error log); still we init it to avoid a Valgrind message.
    */
    mysql_reset_errors(thd, 0);

    TABLE_LIST tables;
    bzero((char*) &tables,sizeof(tables));
    tables.db= thd->strmake(thd->db, thd->db_length);
    tables.alias = tables.table_name = (char*) table_name;
    tables.lock_type = TL_WRITE;
    tables.updating= 1;

    // the table will be opened in mysql_load    
    if (rpl_filter->is_on() && !rpl_filter->tables_ok(thd->db, &tables))
    {
      // TODO: this is a bug - this needs to be moved to the I/O thread
      if (net)
        skip_load_data_infile(net);
    }
    else
    {
      char llbuff[22];
      char *end;
      enum enum_duplicates handle_dup;
      bool ignore= 0;
      char *load_data_query;

      /*
        Forge LOAD DATA INFILE query which will be used in SHOW PROCESS LIST
        and written to slave's binlog if binlogging is on.
      */
      if (!(load_data_query= (char *)thd->alloc(get_query_buffer_length() + 1)))
      {
        /*
          This will set thd->fatal_error in case of OOM. So we surely will notice
          that something is wrong.
        */
        goto error;
      }

      print_query(FALSE, load_data_query, &end, (char **)&thd->lex->fname_start,
                  (char **)&thd->lex->fname_end);
      *end= 0;
      thd->query_length= end - load_data_query;
      thd->query= load_data_query;

      if (sql_ex.opt_flags & REPLACE_FLAG)
      {
	handle_dup= DUP_REPLACE;
      }
      else if (sql_ex.opt_flags & IGNORE_FLAG)
      {
        ignore= 1;
        handle_dup= DUP_ERROR;
      }
      else
      {
        /*
	  When replication is running fine, if it was DUP_ERROR on the
          master then we could choose IGNORE here, because if DUP_ERROR
          suceeded on master, and data is identical on the master and slave,
          then there should be no uniqueness errors on slave, so IGNORE is
          the same as DUP_ERROR. But in the unlikely case of uniqueness errors
          (because the data on the master and slave happen to be different
	  (user error or bug), we want LOAD DATA to print an error message on
	  the slave to discover the problem.

          If reading from net (a 3.23 master), mysql_load() will change this
          to IGNORE.
        */
        handle_dup= DUP_ERROR;
      }
      /*
        We need to set thd->lex->sql_command and thd->lex->duplicates
        since InnoDB tests these variables to decide if this is a LOAD
        DATA ... REPLACE INTO ... statement even though mysql_parse()
        is not called.  This is not needed in 5.0 since there the LOAD
        DATA ... statement is replicated using mysql_parse(), which
        sets the thd->lex fields correctly.
      */
      thd->lex->sql_command= SQLCOM_LOAD;
      thd->lex->duplicates= handle_dup;

      sql_exchange ex((char*)fname, sql_ex.opt_flags & DUMPFILE_FLAG);
      String field_term(sql_ex.field_term,sql_ex.field_term_len,log_cs);
      String enclosed(sql_ex.enclosed,sql_ex.enclosed_len,log_cs);
      String line_term(sql_ex.line_term,sql_ex.line_term_len,log_cs);
      String line_start(sql_ex.line_start,sql_ex.line_start_len,log_cs);
      String escaped(sql_ex.escaped,sql_ex.escaped_len, log_cs);
      ex.field_term= &field_term;
      ex.enclosed= &enclosed;
      ex.line_term= &line_term;
      ex.line_start= &line_start;
      ex.escaped= &escaped;

      ex.opt_enclosed = (sql_ex.opt_flags & OPT_ENCLOSED_FLAG);
      if (sql_ex.empty_flags & FIELD_TERM_EMPTY)
	ex.field_term->length(0);

      ex.skip_lines = skip_lines;
      List<Item> field_list;
      thd->lex->select_lex.context.resolve_in_table_list_only(&tables);
      set_fields(tables.db, field_list, &thd->lex->select_lex.context);
      thd->variables.pseudo_thread_id= thread_id;
      if (net)
      {
	// mysql_load will use thd->net to read the file
	thd->net.vio = net->vio;
	/*
	  Make sure the client does not get confused about the packet sequence
	*/
	thd->net.pkt_nr = net->pkt_nr;
      }
      /*
        It is safe to use tmp_list twice because we are not going to
        update it inside mysql_load().
      */
      List<Item> tmp_list;
      if (mysql_load(thd, &ex, &tables, field_list, tmp_list, tmp_list,
                     handle_dup, ignore, net != 0))
        thd->is_slave_error= 1;
      if (thd->cuted_fields)
      {
	/* log_pos is the position of the LOAD event in the master log */
        sql_print_warning("Slave: load data infile on table '%s' at "
                          "log position %s in log '%s' produced %ld "
                          "warning(s). Default database: '%s'",
                          (char*) table_name,
                          llstr(log_pos,llbuff), RPL_LOG_NAME, 
                          (ulong) thd->cuted_fields,
                          print_slave_db_safe(thd->db));
      }
      if (net)
        net->pkt_nr= thd->net.pkt_nr;
    }
  }
  else
  {
    /*
      We will just ask the master to send us /dev/null if we do not
      want to load the data.
      TODO: this a bug - needs to be done in I/O thread
    */
    if (net)
      skip_load_data_infile(net);
  }

error:
  thd->net.vio = 0; 
  const char *remember_db= thd->db;
  VOID(pthread_mutex_lock(&LOCK_thread_count));
  thd->catalog= 0;
  thd->set_db(NULL, 0);                   /* will free the current database */
  thd->query= 0;
  thd->query_length= 0;
  VOID(pthread_mutex_unlock(&LOCK_thread_count));
  close_thread_tables(thd);

  DBUG_EXECUTE_IF("LOAD_DATA_INFILE_has_fatal_error",
                  thd->is_slave_error= 0; thd->is_fatal_error= 1;);

  if (thd->is_slave_error)
  {
    /* this err/sql_errno code is copy-paste from net_send_error() */
    const char *err;
    int sql_errno;
    if (thd->is_error())
    {
      err= thd->main_da.message();
      sql_errno= thd->main_da.sql_errno();
    }
    else
    {
      sql_errno=ER_UNKNOWN_ERROR;
      err=ER(sql_errno);       
    }
    rli->report(ERROR_LEVEL, sql_errno,"\
Error '%s' running LOAD DATA INFILE on table '%s'. Default database: '%s'",
                    err, (char*)table_name, print_slave_db_safe(remember_db));
    free_root(thd->mem_root,MYF(MY_KEEP_PREALLOC));
    return 1;
  }
  free_root(thd->mem_root,MYF(MY_KEEP_PREALLOC));

  if (thd->is_fatal_error)
  {
    char buf[256];
    my_snprintf(buf, sizeof(buf),
                "Running LOAD DATA INFILE on table '%-.64s'."
                " Default database: '%-.64s'",
                (char*)table_name,
                print_slave_db_safe(remember_db));

    rli->report(ERROR_LEVEL, ER_SLAVE_FATAL_ERROR,
                ER(ER_SLAVE_FATAL_ERROR), buf);
    return 1;
  }

  return ( use_rli_only_for_errors ? 0 : Log_event::do_apply_event(rli) ); 
}
#endif


/**************************************************************************
  Rotate_log_event methods
**************************************************************************/

/*
  Rotate_log_event::pack_info()
*/

#if defined(HAVE_REPLICATION) && !defined(MYSQL_CLIENT)
void Rotate_log_event::pack_info(Protocol *protocol)
{
  char buf1[256], buf[22];
  String tmp(buf1, sizeof(buf1), log_cs);
  tmp.length(0);
  tmp.append(new_log_ident, ident_len);
  tmp.append(STRING_WITH_LEN(";pos="));
  tmp.append(llstr(pos,buf));
  protocol->store(tmp.ptr(), tmp.length(), &my_charset_bin);
}
#endif


/*
  Rotate_log_event::print()
*/

#ifdef MYSQL_CLIENT
void Rotate_log_event::print(FILE* file, PRINT_EVENT_INFO* print_event_info)
{
  char buf[22];
  Write_on_release_cache cache(&print_event_info->head_cache, file,
                               Write_on_release_cache::FLUSH_F);

  if (print_event_info->short_form)
    return;
  print_header(&cache, print_event_info, FALSE);
  my_b_printf(&cache, "\tRotate to ");
  if (new_log_ident)
    my_b_write(&cache, (uchar*) new_log_ident, (uint)ident_len);
  my_b_printf(&cache, "  pos: %s\n", llstr(pos, buf));
}
#endif /* MYSQL_CLIENT */



/*
  Rotate_log_event::Rotate_log_event() (2 constructors)
*/


#ifndef MYSQL_CLIENT
Rotate_log_event::Rotate_log_event(const char* new_log_ident_arg,
                                   uint ident_len_arg, ulonglong pos_arg,
                                   uint flags_arg)
  :Log_event(), new_log_ident(new_log_ident_arg),
   pos(pos_arg),ident_len(ident_len_arg ? ident_len_arg :
                          (uint) strlen(new_log_ident_arg)), flags(flags_arg)
{
#ifndef DBUG_OFF
  char buff[22];
  DBUG_ENTER("Rotate_log_event::Rotate_log_event(...,flags)");
  DBUG_PRINT("enter",("new_log_ident: %s  pos: %s  flags: %lu", new_log_ident_arg,
                      llstr(pos_arg, buff), (ulong) flags));
#endif
  if (flags & DUP_NAME)
    new_log_ident= my_strndup(new_log_ident_arg, ident_len, MYF(MY_WME));
  DBUG_VOID_RETURN;
}
#endif


Rotate_log_event::Rotate_log_event(const char* buf, uint event_len,
                                   const Format_description_log_event* description_event)
  :Log_event(buf, description_event) ,new_log_ident(0), flags(DUP_NAME)
{
  DBUG_ENTER("Rotate_log_event::Rotate_log_event(char*,...)");
  // The caller will ensure that event_len is what we have at EVENT_LEN_OFFSET
  uint8 header_size= description_event->common_header_len;
  uint8 post_header_len= description_event->post_header_len[ROTATE_EVENT-1];
  uint ident_offset;
  if (event_len < header_size)
    DBUG_VOID_RETURN;
  buf += header_size;
  pos = post_header_len ? uint8korr(buf + R_POS_OFFSET) : 4;
  ident_len = (uint)(event_len -
                     (header_size+post_header_len)); 
  ident_offset = post_header_len; 
  set_if_smaller(ident_len,FN_REFLEN-1);
  new_log_ident= my_strndup(buf + ident_offset, (uint) ident_len, MYF(MY_WME));
  DBUG_PRINT("debug", ("new_log_ident: '%s'", new_log_ident));
  DBUG_VOID_RETURN;
}


/*
  Rotate_log_event::write()
*/

#ifndef MYSQL_CLIENT
bool Rotate_log_event::write(IO_CACHE* file)
{
  char buf[ROTATE_HEADER_LEN];
  int8store(buf + R_POS_OFFSET, pos);
  return (write_header(file, ROTATE_HEADER_LEN + ident_len) ||
          my_b_safe_write(file, (uchar*)buf, ROTATE_HEADER_LEN) ||
          my_b_safe_write(file, (uchar*)new_log_ident, (uint) ident_len));
}
#endif


#if defined(HAVE_REPLICATION) && !defined(MYSQL_CLIENT)

/*
  Got a rotate log event from the master.

  This is mainly used so that we can later figure out the logname and
  position for the master.

  We can't rotate the slave's BINlog as this will cause infinitive rotations
  in a A -> B -> A setup.
  The NOTES below is a wrong comment which will disappear when 4.1 is merged.

  @retval
    0	ok
*/
int Rotate_log_event::do_update_pos(Relay_log_info *rli)
{
  DBUG_ENTER("Rotate_log_event::do_update_pos");
#ifndef DBUG_OFF
  char buf[32];
#endif

  DBUG_PRINT("info", ("server_id=%lu; ::server_id=%lu",
                      (ulong) this->server_id, (ulong) ::server_id));
  DBUG_PRINT("info", ("new_log_ident: %s", this->new_log_ident));
  DBUG_PRINT("info", ("pos: %s", llstr(this->pos, buf)));

  pthread_mutex_lock(&rli->data_lock);
  rli->event_relay_log_pos= my_b_tell(rli->cur_log);
  /*
    If we are in a transaction or in a group: the only normal case is
    when the I/O thread was copying a big transaction, then it was
    stopped and restarted: we have this in the relay log:

    BEGIN
    ...
    ROTATE (a fake one)
    ...
    COMMIT or ROLLBACK

    In that case, we don't want to touch the coordinates which
    correspond to the beginning of the transaction.  Starting from
    5.0.0, there also are some rotates from the slave itself, in the
    relay log, which shall not change the group positions.
  */
  if ((server_id != ::server_id || rli->replicate_same_server_id) &&
      !rli->is_in_group())
  {
    DBUG_PRINT("info", ("old group_master_log_name: '%s'  "
                        "old group_master_log_pos: %lu",
                        rli->group_master_log_name,
                        (ulong) rli->group_master_log_pos));
    memcpy(rli->group_master_log_name, new_log_ident, ident_len+1);
    rli->notify_group_master_log_name_update();
    rli->group_master_log_pos= pos;
    strmake(rli->group_relay_log_name, rli->event_relay_log_name,
            sizeof(rli->group_relay_log_name) - 1);
    rli->notify_group_relay_log_name_update();
    rli->group_relay_log_pos= rli->event_relay_log_pos;
    DBUG_PRINT("info", ("new group_master_log_name: '%s'  "
                        "new group_master_log_pos: %lu",
                        rli->group_master_log_name,
                        (ulong) rli->group_master_log_pos));
    /*
      Reset thd->options and sql_mode etc, because this could be the signal of
      a master's downgrade from 5.0 to 4.0.
      However, no need to reset description_event_for_exec: indeed, if the next
      master is 5.0 (even 5.0.1) we will soon get a Format_desc; if the next
      master is 4.0 then the events are in the slave's format (conversion).
    */
    set_slave_thread_options(thd);
    set_slave_thread_default_charset(thd, rli);
    thd->variables.sql_mode= global_system_variables.sql_mode;
    thd->variables.auto_increment_increment=
      thd->variables.auto_increment_offset= 1;
  }
  pthread_mutex_unlock(&rli->data_lock);
  pthread_cond_broadcast(&rli->data_cond);
  flush_relay_log_info(rli);

  DBUG_RETURN(0);
}


Log_event::enum_skip_reason
Rotate_log_event::do_shall_skip(Relay_log_info *rli)
{
  enum_skip_reason reason= Log_event::do_shall_skip(rli);

  switch (reason) {
  case Log_event::EVENT_SKIP_NOT:
  case Log_event::EVENT_SKIP_COUNT:
    return Log_event::EVENT_SKIP_NOT;

  case Log_event::EVENT_SKIP_IGNORE:
    return Log_event::EVENT_SKIP_IGNORE;
  }
  DBUG_ASSERT(0);
  return Log_event::EVENT_SKIP_NOT;             // To keep compiler happy
}

#endif


/**************************************************************************
	Intvar_log_event methods
**************************************************************************/

/*
  Intvar_log_event::pack_info()
*/

#if defined(HAVE_REPLICATION) && !defined(MYSQL_CLIENT)
void Intvar_log_event::pack_info(Protocol *protocol)
{
  char buf[256], *pos;
  pos= strmake(buf, get_var_type_name(), sizeof(buf)-23);
  *pos++= '=';
  pos= longlong10_to_str(val, pos, -10);
  protocol->store(buf, (uint) (pos-buf), &my_charset_bin);
}
#endif


/*
  Intvar_log_event::Intvar_log_event()
*/

Intvar_log_event::Intvar_log_event(const char* buf,
                                   const Format_description_log_event* description_event)
  :Log_event(buf, description_event)
{
  buf+= description_event->common_header_len;
  type= buf[I_TYPE_OFFSET];
  val= uint8korr(buf+I_VAL_OFFSET);
}


/*
  Intvar_log_event::get_var_type_name()
*/

const char* Intvar_log_event::get_var_type_name()
{
  switch(type) {
  case LAST_INSERT_ID_EVENT: return "LAST_INSERT_ID";
  case INSERT_ID_EVENT: return "INSERT_ID";
  default: /* impossible */ return "UNKNOWN";
  }
}


/*
  Intvar_log_event::write()
*/

#ifndef MYSQL_CLIENT
bool Intvar_log_event::write(IO_CACHE* file)
{
  uchar buf[9];
  buf[I_TYPE_OFFSET]= (uchar) type;
  int8store(buf + I_VAL_OFFSET, val);
  return (write_header(file, sizeof(buf)) ||
          my_b_safe_write(file, buf, sizeof(buf)));
}
#endif


/*
  Intvar_log_event::print()
*/

#ifdef MYSQL_CLIENT
void Intvar_log_event::print(FILE* file, PRINT_EVENT_INFO* print_event_info)
{
  char llbuff[22];
  const char *msg;
  LINT_INIT(msg);
  Write_on_release_cache cache(&print_event_info->head_cache, file,
                               Write_on_release_cache::FLUSH_F);

  if (!print_event_info->short_form)
  {
    print_header(&cache, print_event_info, FALSE);
    my_b_printf(&cache, "\tIntvar\n");
  }

  my_b_printf(&cache, "SET ");
  switch (type) {
  case LAST_INSERT_ID_EVENT:
    msg="LAST_INSERT_ID";
    break;
  case INSERT_ID_EVENT:
    msg="INSERT_ID";
    break;
  case INVALID_INT_EVENT:
  default: // cannot happen
    msg="INVALID_INT";
    break;
  }
  my_b_printf(&cache, "%s=%s%s\n",
              msg, llstr(val,llbuff), print_event_info->delimiter);
}
#endif


/*
  Intvar_log_event::do_apply_event()
*/

#if defined(HAVE_REPLICATION)&& !defined(MYSQL_CLIENT)
int Intvar_log_event::do_apply_event(Relay_log_info const *rli)
{
  /*
    We are now in a statement until the associated query log event has
    been processed.
   */
  const_cast<Relay_log_info*>(rli)->set_flag(Relay_log_info::IN_STMT);

  switch (type) {
  case LAST_INSERT_ID_EVENT:
    thd->stmt_depends_on_first_successful_insert_id_in_prev_stmt= 1;
    thd->first_successful_insert_id_in_prev_stmt= val;
    break;
  case INSERT_ID_EVENT:
    thd->force_one_auto_inc_interval(val);
    break;
  }
  return 0;
}

int Intvar_log_event::do_update_pos(Relay_log_info *rli)
{
  rli->inc_event_relay_log_pos();
  return 0;
}


Log_event::enum_skip_reason
Intvar_log_event::do_shall_skip(Relay_log_info *rli)
{
  /*
    It is a common error to set the slave skip counter to 1 instead of
    2 when recovering from an insert which used a auto increment,
    rand, or user var.  Therefore, if the slave skip counter is 1, we
    just say that this event should be skipped by ignoring it, meaning
    that we do not change the value of the slave skip counter since it
    will be decreased by the following insert event.
  */
  return continue_group(rli);
}

#endif


/**************************************************************************
  Rand_log_event methods
**************************************************************************/

#if defined(HAVE_REPLICATION) && !defined(MYSQL_CLIENT)
void Rand_log_event::pack_info(Protocol *protocol)
{
  char buf1[256], *pos;
  pos= strmov(buf1,"rand_seed1=");
  pos= int10_to_str((long) seed1, pos, 10);
  pos= strmov(pos, ",rand_seed2=");
  pos= int10_to_str((long) seed2, pos, 10);
  protocol->store(buf1, (uint) (pos-buf1), &my_charset_bin);
}
#endif


Rand_log_event::Rand_log_event(const char* buf,
                               const Format_description_log_event* description_event)
  :Log_event(buf, description_event)
{
  buf+= description_event->common_header_len;
  seed1= uint8korr(buf+RAND_SEED1_OFFSET);
  seed2= uint8korr(buf+RAND_SEED2_OFFSET);
}


#ifndef MYSQL_CLIENT
bool Rand_log_event::write(IO_CACHE* file)
{
  uchar buf[16];
  int8store(buf + RAND_SEED1_OFFSET, seed1);
  int8store(buf + RAND_SEED2_OFFSET, seed2);
  return (write_header(file, sizeof(buf)) ||
          my_b_safe_write(file, buf, sizeof(buf)));
}
#endif


#ifdef MYSQL_CLIENT
void Rand_log_event::print(FILE* file, PRINT_EVENT_INFO* print_event_info)
{
  Write_on_release_cache cache(&print_event_info->head_cache, file,
                               Write_on_release_cache::FLUSH_F);

  char llbuff[22],llbuff2[22];
  if (!print_event_info->short_form)
  {
    print_header(&cache, print_event_info, FALSE);
    my_b_printf(&cache, "\tRand\n");
  }
  my_b_printf(&cache, "SET @@RAND_SEED1=%s, @@RAND_SEED2=%s%s\n",
              llstr(seed1, llbuff),llstr(seed2, llbuff2),
              print_event_info->delimiter);
}
#endif /* MYSQL_CLIENT */


#if defined(HAVE_REPLICATION) && !defined(MYSQL_CLIENT)
int Rand_log_event::do_apply_event(Relay_log_info const *rli)
{
  /*
    We are now in a statement until the associated query log event has
    been processed.
   */
  const_cast<Relay_log_info*>(rli)->set_flag(Relay_log_info::IN_STMT);

  thd->rand.seed1= (ulong) seed1;
  thd->rand.seed2= (ulong) seed2;
  return 0;
}

int Rand_log_event::do_update_pos(Relay_log_info *rli)
{
  rli->inc_event_relay_log_pos();
  return 0;
}


Log_event::enum_skip_reason
Rand_log_event::do_shall_skip(Relay_log_info *rli)
{
  /*
    It is a common error to set the slave skip counter to 1 instead of
    2 when recovering from an insert which used a auto increment,
    rand, or user var.  Therefore, if the slave skip counter is 1, we
    just say that this event should be skipped by ignoring it, meaning
    that we do not change the value of the slave skip counter since it
    will be decreased by the following insert event.
  */
  return continue_group(rli);
}

#endif /* !MYSQL_CLIENT */


/**************************************************************************
  Xid_log_event methods
**************************************************************************/

#if defined(HAVE_REPLICATION) && !defined(MYSQL_CLIENT)
void Xid_log_event::pack_info(Protocol *protocol)
{
  char buf[128], *pos;
  pos= strmov(buf, "COMMIT /* xid=");
  pos= longlong10_to_str(xid, pos, 10);
  pos= strmov(pos, " */");
  protocol->store(buf, (uint) (pos-buf), &my_charset_bin);
}
#endif

/**
  @note
  It's ok not to use int8store here,
  as long as xid_t::set(ulonglong) and
  xid_t::get_my_xid doesn't do it either.
  We don't care about actual values of xids as long as
  identical numbers compare identically
*/

Xid_log_event::
Xid_log_event(const char* buf,
              const Format_description_log_event *description_event)
  :Log_event(buf, description_event)
{
  buf+= description_event->common_header_len;
  memcpy((char*) &xid, buf, sizeof(xid));
}


#ifndef MYSQL_CLIENT
bool Xid_log_event::write(IO_CACHE* file)
{
  DBUG_EXECUTE_IF("do_not_write_xid", return 0;);
  return write_header(file, sizeof(xid)) ||
         my_b_safe_write(file, (uchar*) &xid, sizeof(xid));
}
#endif


#ifdef MYSQL_CLIENT
void Xid_log_event::print(FILE* file, PRINT_EVENT_INFO* print_event_info)
{
  Write_on_release_cache cache(&print_event_info->head_cache, file,
                               Write_on_release_cache::FLUSH_F);

  if (!print_event_info->short_form)
  {
    char buf[64];
    longlong10_to_str(xid, buf, 10);

    print_header(&cache, print_event_info, FALSE);
    my_b_printf(&cache, "\tXid = %s\n", buf);
  }
  my_b_printf(&cache, "COMMIT%s\n", print_event_info->delimiter);
}
#endif /* MYSQL_CLIENT */


#if defined(HAVE_REPLICATION) && !defined(MYSQL_CLIENT)
int Xid_log_event::do_apply_event(Relay_log_info const *rli)
{
  /* For a slave Xid_log_event is COMMIT */
  general_log_print(thd, COM_QUERY,
                    "COMMIT /* implicit, from Xid_log_event */");
  return end_trans(thd, COMMIT);
}

Log_event::enum_skip_reason
Xid_log_event::do_shall_skip(Relay_log_info *rli)
{
  DBUG_ENTER("Xid_log_event::do_shall_skip");
  if (rli->slave_skip_counter > 0) {
    thd->options&= ~OPTION_BEGIN;
    DBUG_RETURN(Log_event::EVENT_SKIP_COUNT);
  }
  DBUG_RETURN(Log_event::do_shall_skip(rli));
}
#endif /* !MYSQL_CLIENT */


/**************************************************************************
  User_var_log_event methods
**************************************************************************/

#if defined(HAVE_REPLICATION) && !defined(MYSQL_CLIENT)
void User_var_log_event::pack_info(Protocol* protocol)
{
  char *buf= 0;
  uint val_offset= 4 + name_len;
  uint event_len= val_offset;

  if (is_null)
  {
    if (!(buf= (char*) my_malloc(val_offset + 5, MYF(MY_WME))))
      return;
    strmov(buf + val_offset, "NULL");
    event_len= val_offset + 4;
  }
  else
  {
    switch (type) {
    case REAL_RESULT:
      double real_val;
      float8get(real_val, val);
      if (!(buf= (char*) my_malloc(val_offset + MY_GCVT_MAX_FIELD_WIDTH + 1,
                                   MYF(MY_WME))))
        return;
      event_len+= my_gcvt(real_val, MY_GCVT_ARG_DOUBLE, MY_GCVT_MAX_FIELD_WIDTH,
                          buf + val_offset, NULL);
      break;
    case INT_RESULT:
      if (!(buf= (char*) my_malloc(val_offset + 22, MYF(MY_WME))))
        return;
      event_len= longlong10_to_str(uint8korr(val), buf + val_offset,-10)-buf;
      break;
    case DECIMAL_RESULT:
    {
      if (!(buf= (char*) my_malloc(val_offset + DECIMAL_MAX_STR_LENGTH,
                                   MYF(MY_WME))))
        return;
      String str(buf+val_offset, DECIMAL_MAX_STR_LENGTH, &my_charset_bin);
      my_decimal dec;
      binary2my_decimal(E_DEC_FATAL_ERROR, (uchar*) (val+2), &dec, val[0],
                        val[1]);
      my_decimal2string(E_DEC_FATAL_ERROR, &dec, 0, 0, 0, &str);
      event_len= str.length() + val_offset;
      break;
    } 
    case STRING_RESULT:
      /* 15 is for 'COLLATE' and other chars */
      buf= (char*) my_malloc(event_len+val_len*2+1+2*MY_CS_NAME_SIZE+15,
                             MYF(MY_WME));
      CHARSET_INFO *cs;
      if (!buf)
        return;
      if (!(cs= get_charset(charset_number, MYF(0))))
      {
        strmov(buf+val_offset, "???");
        event_len+= 3;
      }
      else
      {
        char *p= strxmov(buf + val_offset, "_", cs->csname, " ", NullS);
        p= str_to_hex(p, val, val_len);
        p= strxmov(p, " COLLATE ", cs->name, NullS);
        event_len= p-buf;
      }
      break;
    case ROW_RESULT:
    default:
      DBUG_ASSERT(1);
      return;
    }
  }
  buf[0]= '@';
  buf[1]= '`';
  memcpy(buf+2, name, name_len);
  buf[2+name_len]= '`';
  buf[3+name_len]= '=';
  protocol->store(buf, event_len, &my_charset_bin);
  my_free(buf, MYF(0));
}
#endif /* !MYSQL_CLIENT */


User_var_log_event::
User_var_log_event(const char* buf,
                   const Format_description_log_event* description_event)
  :Log_event(buf, description_event)
{
  buf+= description_event->common_header_len;
  name_len= uint4korr(buf);
  name= (char *) buf + UV_NAME_LEN_SIZE;
  buf+= UV_NAME_LEN_SIZE + name_len;
  is_null= (bool) *buf;
  if (is_null)
  {
    type= STRING_RESULT;
    charset_number= my_charset_bin.number;
    val_len= 0;
    val= 0;  
  }
  else
  {
    type= (Item_result) buf[UV_VAL_IS_NULL];
    charset_number= uint4korr(buf + UV_VAL_IS_NULL + UV_VAL_TYPE_SIZE);
    val_len= uint4korr(buf + UV_VAL_IS_NULL + UV_VAL_TYPE_SIZE + 
		       UV_CHARSET_NUMBER_SIZE);
    val= (char *) (buf + UV_VAL_IS_NULL + UV_VAL_TYPE_SIZE +
		   UV_CHARSET_NUMBER_SIZE + UV_VAL_LEN_SIZE);
  }
}


#ifndef MYSQL_CLIENT
bool User_var_log_event::write(IO_CACHE* file)
{
  char buf[UV_NAME_LEN_SIZE];
  char buf1[UV_VAL_IS_NULL + UV_VAL_TYPE_SIZE + 
	    UV_CHARSET_NUMBER_SIZE + UV_VAL_LEN_SIZE];
  uchar buf2[max(8, DECIMAL_MAX_FIELD_SIZE + 2)], *pos= buf2;
  uint buf1_length;
  ulong event_length;

  int4store(buf, name_len);
  
  if ((buf1[0]= is_null))
  {
    buf1_length= 1;
    val_len= 0;                                 // Length of 'pos'
  }    
  else
  {
    buf1[1]= type;
    int4store(buf1 + 2, charset_number);

    switch (type) {
    case REAL_RESULT:
      float8store(buf2, *(double*) val);
      break;
    case INT_RESULT:
      int8store(buf2, *(longlong*) val);
      break;
    case DECIMAL_RESULT:
    {
      my_decimal *dec= (my_decimal *)val;
      dec->fix_buffer_pointer();
      buf2[0]= (char)(dec->intg + dec->frac);
      buf2[1]= (char)dec->frac;
      decimal2bin((decimal_t*)val, buf2+2, buf2[0], buf2[1]);
      val_len= decimal_bin_size(buf2[0], buf2[1]) + 2;
      break;
    }
    case STRING_RESULT:
      pos= (uchar*) val;
      break;
    case ROW_RESULT:
    default:
      DBUG_ASSERT(1);
      return 0;
    }
    int4store(buf1 + 2 + UV_CHARSET_NUMBER_SIZE, val_len);
    buf1_length= 10;
  }

  /* Length of the whole event */
  event_length= sizeof(buf)+ name_len + buf1_length + val_len;

  return (write_header(file, event_length) ||
          my_b_safe_write(file, (uchar*) buf, sizeof(buf))   ||
	  my_b_safe_write(file, (uchar*) name, name_len)     ||
	  my_b_safe_write(file, (uchar*) buf1, buf1_length) ||
	  my_b_safe_write(file, pos, val_len));
}
#endif


/*
  User_var_log_event::print()
*/

#ifdef MYSQL_CLIENT
void User_var_log_event::print(FILE* file, PRINT_EVENT_INFO* print_event_info)
{
  Write_on_release_cache cache(&print_event_info->head_cache, file,
                               Write_on_release_cache::FLUSH_F);

  if (!print_event_info->short_form)
  {
    print_header(&cache, print_event_info, FALSE);
    my_b_printf(&cache, "\tUser_var\n");
  }

  my_b_printf(&cache, "SET @`");
  my_b_write(&cache, (uchar*) name, (uint) (name_len));
  my_b_printf(&cache, "`");

  if (is_null)
  {
    my_b_printf(&cache, ":=NULL%s\n", print_event_info->delimiter);
  }
  else
  {
    switch (type) {
    case REAL_RESULT:
      double real_val;
      char real_buf[FMT_G_BUFSIZE(14)];
      float8get(real_val, val);
      my_sprintf(real_buf, (real_buf, "%.14g", real_val));
      my_b_printf(&cache, ":=%s%s\n", real_buf, print_event_info->delimiter);
      break;
    case INT_RESULT:
      char int_buf[22];
      longlong10_to_str(uint8korr(val), int_buf, -10);
      my_b_printf(&cache, ":=%s%s\n", int_buf, print_event_info->delimiter);
      break;
    case DECIMAL_RESULT:
    {
      char str_buf[200];
      int str_len= sizeof(str_buf) - 1;
      int precision= (int)val[0];
      int scale= (int)val[1];
      decimal_digit_t dec_buf[10];
      decimal_t dec;
      dec.len= 10;
      dec.buf= dec_buf;

      bin2decimal((uchar*) val+2, &dec, precision, scale);
      decimal2string(&dec, str_buf, &str_len, 0, 0, 0);
      str_buf[str_len]= 0;
      my_b_printf(&cache, ":=%s%s\n", str_buf, print_event_info->delimiter);
      break;
    }
    case STRING_RESULT:
    {
      /*
        Let's express the string in hex. That's the most robust way. If we
        print it in character form instead, we need to escape it with
        character_set_client which we don't know (we will know it in 5.0, but
        in 4.1 we don't know it easily when we are printing
        User_var_log_event). Explanation why we would need to bother with
        character_set_client (quoting Bar):
        > Note, the parser doesn't switch to another unescaping mode after
        > it has met a character set introducer.
        > For example, if an SJIS client says something like:
        > SET @a= _ucs2 \0a\0b'
        > the string constant is still unescaped according to SJIS, not
        > according to UCS2.
      */
      char *hex_str;
      CHARSET_INFO *cs;

      if (!(hex_str= (char *)my_alloca(2*val_len+1+2))) // 2 hex digits / byte
        break; // no error, as we are 'void'
      str_to_hex(hex_str, val, val_len);
      /*
        For proper behaviour when mysqlbinlog|mysql, we need to explicitely
        specify the variable's collation. It will however cause problems when
        people want to mysqlbinlog|mysql into another server not supporting the
        character set. But there's not much to do about this and it's unlikely.
      */
      if (!(cs= get_charset(charset_number, MYF(0))))
        /*
          Generate an unusable command (=> syntax error) is probably the best
          thing we can do here.
        */
        my_b_printf(&cache, ":=???%s\n", print_event_info->delimiter);
      else
        my_b_printf(&cache, ":=_%s %s COLLATE `%s`%s\n",
                    cs->csname, hex_str, cs->name,
                    print_event_info->delimiter);
      my_afree(hex_str);
    }
      break;
    case ROW_RESULT:
    default:
      DBUG_ASSERT(1);
      return;
    }
  }
}
#endif


/*
  User_var_log_event::do_apply_event()
*/

#if defined(HAVE_REPLICATION) && !defined(MYSQL_CLIENT)
int User_var_log_event::do_apply_event(Relay_log_info const *rli)
{
  Item *it= 0;
  CHARSET_INFO *charset;
  if (!(charset= get_charset(charset_number, MYF(MY_WME))))
    return 1;
  LEX_STRING user_var_name;
  user_var_name.str= name;
  user_var_name.length= name_len;
  double real_val;
  longlong int_val;

  /*
    We are now in a statement until the associated query log event has
    been processed.
   */
  const_cast<Relay_log_info*>(rli)->set_flag(Relay_log_info::IN_STMT);

  if (is_null)
  {
    it= new Item_null();
  }
  else
  {
    switch (type) {
    case REAL_RESULT:
      float8get(real_val, val);
      it= new Item_float(real_val, 0);
      val= (char*) &real_val;		// Pointer to value in native format
      val_len= 8;
      break;
    case INT_RESULT:
      int_val= (longlong) uint8korr(val);
      it= new Item_int(int_val);
      val= (char*) &int_val;		// Pointer to value in native format
      val_len= 8;
      break;
    case DECIMAL_RESULT:
    {
      Item_decimal *dec= new Item_decimal((uchar*) val+2, val[0], val[1]);
      it= dec;
      val= (char *)dec->val_decimal(NULL);
      val_len= sizeof(my_decimal);
      break;
    }
    case STRING_RESULT:
      it= new Item_string(val, val_len, charset);
      break;
    case ROW_RESULT:
    default:
      DBUG_ASSERT(1);
      return 0;
    }
  }
  Item_func_set_user_var e(user_var_name, it);
  /*
    Item_func_set_user_var can't substitute something else on its place =>
    0 can be passed as last argument (reference on item)
  */
  e.fix_fields(thd, 0);
  /*
    A variable can just be considered as a table with
    a single record and with a single column. Thus, like
    a column value, it could always have IMPLICIT derivation.
   */
  e.update_hash(val, val_len, type, charset, DERIVATION_IMPLICIT, 0);
  free_root(thd->mem_root,0);

  return 0;
}

int User_var_log_event::do_update_pos(Relay_log_info *rli)
{
  rli->inc_event_relay_log_pos();
  return 0;
}

Log_event::enum_skip_reason
User_var_log_event::do_shall_skip(Relay_log_info *rli)
{
  /*
    It is a common error to set the slave skip counter to 1 instead
    of 2 when recovering from an insert which used a auto increment,
    rand, or user var.  Therefore, if the slave skip counter is 1, we
    just say that this event should be skipped by ignoring it, meaning
    that we do not change the value of the slave skip counter since it
    will be decreased by the following insert event.
  */
  return continue_group(rli);
}
#endif /* !MYSQL_CLIENT */


/**************************************************************************
  Slave_log_event methods
**************************************************************************/

#ifdef HAVE_REPLICATION
#ifdef MYSQL_CLIENT
void Unknown_log_event::print(FILE* file_arg, PRINT_EVENT_INFO* print_event_info)
{
  Write_on_release_cache cache(&print_event_info->head_cache, file_arg);

  if (print_event_info->short_form)
    return;
  print_header(&cache, print_event_info, FALSE);
  my_b_printf(&cache, "\n# %s", "Unknown event\n");
}
#endif  

#ifndef MYSQL_CLIENT
void Slave_log_event::pack_info(Protocol *protocol)
{
  char buf[256+HOSTNAME_LENGTH], *pos;
  pos= strmov(buf, "host=");
  pos= strnmov(pos, master_host, HOSTNAME_LENGTH);
  pos= strmov(pos, ",port=");
  pos= int10_to_str((long) master_port, pos, 10);
  pos= strmov(pos, ",log=");
  pos= strmov(pos, master_log);
  pos= strmov(pos, ",pos=");
  pos= longlong10_to_str(master_pos, pos, 10);
  protocol->store(buf, pos-buf, &my_charset_bin);
}
#endif /* !MYSQL_CLIENT */


#ifndef MYSQL_CLIENT
/**
  @todo
  re-write this better without holding both locks at the same time
*/
Slave_log_event::Slave_log_event(THD* thd_arg,
				 Relay_log_info* rli)
  :Log_event(thd_arg, 0, 0) , mem_pool(0), master_host(0)
{
  DBUG_ENTER("Slave_log_event");
  if (!rli->inited)				// QQ When can this happen ?
    DBUG_VOID_RETURN;

  Master_info* mi = rli->mi;
  // TODO: re-write this better without holding both locks at the same time
  pthread_mutex_lock(&mi->data_lock);
  pthread_mutex_lock(&rli->data_lock);
  master_host_len = strlen(mi->host);
  master_log_len = strlen(rli->group_master_log_name);
  // on OOM, just do not initialize the structure and print the error
  if ((mem_pool = (char*)my_malloc(get_data_size() + 1,
				   MYF(MY_WME))))
  {
    master_host = mem_pool + SL_MASTER_HOST_OFFSET ;
    memcpy(master_host, mi->host, master_host_len + 1);
    master_log = master_host + master_host_len + 1;
    memcpy(master_log, rli->group_master_log_name, master_log_len + 1);
    master_port = mi->port;
    master_pos = rli->group_master_log_pos;
    DBUG_PRINT("info", ("master_log: %s  pos: %lu", master_log,
			(ulong) master_pos));
  }
  else
    sql_print_error("Out of memory while recording slave event");
  pthread_mutex_unlock(&rli->data_lock);
  pthread_mutex_unlock(&mi->data_lock);
  DBUG_VOID_RETURN;
}
#endif /* !MYSQL_CLIENT */


Slave_log_event::~Slave_log_event()
{
  my_free(mem_pool, MYF(MY_ALLOW_ZERO_PTR));
}


#ifdef MYSQL_CLIENT
void Slave_log_event::print(FILE* file, PRINT_EVENT_INFO* print_event_info)
{
  Write_on_release_cache cache(&print_event_info->head_cache, file);

  char llbuff[22];
  if (print_event_info->short_form)
    return;
  print_header(&cache, print_event_info, FALSE);
  my_b_printf(&cache, "\n\
Slave: master_host: '%s'  master_port: %d  master_log: '%s'  master_pos: %s\n",
	  master_host, master_port, master_log, llstr(master_pos, llbuff));
}
#endif /* MYSQL_CLIENT */


int Slave_log_event::get_data_size()
{
  return master_host_len + master_log_len + 1 + SL_MASTER_HOST_OFFSET;
}


#ifndef MYSQL_CLIENT
bool Slave_log_event::write(IO_CACHE* file)
{
  ulong event_length= get_data_size();
  int8store(mem_pool + SL_MASTER_POS_OFFSET, master_pos);
  int2store(mem_pool + SL_MASTER_PORT_OFFSET, master_port);
  // log and host are already there

  return (write_header(file, event_length) ||
          my_b_safe_write(file, (uchar*) mem_pool, event_length));
}
#endif


void Slave_log_event::init_from_mem_pool(int data_size)
{
  master_pos = uint8korr(mem_pool + SL_MASTER_POS_OFFSET);
  master_port = uint2korr(mem_pool + SL_MASTER_PORT_OFFSET);
  master_host = mem_pool + SL_MASTER_HOST_OFFSET;
  master_host_len = strlen(master_host);
  // safety
  master_log = master_host + master_host_len + 1;
  if (master_log > mem_pool + data_size)
  {
    master_host = 0;
    return;
  }
  master_log_len = strlen(master_log);
}


/** This code is not used, so has not been updated to be format-tolerant. */
Slave_log_event::Slave_log_event(const char* buf, uint event_len)
  :Log_event(buf,0) /*unused event*/ ,mem_pool(0),master_host(0)
{
  if (event_len < LOG_EVENT_HEADER_LEN)
    return;
  event_len -= LOG_EVENT_HEADER_LEN;
  if (!(mem_pool = (char*) my_malloc(event_len + 1, MYF(MY_WME))))
    return;
  memcpy(mem_pool, buf + LOG_EVENT_HEADER_LEN, event_len);
  mem_pool[event_len] = 0;
  init_from_mem_pool(event_len);
}


#ifndef MYSQL_CLIENT
int Slave_log_event::do_apply_event(Relay_log_info const *rli)
{
  if (mysql_bin_log.is_open())
    mysql_bin_log.write(this);
  return 0;
}
#endif /* !MYSQL_CLIENT */


/**************************************************************************
	Stop_log_event methods
**************************************************************************/

/*
  Stop_log_event::print()
*/

#ifdef MYSQL_CLIENT
void Stop_log_event::print(FILE* file, PRINT_EVENT_INFO* print_event_info)
{
  Write_on_release_cache cache(&print_event_info->head_cache, file,
                               Write_on_release_cache::FLUSH_F);

  if (print_event_info->short_form)
    return;

  print_header(&cache, print_event_info, FALSE);
  my_b_printf(&cache, "\tStop\n");
}
#endif /* MYSQL_CLIENT */


#ifndef MYSQL_CLIENT
/*
  The master stopped.  We used to clean up all temporary tables but
  this is useless as, as the master has shut down properly, it has
  written all DROP TEMPORARY TABLE (prepared statements' deletion is
  TODO only when we binlog prep stmts).  We used to clean up
  slave_load_tmpdir, but this is useless as it has been cleared at the
  end of LOAD DATA INFILE.  So we have nothing to do here.  The place
  were we must do this cleaning is in
  Start_log_event_v3::do_apply_event(), not here. Because if we come
  here, the master was sane.
*/
int Stop_log_event::do_update_pos(Relay_log_info *rli)
{
  /*
    We do not want to update master_log pos because we get a rotate event
    before stop, so by now group_master_log_name is set to the next log.
    If we updated it, we will have incorrect master coordinates and this
    could give false triggers in MASTER_POS_WAIT() that we have reached
    the target position when in fact we have not.
  */
  if (thd->options & OPTION_BEGIN)
    rli->inc_event_relay_log_pos();
  else
  {
    rli->inc_group_relay_log_pos(0);
    flush_relay_log_info(rli);
  }
  return 0;
}

#endif /* !MYSQL_CLIENT */
#endif /* HAVE_REPLICATION */


/**************************************************************************
	Create_file_log_event methods
**************************************************************************/

/*
  Create_file_log_event ctor
*/

#ifndef MYSQL_CLIENT
Create_file_log_event::
Create_file_log_event(THD* thd_arg, sql_exchange* ex,
		      const char* db_arg, const char* table_name_arg,
		      List<Item>& fields_arg, enum enum_duplicates handle_dup,
                      bool ignore,
		      uchar* block_arg, uint block_len_arg, bool using_trans)
  :Load_log_event(thd_arg,ex,db_arg,table_name_arg,fields_arg,handle_dup, ignore,
		  using_trans),
   fake_base(0), block(block_arg), event_buf(0), block_len(block_len_arg),
   file_id(thd_arg->file_id = mysql_bin_log.next_file_id())
{
  DBUG_ENTER("Create_file_log_event");
  sql_ex.force_new_format();
  DBUG_VOID_RETURN;
}


/*
  Create_file_log_event::write_data_body()
*/

bool Create_file_log_event::write_data_body(IO_CACHE* file)
{
  bool res;
  if ((res= Load_log_event::write_data_body(file)) || fake_base)
    return res;
  return (my_b_safe_write(file, (uchar*) "", 1) ||
          my_b_safe_write(file, (uchar*) block, block_len));
}


/*
  Create_file_log_event::write_data_header()
*/

bool Create_file_log_event::write_data_header(IO_CACHE* file)
{
  bool res;
  uchar buf[CREATE_FILE_HEADER_LEN];
  if ((res= Load_log_event::write_data_header(file)) || fake_base)
    return res;
  int4store(buf + CF_FILE_ID_OFFSET, file_id);
  return my_b_safe_write(file, buf, CREATE_FILE_HEADER_LEN) != 0;
}


/*
  Create_file_log_event::write_base()
*/

bool Create_file_log_event::write_base(IO_CACHE* file)
{
  bool res;
  fake_base= 1;                                 // pretend we are Load event
  res= write(file);
  fake_base= 0;
  return res;
}

#endif /* !MYSQL_CLIENT */

/*
  Create_file_log_event ctor
*/

Create_file_log_event::Create_file_log_event(const char* buf, uint len,
                                             const Format_description_log_event* description_event)
  :Load_log_event(buf,0,description_event),fake_base(0),block(0),inited_from_old(0)
{
  DBUG_ENTER("Create_file_log_event::Create_file_log_event(char*,...)");
  uint block_offset;
  uint header_len= description_event->common_header_len;
  uint8 load_header_len= description_event->post_header_len[LOAD_EVENT-1];
  uint8 create_file_header_len= description_event->post_header_len[CREATE_FILE_EVENT-1];
  if (!(event_buf= (char*) my_memdup(buf, len, MYF(MY_WME))) ||
      copy_log_event(event_buf,len,
                     ((buf[EVENT_TYPE_OFFSET] == LOAD_EVENT) ?
                      load_header_len + header_len :
                      (fake_base ? (header_len+load_header_len) :
                       (header_len+load_header_len) +
                       create_file_header_len)),
                     description_event))
    DBUG_VOID_RETURN;
  if (description_event->binlog_version!=1)
  {
    file_id= uint4korr(buf + 
                       header_len +
		       load_header_len + CF_FILE_ID_OFFSET);
    /*
      Note that it's ok to use get_data_size() below, because it is computed
      with values we have already read from this event (because we called
      copy_log_event()); we are not using slave's format info to decode
      master's format, we are really using master's format info.
      Anyway, both formats should be identical (except the common_header_len)
      as these Load events are not changed between 4.0 and 5.0 (as logging of
      LOAD DATA INFILE does not use Load_log_event in 5.0).

      The + 1 is for \0 terminating fname  
    */
    block_offset= (description_event->common_header_len +
                   Load_log_event::get_data_size() +
                   create_file_header_len + 1);
    if (len < block_offset)
      DBUG_VOID_RETURN;
    block = (uchar*)buf + block_offset;
    block_len = len - block_offset;
  }
  else
  {
    sql_ex.force_new_format();
    inited_from_old = 1;
  }
  DBUG_VOID_RETURN;
}


/*
  Create_file_log_event::print()
*/

#ifdef MYSQL_CLIENT
void Create_file_log_event::print(FILE* file, PRINT_EVENT_INFO* print_event_info,
				  bool enable_local)
{
  Write_on_release_cache cache(&print_event_info->head_cache, file);

  if (print_event_info->short_form)
  {
    if (enable_local && check_fname_outside_temp_buf())
      Load_log_event::print(file, print_event_info);
    return;
  }

  if (enable_local)
  {
    Load_log_event::print(file, print_event_info,
			  !check_fname_outside_temp_buf());
    /* 
       That one is for "file_id: etc" below: in mysqlbinlog we want the #, in
       SHOW BINLOG EVENTS we don't.
    */
    my_b_printf(&cache, "#"); 
  }

  my_b_printf(&cache, " file_id: %d  block_len: %d\n", file_id, block_len);
}


void Create_file_log_event::print(FILE* file, PRINT_EVENT_INFO* print_event_info)
{
  print(file, print_event_info, 0);
}
#endif /* MYSQL_CLIENT */


/*
  Create_file_log_event::pack_info()
*/

#if defined(HAVE_REPLICATION) && !defined(MYSQL_CLIENT)
void Create_file_log_event::pack_info(Protocol *protocol)
{
  char buf[NAME_LEN*2 + 30 + 21*2], *pos;
  pos= strmov(buf, "db=");
  memcpy(pos, db, db_len);
  pos= strmov(pos + db_len, ";table=");
  memcpy(pos, table_name, table_name_len);
  pos= strmov(pos + table_name_len, ";file_id=");
  pos= int10_to_str((long) file_id, pos, 10);
  pos= strmov(pos, ";block_len=");
  pos= int10_to_str((long) block_len, pos, 10);
  protocol->store(buf, (uint) (pos-buf), &my_charset_bin);
}
#endif /* defined(HAVE_REPLICATION) && !defined(MYSQL_CLIENT) */


/*
  Create_file_log_event::do_apply_event()
*/

#if defined(HAVE_REPLICATION) && !defined(MYSQL_CLIENT)
int Create_file_log_event::do_apply_event(Relay_log_info const *rli)
{
  char proc_info[17+FN_REFLEN+10], *fname_buf;
  char *ext;
  int fd = -1;
  IO_CACHE file;
  int error = 1;

  bzero((char*)&file, sizeof(file));
  fname_buf= strmov(proc_info, "Making temp file ");
  ext= slave_load_file_stem(fname_buf, file_id, server_id, ".info");
  thd_proc_info(thd, proc_info);
  my_delete(fname_buf, MYF(0)); // old copy may exist already
  if ((fd= my_create(fname_buf, CREATE_MODE,
		     O_WRONLY | O_BINARY | O_EXCL | O_NOFOLLOW,
		     MYF(MY_WME))) < 0 ||
      init_io_cache(&file, fd, IO_SIZE, WRITE_CACHE, (my_off_t)0, 0,
		    MYF(MY_WME|MY_NABP)))
  {
    rli->report(ERROR_LEVEL, my_errno,
                "Error in Create_file event: could not open file '%s'",
                fname_buf);
    goto err;
  }
  
  // a trick to avoid allocating another buffer
  fname= fname_buf;
  fname_len= (uint) (strmov(ext, ".data") - fname);
  if (write_base(&file))
  {
    strmov(ext, ".info"); // to have it right in the error message
    rli->report(ERROR_LEVEL, my_errno,
                "Error in Create_file event: could not write to file '%s'",
                fname_buf);
    goto err;
  }
  end_io_cache(&file);
  my_close(fd, MYF(0));
  
  // fname_buf now already has .data, not .info, because we did our trick
  my_delete(fname_buf, MYF(0)); // old copy may exist already
  if ((fd= my_create(fname_buf, CREATE_MODE,
		     O_WRONLY | O_BINARY | O_EXCL | O_NOFOLLOW,
		     MYF(MY_WME))) < 0)
  {
    rli->report(ERROR_LEVEL, my_errno,
                "Error in Create_file event: could not open file '%s'",
                fname_buf);
    goto err;
  }
  if (my_write(fd, (uchar*) block, block_len, MYF(MY_WME+MY_NABP)))
  {
    rli->report(ERROR_LEVEL, my_errno,
                "Error in Create_file event: write to '%s' failed",
                fname_buf);
    goto err;
  }
  error=0;					// Everything is ok

err:
  if (error)
    end_io_cache(&file);
  if (fd >= 0)
    my_close(fd, MYF(0));
  thd_proc_info(thd, 0);
  return error == 0;
}
#endif /* defined(HAVE_REPLICATION) && !defined(MYSQL_CLIENT) */


/**************************************************************************
	Append_block_log_event methods
**************************************************************************/

/*
  Append_block_log_event ctor
*/

#ifndef MYSQL_CLIENT  
Append_block_log_event::Append_block_log_event(THD *thd_arg,
                                               const char *db_arg,
					       uchar *block_arg,
					       uint block_len_arg,
					       bool using_trans)
  :Log_event(thd_arg,0, using_trans), block(block_arg),
   block_len(block_len_arg), file_id(thd_arg->file_id), db(db_arg)
{
}
#endif


/*
  Append_block_log_event ctor
*/

Append_block_log_event::Append_block_log_event(const char* buf, uint len,
                                               const Format_description_log_event* description_event)
  :Log_event(buf, description_event),block(0)
{
  DBUG_ENTER("Append_block_log_event::Append_block_log_event(char*,...)");
  uint8 common_header_len= description_event->common_header_len; 
  uint8 append_block_header_len=
    description_event->post_header_len[APPEND_BLOCK_EVENT-1];
  uint total_header_len= common_header_len+append_block_header_len;
  if (len < total_header_len)
    DBUG_VOID_RETURN;
  file_id= uint4korr(buf + common_header_len + AB_FILE_ID_OFFSET);
  block= (uchar*)buf + total_header_len;
  block_len= len - total_header_len;
  DBUG_VOID_RETURN;
}


/*
  Append_block_log_event::write()
*/

#ifndef MYSQL_CLIENT
bool Append_block_log_event::write(IO_CACHE* file)
{
  uchar buf[APPEND_BLOCK_HEADER_LEN];
  int4store(buf + AB_FILE_ID_OFFSET, file_id);
  return (write_header(file, APPEND_BLOCK_HEADER_LEN + block_len) ||
          my_b_safe_write(file, buf, APPEND_BLOCK_HEADER_LEN) ||
	  my_b_safe_write(file, (uchar*) block, block_len));
}
#endif


/*
  Append_block_log_event::print()
*/

#ifdef MYSQL_CLIENT  
void Append_block_log_event::print(FILE* file,
				   PRINT_EVENT_INFO* print_event_info)
{
  Write_on_release_cache cache(&print_event_info->head_cache, file);

  if (print_event_info->short_form)
    return;
  print_header(&cache, print_event_info, FALSE);
  my_b_printf(&cache, "\n#%s: file_id: %d  block_len: %d\n",
              get_type_str(), file_id, block_len);
}
#endif /* MYSQL_CLIENT */


/*
  Append_block_log_event::pack_info()
*/

#if defined(HAVE_REPLICATION) && !defined(MYSQL_CLIENT)
void Append_block_log_event::pack_info(Protocol *protocol)
{
  char buf[256];
  uint length;
  length= (uint) my_sprintf(buf,
			    (buf, ";file_id=%u;block_len=%u", file_id,
			     block_len));
  protocol->store(buf, length, &my_charset_bin);
}


/*
  Append_block_log_event::get_create_or_append()
*/

int Append_block_log_event::get_create_or_append() const
{
  return 0; /* append to the file, fail if not exists */
}

/*
  Append_block_log_event::do_apply_event()
*/

int Append_block_log_event::do_apply_event(Relay_log_info const *rli)
{
  char proc_info[17+FN_REFLEN+10], *fname= proc_info+17;
  int fd;
  int error = 1;
  DBUG_ENTER("Append_block_log_event::do_apply_event");

  fname= strmov(proc_info, "Making temp file ");
  slave_load_file_stem(fname, file_id, server_id, ".data");
  thd_proc_info(thd, proc_info);
  if (get_create_or_append())
  {
    my_delete(fname, MYF(0)); // old copy may exist already
    if ((fd= my_create(fname, CREATE_MODE,
		       O_WRONLY | O_BINARY | O_EXCL | O_NOFOLLOW,
		       MYF(MY_WME))) < 0)
    {
      rli->report(ERROR_LEVEL, my_errno,
                  "Error in %s event: could not create file '%s'",
                  get_type_str(), fname);
      goto err;
    }
  }
  else if ((fd = my_open(fname, O_WRONLY | O_APPEND | O_BINARY | O_NOFOLLOW,
                         MYF(MY_WME))) < 0)
  {
    rli->report(ERROR_LEVEL, my_errno,
                "Error in %s event: could not open file '%s'",
                get_type_str(), fname);
    goto err;
  }
  if (my_write(fd, (uchar*) block, block_len, MYF(MY_WME+MY_NABP)))
  {
    rli->report(ERROR_LEVEL, my_errno,
                "Error in %s event: write to '%s' failed",
                get_type_str(), fname);
    goto err;
  }
  error=0;

err:
  if (fd >= 0)
    my_close(fd, MYF(0));
  thd_proc_info(thd, 0);
  DBUG_RETURN(error);
}
#endif


/**************************************************************************
	Delete_file_log_event methods
**************************************************************************/

/*
  Delete_file_log_event ctor
*/

#ifndef MYSQL_CLIENT
Delete_file_log_event::Delete_file_log_event(THD *thd_arg, const char* db_arg,
					     bool using_trans)
  :Log_event(thd_arg, 0, using_trans), file_id(thd_arg->file_id), db(db_arg)
{
}
#endif

/*
  Delete_file_log_event ctor
*/

Delete_file_log_event::Delete_file_log_event(const char* buf, uint len,
                                             const Format_description_log_event* description_event)
  :Log_event(buf, description_event),file_id(0)
{
  uint8 common_header_len= description_event->common_header_len;
  uint8 delete_file_header_len= description_event->post_header_len[DELETE_FILE_EVENT-1];
  if (len < (uint)(common_header_len + delete_file_header_len))
    return;
  file_id= uint4korr(buf + common_header_len + DF_FILE_ID_OFFSET);
}


/*
  Delete_file_log_event::write()
*/

#ifndef MYSQL_CLIENT
bool Delete_file_log_event::write(IO_CACHE* file)
{
 uchar buf[DELETE_FILE_HEADER_LEN];
 int4store(buf + DF_FILE_ID_OFFSET, file_id);
 return (write_header(file, sizeof(buf)) ||
         my_b_safe_write(file, buf, sizeof(buf)));
}
#endif


/*
  Delete_file_log_event::print()
*/

#ifdef MYSQL_CLIENT  
void Delete_file_log_event::print(FILE* file,
				  PRINT_EVENT_INFO* print_event_info)
{
  Write_on_release_cache cache(&print_event_info->head_cache, file);

  if (print_event_info->short_form)
    return;
  print_header(&cache, print_event_info, FALSE);
  my_b_printf(&cache, "\n#Delete_file: file_id=%u\n", file_id);
}
#endif /* MYSQL_CLIENT */

/*
  Delete_file_log_event::pack_info()
*/

#if defined(HAVE_REPLICATION) && !defined(MYSQL_CLIENT)
void Delete_file_log_event::pack_info(Protocol *protocol)
{
  char buf[64];
  uint length;
  length= (uint) my_sprintf(buf, (buf, ";file_id=%u", (uint) file_id));
  protocol->store(buf, (int32) length, &my_charset_bin);
}
#endif

/*
  Delete_file_log_event::do_apply_event()
*/

#if defined(HAVE_REPLICATION) && !defined(MYSQL_CLIENT)
int Delete_file_log_event::do_apply_event(Relay_log_info const *rli)
{
  char fname[FN_REFLEN+10];
  char *ext= slave_load_file_stem(fname, file_id, server_id, ".data");
  (void) my_delete(fname, MYF(MY_WME));
  strmov(ext, ".info");
  (void) my_delete(fname, MYF(MY_WME));
  return 0;
}
#endif /* defined(HAVE_REPLICATION) && !defined(MYSQL_CLIENT) */


/**************************************************************************
	Execute_load_log_event methods
**************************************************************************/

/*
  Execute_load_log_event ctor
*/

#ifndef MYSQL_CLIENT  
Execute_load_log_event::Execute_load_log_event(THD *thd_arg,
                                               const char* db_arg,
					       bool using_trans)
  :Log_event(thd_arg, 0, using_trans), file_id(thd_arg->file_id), db(db_arg)
{
}
#endif
  

/*
  Execute_load_log_event ctor
*/

Execute_load_log_event::Execute_load_log_event(const char* buf, uint len,
                                               const Format_description_log_event* description_event)
  :Log_event(buf, description_event), file_id(0)
{
  uint8 common_header_len= description_event->common_header_len;
  uint8 exec_load_header_len= description_event->post_header_len[EXEC_LOAD_EVENT-1];
  if (len < (uint)(common_header_len+exec_load_header_len))
    return;
  file_id= uint4korr(buf + common_header_len + EL_FILE_ID_OFFSET);
}


/*
  Execute_load_log_event::write()
*/

#ifndef MYSQL_CLIENT
bool Execute_load_log_event::write(IO_CACHE* file)
{
  uchar buf[EXEC_LOAD_HEADER_LEN];
  int4store(buf + EL_FILE_ID_OFFSET, file_id);
  return (write_header(file, sizeof(buf)) || 
          my_b_safe_write(file, buf, sizeof(buf)));
}
#endif


/*
  Execute_load_log_event::print()
*/

#ifdef MYSQL_CLIENT  
void Execute_load_log_event::print(FILE* file,
				   PRINT_EVENT_INFO* print_event_info)
{
  Write_on_release_cache cache(&print_event_info->head_cache, file);

  if (print_event_info->short_form)
    return;
  print_header(&cache, print_event_info, FALSE);
  my_b_printf(&cache, "\n#Exec_load: file_id=%d\n",
              file_id);
}
#endif

/*
  Execute_load_log_event::pack_info()
*/

#if defined(HAVE_REPLICATION) && !defined(MYSQL_CLIENT)
void Execute_load_log_event::pack_info(Protocol *protocol)
{
  char buf[64];
  uint length;
  length= (uint) my_sprintf(buf, (buf, ";file_id=%u", (uint) file_id));
  protocol->store(buf, (int32) length, &my_charset_bin);
}


/*
  Execute_load_log_event::do_apply_event()
*/

int Execute_load_log_event::do_apply_event(Relay_log_info const *rli)
{
  char fname[FN_REFLEN+10];
  char *ext;
  int fd;
  int error= 1;
  IO_CACHE file;
  Load_log_event *lev= 0;

  ext= slave_load_file_stem(fname, file_id, server_id, ".info");
  if ((fd = my_open(fname, O_RDONLY | O_BINARY | O_NOFOLLOW,
                    MYF(MY_WME))) < 0 ||
      init_io_cache(&file, fd, IO_SIZE, READ_CACHE, (my_off_t)0, 0,
		    MYF(MY_WME|MY_NABP)))
  {
    rli->report(ERROR_LEVEL, my_errno,
                "Error in Exec_load event: could not open file '%s'",
                fname);
    goto err;
  }
  if (!(lev = (Load_log_event*)Log_event::read_log_event(&file,
                                                         (pthread_mutex_t*)0,
                                                         rli->relay_log.description_event_for_exec)) ||
      lev->get_type_code() != NEW_LOAD_EVENT)
  {
    rli->report(ERROR_LEVEL, 0, "Error in Exec_load event: "
                    "file '%s' appears corrupted", fname);
    goto err;
  }

  lev->thd = thd;
  /*
    lev->do_apply_event should use rli only for errors i.e. should
    not advance rli's position.

    lev->do_apply_event is the place where the table is loaded (it
    calls mysql_load()).
  */

  const_cast<Relay_log_info*>(rli)->future_group_master_log_pos= log_pos;
  if (lev->do_apply_event(0,rli,1)) 
  {
    /*
      We want to indicate the name of the file that could not be loaded
      (SQL_LOADxxx).
      But as we are here we are sure the error is in rli->last_slave_error and
      rli->last_slave_errno (example of error: duplicate entry for key), so we
      don't want to overwrite it with the filename.
      What we want instead is add the filename to the current error message.
    */
    char *tmp= my_strdup(rli->last_error().message, MYF(MY_WME));
    if (tmp)
    {
      rli->report(ERROR_LEVEL, rli->last_error().number,
                  "%s. Failed executing load from '%s'", tmp, fname);
      my_free(tmp,MYF(0));
    }
    goto err;
  }
  /*
    We have an open file descriptor to the .info file; we need to close it
    or Windows will refuse to delete the file in my_delete().
  */
  if (fd >= 0)
  {
    my_close(fd, MYF(0));
    end_io_cache(&file);
    fd= -1;
  }
  (void) my_delete(fname, MYF(MY_WME));
  memcpy(ext, ".data", 6);
  (void) my_delete(fname, MYF(MY_WME));
  error = 0;

err:
  delete lev;
  if (fd >= 0)
  {
    my_close(fd, MYF(0));
    end_io_cache(&file);
  }
  return error;
}

#endif /* defined(HAVE_REPLICATION) && !defined(MYSQL_CLIENT) */


/**************************************************************************
	Begin_load_query_log_event methods
**************************************************************************/

#ifndef MYSQL_CLIENT
Begin_load_query_log_event::
Begin_load_query_log_event(THD* thd_arg, const char* db_arg, uchar* block_arg,
                           uint block_len_arg, bool using_trans)
  :Append_block_log_event(thd_arg, db_arg, block_arg, block_len_arg,
                          using_trans)
{
   file_id= thd_arg->file_id= mysql_bin_log.next_file_id();
}
#endif


Begin_load_query_log_event::
Begin_load_query_log_event(const char* buf, uint len,
                           const Format_description_log_event* desc_event)
  :Append_block_log_event(buf, len, desc_event)
{
}


#if defined( HAVE_REPLICATION) && !defined(MYSQL_CLIENT)
int Begin_load_query_log_event::get_create_or_append() const
{
  return 1; /* create the file */
}
#endif /* defined( HAVE_REPLICATION) && !defined(MYSQL_CLIENT) */


#if !defined(MYSQL_CLIENT) && defined(HAVE_REPLICATION)
Log_event::enum_skip_reason
Begin_load_query_log_event::do_shall_skip(Relay_log_info *rli)
{
  /*
    If the slave skip counter is 1, then we should not start executing
    on the next event.
  */
  return continue_group(rli);
}
#endif


/**************************************************************************
	Execute_load_query_log_event methods
**************************************************************************/


#ifndef MYSQL_CLIENT
Execute_load_query_log_event::
Execute_load_query_log_event(THD *thd_arg, const char* query_arg,
                             ulong query_length_arg, uint fn_pos_start_arg,
                             uint fn_pos_end_arg,
                             enum_load_dup_handling dup_handling_arg,
                             bool using_trans, bool suppress_use,
                             THD::killed_state killed_err_arg):
  Query_log_event(thd_arg, query_arg, query_length_arg, using_trans,
                  suppress_use, killed_err_arg),
  file_id(thd_arg->file_id), fn_pos_start(fn_pos_start_arg),
  fn_pos_end(fn_pos_end_arg), dup_handling(dup_handling_arg)
{
}
#endif /* !MYSQL_CLIENT */


Execute_load_query_log_event::
Execute_load_query_log_event(const char* buf, uint event_len,
                             const Format_description_log_event* desc_event):
  Query_log_event(buf, event_len, desc_event, EXECUTE_LOAD_QUERY_EVENT),
  file_id(0), fn_pos_start(0), fn_pos_end(0)
{
  if (!Query_log_event::is_valid())
    return;

  buf+= desc_event->common_header_len;

  fn_pos_start= uint4korr(buf + ELQ_FN_POS_START_OFFSET);
  fn_pos_end= uint4korr(buf + ELQ_FN_POS_END_OFFSET);
  dup_handling= (enum_load_dup_handling)(*(buf + ELQ_DUP_HANDLING_OFFSET));

  if (fn_pos_start > q_len || fn_pos_end > q_len ||
      dup_handling > LOAD_DUP_REPLACE)
    return;

  file_id= uint4korr(buf + ELQ_FILE_ID_OFFSET);
}


ulong Execute_load_query_log_event::get_post_header_size_for_derived()
{
  return EXECUTE_LOAD_QUERY_EXTRA_HEADER_LEN;
}


#ifndef MYSQL_CLIENT
bool
Execute_load_query_log_event::write_post_header_for_derived(IO_CACHE* file)
{
  uchar buf[EXECUTE_LOAD_QUERY_EXTRA_HEADER_LEN];
  int4store(buf, file_id);
  int4store(buf + 4, fn_pos_start);
  int4store(buf + 4 + 4, fn_pos_end);
  *(buf + 4 + 4 + 4)= (uchar) dup_handling;
  return my_b_safe_write(file, buf, EXECUTE_LOAD_QUERY_EXTRA_HEADER_LEN);
}
#endif


#ifdef MYSQL_CLIENT
void Execute_load_query_log_event::print(FILE* file,
                                         PRINT_EVENT_INFO* print_event_info)
{
  print(file, print_event_info, 0);
}

/**
  Prints the query as LOAD DATA LOCAL and with rewritten filename.
*/
void Execute_load_query_log_event::print(FILE* file,
                                         PRINT_EVENT_INFO* print_event_info,
                                         const char *local_fname)
{
  Write_on_release_cache cache(&print_event_info->head_cache, file);

  print_query_header(&cache, print_event_info);

  if (local_fname)
  {
    my_b_write(&cache, (uchar*) query, fn_pos_start);
    my_b_printf(&cache, " LOCAL INFILE \'");
    my_b_printf(&cache, local_fname);
    my_b_printf(&cache, "\'");
    if (dup_handling == LOAD_DUP_REPLACE)
      my_b_printf(&cache, " REPLACE");
    my_b_printf(&cache, " INTO");
    my_b_write(&cache, (uchar*) query + fn_pos_end, q_len-fn_pos_end);
    my_b_printf(&cache, "\n%s\n", print_event_info->delimiter);
  }
  else
  {
    my_b_write(&cache, (uchar*) query, q_len);
    my_b_printf(&cache, "\n%s\n", print_event_info->delimiter);
  }

  if (!print_event_info->short_form)
    my_b_printf(&cache, "# file_id: %d \n", file_id);
}
#endif


#if defined(HAVE_REPLICATION) && !defined(MYSQL_CLIENT)
void Execute_load_query_log_event::pack_info(Protocol *protocol)
{
  char *buf, *pos;
  if (!(buf= (char*) my_malloc(9 + db_len + q_len + 10 + 21, MYF(MY_WME))))
    return;
  pos= buf;
  if (db && db_len)
  {
    pos= strmov(buf, "use `");
    memcpy(pos, db, db_len);
    pos= strmov(pos+db_len, "`; ");
  }
  if (query && q_len)
  {
    memcpy(pos, query, q_len);
    pos+= q_len;
  }
  pos= strmov(pos, " ;file_id=");
  pos= int10_to_str((long) file_id, pos, 10);
  protocol->store(buf, pos-buf, &my_charset_bin);
  my_free(buf, MYF(MY_ALLOW_ZERO_PTR));
}


int
Execute_load_query_log_event::do_apply_event(Relay_log_info const *rli)
{
  char *p;
  char *buf;
  char *fname;
  char *fname_end;
  int error;

  buf= (char*) my_malloc(q_len + 1 - (fn_pos_end - fn_pos_start) +
                         (FN_REFLEN + 10) + 10 + 8 + 5, MYF(MY_WME));

  DBUG_EXECUTE_IF("LOAD_DATA_INFILE_has_fatal_error", my_free(buf, MYF(0)); buf= NULL;);

  /* Replace filename and LOCAL keyword in query before executing it */
  if (buf == NULL)
  {
    rli->report(ERROR_LEVEL, ER_SLAVE_FATAL_ERROR,
                ER(ER_SLAVE_FATAL_ERROR), "Not enough memory");
    return 1;
  }

  p= buf;
  memcpy(p, query, fn_pos_start);
  p+= fn_pos_start;
  fname= (p= strmake(p, STRING_WITH_LEN(" INFILE \'")));
  p= slave_load_file_stem(p, file_id, server_id, ".data");
  fname_end= p= strend(p);                      // Safer than p=p+5
  *(p++)='\'';
  switch (dup_handling) {
  case LOAD_DUP_IGNORE:
    p= strmake(p, STRING_WITH_LEN(" IGNORE"));
    break;
  case LOAD_DUP_REPLACE:
    p= strmake(p, STRING_WITH_LEN(" REPLACE"));
    break;
  default:
    /* Ordinary load data */
    break;
  }
  p= strmake(p, STRING_WITH_LEN(" INTO"));
  p= strmake(p, query+fn_pos_end, q_len-fn_pos_end);

  error= Query_log_event::do_apply_event(rli, buf, p-buf);

  /* Forging file name for deletion in same buffer */
  *fname_end= 0;

  /*
    If there was an error the slave is going to stop, leave the
    file so that we can re-execute this event at START SLAVE.
  */
  if (!error)
    (void) my_delete(fname, MYF(MY_WME));

  my_free(buf, MYF(MY_ALLOW_ZERO_PTR));
  return error;
}
#endif


/**************************************************************************
	sql_ex_info methods
**************************************************************************/

/*
  sql_ex_info::write_data()
*/

bool sql_ex_info::write_data(IO_CACHE* file)
{
  if (new_format())
  {
    return (write_str(file, field_term, (uint) field_term_len) ||
	    write_str(file, enclosed,   (uint) enclosed_len) ||
	    write_str(file, line_term,  (uint) line_term_len) ||
	    write_str(file, line_start, (uint) line_start_len) ||
	    write_str(file, escaped,    (uint) escaped_len) ||
	    my_b_safe_write(file,(uchar*) &opt_flags,1));
  }
  else
  {
    /**
      @todo This is sensitive to field padding. We should write a
      char[7], not an old_sql_ex. /sven
    */
    old_sql_ex old_ex;
    old_ex.field_term= *field_term;
    old_ex.enclosed=   *enclosed;
    old_ex.line_term=  *line_term;
    old_ex.line_start= *line_start;
    old_ex.escaped=    *escaped;
    old_ex.opt_flags=  opt_flags;
    old_ex.empty_flags=empty_flags;
    return my_b_safe_write(file, (uchar*) &old_ex, sizeof(old_ex)) != 0;
  }
}


/*
  sql_ex_info::init()
*/

char *sql_ex_info::init(char *buf, char *buf_end, bool use_new_format)
{
  cached_new_format = use_new_format;
  if (use_new_format)
  {
    empty_flags=0;
    /*
      The code below assumes that buf will not disappear from
      under our feet during the lifetime of the event. This assumption
      holds true in the slave thread if the log is in new format, but is not
      the case when we have old format because we will be reusing net buffer
      to read the actual file before we write out the Create_file event.
    */
    const char *ptr= buf;
    if (read_str(&ptr, buf_end, (const char **) &field_term, &field_term_len) ||
	read_str(&ptr, buf_end, (const char **) &enclosed,   &enclosed_len) ||
	read_str(&ptr, buf_end, (const char **) &line_term,  &line_term_len) ||
	read_str(&ptr, buf_end, (const char **) &line_start, &line_start_len) ||
	read_str(&ptr, buf_end, (const char **) &escaped,    &escaped_len))
      return 0;
    opt_flags = *buf++;
  }
  else
  {
    field_term_len= enclosed_len= line_term_len= line_start_len= escaped_len=1;
    field_term = buf++;			// Use first byte in string
    enclosed=	 buf++;
    line_term=   buf++;
    line_start=  buf++;
    escaped=     buf++;
    opt_flags =  *buf++;
    empty_flags= *buf++;
    if (empty_flags & FIELD_TERM_EMPTY)
      field_term_len=0;
    if (empty_flags & ENCLOSED_EMPTY)
      enclosed_len=0;
    if (empty_flags & LINE_TERM_EMPTY)
      line_term_len=0;
    if (empty_flags & LINE_START_EMPTY)
      line_start_len=0;
    if (empty_flags & ESCAPED_EMPTY)
      escaped_len=0;
  }
  return buf;
}


/**************************************************************************
	Rows_log_event member functions
**************************************************************************/

#ifndef MYSQL_CLIENT
Rows_log_event::Rows_log_event(THD *thd_arg, TABLE *tbl_arg, ulong tid,
                               MY_BITMAP const *cols, bool is_transactional)
  : Log_event(thd_arg, 0, is_transactional),
    m_row_count(0),
    m_table(tbl_arg),
    m_table_id(tid),
    m_width(tbl_arg ? tbl_arg->s->fields : 1),
    m_rows_buf(0), m_rows_cur(0), m_rows_end(0), m_flags(0) 
#ifdef HAVE_REPLICATION
    , m_curr_row(NULL), m_curr_row_end(NULL), m_key(NULL)
#endif
{
  /*
    We allow a special form of dummy event when the table, and cols
    are null and the table id is ~0UL.  This is a temporary
    solution, to be able to terminate a started statement in the
    binary log: the extraneous events will be removed in the future.
   */
  DBUG_ASSERT(tbl_arg && tbl_arg->s && tid != ~0UL ||
              !tbl_arg && !cols && tid == ~0UL);

  if (thd_arg->options & OPTION_NO_FOREIGN_KEY_CHECKS)
      set_flags(NO_FOREIGN_KEY_CHECKS_F);
  if (thd_arg->options & OPTION_RELAXED_UNIQUE_CHECKS)
      set_flags(RELAXED_UNIQUE_CHECKS_F);
  /* if bitmap_init fails, caught in is_valid() */
  if (likely(!bitmap_init(&m_cols,
                          m_width <= sizeof(m_bitbuf)*8 ? m_bitbuf : NULL,
                          m_width,
                          false)))
  {
    /* Cols can be zero if this is a dummy binrows event */
    if (likely(cols != NULL))
    {
      memcpy(m_cols.bitmap, cols->bitmap, no_bytes_in_map(cols));
      create_last_word_mask(&m_cols);
    }
  }
  else
  {
    // Needed because bitmap_init() does not set it to null on failure
    m_cols.bitmap= 0;
  }
}
#endif

Rows_log_event::Rows_log_event(const char *buf, uint event_len,
                               Log_event_type event_type,
                               const Format_description_log_event
                               *description_event)
  : Log_event(buf, description_event),
    m_row_count(0),
#ifndef MYSQL_CLIENT
    m_table(NULL),
#endif
    m_table_id(0), m_rows_buf(0), m_rows_cur(0), m_rows_end(0)
#if !defined(MYSQL_CLIENT) && defined(HAVE_REPLICATION)
    , m_curr_row(NULL), m_curr_row_end(NULL), m_key(NULL)
#endif
{
  DBUG_ENTER("Rows_log_event::Rows_log_event(const char*,...)");
  uint8 const common_header_len= description_event->common_header_len;
  uint8 const post_header_len= description_event->post_header_len[event_type-1];

  DBUG_PRINT("enter",("event_len: %u  common_header_len: %d  "
		      "post_header_len: %d",
		      event_len, common_header_len,
		      post_header_len));

  const char *post_start= buf + common_header_len;
  post_start+= RW_MAPID_OFFSET;
  if (post_header_len == 6)
  {
    /* Master is of an intermediate source tree before 5.1.4. Id is 4 bytes */
    m_table_id= uint4korr(post_start);
    post_start+= 4;
  }
  else
  {
    m_table_id= (ulong) uint6korr(post_start);
    post_start+= RW_FLAGS_OFFSET;
  }

  m_flags= uint2korr(post_start);

  uchar const *const var_start=
    (const uchar *)buf + common_header_len + post_header_len;
  uchar const *const ptr_width= var_start;
  uchar *ptr_after_width= (uchar*) ptr_width;
  DBUG_PRINT("debug", ("Reading from %p", ptr_after_width));
  m_width = net_field_length(&ptr_after_width);
  DBUG_PRINT("debug", ("m_width=%lu", m_width));
  /* if bitmap_init fails, catched in is_valid() */
  if (likely(!bitmap_init(&m_cols,
                          m_width <= sizeof(m_bitbuf)*8 ? m_bitbuf : NULL,
                          m_width,
                          false)))
  {
    DBUG_PRINT("debug", ("Reading from %p", ptr_after_width));
    memcpy(m_cols.bitmap, ptr_after_width, (m_width + 7) / 8);
    create_last_word_mask(&m_cols);
    ptr_after_width+= (m_width + 7) / 8;
    DBUG_DUMP("m_cols", (uchar*) m_cols.bitmap, no_bytes_in_map(&m_cols));
  }
  else
  {
    // Needed because bitmap_init() does not set it to null on failure
    m_cols.bitmap= NULL;
    DBUG_VOID_RETURN;
  }

  m_cols_ai.bitmap= m_cols.bitmap; /* See explanation in is_valid() */

  if (event_type == UPDATE_ROWS_EVENT)
  {
    DBUG_PRINT("debug", ("Reading from %p", ptr_after_width));

    /* if bitmap_init fails, caught in is_valid() */
    if (likely(!bitmap_init(&m_cols_ai,
                            m_width <= sizeof(m_bitbuf_ai)*8 ? m_bitbuf_ai : NULL,
                            m_width,
                            false)))
    {
      DBUG_PRINT("debug", ("Reading from %p", ptr_after_width));
      memcpy(m_cols_ai.bitmap, ptr_after_width, (m_width + 7) / 8);
      create_last_word_mask(&m_cols_ai);
      ptr_after_width+= (m_width + 7) / 8;
      DBUG_DUMP("m_cols_ai", (uchar*) m_cols_ai.bitmap,
                no_bytes_in_map(&m_cols_ai));
    }
    else
    {
      // Needed because bitmap_init() does not set it to null on failure
      m_cols_ai.bitmap= 0;
      DBUG_VOID_RETURN;
    }
  }

  const uchar* const ptr_rows_data= (const uchar*) ptr_after_width;

  size_t const data_size= event_len - (ptr_rows_data - (const uchar *) buf);
  DBUG_PRINT("info",("m_table_id: %lu  m_flags: %d  m_width: %lu  data_size: %lu",
                     m_table_id, m_flags, m_width, (ulong) data_size));

  m_rows_buf= (uchar*) my_malloc(data_size, MYF(MY_WME));
  if (likely((bool)m_rows_buf))
  {
#if !defined(MYSQL_CLIENT) && defined(HAVE_REPLICATION)
    m_curr_row= m_rows_buf;
#endif
    m_rows_end= m_rows_buf + data_size;
    m_rows_cur= m_rows_end;
    memcpy(m_rows_buf, ptr_rows_data, data_size);
  }
  else
    m_cols.bitmap= 0; // to not free it

  DBUG_VOID_RETURN;
}

Rows_log_event::~Rows_log_event()
{
  if (m_cols.bitmap == m_bitbuf) // no my_malloc happened
    m_cols.bitmap= 0; // so no my_free in bitmap_free
  bitmap_free(&m_cols); // To pair with bitmap_init().
  my_free((uchar*)m_rows_buf, MYF(MY_ALLOW_ZERO_PTR));
}

int Rows_log_event::get_data_size()
{
  int const type_code= get_type_code();

  uchar buf[sizeof(m_width)+1];
  uchar *end= net_store_length(buf, (m_width + 7) / 8);

  DBUG_EXECUTE_IF("old_row_based_repl_4_byte_map_id_master",
                  return 6 + no_bytes_in_map(&m_cols) + (end - buf) +
                  (type_code == UPDATE_ROWS_EVENT ? no_bytes_in_map(&m_cols_ai) : 0) +
                  (m_rows_cur - m_rows_buf););
  int data_size= ROWS_HEADER_LEN;
  data_size+= no_bytes_in_map(&m_cols);
  data_size+= end - buf;

  if (type_code == UPDATE_ROWS_EVENT)
    data_size+= no_bytes_in_map(&m_cols_ai);

  data_size+= (m_rows_cur - m_rows_buf);
  return data_size; 
}


#ifndef MYSQL_CLIENT
int Rows_log_event::do_add_row_data(uchar *row_data, size_t length)
{
  /*
    When the table has a primary key, we would probably want, by default, to
    log only the primary key value instead of the entire "before image". This
    would save binlog space. TODO
  */
  DBUG_ENTER("Rows_log_event::do_add_row_data");
  DBUG_PRINT("enter", ("row_data: 0x%lx  length: %lu", (ulong) row_data,
                       (ulong) length));
  /*
    Don't print debug messages when running valgrind since they can
    trigger false warnings.
   */
#ifndef HAVE_purify
  DBUG_DUMP("row_data", row_data, min(length, 32));
#endif

  DBUG_ASSERT(m_rows_buf <= m_rows_cur);
  DBUG_ASSERT(!m_rows_buf || m_rows_end && m_rows_buf < m_rows_end);
  DBUG_ASSERT(m_rows_cur <= m_rows_end);

  /* The cast will always work since m_rows_cur <= m_rows_end */
  if (static_cast<size_t>(m_rows_end - m_rows_cur) <= length)
  {
    size_t const block_size= 1024;
    my_ptrdiff_t const cur_size= m_rows_cur - m_rows_buf;
    my_ptrdiff_t const new_alloc= 
        block_size * ((cur_size + length + block_size - 1) / block_size);

    uchar* const new_buf= (uchar*)my_realloc((uchar*)m_rows_buf, (uint) new_alloc,
                                           MYF(MY_ALLOW_ZERO_PTR|MY_WME));
    if (unlikely(!new_buf))
      DBUG_RETURN(HA_ERR_OUT_OF_MEM);

    /* If the memory moved, we need to move the pointers */
    if (new_buf != m_rows_buf)
    {
      m_rows_buf= new_buf;
      m_rows_cur= m_rows_buf + cur_size;
    }

    /*
       The end pointer should always be changed to point to the end of
       the allocated memory.
    */
    m_rows_end= m_rows_buf + new_alloc;
  }

  DBUG_ASSERT(m_rows_cur + length <= m_rows_end);
  memcpy(m_rows_cur, row_data, length);
  m_rows_cur+= length;
  m_row_count++;
  DBUG_RETURN(0);
}
#endif

#if !defined(MYSQL_CLIENT) && defined(HAVE_REPLICATION)
int Rows_log_event::do_apply_event(Relay_log_info const *rli)
{
  DBUG_ENTER("Rows_log_event::do_apply_event(Relay_log_info*)");
  int error= 0;
  /*
    If m_table_id == ~0UL, then we have a dummy event that does not
    contain any data.  In that case, we just remove all tables in the
    tables_to_lock list, close the thread tables, and return with
    success.
   */
  if (m_table_id == ~0UL)
  {
    /*
       This one is supposed to be set: just an extra check so that
       nothing strange has happened.
     */
    DBUG_ASSERT(get_flags(STMT_END_F));

    const_cast<Relay_log_info*>(rli)->clear_tables_to_lock();
    close_thread_tables(thd);
    thd->clear_error();
    DBUG_RETURN(0);
  }

  /*
    'thd' has been set by exec_relay_log_event(), just before calling
    do_apply_event(). We still check here to prevent future coding
    errors.
  */
  DBUG_ASSERT(rli->sql_thd == thd);

  /*
    If there is no locks taken, this is the first binrow event seen
    after the table map events.  We should then lock all the tables
    used in the transaction and proceed with execution of the actual
    event.
  */
  if (!thd->lock)
  {
    bool need_reopen= 1; /* To execute the first lap of the loop below */

    /*
      lock_tables() reads the contents of thd->lex, so they must be
      initialized. Contrary to in
      Table_map_log_event::do_apply_event() we don't call
      mysql_init_query() as that may reset the binlog format.
    */
    lex_start(thd);

    /*
      There are a few flags that are replicated with each row event.
      Make sure to set/clear them before executing the main body of
      the event.
    */
    if (get_flags(NO_FOREIGN_KEY_CHECKS_F))
        thd->options|= OPTION_NO_FOREIGN_KEY_CHECKS;
    else
        thd->options&= ~OPTION_NO_FOREIGN_KEY_CHECKS;

    if (get_flags(RELAXED_UNIQUE_CHECKS_F))
        thd->options|= OPTION_RELAXED_UNIQUE_CHECKS;
    else
        thd->options&= ~OPTION_RELAXED_UNIQUE_CHECKS;
    /* A small test to verify that objects have consistent types */
    DBUG_ASSERT(sizeof(thd->options) == sizeof(OPTION_RELAXED_UNIQUE_CHECKS));


    while ((error= lock_tables(thd, rli->tables_to_lock,
                               rli->tables_to_lock_count, &need_reopen)))
    {
      if (!need_reopen)
      {
        if (thd->is_slave_error || thd->is_fatal_error)
        {
          /*
            Error reporting borrowed from Query_log_event with many excessive
            simplifications (we don't honour --slave-skip-errors)
          */
          uint actual_error= thd->main_da.sql_errno();
          rli->report(ERROR_LEVEL, actual_error,
                      "Error '%s' in %s event: when locking tables",
                      (actual_error ? thd->main_da.message():
                       "unexpected success or fatal error"),
                      get_type_str());
          thd->is_fatal_error= 1;
        }
        else
        {
          rli->report(ERROR_LEVEL, error,
                      "Error in %s event: when locking tables",
                      get_type_str());
        }
        const_cast<Relay_log_info*>(rli)->clear_tables_to_lock();
        DBUG_RETURN(error);
      }

      /*
        So we need to reopen the tables.

        We need to flush the pending RBR event, since it keeps a
        pointer to an open table.

        ALTERNATIVE SOLUTION (not implemented): Extract a pointer to
        the pending RBR event and reset the table pointer after the
        tables has been reopened.

        NOTE: For this new scheme there should be no pending event:
        need to add code to assert that is the case.
       */
      thd->binlog_flush_pending_rows_event(false);
      TABLE_LIST *tables= rli->tables_to_lock;
      close_tables_for_reopen(thd, &tables);

      uint tables_count= rli->tables_to_lock_count;
      if ((error= open_tables(thd, &tables, &tables_count, 0)))
      {
        if (thd->is_slave_error || thd->is_fatal_error)
        {
          /*
            Error reporting borrowed from Query_log_event with many excessive
            simplifications (we don't honour --slave-skip-errors)
          */
          uint actual_error= thd->main_da.sql_errno();
          rli->report(ERROR_LEVEL, actual_error,
                      "Error '%s' on reopening tables",
                      (actual_error ? thd->main_da.message() :
                       "unexpected success or fatal error"));
          thd->is_slave_error= 1;
        }
        const_cast<Relay_log_info*>(rli)->clear_tables_to_lock();
        DBUG_RETURN(error);
      }
    }

    /*
      When the open and locking succeeded, we check all tables to
      ensure that they still have the correct type.

      We can use a down cast here since we know that every table added
      to the tables_to_lock is a RPL_TABLE_LIST.
    */

    {
      RPL_TABLE_LIST *ptr= rli->tables_to_lock;
      for ( ; ptr ; ptr= static_cast<RPL_TABLE_LIST*>(ptr->next_global))
      {
        if (ptr->m_tabledef.compatible_with(rli, ptr->table))
        {
          mysql_unlock_tables(thd, thd->lock);
          thd->lock= 0;
          thd->is_slave_error= 1;
          const_cast<Relay_log_info*>(rli)->clear_tables_to_lock();
          DBUG_RETURN(ERR_BAD_TABLE_DEF);
        }
      }
    }

    /*
      ... and then we add all the tables to the table map and remove
      them from tables to lock.

      We also invalidate the query cache for all the tables, since
      they will now be changed.

      TODO [/Matz]: Maybe the query cache should not be invalidated
      here? It might be that a table is not changed, even though it
      was locked for the statement.  We do know that each
      Rows_log_event contain at least one row, so after processing one
      Rows_log_event, we can invalidate the query cache for the
      associated table.
     */
    for (TABLE_LIST *ptr= rli->tables_to_lock ; ptr ; ptr= ptr->next_global)
    {
      const_cast<Relay_log_info*>(rli)->m_table_map.set_table(ptr->table_id, ptr->table);
    }
#ifdef HAVE_QUERY_CACHE
    query_cache.invalidate_locked_for_write(rli->tables_to_lock);
#endif
  }

  TABLE* 
    table= 
    m_table= const_cast<Relay_log_info*>(rli)->m_table_map.get_table(m_table_id);

  if (table)
  {
    /*
      table == NULL means that this table should not be replicated
      (this was set up by Table_map_log_event::do_apply_event()
      which tested replicate-* rules).
    */

    /*
      It's not needed to set_time() but
      1) it continues the property that "Time" in SHOW PROCESSLIST shows how
      much slave is behind
      2) it will be needed when we allow replication from a table with no
      TIMESTAMP column to a table with one.
      So we call set_time(), like in SBR. Presently it changes nothing.
    */
    thd->set_time((time_t)when);
    /*
      There are a few flags that are replicated with each row event.
      Make sure to set/clear them before executing the main body of
      the event.
    */
    if (get_flags(NO_FOREIGN_KEY_CHECKS_F))
        thd->options|= OPTION_NO_FOREIGN_KEY_CHECKS;
    else
        thd->options&= ~OPTION_NO_FOREIGN_KEY_CHECKS;

    if (get_flags(RELAXED_UNIQUE_CHECKS_F))
        thd->options|= OPTION_RELAXED_UNIQUE_CHECKS;
    else
        thd->options&= ~OPTION_RELAXED_UNIQUE_CHECKS;
    
    if (slave_allow_batching)
      thd->options|= OPTION_ALLOW_BATCH;
    else
      thd->options&= ~OPTION_ALLOW_BATCH;
    
    /* A small test to verify that objects have consistent types */
    DBUG_ASSERT(sizeof(thd->options) == sizeof(OPTION_RELAXED_UNIQUE_CHECKS));

    /*
      Now we are in a statement and will stay in a statement until we
      see a STMT_END_F.

      We set this flag here, before actually applying any rows, in
      case the SQL thread is stopped and we need to detect that we're
      inside a statement and halting abruptly might cause problems
      when restarting.
     */
    const_cast<Relay_log_info*>(rli)->set_flag(Relay_log_info::IN_STMT);

     if ( m_width == table->s->fields && bitmap_is_set_all(&m_cols))
      set_flags(COMPLETE_ROWS_F);

    /* 
      Set tables write and read sets.
      
      Read_set contains all slave columns (in case we are going to fetch
      a complete record from slave)
      
      Write_set equals the m_cols bitmap sent from master but it can be 
      longer if slave has extra columns. 
     */ 

    DBUG_PRINT_BITSET("debug", "Setting table's write_set from: %s", &m_cols);
    
    bitmap_set_all(table->read_set);
    bitmap_set_all(table->write_set);
    if (!get_flags(COMPLETE_ROWS_F))
      bitmap_intersect(table->write_set,&m_cols);

    this->slave_exec_mode= slave_exec_mode_options; // fix the mode

    // Do event specific preparations 
    error= do_before_row_operations(rli);

    // row processing loop

    while (error == 0 && m_curr_row < m_rows_end)
    {
      /* in_use can have been set to NULL in close_tables_for_reopen */
      THD* old_thd= table->in_use;
      if (!table->in_use)
        table->in_use= thd;

      error= do_exec_row(rli);

      table->in_use = old_thd;
      switch (error)
      {
      case 0:
	break;
      /*
        The following list of "idempotent" errors
        means that an error from the list might happen
        because of idempotent (more than once) 
        applying of a binlog file.
        Notice, that binlog has a  ddl operation its
        second applying may cause

        case HA_ERR_TABLE_DEF_CHANGED:
        case HA_ERR_CANNOT_ADD_FOREIGN:
        
        which are not included into to the list.
      */
      case HA_ERR_RECORD_CHANGED:
      case HA_ERR_RECORD_DELETED:
      case HA_ERR_KEY_NOT_FOUND:
      case HA_ERR_END_OF_FILE:
      case HA_ERR_FOUND_DUPP_KEY:
      case HA_ERR_FOUND_DUPP_UNIQUE:
      case HA_ERR_FOREIGN_DUPLICATE_KEY:
      case HA_ERR_NO_REFERENCED_ROW:
      case HA_ERR_ROW_IS_REFERENCED:

        DBUG_PRINT("info", ("error: %s", HA_ERR(error)));
        if (bit_is_set(slave_exec_mode, SLAVE_EXEC_MODE_IDEMPOTENT) == 1)
        {
          if (global_system_variables.log_warnings)
            slave_rows_error_report(WARNING_LEVEL, error, rli, thd, table,
                                    get_type_str(),
                                    RPL_LOG_NAME, (ulong) log_pos);
          error= 0;
        }
        break;
        
      default:
	thd->is_slave_error= 1;
	break;
      }

      /*
       If m_curr_row_end  was not set during event execution (e.g., because
       of errors) we can't proceed to the next row. If the error is transient
       (i.e., error==0 at this point) we must call unpack_current_row() to set 
       m_curr_row_end.
      */ 
   
      DBUG_PRINT("info", ("error: %d", error));
      DBUG_PRINT("info", ("curr_row: 0x%lu; curr_row_end: 0x%lu; rows_end: 0x%lu",
                          (ulong) m_curr_row, (ulong) m_curr_row_end, (ulong) m_rows_end));

      if (!m_curr_row_end && !error)
        unpack_current_row(rli);
  
      // at this moment m_curr_row_end should be set
      DBUG_ASSERT(error || m_curr_row_end != NULL); 
      DBUG_ASSERT(error || m_curr_row < m_curr_row_end);
      DBUG_ASSERT(error || m_curr_row_end <= m_rows_end);
  
      m_curr_row= m_curr_row_end;
 
    } // row processing loop

    DBUG_EXECUTE_IF("STOP_SLAVE_after_first_Rows_event",
                    const_cast<Relay_log_info*>(rli)->abort_slave= 1;);
    error= do_after_row_operations(rli, error);
    if (!cache_stmt)
    {
      DBUG_PRINT("info", ("Marked that we need to keep log"));
      thd->options|= OPTION_KEEP_LOG;
    }
  } // if (table)

  /*
    We need to delay this clear until here bacause unpack_current_row() uses
    master-side table definitions stored in rli.
  */
  if (rli->tables_to_lock && get_flags(STMT_END_F))
    const_cast<Relay_log_info*>(rli)->clear_tables_to_lock();
  /* reset OPTION_ALLOW_BATCH as not affect later events */
  thd->options&= ~OPTION_ALLOW_BATCH;
<<<<<<< HEAD

=======
  
>>>>>>> 64af3339
  if (error)
  {                     /* error has occured during the transaction */
    slave_rows_error_report(ERROR_LEVEL, error, rli, thd, table,
                            get_type_str(), RPL_LOG_NAME, (ulong) log_pos);
  }
  if (error)
  {
    /*
      If one day we honour --skip-slave-errors in row-based replication, and
      the error should be skipped, then we would clear mappings, rollback,
      close tables, but the slave SQL thread would not stop and then may
      assume the mapping is still available, the tables are still open...
      So then we should clear mappings/rollback/close here only if this is a
      STMT_END_F.
      For now we code, knowing that error is not skippable and so slave SQL
      thread is certainly going to stop.
      rollback at the caller along with sbr.
    */
    thd->reset_current_stmt_binlog_row_based();
    const_cast<Relay_log_info*>(rli)->cleanup_context(thd, error);
    thd->is_slave_error= 1;
    DBUG_RETURN(error);
  }

  /*
    This code would ideally be placed in do_update_pos() instead, but
    since we have no access to table there, we do the setting of
    last_event_start_time here instead.
  */
  if (table && (table->s->primary_key == MAX_KEY) &&
      !cache_stmt && get_flags(STMT_END_F) == RLE_NO_FLAGS)
  {
    /*
      ------------ Temporary fix until WL#2975 is implemented ---------

      This event is not the last one (no STMT_END_F). If we stop now
      (in case of terminate_slave_thread()), how will we restart? We
      have to restart from Table_map_log_event, but as this table is
      not transactional, the rows already inserted will still be
      present, and idempotency is not guaranteed (no PK) so we risk
      that repeating leads to double insert. So we desperately try to
      continue, hope we'll eventually leave this buggy situation (by
      executing the final Rows_log_event). If we are in a hopeless
      wait (reached end of last relay log and nothing gets appended
      there), we timeout after one minute, and notify DBA about the
      problem.  When WL#2975 is implemented, just remove the member
      Relay_log_info::last_event_start_time and all its occurrences.
    */
    const_cast<Relay_log_info*>(rli)->last_event_start_time= my_time(0);
  }

  DBUG_RETURN(0);
}

Log_event::enum_skip_reason
Rows_log_event::do_shall_skip(Relay_log_info *rli)
{
  /*
    If the slave skip counter is 1 and this event does not end a
    statement, then we should not start executing on the next event.
    Otherwise, we defer the decision to the normal skipping logic.
  */
  if (rli->slave_skip_counter == 1 && !get_flags(STMT_END_F))
    return Log_event::EVENT_SKIP_IGNORE;
  else
    return Log_event::do_shall_skip(rli);
}

int
Rows_log_event::do_update_pos(Relay_log_info *rli)
{
  DBUG_ENTER("Rows_log_event::do_update_pos");
  int error= 0;

  DBUG_PRINT("info", ("flags: %s",
                      get_flags(STMT_END_F) ? "STMT_END_F " : ""));

  if (get_flags(STMT_END_F))
  {
    /*
      This is the end of a statement or transaction, so close (and
      unlock) the tables we opened when processing the
      Table_map_log_event starting the statement.

      OBSERVER.  This will clear *all* mappings, not only those that
      are open for the table. There is not good handle for on-close
      actions for tables.

      NOTE. Even if we have no table ('table' == 0) we still need to be
      here, so that we increase the group relay log position. If we didn't, we
      could have a group relay log position which lags behind "forever"
      (assume the last master's transaction is ignored by the slave because of
      replicate-ignore rules).
    */
    thd->binlog_flush_pending_rows_event(true);

    /*
      If this event is not in a transaction, the call below will, if some
      transactional storage engines are involved, commit the statement into
      them and flush the pending event to binlog.
      If this event is in a transaction, the call will do nothing, but a
      Xid_log_event will come next which will, if some transactional engines
      are involved, commit the transaction and flush the pending event to the
      binlog.
    */
    error= ha_autocommit_or_rollback(thd, 0);

    /*
      Now what if this is not a transactional engine? we still need to
      flush the pending event to the binlog; we did it with
      thd->binlog_flush_pending_rows_event(). Note that we imitate
      what is done for real queries: a call to
      ha_autocommit_or_rollback() (sometimes only if involves a
      transactional engine), and a call to be sure to have the pending
      event flushed.
    */

    thd->reset_current_stmt_binlog_row_based();

    rli->cleanup_context(thd, 0);
    if (error == 0)
    {
      /*
        Indicate that a statement is finished.
        Step the group log position if we are not in a transaction,
        otherwise increase the event log position.
       */
      rli->stmt_done(log_pos, when);

      /*
        Clear any errors pushed in thd->net.last_err* if for example "no key
        found" (as this is allowed). This is a safety measure; apparently
        those errors (e.g. when executing a Delete_rows_log_event of a
        non-existing row, like in rpl_row_mystery22.test,
        thd->net.last_error = "Can't find record in 't1'" and last_errno=1032)
        do not become visible. We still prefer to wipe them out.
      */
      thd->clear_error();
    }
    else
      rli->report(ERROR_LEVEL, error,
                  "Error in %s event: commit of row events failed, "
                  "table `%s`.`%s`",
                  get_type_str(), m_table->s->db.str,
                  m_table->s->table_name.str);
  }
  else
  {
    rli->inc_event_relay_log_pos();
  }

  DBUG_RETURN(error);
}

#endif /* !defined(MYSQL_CLIENT) && defined(HAVE_REPLICATION) */

#ifndef MYSQL_CLIENT
bool Rows_log_event::write_data_header(IO_CACHE *file)
{
  uchar buf[ROWS_HEADER_LEN];	// No need to init the buffer
  DBUG_ASSERT(m_table_id != ~0UL);
  DBUG_EXECUTE_IF("old_row_based_repl_4_byte_map_id_master",
                  {
                    int4store(buf + 0, m_table_id);
                    int2store(buf + 4, m_flags);
                    return (my_b_safe_write(file, buf, 6));
                  });
  int6store(buf + RW_MAPID_OFFSET, (ulonglong)m_table_id);
  int2store(buf + RW_FLAGS_OFFSET, m_flags);
  return (my_b_safe_write(file, buf, ROWS_HEADER_LEN));
}

bool Rows_log_event::write_data_body(IO_CACHE*file)
{
  /*
     Note that this should be the number of *bits*, not the number of
     bytes.
  */
  uchar sbuf[sizeof(m_width)];
  my_ptrdiff_t const data_size= m_rows_cur - m_rows_buf;
  bool res= false;
  uchar *const sbuf_end= net_store_length(sbuf, (size_t) m_width);
  DBUG_ASSERT(static_cast<size_t>(sbuf_end - sbuf) <= sizeof(sbuf));

  DBUG_DUMP("m_width", sbuf, (size_t) (sbuf_end - sbuf));
  res= res || my_b_safe_write(file, sbuf, (size_t) (sbuf_end - sbuf));

  DBUG_DUMP("m_cols", (uchar*) m_cols.bitmap, no_bytes_in_map(&m_cols));
  res= res || my_b_safe_write(file, (uchar*) m_cols.bitmap,
                              no_bytes_in_map(&m_cols));
  /*
    TODO[refactor write]: Remove the "down cast" here (and elsewhere).
   */
  if (get_type_code() == UPDATE_ROWS_EVENT)
  {
    DBUG_DUMP("m_cols_ai", (uchar*) m_cols_ai.bitmap,
              no_bytes_in_map(&m_cols_ai));
    res= res || my_b_safe_write(file, (uchar*) m_cols_ai.bitmap,
                                no_bytes_in_map(&m_cols_ai));
  }
  DBUG_DUMP("rows", m_rows_buf, data_size);
  res= res || my_b_safe_write(file, m_rows_buf, (size_t) data_size);

  return res;

}
#endif

#if defined(HAVE_REPLICATION) && !defined(MYSQL_CLIENT)
void Rows_log_event::pack_info(Protocol *protocol)
{
  char buf[256];
  char const *const flagstr=
    get_flags(STMT_END_F) ? " flags: STMT_END_F" : "";
  size_t bytes= my_snprintf(buf, sizeof(buf),
                               "table_id: %lu%s", m_table_id, flagstr);
  protocol->store(buf, bytes, &my_charset_bin);
}
#endif

#ifdef MYSQL_CLIENT
void Rows_log_event::print_helper(FILE *file,
                                  PRINT_EVENT_INFO *print_event_info,
                                  char const *const name)
{
  IO_CACHE *const head= &print_event_info->head_cache;
  IO_CACHE *const body= &print_event_info->body_cache;
  if (!print_event_info->short_form)
  {
    bool const last_stmt_event= get_flags(STMT_END_F);
    print_header(head, print_event_info, !last_stmt_event);
    my_b_printf(head, "\t%s: table id %lu%s\n",
                name, m_table_id,
                last_stmt_event ? " flags: STMT_END_F" : "");
    print_base64(body, print_event_info, !last_stmt_event);
  }

  if (get_flags(STMT_END_F))
  {
    copy_event_cache_to_file_and_reinit(head, file);
    copy_event_cache_to_file_and_reinit(body, file);
  }
}
#endif

/**************************************************************************
	Table_map_log_event member functions and support functions
**************************************************************************/

/**
  @page How replication of field metadata works.
  
  When a table map is created, the master first calls 
  Table_map_log_event::save_field_metadata() which calculates how many 
  values will be in the field metadata. Only those fields that require the 
  extra data are added. The method also loops through all of the fields in 
  the table calling the method Field::save_field_metadata() which returns the
  values for the field that will be saved in the metadata and replicated to
  the slave. Once all fields have been processed, the table map is written to
  the binlog adding the size of the field metadata and the field metadata to
  the end of the body of the table map.

  When a table map is read on the slave, the field metadata is read from the 
  table map and passed to the table_def class constructor which saves the 
  field metadata from the table map into an array based on the type of the 
  field. Field metadata values not present (those fields that do not use extra 
  data) in the table map are initialized as zero (0). The array size is the 
  same as the columns for the table on the slave.

  Additionally, values saved for field metadata on the master are saved as a 
  string of bytes (uchar) in the binlog. A field may require 1 or more bytes
  to store the information. In cases where values require multiple bytes 
  (e.g. values > 255), the endian-safe methods are used to properly encode 
  the values on the master and decode them on the slave. When the field
  metadata values are captured on the slave, they are stored in an array of
  type uint16. This allows the least number of casts to prevent casting bugs
  when the field metadata is used in comparisons of field attributes. When
  the field metadata is used for calculating addresses in pointer math, the
  type used is uint32. 
*/

#if !defined(MYSQL_CLIENT)
/**
  Save the field metadata based on the real_type of the field.
  The metadata saved depends on the type of the field. Some fields
  store a single byte for pack_length() while others store two bytes
  for field_length (max length).
  
  @retval  0  Ok.

  @todo
  We may want to consider changing the encoding of the information.
  Currently, the code attempts to minimize the number of bytes written to 
  the tablemap. There are at least two other alternatives; 1) using 
  net_store_length() to store the data allowing it to choose the number of
  bytes that are appropriate thereby making the code much easier to 
  maintain (only 1 place to change the encoding), or 2) use a fixed number
  of bytes for each field. The problem with option 1 is that net_store_length()
  will use one byte if the value < 251, but 3 bytes if it is > 250. Thus,
  for fields like CHAR which can be no larger than 255 characters, the method
  will use 3 bytes when the value is > 250. Further, every value that is
  encoded using 2 parts (e.g., pack_length, field_length) will be numerically
  > 250 therefore will use 3 bytes for eah value. The problem with option 2
  is less wasteful for space but does waste 1 byte for every field that does
  not encode 2 parts. 
*/
int Table_map_log_event::save_field_metadata()
{
  DBUG_ENTER("Table_map_log_event::save_field_metadata");
  int index= 0;
  for (unsigned int i= 0 ; i < m_table->s->fields ; i++)
    index+= m_table->s->field[i]->save_field_metadata(&m_field_metadata[index]);
  DBUG_RETURN(index);
}
#endif /* !defined(MYSQL_CLIENT) */

/*
  Constructor used to build an event for writing to the binary log.
  Mats says tbl->s lives longer than this event so it's ok to copy pointers
  (tbl->s->db etc) and not pointer content.
 */
#if !defined(MYSQL_CLIENT)
Table_map_log_event::Table_map_log_event(THD *thd, TABLE *tbl, ulong tid,
                                         bool is_transactional, uint16 flags)
  : Log_event(thd, 0, is_transactional),
    m_table(tbl),
    m_dbnam(tbl->s->db.str),
    m_dblen(m_dbnam ? tbl->s->db.length : 0),
    m_tblnam(tbl->s->table_name.str),
    m_tbllen(tbl->s->table_name.length),
    m_colcnt(tbl->s->fields),
    m_memory(NULL),
    m_table_id(tid),
    m_flags(flags),
    m_data_size(0),
    m_field_metadata(0),
    m_field_metadata_size(0),
    m_null_bits(0),
    m_meta_memory(NULL)
{
  DBUG_ASSERT(m_table_id != ~0UL);
  /*
    In TABLE_SHARE, "db" and "table_name" are 0-terminated (see this comment in
    table.cc / alloc_table_share():
      Use the fact the key is db/0/table_name/0
    As we rely on this let's assert it.
  */
  DBUG_ASSERT((tbl->s->db.str == 0) ||
              (tbl->s->db.str[tbl->s->db.length] == 0));
  DBUG_ASSERT(tbl->s->table_name.str[tbl->s->table_name.length] == 0);


  m_data_size=  TABLE_MAP_HEADER_LEN;
  DBUG_EXECUTE_IF("old_row_based_repl_4_byte_map_id_master", m_data_size= 6;);
  m_data_size+= m_dblen + 2;	// Include length and terminating \0
  m_data_size+= m_tbllen + 2;	// Include length and terminating \0
  m_data_size+= 1 + m_colcnt;	// COLCNT and column types

  /* If malloc fails, caught in is_valid() */
  if ((m_memory= (uchar*) my_malloc(m_colcnt, MYF(MY_WME))))
  {
    m_coltype= reinterpret_cast<uchar*>(m_memory);
    for (unsigned int i= 0 ; i < m_table->s->fields ; ++i)
      m_coltype[i]= m_table->field[i]->type();
  }

  /*
    Calculate a bitmap for the results of maybe_null() for all columns.
    The bitmap is used to determine when there is a column from the master
    that is not on the slave and is null and thus not in the row data during
    replication.
  */
  uint num_null_bytes= (m_table->s->fields + 7) / 8;
  m_data_size+= num_null_bytes;
  m_meta_memory= (uchar *)my_multi_malloc(MYF(MY_WME),
                                 &m_null_bits, num_null_bytes,
                                 &m_field_metadata, (m_colcnt * 2),
                                 NULL);

  bzero(m_field_metadata, (m_colcnt * 2));

  /*
    Create an array for the field metadata and store it.
  */
  m_field_metadata_size= save_field_metadata();
  DBUG_ASSERT(m_field_metadata_size <= (m_colcnt * 2));

  /*
    Now set the size of the data to the size of the field metadata array
    plus one or two bytes for number of elements in the field metadata array.
  */
  if (m_field_metadata_size > 255)
    m_data_size+= m_field_metadata_size + 2; 
  else
    m_data_size+= m_field_metadata_size + 1; 

  bzero(m_null_bits, num_null_bytes);
  for (unsigned int i= 0 ; i < m_table->s->fields ; ++i)
    if (m_table->field[i]->maybe_null())
      m_null_bits[(i / 8)]+= 1 << (i % 8);

}
#endif /* !defined(MYSQL_CLIENT) */

/*
  Constructor used by slave to read the event from the binary log.
 */
#if defined(HAVE_REPLICATION)
Table_map_log_event::Table_map_log_event(const char *buf, uint event_len,
                                         const Format_description_log_event
                                         *description_event)

  : Log_event(buf, description_event),
#ifndef MYSQL_CLIENT
    m_table(NULL),
#endif
    m_dbnam(NULL), m_dblen(0), m_tblnam(NULL), m_tbllen(0),
    m_colcnt(0), m_coltype(0),
    m_memory(NULL), m_table_id(ULONG_MAX), m_flags(0),
    m_data_size(0), m_field_metadata(0), m_field_metadata_size(0),
    m_null_bits(0), m_meta_memory(NULL)
{
  unsigned int bytes_read= 0;
  DBUG_ENTER("Table_map_log_event::Table_map_log_event(const char*,uint,...)");

  uint8 common_header_len= description_event->common_header_len;
  uint8 post_header_len= description_event->post_header_len[TABLE_MAP_EVENT-1];
  DBUG_PRINT("info",("event_len: %u  common_header_len: %d  post_header_len: %d",
                     event_len, common_header_len, post_header_len));

  /*
    Don't print debug messages when running valgrind since they can
    trigger false warnings.
   */
#ifndef HAVE_purify
  DBUG_DUMP("event buffer", (uchar*) buf, event_len);
#endif

  /* Read the post-header */
  const char *post_start= buf + common_header_len;

  post_start+= TM_MAPID_OFFSET;
  if (post_header_len == 6)
  {
    /* Master is of an intermediate source tree before 5.1.4. Id is 4 bytes */
    m_table_id= uint4korr(post_start);
    post_start+= 4;
  }
  else
  {
    DBUG_ASSERT(post_header_len == TABLE_MAP_HEADER_LEN);
    m_table_id= (ulong) uint6korr(post_start);
    post_start+= TM_FLAGS_OFFSET;
  }

  DBUG_ASSERT(m_table_id != ~0UL);

  m_flags= uint2korr(post_start);

  /* Read the variable part of the event */
  const char *const vpart= buf + common_header_len + post_header_len;

  /* Extract the length of the various parts from the buffer */
  uchar const *const ptr_dblen= (uchar const*)vpart + 0;
  m_dblen= *(uchar*) ptr_dblen;

  /* Length of database name + counter + terminating null */
  uchar const *const ptr_tbllen= ptr_dblen + m_dblen + 2;
  m_tbllen= *(uchar*) ptr_tbllen;

  /* Length of table name + counter + terminating null */
  uchar const *const ptr_colcnt= ptr_tbllen + m_tbllen + 2;
  uchar *ptr_after_colcnt= (uchar*) ptr_colcnt;
  m_colcnt= net_field_length(&ptr_after_colcnt);

  DBUG_PRINT("info",("m_dblen: %lu  off: %ld  m_tbllen: %lu  off: %ld  m_colcnt: %lu  off: %ld",
                     (ulong) m_dblen, (long) (ptr_dblen-(const uchar*)vpart), 
                     (ulong) m_tbllen, (long) (ptr_tbllen-(const uchar*)vpart),
                     m_colcnt, (long) (ptr_colcnt-(const uchar*)vpart)));

  /* Allocate mem for all fields in one go. If fails, caught in is_valid() */
  m_memory= (uchar*) my_multi_malloc(MYF(MY_WME),
                                     &m_dbnam, (uint) m_dblen + 1,
                                     &m_tblnam, (uint) m_tbllen + 1,
                                     &m_coltype, (uint) m_colcnt,
                                     NullS);

  if (m_memory)
  {
    /* Copy the different parts into their memory */
    strncpy(const_cast<char*>(m_dbnam), (const char*)ptr_dblen  + 1, m_dblen + 1);
    strncpy(const_cast<char*>(m_tblnam), (const char*)ptr_tbllen + 1, m_tbllen + 1);
    memcpy(m_coltype, ptr_after_colcnt, m_colcnt);

    ptr_after_colcnt= ptr_after_colcnt + m_colcnt;
    bytes_read= ptr_after_colcnt - (uchar *)buf;
    DBUG_PRINT("info", ("Bytes read: %d.\n", bytes_read));
    if (bytes_read < event_len)
    {
      m_field_metadata_size= net_field_length(&ptr_after_colcnt);
      DBUG_ASSERT(m_field_metadata_size <= (m_colcnt * 2));
      uint num_null_bytes= (m_colcnt + 7) / 8;
      m_meta_memory= (uchar *)my_multi_malloc(MYF(MY_WME),
                                     &m_null_bits, num_null_bytes,
                                     &m_field_metadata, m_field_metadata_size,
                                     NULL);
      memcpy(m_field_metadata, ptr_after_colcnt, m_field_metadata_size);
      ptr_after_colcnt= (uchar*)ptr_after_colcnt + m_field_metadata_size;
      memcpy(m_null_bits, ptr_after_colcnt, num_null_bytes);
    }
  }

  DBUG_VOID_RETURN;
}
#endif

Table_map_log_event::~Table_map_log_event()
{
  my_free(m_meta_memory, MYF(MY_ALLOW_ZERO_PTR));
  my_free(m_memory, MYF(MY_ALLOW_ZERO_PTR));
}

/*
  Return value is an error code, one of:

      -1     Failure to open table   [from open_tables()]
       0     Success
       1     No room for more tables [from set_table()]
       2     Out of memory           [from set_table()]
       3     Wrong table definition
       4     Daisy-chaining RBR with SBR not possible
 */

#if !defined(MYSQL_CLIENT) && defined(HAVE_REPLICATION)
int Table_map_log_event::do_apply_event(Relay_log_info const *rli)
{
  RPL_TABLE_LIST *table_list;
  char *db_mem, *tname_mem;
  size_t dummy_len;
  void *memory;
  DBUG_ENTER("Table_map_log_event::do_apply_event(Relay_log_info*)");
  DBUG_ASSERT(rli->sql_thd == thd);

  /* Step the query id to mark what columns that are actually used. */
  pthread_mutex_lock(&LOCK_thread_count);
  thd->query_id= next_query_id();
  pthread_mutex_unlock(&LOCK_thread_count);

  if (!(memory= my_multi_malloc(MYF(MY_WME),
                                &table_list, (uint) sizeof(RPL_TABLE_LIST),
                                &db_mem, (uint) NAME_LEN + 1,
                                &tname_mem, (uint) NAME_LEN + 1,
                                NullS)))
    DBUG_RETURN(HA_ERR_OUT_OF_MEM);

  bzero(table_list, sizeof(*table_list));
  table_list->db = db_mem;
  table_list->alias= table_list->table_name = tname_mem;
  table_list->lock_type= TL_WRITE;
  table_list->next_global= table_list->next_local= 0;
  table_list->table_id= m_table_id;
  table_list->updating= 1;
  strmov(table_list->db, rpl_filter->get_rewrite_db(m_dbnam, &dummy_len));
  strmov(table_list->table_name, m_tblnam);

  int error= 0;

  if (!rpl_filter->db_ok(table_list->db) ||
      (rpl_filter->is_on() && !rpl_filter->tables_ok("", table_list)))
  {
    my_free(memory, MYF(MY_WME));
  }
  else
  {
    /*
      open_tables() reads the contents of thd->lex, so they must be
      initialized, so we should call lex_start(); to be even safer, we
      call mysql_init_query() which does a more complete set of inits.
    */
    lex_start(thd);
    mysql_reset_thd_for_next_command(thd);
    /*
      Check if the slave is set to use SBR.  If so, it should switch
      to using RBR until the end of the "statement", i.e., next
      STMT_END_F or next error.
    */
    if (!thd->current_stmt_binlog_row_based &&
        mysql_bin_log.is_open() && (thd->options & OPTION_BIN_LOG))
    {
      thd->set_current_stmt_binlog_row_based();
    }

    /*
      Open the table if it is not already open and add the table to
      table map.  Note that for any table that should not be
      replicated, a filter is needed.

      The creation of a new TABLE_LIST is used to up-cast the
      table_list consisting of RPL_TABLE_LIST items. This will work
      since the only case where the argument to open_tables() is
      changed, is when thd->lex->query_tables == table_list, i.e.,
      when the statement requires prelocking. Since this is not
      executed when a statement is executed, this case will not occur.
      As a precaution, an assertion is added to ensure that the bad
      case is not a fact.

      Either way, the memory in the list is *never* released
      internally in the open_tables() function, hence we take a copy
      of the pointer to make sure that it's not lost.
    */
    uint count;
    DBUG_ASSERT(thd->lex->query_tables != table_list);
    TABLE_LIST *tmp_table_list= table_list;
    if ((error= open_tables(thd, &tmp_table_list, &count, 0)))
    {
      if (thd->is_slave_error || thd->is_fatal_error)
      {
        /*
          Error reporting borrowed from Query_log_event with many excessive
          simplifications (we don't honour --slave-skip-errors)
        */
        uint actual_error= thd->main_da.sql_errno();
        rli->report(ERROR_LEVEL, actual_error,
                    "Error '%s' on opening table `%s`.`%s`",
                    (actual_error ? thd->main_da.message() :
                     "unexpected success or fatal error"),
                    table_list->db, table_list->table_name);
        thd->is_slave_error= 1;
      }
      goto err;
    }

    m_table= table_list->table;

    /*
      This will fail later otherwise, the 'in_use' field should be
      set to the current thread.
    */
    DBUG_ASSERT(m_table->in_use);

    /*
      Use placement new to construct the table_def instance in the
      memory allocated for it inside table_list.

      The memory allocated by the table_def structure (i.e., not the
      memory allocated *for* the table_def structure) is released
      inside Relay_log_info::clear_tables_to_lock() by calling the
      table_def destructor explicitly.
    */
    new (&table_list->m_tabledef) table_def(m_coltype, m_colcnt, 
         m_field_metadata, m_field_metadata_size, m_null_bits);
    table_list->m_tabledef_valid= TRUE;

    /*
      We record in the slave's information that the table should be
      locked by linking the table into the list of tables to lock.
    */
    table_list->next_global= table_list->next_local= rli->tables_to_lock;
    const_cast<Relay_log_info*>(rli)->tables_to_lock= table_list;
    const_cast<Relay_log_info*>(rli)->tables_to_lock_count++;
    /* 'memory' is freed in clear_tables_to_lock */
  }

  DBUG_RETURN(error);

err:
  my_free(memory, MYF(MY_WME));
  DBUG_RETURN(error);
}

Log_event::enum_skip_reason
Table_map_log_event::do_shall_skip(Relay_log_info *rli)
{
  /*
    If the slave skip counter is 1, then we should not start executing
    on the next event.
  */
  return continue_group(rli);
}

int Table_map_log_event::do_update_pos(Relay_log_info *rli)
{
  rli->inc_event_relay_log_pos();
  return 0;
}

#endif /* !defined(MYSQL_CLIENT) && defined(HAVE_REPLICATION) */

#ifndef MYSQL_CLIENT
bool Table_map_log_event::write_data_header(IO_CACHE *file)
{
  DBUG_ASSERT(m_table_id != ~0UL);
  uchar buf[TABLE_MAP_HEADER_LEN];
  DBUG_EXECUTE_IF("old_row_based_repl_4_byte_map_id_master",
                  {
                    int4store(buf + 0, m_table_id);
                    int2store(buf + 4, m_flags);
                    return (my_b_safe_write(file, buf, 6));
                  });
  int6store(buf + TM_MAPID_OFFSET, (ulonglong)m_table_id);
  int2store(buf + TM_FLAGS_OFFSET, m_flags);
  return (my_b_safe_write(file, buf, TABLE_MAP_HEADER_LEN));
}

bool Table_map_log_event::write_data_body(IO_CACHE *file)
{
  DBUG_ASSERT(m_dbnam != NULL);
  DBUG_ASSERT(m_tblnam != NULL);
  /* We use only one byte per length for storage in event: */
  DBUG_ASSERT(m_dblen < 128);
  DBUG_ASSERT(m_tbllen < 128);

  uchar const dbuf[]= { (uchar) m_dblen };
  uchar const tbuf[]= { (uchar) m_tbllen };

  uchar cbuf[sizeof(m_colcnt)];
  uchar *const cbuf_end= net_store_length(cbuf, (size_t) m_colcnt);
  DBUG_ASSERT(static_cast<size_t>(cbuf_end - cbuf) <= sizeof(cbuf));

  /*
    Store the size of the field metadata.
  */
  uchar mbuf[sizeof(m_field_metadata_size)];
  uchar *const mbuf_end= net_store_length(mbuf, m_field_metadata_size);

  return (my_b_safe_write(file, dbuf,      sizeof(dbuf)) ||
          my_b_safe_write(file, (const uchar*)m_dbnam,   m_dblen+1) ||
          my_b_safe_write(file, tbuf,      sizeof(tbuf)) ||
          my_b_safe_write(file, (const uchar*)m_tblnam,  m_tbllen+1) ||
          my_b_safe_write(file, cbuf, (size_t) (cbuf_end - cbuf)) ||
          my_b_safe_write(file, m_coltype, m_colcnt) ||
          my_b_safe_write(file, mbuf, (size_t) (mbuf_end - mbuf)) ||
          my_b_safe_write(file, m_field_metadata, m_field_metadata_size),
          my_b_safe_write(file, m_null_bits, (m_colcnt + 7) / 8));
 }
#endif

#if defined(HAVE_REPLICATION) && !defined(MYSQL_CLIENT)

/*
  Print some useful information for the SHOW BINARY LOG information
  field.
 */

#if defined(HAVE_REPLICATION) && !defined(MYSQL_CLIENT)
void Table_map_log_event::pack_info(Protocol *protocol)
{
    char buf[256];
    size_t bytes= my_snprintf(buf, sizeof(buf),
                                 "table_id: %lu (%s.%s)",
                              m_table_id, m_dbnam, m_tblnam);
    protocol->store(buf, bytes, &my_charset_bin);
}
#endif


#endif


#ifdef MYSQL_CLIENT
void Table_map_log_event::print(FILE *file, PRINT_EVENT_INFO *print_event_info)
{
  if (!print_event_info->short_form)
  {
    print_header(&print_event_info->head_cache, print_event_info, TRUE);
    my_b_printf(&print_event_info->head_cache,
                "\tTable_map: `%s`.`%s` mapped to number %lu\n",
                m_dbnam, m_tblnam, m_table_id);
    print_base64(&print_event_info->body_cache, print_event_info, TRUE);
  }
}
#endif

/**************************************************************************
	Write_rows_log_event member functions
**************************************************************************/

/*
  Constructor used to build an event for writing to the binary log.
 */
#if !defined(MYSQL_CLIENT)
Write_rows_log_event::Write_rows_log_event(THD *thd_arg, TABLE *tbl_arg,
                                           ulong tid_arg,
                                           MY_BITMAP const *cols,
                                           bool is_transactional)
  : Rows_log_event(thd_arg, tbl_arg, tid_arg, cols, is_transactional)
{
}
#endif

/*
  Constructor used by slave to read the event from the binary log.
 */
#ifdef HAVE_REPLICATION
Write_rows_log_event::Write_rows_log_event(const char *buf, uint event_len,
                                           const Format_description_log_event
                                           *description_event)
: Rows_log_event(buf, event_len, WRITE_ROWS_EVENT, description_event)
{
}
#endif

#if !defined(MYSQL_CLIENT) && defined(HAVE_REPLICATION)
int 
Write_rows_log_event::do_before_row_operations(const Slave_reporting_capability *const)
{
  int error= 0;

  /**
     todo: to introduce a property for the event (handler?) which forces
     applying the event in the replace (idempotent) fashion.
  */
  if (bit_is_set(slave_exec_mode, SLAVE_EXEC_MODE_IDEMPOTENT) == 1 ||
      m_table->s->db_type()->db_type == DB_TYPE_NDBCLUSTER)
  {
    /*
      We are using REPLACE semantics and not INSERT IGNORE semantics
      when writing rows, that is: new rows replace old rows.  We need to
      inform the storage engine that it should use this behaviour.
    */
    
    /* Tell the storage engine that we are using REPLACE semantics. */
    thd->lex->duplicates= DUP_REPLACE;
    
    /*
      Pretend we're executing a REPLACE command: this is needed for
      InnoDB and NDB Cluster since they are not (properly) checking the
      lex->duplicates flag.
    */
    thd->lex->sql_command= SQLCOM_REPLACE;
    /* 
       Do not raise the error flag in case of hitting to an unique attribute
    */
    m_table->file->extra(HA_EXTRA_IGNORE_DUP_KEY);
    /* 
       NDB specific: update from ndb master wrapped as Write_rows
       so that the event should be applied to replace slave's row
    */
    m_table->file->extra(HA_EXTRA_WRITE_CAN_REPLACE);
    /* 
       NDB specific: if update from ndb master wrapped as Write_rows
       does not find the row it's assumed idempotent binlog applying
       is taking place; don't raise the error.
    */
    m_table->file->extra(HA_EXTRA_IGNORE_NO_KEY);
    /*
      TODO: the cluster team (Tomas?) says that it's better if the engine knows
      how many rows are going to be inserted, then it can allocate needed memory
      from the start.
    */
  }

  m_table->file->ha_start_bulk_insert(0);
  /*
    We need TIMESTAMP_NO_AUTO_SET otherwise ha_write_row() will not use fill
    any TIMESTAMP column with data from the row but instead will use
    the event's current time.
    As we replicate from TIMESTAMP to TIMESTAMP and slave has no extra
    columns, we know that all TIMESTAMP columns on slave will receive explicit
    data from the row, so TIMESTAMP_NO_AUTO_SET is ok.
    When we allow a table without TIMESTAMP to be replicated to a table having
    more columns including a TIMESTAMP column, or when we allow a TIMESTAMP
    column to be replicated into a BIGINT column and the slave's table has a
    TIMESTAMP column, then the slave's TIMESTAMP column will take its value
    from set_time() which we called earlier (consistent with SBR). And then in
    some cases we won't want TIMESTAMP_NO_AUTO_SET (will require some code to
    analyze if explicit data is provided for slave's TIMESTAMP columns).
  */
  m_table->timestamp_field_type= TIMESTAMP_NO_AUTO_SET;
  return error;
}

int 
Write_rows_log_event::do_after_row_operations(const Slave_reporting_capability *const,
                                              int error)
{
  int local_error= 0;
  if (bit_is_set(slave_exec_mode, SLAVE_EXEC_MODE_IDEMPOTENT) == 1 ||
      m_table->s->db_type()->db_type == DB_TYPE_NDBCLUSTER)
  {
    m_table->file->extra(HA_EXTRA_NO_IGNORE_DUP_KEY);
    m_table->file->extra(HA_EXTRA_WRITE_CANNOT_REPLACE);
    /*
      resetting the extra with 
      table->file->extra(HA_EXTRA_NO_IGNORE_NO_KEY); 
      fires bug#27077
      explanation: file->reset() performs this duty
      ultimately. Still todo: fix
    */
  }
  if ((local_error= m_table->file->ha_end_bulk_insert()))
  {
    m_table->file->print_error(local_error, MYF(0));
  }
  return error? error : local_error;
}

#if !defined(MYSQL_CLIENT) && defined(HAVE_REPLICATION)

/*
  Check if there are more UNIQUE keys after the given key.
*/
static int
last_uniq_key(TABLE *table, uint keyno)
{
  while (++keyno < table->s->keys)
    if (table->key_info[keyno].flags & HA_NOSAME)
      return 0;
  return 1;
}

/**
   Check if an error is a duplicate key error.

   This function is used to check if an error code is one of the
   duplicate key error, i.e., and error code for which it is sensible
   to do a <code>get_dup_key()</code> to retrieve the duplicate key.

   @param errcode The error code to check.

   @return <code>true</code> if the error code is such that
   <code>get_dup_key()</code> will return true, <code>false</code>
   otherwise.
 */
bool
is_duplicate_key_error(int errcode)
{
  switch (errcode)
  {
  case HA_ERR_FOUND_DUPP_KEY:
  case HA_ERR_FOUND_DUPP_UNIQUE:
    return true;
  }
  return false;
}

/**
  Write the current row into event's table.

  The row is located in the row buffer, pointed by @c m_curr_row member.
  Number of columns of the row is stored in @c m_width member (it can be 
  different from the number of columns in the table to which we insert). 
  Bitmap @c m_cols indicates which columns are present in the row. It is assumed 
  that event's table is already open and pointed by @c m_table.

  If the same record already exists in the table it can be either overwritten 
  or an error is reported depending on the value of @c overwrite flag 
  (error reporting not yet implemented). Note that the matching record can be
  different from the row we insert if we use primary keys to identify records in
  the table.

  The row to be inserted can contain values only for selected columns. The 
  missing columns are filled with default values using @c prepare_record() 
  function. If a matching record is found in the table and @c overwritte is
  true, the missing columns are taken from it.

  @param  rli   Relay log info (needed for row unpacking).
  @param  overwrite  
                Shall we overwrite if the row already exists or signal 
                error (currently ignored).

  @returns Error code on failure, 0 on success.

  This method, if successful, sets @c m_curr_row_end pointer to point at the
  next row in the rows buffer. This is done when unpacking the row to be 
  inserted.

  @note If a matching record is found, it is either updated using 
  @c ha_update_row() or first deleted and then new record written.
*/ 

int
Rows_log_event::write_row(const Relay_log_info *const rli,
                          const bool overwrite)
{
  DBUG_ENTER("write_row");
  DBUG_ASSERT(m_table != NULL && thd != NULL);

  TABLE *table= m_table;  // pointer to event's table
  int error;
  int keynum;
  auto_afree_ptr<char> key(NULL);

  /* fill table->record[0] with default values */

  if ((error= prepare_record(rli, table, m_width,
                             TRUE /* check if columns have def. values */)))
    DBUG_RETURN(error);
  
  /* unpack row into table->record[0] */
  error= unpack_current_row(rli); // TODO: how to handle errors?

#ifndef DBUG_OFF
  DBUG_DUMP("record[0]", table->record[0], table->s->reclength);
  DBUG_PRINT_BITSET("debug", "write_set = %s", table->write_set);
  DBUG_PRINT_BITSET("debug", "read_set = %s", table->read_set);
#endif

  /* 
    Try to write record. If a corresponding record already exists in the table,
    we try to change it using ha_update_row() if possible. Otherwise we delete
    it and repeat the whole process again. 

    TODO: Add safety measures against infinite looping. 
   */

  while ((error= table->file->ha_write_row(table->record[0])))
  {
    if (error == HA_ERR_LOCK_DEADLOCK ||
        error == HA_ERR_LOCK_WAIT_TIMEOUT ||
        (keynum= table->file->get_dup_key(error)) < 0 ||
        !overwrite)
    {
      DBUG_PRINT("info",("get_dup_key returns %d)", keynum));
      /*
        Deadlock, waiting for lock or just an error from the handler
        such as HA_ERR_FOUND_DUPP_KEY when overwrite is false.
        Retrieval of the duplicate key number may fail
        - either because the error was not "duplicate key" error
        - or because the information which key is not available
      */
      table->file->print_error(error, MYF(0));
      DBUG_RETURN(error);
    }
    /*
       We need to retrieve the old row into record[1] to be able to
       either update or delete the offending record.  We either:

       - use rnd_pos() with a row-id (available as dupp_row) to the
         offending row, if that is possible (MyISAM and Blackhole), or else

       - use index_read_idx() with the key that is duplicated, to
         retrieve the offending row.
     */
    if (table->file->ha_table_flags() & HA_DUPLICATE_POS)
    {
      DBUG_PRINT("info",("Locating offending record using rnd_pos()"));
      if (table->file->inited && (error= table->file->ha_index_end()))
        DBUG_RETURN(error);
      if ((error= table->file->ha_rnd_init(FALSE)))
        DBUG_RETURN(error);

      error= table->file->rnd_pos(table->record[1], table->file->dup_ref);
      table->file->ha_rnd_end();
      if (error)
      {
        DBUG_PRINT("info",("rnd_pos() returns error %d",error));
        table->file->print_error(error, MYF(0));
        DBUG_RETURN(error);
      }
    }
    else
    {
      DBUG_PRINT("info",("Locating offending record using index_read_idx()"));

      if (table->file->extra(HA_EXTRA_FLUSH_CACHE))
      {
        DBUG_PRINT("info",("Error when setting HA_EXTRA_FLUSH_CACHE"));
        DBUG_RETURN(my_errno);
      }

      if (key.get() == NULL)
      {
        key.assign(static_cast<char*>(my_alloca(table->s->max_unique_length)));
        if (key.get() == NULL)
        {
          DBUG_PRINT("info",("Can't allocate key buffer"));
          DBUG_RETURN(ENOMEM);
        }
      }

      key_copy((uchar*)key.get(), table->record[0], table->key_info + keynum,
               0);
      error= table->file->index_read_idx_map(table->record[1], keynum,
                                             (const uchar*)key.get(),
                                             HA_WHOLE_KEY,
                                             HA_READ_KEY_EXACT);
      if (error)
      {
        DBUG_PRINT("info",("index_read_idx() returns error %d",error)); 
        table->file->print_error(error, MYF(0));
        DBUG_RETURN(error);
      }
    }

    /*
       Now, record[1] should contain the offending row.  That
       will enable us to update it or, alternatively, delete it (so
       that we can insert the new row afterwards).
     */

    /*
      If row is incomplete we will use the record found to fill 
      missing columns.  
    */
    if (!get_flags(COMPLETE_ROWS_F))
    {
      restore_record(table,record[1]);
      error= unpack_current_row(rli);
    }

#ifndef DBUG_OFF
    DBUG_PRINT("debug",("preparing for update: before and after image"));
    DBUG_DUMP("record[1] (before)", table->record[1], table->s->reclength);
    DBUG_DUMP("record[0] (after)", table->record[0], table->s->reclength);
#endif

    /*
       REPLACE is defined as either INSERT or DELETE + INSERT.  If
       possible, we can replace it with an UPDATE, but that will not
       work on InnoDB if FOREIGN KEY checks are necessary.

       I (Matz) am not sure of the reason for the last_uniq_key()
       check as, but I'm guessing that it's something along the
       following lines.

       Suppose that we got the duplicate key to be a key that is not
       the last unique key for the table and we perform an update:
       then there might be another key for which the unique check will
       fail, so we're better off just deleting the row and inserting
       the correct row.
     */
    if (last_uniq_key(table, keynum) &&
        !table->file->referenced_by_foreign_key())
    {
      DBUG_PRINT("info",("Updating row using ha_update_row()"));
      error=table->file->ha_update_row(table->record[1],
                                       table->record[0]);
      switch (error) {
                
      case HA_ERR_RECORD_IS_THE_SAME:
        DBUG_PRINT("info",("ignoring HA_ERR_RECORD_IS_THE_SAME error from"
                           " ha_update_row()"));
        error= 0;
      
      case 0:
        break;
        
      default:    
        DBUG_PRINT("info",("ha_update_row() returns error %d",error));
        table->file->print_error(error, MYF(0));
      }
      
      DBUG_RETURN(error);
    }
    else
    {
      DBUG_PRINT("info",("Deleting offending row and trying to write new one again"));
      if ((error= table->file->ha_delete_row(table->record[1])))
      {
        DBUG_PRINT("info",("ha_delete_row() returns error %d",error));
        table->file->print_error(error, MYF(0));
        DBUG_RETURN(error);
      }
      /* Will retry ha_write_row() with the offending row removed. */
    }
  }

  DBUG_RETURN(error);
}

#endif

int 
Write_rows_log_event::do_exec_row(const Relay_log_info *const rli)
{
  DBUG_ASSERT(m_table != NULL);
  int error=
    write_row(rli,        /* if 1 then overwrite */
              bit_is_set(slave_exec_mode, SLAVE_EXEC_MODE_IDEMPOTENT) == 1);
    
  if (error && !thd->is_error())
  {
    DBUG_ASSERT(0);
    my_error(ER_UNKNOWN_ERROR, MYF(0));
  }
  
  return error; 
}

#endif /* !defined(MYSQL_CLIENT) && defined(HAVE_REPLICATION) */

#ifdef MYSQL_CLIENT
void Write_rows_log_event::print(FILE *file, PRINT_EVENT_INFO* print_event_info)
{
  Rows_log_event::print_helper(file, print_event_info, "Write_rows");
}
#endif

/**************************************************************************
	Delete_rows_log_event member functions
**************************************************************************/

#if !defined(MYSQL_CLIENT) && defined(HAVE_REPLICATION)
/*
  Compares table->record[0] and table->record[1]

  Returns TRUE if different.
*/
static bool record_compare(TABLE *table)
{
  /*
    Need to set the X bit and the filler bits in both records since
    there are engines that do not set it correctly.

    In addition, since MyISAM checks that one hasn't tampered with the
    record, it is necessary to restore the old bytes into the record
    after doing the comparison.

    TODO[record format ndb]: Remove it once NDB returns correct
    records. Check that the other engines also return correct records.
   */

  DBUG_DUMP("record[0]", table->record[0], table->s->reclength);
  DBUG_DUMP("record[1]", table->record[1], table->s->reclength);

  bool result= FALSE;
  uchar saved_x[2], saved_filler[2];

  if (table->s->null_bytes > 0)
  {
    for (int i = 0 ; i < 2 ; ++i)
    {
      saved_x[i]= table->record[i][0];
      saved_filler[i]= table->record[i][table->s->null_bytes - 1];
      table->record[i][0]|= 1U;
      table->record[i][table->s->null_bytes - 1]|=
        256U - (1U << table->s->last_null_bit_pos);
    }
  }

  if (table->s->blob_fields + table->s->varchar_fields == 0)
  {
    result= cmp_record(table,record[1]);
    goto record_compare_exit;
  }

  /* Compare null bits */
  if (memcmp(table->null_flags,
	     table->null_flags+table->s->rec_buff_length,
	     table->s->null_bytes))
  {
    result= TRUE;				// Diff in NULL value
    goto record_compare_exit;
  }

  /* Compare updated fields */
  for (Field **ptr=table->field ; *ptr ; ptr++)
  {
    if ((*ptr)->cmp_binary_offset(table->s->rec_buff_length))
    {
      result= TRUE;
      goto record_compare_exit;
    }
  }

record_compare_exit:
  /*
    Restore the saved bytes.

    TODO[record format ndb]: Remove this code once NDB returns the
    correct record format.
  */
  if (table->s->null_bytes > 0)
  {
    for (int i = 0 ; i < 2 ; ++i)
    {
      table->record[i][0]= saved_x[i];
      table->record[i][table->s->null_bytes - 1]= saved_filler[i];
    }
  }

  return result;
}

/**
  Locate the current row in event's table.

  The current row is pointed by @c m_curr_row. Member @c m_width tells how many 
  columns are there in the row (this can be differnet from the number of columns 
  in the table). It is assumed that event's table is already open and pointed 
  by @c m_table.

  If a corresponding record is found in the table it is stored in 
  @c m_table->record[0]. Note that when record is located based on a primary 
  key, it is possible that the record found differs from the row being located.

  If no key is specified or table does not have keys, a table scan is used to 
  find the row. In that case the row should be complete and contain values for
  all columns. However, it can still be shorter than the table, i.e. the table 
  can contain extra columns not present in the row. It is also possible that 
  the table has fewer columns than the row being located. 

  @returns Error code on failure, 0 on success. 
  
  @post In case of success @c m_table->record[0] contains the record found. 
  Also, the internal "cursor" of the table is positioned at the record found.

  @note If the engine allows random access of the records, a combination of
  @c position() and @c rnd_pos() will be used. 
 */

int Rows_log_event::find_row(const Relay_log_info *rli)
{
  DBUG_ENTER("Rows_log_event::find_row");

  DBUG_ASSERT(m_table && m_table->in_use != NULL);

  TABLE *table= m_table;
  int error;

  /* unpack row - missing fields get default values */

  // TODO: shall we check and report errors here?
  prepare_record(NULL,table,m_width,FALSE /* don't check errors */); 
  error= unpack_current_row(rli); 

#ifndef DBUG_OFF
  DBUG_PRINT("info",("looking for the following record"));
  DBUG_DUMP("record[0]", table->record[0], table->s->reclength);
#endif

  if ((table->file->ha_table_flags() & HA_PRIMARY_KEY_REQUIRED_FOR_POSITION) &&
      table->s->primary_key < MAX_KEY)
  {
    /*
      Use a more efficient method to fetch the record given by
      table->record[0] if the engine allows it.  We first compute a
      row reference using the position() member function (it will be
      stored in table->file->ref) and the use rnd_pos() to position
      the "cursor" (i.e., record[0] in this case) at the correct row.

      TODO: Add a check that the correct record has been fetched by
      comparing with the original record. Take into account that the
      record on the master and slave can be of different
      length. Something along these lines should work:

      ADD>>>  store_record(table,record[1]);
              int error= table->file->rnd_pos(table->record[0], table->file->ref);
      ADD>>>  DBUG_ASSERT(memcmp(table->record[1], table->record[0],
                                 table->s->reclength) == 0);
    */

    /*
      Ndb does not need read before delete/update (and no updates are sent)
      if primary key specified

      (Actually uniquekey will also do, but pk will be in each
      row if table has pk)

      Also set ignore no key, as we don't really know if row exists...
    */
<<<<<<< HEAD
=======

    /*
      Ndb does not need read before delete/update (and no updates are sent)
      if primary key specified
      
      (Actually uniquekey will also do, but pk will be in each
      row if table has pk)

      Also set ignore no key, as we don't really know if row exists...
    */
>>>>>>> 64af3339
    if (table->file->ht->db_type == DB_TYPE_NDBCLUSTER)
    {
      table->file->extra(HA_EXTRA_IGNORE_NO_KEY);
      DBUG_RETURN(0);
    }
<<<<<<< HEAD

=======
    
>>>>>>> 64af3339
    DBUG_PRINT("info",("locating record using primary key (position)"));
    int error= table->file->rnd_pos_by_record(table->record[0]);
    table->file->ha_rnd_end();
    if (error)
    {
      DBUG_PRINT("info",("rnd_pos returns error %d",error));
      table->file->print_error(error, MYF(0));
    }
    DBUG_RETURN(error);
  }

  // We can't use position() - try other methods.
  
  /* 
    We need to retrieve all fields
    TODO: Move this out from this function to main loop 
   */
  table->use_all_columns();

  /*
    Save copy of the record in table->record[1]. It might be needed 
    later if linear search is used to find exact match.
   */ 
  store_record(table,record[1]);    

  if (table->s->keys > 0)
  {
    DBUG_PRINT("info",("locating record using primary key (index_read)"));

    /* We have a key: search the table using the index */
    if (!table->file->inited && (error= table->file->ha_index_init(0, FALSE)))
    {
      DBUG_PRINT("info",("ha_index_init returns error %d",error));
      table->file->print_error(error, MYF(0));
      goto err;
    }

    /* Fill key data for the row */

    DBUG_ASSERT(m_key);
    key_copy(m_key, table->record[0], table->key_info, 0);

    /*
      Don't print debug messages when running valgrind since they can
      trigger false warnings.
     */
#ifndef HAVE_purify
    DBUG_DUMP("key data", m_key, table->key_info->key_length);
#endif

    /*
      We need to set the null bytes to ensure that the filler bit are
      all set when returning.  There are storage engines that just set
      the necessary bits on the bytes and don't set the filler bits
      correctly.
    */
    my_ptrdiff_t const pos=
      table->s->null_bytes > 0 ? table->s->null_bytes - 1 : 0;
    table->record[0][pos]= 0xFF;
    
    if ((error= table->file->index_read_map(table->record[0], m_key, 
                                            HA_WHOLE_KEY,
                                            HA_READ_KEY_EXACT)))
    {
      DBUG_PRINT("info",("no record matching the key found in the table"));
      table->file->print_error(error, MYF(0));
      table->file->ha_index_end();
      goto err;
    }

  /*
    Don't print debug messages when running valgrind since they can
    trigger false warnings.
   */
#ifndef HAVE_purify
    DBUG_PRINT("info",("found first matching record")); 
    DBUG_DUMP("record[0]", table->record[0], table->s->reclength);
#endif
    /*
      Below is a minor "optimization".  If the key (i.e., key number
      0) has the HA_NOSAME flag set, we know that we have found the
      correct record (since there can be no duplicates); otherwise, we
      have to compare the record with the one found to see if it is
      the correct one.

      CAVEAT! This behaviour is essential for the replication of,
      e.g., the mysql.proc table since the correct record *shall* be
      found using the primary key *only*.  There shall be no
      comparison of non-PK columns to decide if the correct record is
      found.  I can see no scenario where it would be incorrect to
      chose the row to change only using a PK or an UNNI.
    */
    if (table->key_info->flags & HA_NOSAME)
    {
      table->file->ha_index_end();
      goto ok;
    }

    /*
      In case key is not unique, we still have to iterate over records found
      and find the one which is identical to the row given. A copy of the 
      record we are looking for is stored in record[1].
     */ 
    DBUG_PRINT("info",("non-unique index, scanning it to find matching record")); 

    while (record_compare(table))
    {
      /*
        We need to set the null bytes to ensure that the filler bit
        are all set when returning.  There are storage engines that
        just set the necessary bits on the bytes and don't set the
        filler bits correctly.

        TODO[record format ndb]: Remove this code once NDB returns the
        correct record format.
      */
      if (table->s->null_bytes > 0)
      {
        table->record[0][table->s->null_bytes - 1]|=
          256U - (1U << table->s->last_null_bit_pos);
      }

      if ((error= table->file->index_next(table->record[0])))
      {
        DBUG_PRINT("info",("no record matching the given row found"));
        table->file->print_error(error, MYF(0));
        table->file->ha_index_end();
        goto err;
      }
    }

    /*
      Have to restart the scan to be able to fetch the next row.
    */
    table->file->ha_index_end();
  }
  else
  {
    DBUG_PRINT("info",("locating record using table scan (rnd_next)"));

    int restart_count= 0; // Number of times scanning has restarted from top

    /* We don't have a key: search the table using rnd_next() */
    if ((error= table->file->ha_rnd_init(1)))
    {
      DBUG_PRINT("info",("error initializing table scan"
                         " (ha_rnd_init returns %d)",error));
      table->file->print_error(error, MYF(0));
      goto err;
    }

    /* Continue until we find the right record or have made a full loop */
    do
    {
      error= table->file->rnd_next(table->record[0]);

      switch (error) {

      case 0:
      case HA_ERR_RECORD_DELETED:
        break;

      case HA_ERR_END_OF_FILE:
        if (++restart_count < 2)
          table->file->ha_rnd_init(1);
        break;

      default:
        DBUG_PRINT("info", ("Failed to get next record"
                            " (rnd_next returns %d)",error));
        table->file->print_error(error, MYF(0));
        table->file->ha_rnd_end();
        goto err;
      }
    }
    while (restart_count < 2 && record_compare(table));
    
    /* 
      Note: above record_compare will take into accout all record fields 
      which might be incorrect in case a partial row was given in the event
     */

    /*
      Have to restart the scan to be able to fetch the next row.
    */
    if (restart_count == 2)
      DBUG_PRINT("info", ("Record not found"));
    else
      DBUG_DUMP("record found", table->record[0], table->s->reclength);
    table->file->ha_rnd_end();

    DBUG_ASSERT(error == HA_ERR_END_OF_FILE || error == HA_ERR_RECORD_DELETED || error == 0);
    goto err;
  }
ok:
  table->default_column_bitmaps();
  DBUG_RETURN(0);
err:
  table->default_column_bitmaps();
  DBUG_RETURN(error);
}

#endif

/*
  Constructor used to build an event for writing to the binary log.
 */

#ifndef MYSQL_CLIENT
Delete_rows_log_event::Delete_rows_log_event(THD *thd_arg, TABLE *tbl_arg,
                                             ulong tid, MY_BITMAP const *cols,
                                             bool is_transactional)
  : Rows_log_event(thd_arg, tbl_arg, tid, cols, is_transactional)
{
}
#endif /* #if !defined(MYSQL_CLIENT) */

/*
  Constructor used by slave to read the event from the binary log.
 */
#ifdef HAVE_REPLICATION
Delete_rows_log_event::Delete_rows_log_event(const char *buf, uint event_len,
                                             const Format_description_log_event
                                             *description_event)
  : Rows_log_event(buf, event_len, DELETE_ROWS_EVENT, description_event)
{
}
#endif

#if !defined(MYSQL_CLIENT) && defined(HAVE_REPLICATION)

int 
Delete_rows_log_event::do_before_row_operations(const Slave_reporting_capability *const)
{
  if ((m_table->file->ha_table_flags() & HA_PRIMARY_KEY_REQUIRED_FOR_POSITION) &&
      m_table->s->primary_key < MAX_KEY)
  {
    /*
      We don't need to allocate any memory for m_key since it is not used.
    */
    return 0;
  }

  if (m_table->s->keys > 0)
  {
    // Allocate buffer for key searches
    m_key= (uchar*)my_malloc(m_table->key_info->key_length, MYF(MY_WME));
    if (!m_key)
      return HA_ERR_OUT_OF_MEM;
  }
  return 0;
}

int 
Delete_rows_log_event::do_after_row_operations(const Slave_reporting_capability *const, 
                                               int error)
{
  /*error= ToDo:find out what this should really be, this triggers close_scan in nbd, returning error?*/
  m_table->file->ha_index_or_rnd_end();
  my_free(m_key, MYF(MY_ALLOW_ZERO_PTR));
  m_key= NULL;

  return error;
}

int Delete_rows_log_event::do_exec_row(const Relay_log_info *const rli)
{
  int error;
  DBUG_ASSERT(m_table != NULL);

  if (!(error= find_row(rli))) 
  { 
    /*
      Delete the record found, located in record[0]
    */
    error= m_table->file->ha_delete_row(m_table->record[0]);
  }
  return error;
}

#endif /* !defined(MYSQL_CLIENT) && defined(HAVE_REPLICATION) */

#ifdef MYSQL_CLIENT
void Delete_rows_log_event::print(FILE *file,
                                  PRINT_EVENT_INFO* print_event_info)
{
  Rows_log_event::print_helper(file, print_event_info, "Delete_rows");
}
#endif


/**************************************************************************
	Update_rows_log_event member functions
**************************************************************************/

/*
  Constructor used to build an event for writing to the binary log.
 */
#if !defined(MYSQL_CLIENT)
Update_rows_log_event::Update_rows_log_event(THD *thd_arg, TABLE *tbl_arg,
                                             ulong tid,
                                             MY_BITMAP const *cols_bi,
                                             MY_BITMAP const *cols_ai,
                                             bool is_transactional)
: Rows_log_event(thd_arg, tbl_arg, tid, cols_bi, is_transactional)
{
  init(cols_ai);
}

Update_rows_log_event::Update_rows_log_event(THD *thd_arg, TABLE *tbl_arg,
                                             ulong tid,
                                             MY_BITMAP const *cols,
                                             bool is_transactional)
: Rows_log_event(thd_arg, tbl_arg, tid, cols, is_transactional)
{
  init(cols);
}

void Update_rows_log_event::init(MY_BITMAP const *cols)
{
  /* if bitmap_init fails, caught in is_valid() */
  if (likely(!bitmap_init(&m_cols_ai,
                          m_width <= sizeof(m_bitbuf_ai)*8 ? m_bitbuf_ai : NULL,
                          m_width,
                          false)))
  {
    /* Cols can be zero if this is a dummy binrows event */
    if (likely(cols != NULL))
    {
      memcpy(m_cols_ai.bitmap, cols->bitmap, no_bytes_in_map(cols));
      create_last_word_mask(&m_cols_ai);
    }
  }
}
#endif /* !defined(MYSQL_CLIENT) */


Update_rows_log_event::~Update_rows_log_event()
{
  if (m_cols_ai.bitmap == m_bitbuf_ai) // no my_malloc happened
    m_cols_ai.bitmap= 0; // so no my_free in bitmap_free
  bitmap_free(&m_cols_ai); // To pair with bitmap_init().
}


/*
  Constructor used by slave to read the event from the binary log.
 */
#ifdef HAVE_REPLICATION
Update_rows_log_event::Update_rows_log_event(const char *buf, uint event_len,
                                             const
                                             Format_description_log_event
                                             *description_event)
  : Rows_log_event(buf, event_len, UPDATE_ROWS_EVENT, description_event)
{
}
#endif

#if !defined(MYSQL_CLIENT) && defined(HAVE_REPLICATION)

int 
Update_rows_log_event::do_before_row_operations(const Slave_reporting_capability *const)
{
  if (m_table->s->keys > 0)
  {
    // Allocate buffer for key searches
    m_key= (uchar*)my_malloc(m_table->key_info->key_length, MYF(MY_WME));
    if (!m_key)
      return HA_ERR_OUT_OF_MEM;
  }

  m_table->timestamp_field_type= TIMESTAMP_NO_AUTO_SET;

  return 0;
}

int 
Update_rows_log_event::do_after_row_operations(const Slave_reporting_capability *const, 
                                               int error)
{
  /*error= ToDo:find out what this should really be, this triggers close_scan in nbd, returning error?*/
  m_table->file->ha_index_or_rnd_end();
  my_free(m_key, MYF(MY_ALLOW_ZERO_PTR)); // Free for multi_malloc
  m_key= NULL;

  return error;
}

int 
Update_rows_log_event::do_exec_row(const Relay_log_info *const rli)
{
  DBUG_ASSERT(m_table != NULL);

  int error= find_row(rli); 
  if (error)
  {
    /*
      We need to read the second image in the event of error to be
      able to skip to the next pair of updates
    */
    m_curr_row= m_curr_row_end;
    unpack_current_row(rli);
    return error;
  }

  /*
    This is the situation after locating BI:

    ===|=== before image ====|=== after image ===|===
       ^                     ^
       m_curr_row            m_curr_row_end

    BI found in the table is stored in record[0]. We copy it to record[1]
    and unpack AI to record[0].
   */

  store_record(m_table,record[1]);

  m_curr_row= m_curr_row_end;
  error= unpack_current_row(rli); // this also updates m_curr_row_end

  /*
    Now we have the right row to update.  The old row (the one we're
    looking for) is in record[1] and the new row is in record[0].
  */
#ifndef HAVE_purify
  /*
    Don't print debug messages when running valgrind since they can
    trigger false warnings.
   */
  DBUG_PRINT("info",("Updating row in table"));
  DBUG_DUMP("old record", m_table->record[1], m_table->s->reclength);
  DBUG_DUMP("new values", m_table->record[0], m_table->s->reclength);
#endif

  error= m_table->file->ha_update_row(m_table->record[1], m_table->record[0]);
  if (error == HA_ERR_RECORD_IS_THE_SAME)
    error= 0;

  return error;
}

#endif /* !defined(MYSQL_CLIENT) && defined(HAVE_REPLICATION) */

#ifdef MYSQL_CLIENT
void Update_rows_log_event::print(FILE *file,
				  PRINT_EVENT_INFO* print_event_info)
{
  Rows_log_event::print_helper(file, print_event_info, "Update_rows");
}
#endif


Incident_log_event::Incident_log_event(const char *buf, uint event_len,
                                       const Format_description_log_event *descr_event)
  : Log_event(buf, descr_event)
{
  DBUG_ENTER("Incident_log_event::Incident_log_event");
  uint8 const common_header_len=
    descr_event->common_header_len;
  uint8 const post_header_len=
    descr_event->post_header_len[INCIDENT_EVENT-1];

  DBUG_PRINT("info",("event_len: %u; common_header_len: %d; post_header_len: %d",
                     event_len, common_header_len, post_header_len));

  m_incident= static_cast<Incident>(uint2korr(buf + common_header_len));
  char const *ptr= buf + common_header_len + post_header_len;
  char const *const str_end= buf + event_len;
  uint8 len= 0;                   // Assignment to keep compiler happy
  const char *str= NULL;          // Assignment to keep compiler happy
  read_str(&ptr, str_end, &str, &len);
  m_message.str= const_cast<char*>(str);
  m_message.length= len;
  DBUG_PRINT("info", ("m_incident: %d", m_incident));
  DBUG_VOID_RETURN;
}


Incident_log_event::~Incident_log_event()
{
}


const char *
Incident_log_event::description() const
{
  static const char *const description[]= {
    "NOTHING",                                  // Not used
    "LOST_EVENTS"
  };

  DBUG_PRINT("info", ("m_incident: %d", m_incident));

  DBUG_ASSERT(0 <= m_incident);
  DBUG_ASSERT((size_t) m_incident <= sizeof(description)/sizeof(*description));

  return description[m_incident];
}


#ifndef MYSQL_CLIENT
void Incident_log_event::pack_info(Protocol *protocol)
{
  char buf[256];
  size_t bytes;
  if (m_message.length > 0)
    bytes= my_snprintf(buf, sizeof(buf), "#%d (%s)",
                       m_incident, description());
  else
    bytes= my_snprintf(buf, sizeof(buf), "#%d (%s): %s",
                       m_incident, description(), m_message.str);
  protocol->store(buf, bytes, &my_charset_bin);
}
#endif


#ifdef MYSQL_CLIENT
void
Incident_log_event::print(FILE *file,
                          PRINT_EVENT_INFO *print_event_info)
{
  if (print_event_info->short_form)
    return;

  Write_on_release_cache cache(&print_event_info->head_cache, file);
  print_header(&cache, print_event_info, FALSE);
  my_b_printf(&cache, "\n# Incident: %s", description());
}
#endif

#if defined(HAVE_REPLICATION) && !defined(MYSQL_CLIENT)
int
Incident_log_event::do_apply_event(Relay_log_info const *rli)
{
  DBUG_ENTER("Incident_log_event::do_apply_event");
  rli->report(ERROR_LEVEL, ER_SLAVE_INCIDENT,
              ER(ER_SLAVE_INCIDENT),
              description(),
              m_message.length > 0 ? m_message.str : "<none>");
  DBUG_RETURN(1);
}
#endif

bool
Incident_log_event::write_data_header(IO_CACHE *file)
{
  DBUG_ENTER("Incident_log_event::write_data_header");
  DBUG_PRINT("enter", ("m_incident: %d", m_incident));
  uchar buf[sizeof(int16)];
  int2store(buf, (int16) m_incident);
  DBUG_RETURN(my_b_safe_write(file, buf, sizeof(buf)));
}

bool
Incident_log_event::write_data_body(IO_CACHE *file)
{
  DBUG_ENTER("Incident_log_event::write_data_body");
  DBUG_RETURN(write_str(file, m_message.str, m_message.length));
}<|MERGE_RESOLUTION|>--- conflicted
+++ resolved
@@ -6684,11 +6684,7 @@
     const_cast<Relay_log_info*>(rli)->clear_tables_to_lock();
   /* reset OPTION_ALLOW_BATCH as not affect later events */
   thd->options&= ~OPTION_ALLOW_BATCH;
-<<<<<<< HEAD
-
-=======
   
->>>>>>> 64af3339
   if (error)
   {                     /* error has occured during the transaction */
     slave_rows_error_report(ERROR_LEVEL, error, rli, thd, table,
@@ -8041,29 +8037,12 @@
 
       Also set ignore no key, as we don't really know if row exists...
     */
-<<<<<<< HEAD
-=======
-
-    /*
-      Ndb does not need read before delete/update (and no updates are sent)
-      if primary key specified
-      
-      (Actually uniquekey will also do, but pk will be in each
-      row if table has pk)
-
-      Also set ignore no key, as we don't really know if row exists...
-    */
->>>>>>> 64af3339
     if (table->file->ht->db_type == DB_TYPE_NDBCLUSTER)
     {
       table->file->extra(HA_EXTRA_IGNORE_NO_KEY);
       DBUG_RETURN(0);
     }
-<<<<<<< HEAD
-
-=======
-    
->>>>>>> 64af3339
+
     DBUG_PRINT("info",("locating record using primary key (position)"));
     int error= table->file->rnd_pos_by_record(table->record[0]);
     table->file->ha_rnd_end();
