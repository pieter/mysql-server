--- conflicted
+++ resolved
@@ -3934,13 +3934,8 @@
                                        HA_TRY_READ_ONLY),
                                READ_KEYINFO | COMPUTE_TYPES | EXTRA_RECORD,
                                ha_open_options | HA_OPEN_FOR_REPAIR,
-<<<<<<< HEAD
                                entry, OTM_OPEN) || ! entry->file ||
- 	(entry->file->is_crashed() && entry->file->check_and_repair(thd)))
-=======
-                               entry, FALSE) || ! entry->file ||
         (entry->file->is_crashed() && entry->file->ha_check_and_repair(thd)))
->>>>>>> e0d55ecd
      {
        /* Give right error message */
        thd->clear_error();
@@ -5420,11 +5415,7 @@
     error=1; /* purecov: inspected */
   *ext= 0;				// remove extension
   file= get_new_handler((TABLE_SHARE*) 0, current_thd->mem_root, base);
-<<<<<<< HEAD
-  if (!frm_only && file && file->delete_table(path))
-=======
-  if (file && file->ha_delete_table(path))
->>>>>>> e0d55ecd
+  if (!frm_only && file && file->ha_delete_table(path))
   {
     error=1;
     sql_print_warning("Could not remove temporary table: '%s', error: %d",
