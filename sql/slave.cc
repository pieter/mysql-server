/* Copyright (C) 2000-2003 MySQL AB

   This program is free software; you can redistribute it and/or modify
   it under the terms of the GNU General Public License as published by
   the Free Software Foundation; version 2 of the License.

   This program is distributed in the hope that it will be useful,
   but WITHOUT ANY WARRANTY; without even the implied warranty of
   MERCHANTABILITY or FITNESS FOR A PARTICULAR PURPOSE.  See the
   GNU General Public License for more details.

   You should have received a copy of the GNU General Public License
   along with this program; if not, write to the Free Software
   Foundation, Inc., 59 Temple Place, Suite 330, Boston, MA  02111-1307  USA */


/**
  @addtogroup Replication
  @{

  @file

  @brief Code to run the io thread and the sql thread on the
  replication slave.
*/

#include "mysql_priv.h"

#include <mysql.h>
#include <myisam.h>
#include "slave.h"
#include "rpl_mi.h"
#include "rpl_rli.h"
#include "sql_repl.h"
#include "rpl_filter.h"
#include "repl_failsafe.h"
#include <thr_alarm.h>
#include <my_dir.h>
#include <sql_common.h>
#include <errmsg.h>
#include <mysys_err.h>

#ifdef HAVE_REPLICATION

#include "rpl_tblmap.h"

#define FLAGSTR(V,F) ((V)&(F)?#F" ":"")

#define MAX_SLAVE_RETRY_PAUSE 5
bool use_slave_mask = 0;
MY_BITMAP slave_error_mask;

typedef bool (*CHECK_KILLED_FUNC)(THD*,void*);

char* slave_load_tmpdir = 0;
Master_info *active_mi= 0;
my_bool replicate_same_server_id;
ulonglong relay_log_space_limit = 0;

/*
  When slave thread exits, we need to remember the temporary tables so we
  can re-use them on slave start.

  TODO: move the vars below under Master_info
*/

int disconnect_slave_event_count = 0, abort_slave_event_count = 0;
int events_till_abort = -1;

enum enum_slave_reconnect_actions
{
  SLAVE_RECON_ACT_REG= 0,
  SLAVE_RECON_ACT_DUMP= 1,
  SLAVE_RECON_ACT_EVENT= 2,
  SLAVE_RECON_ACT_MAX
};

enum enum_slave_reconnect_messages
{
  SLAVE_RECON_MSG_WAIT= 0,
  SLAVE_RECON_MSG_KILLED_WAITING= 1,
  SLAVE_RECON_MSG_AFTER= 2,
  SLAVE_RECON_MSG_FAILED= 3,
  SLAVE_RECON_MSG_COMMAND= 4,
  SLAVE_RECON_MSG_KILLED_AFTER= 5,
  SLAVE_RECON_MSG_MAX
};

static const char *reconnect_messages[SLAVE_RECON_ACT_MAX][SLAVE_RECON_MSG_MAX]=
{
  {
    "Waiting to reconnect after a failed registration on master",
    "Slave I/O thread killed while waitnig to reconnect after a failed \
registration on master",
    "Reconnecting after a failed registration on master",
    "failed registering on master, reconnecting to try again, \
log '%s' at postion %s",
    "COM_REGISTER_SLAVE",
    "Slave I/O thread killed during or after reconnect"
  },
  {
    "Waiting to reconnect after a failed binlog dump request",
    "Slave I/O thread killed while retrying master dump",
    "Reconnecting after a failed binlog dump request",
    "failed dump request, reconnecting to try again, log '%s' at postion %s",
    "COM_BINLOG_DUMP",
    "Slave I/O thread killed during or after reconnect"
  },
  {
    "Waiting to reconnect after a failed master event read",
    "Slave I/O thread killed while waiting to reconnect after a failed read",
    "Reconnecting after a failed master event read",
    "Slave I/O thread: Failed reading log event, reconnecting to retry, \
log '%s' at postion %s",
    "",
    "Slave I/O thread killed during or after a reconnect done to recover from \
failed read"
  }
};
 

typedef enum { SLAVE_THD_IO, SLAVE_THD_SQL} SLAVE_THD_TYPE;

static int process_io_rotate(Master_info* mi, Rotate_log_event* rev);
static int process_io_create_file(Master_info* mi, Create_file_log_event* cev);
static bool wait_for_relay_log_space(Relay_log_info* rli);
static inline bool io_slave_killed(THD* thd,Master_info* mi);
static inline bool sql_slave_killed(THD* thd,Relay_log_info* rli);
static int init_slave_thread(THD* thd, SLAVE_THD_TYPE thd_type);
static int safe_connect(THD* thd, MYSQL* mysql, Master_info* mi);
static int safe_reconnect(THD* thd, MYSQL* mysql, Master_info* mi,
                          bool suppress_warnings);
static int connect_to_master(THD* thd, MYSQL* mysql, Master_info* mi,
                             bool reconnect, bool suppress_warnings);
static int safe_sleep(THD* thd, int sec, CHECK_KILLED_FUNC thread_killed,
                      void* thread_killed_arg);
static int get_master_version_and_clock(MYSQL* mysql, Master_info* mi);
static Log_event* next_event(Relay_log_info* rli);
static int queue_event(Master_info* mi,const char* buf,ulong event_len);
static int terminate_slave_thread(THD *thd,
                                  pthread_mutex_t* term_lock,
                                  pthread_cond_t* term_cond,
                                  volatile uint *slave_running,
                                  bool skip_lock);
static bool check_io_slave_killed(THD *thd, Master_info *mi, const char *info);

/*
  Find out which replications threads are running

  SYNOPSIS
    init_thread_mask()
    mask                Return value here
    mi                  master_info for slave
    inverse             If set, returns which threads are not running

  IMPLEMENTATION
    Get a bit mask for which threads are running so that we can later restart
    these threads.

  RETURN
    mask        If inverse == 0, running threads
                If inverse == 1, stopped threads
*/

void init_thread_mask(int* mask,Master_info* mi,bool inverse)
{
  bool set_io = mi->slave_running, set_sql = mi->rli.slave_running;
  register int tmp_mask=0;
  DBUG_ENTER("init_thread_mask");

  if (set_io)
    tmp_mask |= SLAVE_IO;
  if (set_sql)
    tmp_mask |= SLAVE_SQL;
  if (inverse)
    tmp_mask^= (SLAVE_IO | SLAVE_SQL);
  *mask = tmp_mask;
  DBUG_VOID_RETURN;
}


/*
  lock_slave_threads()
*/

void lock_slave_threads(Master_info* mi)
{
  DBUG_ENTER("lock_slave_threads");

  //TODO: see if we can do this without dual mutex
  pthread_mutex_lock(&mi->run_lock);
  pthread_mutex_lock(&mi->rli.run_lock);
  DBUG_VOID_RETURN;
}


/*
  unlock_slave_threads()
*/

void unlock_slave_threads(Master_info* mi)
{
  DBUG_ENTER("unlock_slave_threads");

  //TODO: see if we can do this without dual mutex
  pthread_mutex_unlock(&mi->rli.run_lock);
  pthread_mutex_unlock(&mi->run_lock);
  DBUG_VOID_RETURN;
}


/* Initialize slave structures */

int init_slave()
{
  DBUG_ENTER("init_slave");

  /*
    This is called when mysqld starts. Before client connections are
    accepted. However bootstrap may conflict with us if it does START SLAVE.
    So it's safer to take the lock.
  */
  pthread_mutex_lock(&LOCK_active_mi);
  /*
    TODO: re-write this to interate through the list of files
    for multi-master
  */
  active_mi= new Master_info;

  /*
    If master_host is not specified, try to read it from the master_info file.
    If master_host is specified, create the master_info file if it doesn't
    exists.
  */
  if (!active_mi)
  {
    sql_print_error("Failed to allocate memory for the master info structure");
    goto err;
  }

  if (init_master_info(active_mi,master_info_file,relay_log_info_file,
                       1, (SLAVE_IO | SLAVE_SQL)))
  {
    sql_print_error("Failed to initialize the master info structure");
    goto err;
  }

  /* If server id is not set, start_slave_thread() will say it */

  if (active_mi->host[0] && !opt_skip_slave_start)
  {
    if (start_slave_threads(1 /* need mutex */,
                            0 /* no wait for start*/,
                            active_mi,
                            master_info_file,
                            relay_log_info_file,
                            SLAVE_IO | SLAVE_SQL))
    {
      sql_print_error("Failed to create slave threads");
      goto err;
    }
  }
  pthread_mutex_unlock(&LOCK_active_mi);
  DBUG_RETURN(0);

err:
  pthread_mutex_unlock(&LOCK_active_mi);
  DBUG_RETURN(1);
}


/*
  Init function to set up array for errors that should be skipped for slave

  SYNOPSIS
    init_slave_skip_errors()
    arg         List of errors numbers to skip, separated with ','

  NOTES
    Called from get_options() in mysqld.cc on start-up
*/

void init_slave_skip_errors(const char* arg)
{
  const char *p;
  DBUG_ENTER("init_slave_skip_errors");

  if (bitmap_init(&slave_error_mask,0,MAX_SLAVE_ERROR,0))
  {
    fprintf(stderr, "Badly out of memory, please check your system status\n");
    exit(1);
  }
  use_slave_mask = 1;
  for (;my_isspace(system_charset_info,*arg);++arg)
    /* empty */;
  if (!my_strnncoll(system_charset_info,(uchar*)arg,4,(const uchar*)"all",4))
  {
    bitmap_set_all(&slave_error_mask);
    DBUG_VOID_RETURN;
  }
  for (p= arg ; *p; )
  {
    long err_code;
    if (!(p= str2int(p, 10, 0, LONG_MAX, &err_code)))
      break;
    if (err_code < MAX_SLAVE_ERROR)
       bitmap_set_bit(&slave_error_mask,(uint)err_code);
    while (!my_isdigit(system_charset_info,*p) && *p)
      p++;
  }
  DBUG_VOID_RETURN;
}


int terminate_slave_threads(Master_info* mi,int thread_mask,bool skip_lock)
{
  DBUG_ENTER("terminate_slave_threads");

  if (!mi->inited)
    DBUG_RETURN(0); /* successfully do nothing */
  int error,force_all = (thread_mask & SLAVE_FORCE_ALL);
  pthread_mutex_t *sql_lock = &mi->rli.run_lock, *io_lock = &mi->run_lock;

  if ((thread_mask & (SLAVE_IO|SLAVE_FORCE_ALL)))
  {
    DBUG_PRINT("info",("Terminating IO thread"));
    mi->abort_slave=1;
    if ((error=terminate_slave_thread(mi->io_thd,io_lock,
                                      &mi->stop_cond,
                                      &mi->slave_running,
                                      skip_lock)) &&
        !force_all)
      DBUG_RETURN(error);
  }
  if ((thread_mask & (SLAVE_SQL|SLAVE_FORCE_ALL)))
  {
    DBUG_PRINT("info",("Terminating SQL thread"));
    mi->rli.abort_slave=1;
    if ((error=terminate_slave_thread(mi->rli.sql_thd,sql_lock,
                                      &mi->rli.stop_cond,
                                      &mi->rli.slave_running,
                                      skip_lock)) &&
        !force_all)
      DBUG_RETURN(error);
  }
  DBUG_RETURN(0);
}


/**
   Wait for a slave thread to terminate.

   This function is called after requesting the thread to terminate
   (by setting @c abort_slave member of @c Relay_log_info or @c
   Master_info structure to 1). Termination of the thread is
   controlled with the the predicate <code>*slave_running</code>.

   Function will acquire @c term_lock before waiting on the condition
   unless @c skip_lock is true in which case the mutex should be owned
   by the caller of this function and will remain acquired after
   return from the function.

   @param term_lock
          Associated lock to use when waiting for @c term_cond

   @param term_cond
          Condition that is signalled when the thread has terminated

   @param slave_running
          Pointer to predicate to check for slave thread termination

   @param skip_lock
          If @c true the lock will not be acquired before waiting on
          the condition. In this case, it is assumed that the calling
          function acquires the lock before calling this function.

   @retval 0 All OK
 */
static int
terminate_slave_thread(THD *thd,
                       pthread_mutex_t* term_lock,
                       pthread_cond_t* term_cond,
                       volatile uint *slave_running,
                       bool skip_lock)
{
  int error;

  DBUG_ENTER("terminate_slave_thread");

  if (!skip_lock)
    pthread_mutex_lock(term_lock);

  safe_mutex_assert_owner(term_lock);

  if (!*slave_running)
  {
    if (!skip_lock)
      pthread_mutex_unlock(term_lock);
    DBUG_RETURN(ER_SLAVE_NOT_RUNNING);
  }
  DBUG_ASSERT(thd != 0);
  THD_CHECK_SENTRY(thd);

  /*
    Is is critical to test if the slave is running. Otherwise, we might
    be referening freed memory trying to kick it
  */

  while (*slave_running)                        // Should always be true
  {
    DBUG_PRINT("loop", ("killing slave thread"));
    KICK_SLAVE(thd);
    /*
      There is a small chance that slave thread might miss the first
      alarm. To protect againts it, resend the signal until it reacts
    */
    struct timespec abstime;
    set_timespec(abstime,2);
    error= pthread_cond_timedwait(term_cond, term_lock, &abstime);
    DBUG_ASSERT(error == ETIMEDOUT || error == 0);
  }

  DBUG_ASSERT(*slave_running == 0);

  if (!skip_lock)
    pthread_mutex_unlock(term_lock);
  DBUG_RETURN(0);
}


int start_slave_thread(pthread_handler h_func, pthread_mutex_t *start_lock,
                       pthread_mutex_t *cond_lock,
                       pthread_cond_t *start_cond,
                       volatile uint *slave_running,
                       volatile ulong *slave_run_id,
                       Master_info* mi,
                       bool high_priority)
{
  pthread_t th;
  ulong start_id;
  DBUG_ENTER("start_slave_thread");

  DBUG_ASSERT(mi->inited);

  if (start_lock)
    pthread_mutex_lock(start_lock);
  if (!server_id)
  {
    if (start_cond)
      pthread_cond_broadcast(start_cond);
    if (start_lock)
      pthread_mutex_unlock(start_lock);
    sql_print_error("Server id not set, will not start slave");
    DBUG_RETURN(ER_BAD_SLAVE);
  }

  if (*slave_running)
  {
    if (start_cond)
      pthread_cond_broadcast(start_cond);
    if (start_lock)
      pthread_mutex_unlock(start_lock);
    DBUG_RETURN(ER_SLAVE_MUST_STOP);
  }
  start_id= *slave_run_id;
  DBUG_PRINT("info",("Creating new slave thread"));
  if (high_priority)
    my_pthread_attr_setprio(&connection_attrib,CONNECT_PRIOR);
  if (pthread_create(&th, &connection_attrib, h_func, (void*)mi))
  {
    if (start_lock)
      pthread_mutex_unlock(start_lock);
    DBUG_RETURN(ER_SLAVE_THREAD);
  }
  if (start_cond && cond_lock) // caller has cond_lock
  {
    THD* thd = current_thd;
    while (start_id == *slave_run_id)
    {
      DBUG_PRINT("sleep",("Waiting for slave thread to start"));
      const char* old_msg = thd->enter_cond(start_cond,cond_lock,
                                            "Waiting for slave thread to start");
      pthread_cond_wait(start_cond,cond_lock);
      thd->exit_cond(old_msg);
      pthread_mutex_lock(cond_lock); // re-acquire it as exit_cond() released
      if (thd->killed)
        DBUG_RETURN(thd->killed_errno());
    }
  }
  if (start_lock)
    pthread_mutex_unlock(start_lock);
  DBUG_RETURN(0);
}


/*
  start_slave_threads()

  NOTES
    SLAVE_FORCE_ALL is not implemented here on purpose since it does not make
    sense to do that for starting a slave--we always care if it actually
    started the threads that were not previously running
*/

int start_slave_threads(bool need_slave_mutex, bool wait_for_start,
                        Master_info* mi, const char* master_info_fname,
                        const char* slave_info_fname, int thread_mask)
{
  pthread_mutex_t *lock_io=0,*lock_sql=0,*lock_cond_io=0,*lock_cond_sql=0;
  pthread_cond_t* cond_io=0,*cond_sql=0;
  int error=0;
  DBUG_ENTER("start_slave_threads");

  if (need_slave_mutex)
  {
    lock_io = &mi->run_lock;
    lock_sql = &mi->rli.run_lock;
  }
  if (wait_for_start)
  {
    cond_io = &mi->start_cond;
    cond_sql = &mi->rli.start_cond;
    lock_cond_io = &mi->run_lock;
    lock_cond_sql = &mi->rli.run_lock;
  }

  if (thread_mask & SLAVE_IO)
    error=start_slave_thread(handle_slave_io,lock_io,lock_cond_io,
                             cond_io,
                             &mi->slave_running, &mi->slave_run_id,
                             mi, 1); //high priority, to read the most possible
  if (!error && (thread_mask & SLAVE_SQL))
  {
    error=start_slave_thread(handle_slave_sql,lock_sql,lock_cond_sql,
                             cond_sql,
                             &mi->rli.slave_running, &mi->rli.slave_run_id,
                             mi, 0);
    if (error)
      terminate_slave_threads(mi, thread_mask & SLAVE_IO, 0);
  }
  DBUG_RETURN(error);
}


#ifdef NOT_USED_YET
static int end_slave_on_walk(Master_info* mi, uchar* /*unused*/)
{
  DBUG_ENTER("end_slave_on_walk");

  end_master_info(mi);
  DBUG_RETURN(0);
}
#endif


/*
  Free all resources used by slave

  SYNOPSIS
    end_slave()
*/

void end_slave()
{
  DBUG_ENTER("end_slave");

  /*
    This is called when the server terminates, in close_connections().
    It terminates slave threads. However, some CHANGE MASTER etc may still be
    running presently. If a START SLAVE was in progress, the mutex lock below
    will make us wait until slave threads have started, and START SLAVE
    returns, then we terminate them here.
  */
  pthread_mutex_lock(&LOCK_active_mi);
  if (active_mi)
  {
    /*
      TODO: replace the line below with
      list_walk(&master_list, (list_walk_action)end_slave_on_walk,0);
      once multi-master code is ready.
    */
    terminate_slave_threads(active_mi,SLAVE_FORCE_ALL);
    end_master_info(active_mi);
    delete active_mi;
    active_mi= 0;
  }
  pthread_mutex_unlock(&LOCK_active_mi);
  DBUG_VOID_RETURN;
}


static bool io_slave_killed(THD* thd, Master_info* mi)
{
  DBUG_ENTER("io_slave_killed");

  DBUG_ASSERT(mi->io_thd == thd);
  DBUG_ASSERT(mi->slave_running); // tracking buffer overrun
  DBUG_RETURN(mi->abort_slave || abort_loop || thd->killed);
}


static bool sql_slave_killed(THD* thd, Relay_log_info* rli)
{
  DBUG_ENTER("sql_slave_killed");

  DBUG_ASSERT(rli->sql_thd == thd);
  DBUG_ASSERT(rli->slave_running == 1);// tracking buffer overrun
  if (abort_loop || thd->killed || rli->abort_slave)
  {
    /*
      If we are in an unsafe situation (stopping could corrupt replication),
      we give one minute to the slave SQL thread of grace before really
      terminating, in the hope that it will be able to read more events and
      the unsafe situation will soon be left. Note that this one minute starts
      from the last time anything happened in the slave SQL thread. So it's
      really one minute of idleness, we don't timeout if the slave SQL thread
      is actively working.
    */
    if (rli->last_event_start_time == 0)
      DBUG_RETURN(1);
    DBUG_PRINT("info", ("Slave SQL thread is in an unsafe situation, giving "
                        "it some grace period"));
    if (difftime(time(0), rli->last_event_start_time) > 60)
    {
      rli->report(ERROR_LEVEL, 0,
                  "SQL thread had to stop in an unsafe situation, in "
                  "the middle of applying updates to a "
                  "non-transactional table without any primary key. "
                  "There is a risk of duplicate updates when the slave "
                  "SQL thread is restarted. Please check your tables' "
                  "contents after restart.");
      DBUG_RETURN(1);
    }
  }
  DBUG_RETURN(0);
}


/*
  skip_load_data_infile()

  NOTES
    This is used to tell a 3.23 master to break send_file()
*/

void skip_load_data_infile(NET *net)
{
  DBUG_ENTER("skip_load_data_infile");

  (void)net_request_file(net, "/dev/null");
  (void)my_net_read(net);                               // discard response
  (void)net_write_command(net, 0, (uchar*) "", 0, (uchar*) "", 0); // ok
  DBUG_VOID_RETURN;
}


bool net_request_file(NET* net, const char* fname)
{
  DBUG_ENTER("net_request_file");
  DBUG_RETURN(net_write_command(net, 251, (uchar*) fname, strlen(fname),
                                (uchar*) "", 0));
}

/*
  From other comments and tests in code, it looks like
  sometimes Query_log_event and Load_log_event can have db == 0
  (see rewrite_db() above for example)
  (cases where this happens are unclear; it may be when the master is 3.23).
*/

const char *print_slave_db_safe(const char* db)
{
  DBUG_ENTER("*print_slave_db_safe");

  DBUG_RETURN((db ? db : ""));
}

int init_strvar_from_file(char *var, int max_size, IO_CACHE *f,
                                 const char *default_val)
{
  uint length;
  DBUG_ENTER("init_strvar_from_file");

  if ((length=my_b_gets(f,var, max_size)))
  {
    char* last_p = var + length -1;
    if (*last_p == '\n')
      *last_p = 0; // if we stopped on newline, kill it
    else
    {
      /*
        If we truncated a line or stopped on last char, remove all chars
        up to and including newline.
      */
      int c;
      while (((c=my_b_get(f)) != '\n' && c != my_b_EOF));
    }
    DBUG_RETURN(0);
  }
  else if (default_val)
  {
    strmake(var,  default_val, max_size-1);
    DBUG_RETURN(0);
  }
  DBUG_RETURN(1);
}


int init_intvar_from_file(int* var, IO_CACHE* f, int default_val)
{
  char buf[32];
  DBUG_ENTER("init_intvar_from_file");


  if (my_b_gets(f, buf, sizeof(buf)))
  {
    *var = atoi(buf);
    DBUG_RETURN(0);
  }
  else if (default_val)
  {
    *var = default_val;
    DBUG_RETURN(0);
  }
  DBUG_RETURN(1);
}

int init_floatvar_from_file(float* var, IO_CACHE* f, float default_val)
{
  char buf[16];
  DBUG_ENTER("init_floatvar_from_file");


  if (my_b_gets(f, buf, sizeof(buf)))
  {
    if (sscanf(buf, "%f", var) != 1)
      DBUG_RETURN(1);
    else
      DBUG_RETURN(0);
  }
  else if (default_val != 0.0)
  {
    *var = default_val;
    DBUG_RETURN(0);
  }
  DBUG_RETURN(1);
}

static bool check_io_slave_killed(THD *thd, Master_info *mi, const char *info)
{
  if (io_slave_killed(thd, mi))
  {
    if (info && global_system_variables.log_warnings)
      sql_print_information(info);
    return TRUE;
  }
  return FALSE;
}


/*
  Note that we rely on the master's version (3.23, 4.0.14 etc) instead of
  relying on the binlog's version. This is not perfect: imagine an upgrade
  of the master without waiting that all slaves are in sync with the master;
  then a slave could be fooled about the binlog's format. This is what happens
  when people upgrade a 3.23 master to 4.0 without doing RESET MASTER: 4.0
  slaves are fooled. So we do this only to distinguish between 3.23 and more
  recent masters (it's too late to change things for 3.23).

  RETURNS
  0       ok
  1       error
*/

static int get_master_version_and_clock(MYSQL* mysql, Master_info* mi)
{
<<<<<<< HEAD
  char error_buf[512];
  String err_msg(error_buf, sizeof(error_buf), &my_charset_bin);
  err_msg.length(0);
=======
  char err_buff[MAX_SLAVE_ERRMSG];
  const char* errmsg= 0;
  int err_code= 0;
  MYSQL_RES *master_res= 0;
  MYSQL_ROW master_row;
>>>>>>> 6157e9d3
  DBUG_ENTER("get_master_version_and_clock");

  /*
    Free old description_event_for_queue (that is needed if we are in
    a reconnection).
  */
  delete mi->rli.relay_log.description_event_for_queue;
  mi->rli.relay_log.description_event_for_queue= 0;

  if (!my_isdigit(&my_charset_bin,*mysql->server_version))
<<<<<<< HEAD
    err_msg.append("Master reported unrecognized MySQL version");
=======
  {
    errmsg = "Master reported unrecognized MySQL version";
    err_code= ER_SLAVE_FATAL_ERROR;
    sprintf(err_buff, ER(err_code), errmsg);
  }
>>>>>>> 6157e9d3
  else
  {
    /*
      Note the following switch will bug when we have MySQL branch 30 ;)
    */
    switch (*mysql->server_version)
    {
    case '0':
    case '1':
    case '2':
<<<<<<< HEAD
      err_msg.append("Master reported unrecognized MySQL version");
=======
      errmsg = "Master reported unrecognized MySQL version";
      err_code= ER_SLAVE_FATAL_ERROR;
      sprintf(err_buff, ER(err_code), errmsg);
>>>>>>> 6157e9d3
      break;
    case '3':
      mi->rli.relay_log.description_event_for_queue= new
        Format_description_log_event(1, mysql->server_version);
      break;
    case '4':
      mi->rli.relay_log.description_event_for_queue= new
        Format_description_log_event(3, mysql->server_version);
      break;
    default:
      /*
        Master is MySQL >=5.0. Give a default Format_desc event, so that we can
        take the early steps (like tests for "is this a 3.23 master") which we
        have to take before we receive the real master's Format_desc which will
        override this one. Note that the Format_desc we create below is garbage
        (it has the format of the *slave*); it's only good to help know if the
        master is 3.23, 4.0, etc.
      */
      mi->rli.relay_log.description_event_for_queue= new
        Format_description_log_event(4, mysql->server_version);
      break;
    }
  }

  /*
     This does not mean that a 5.0 slave will be able to read a 6.0 master; but
     as we don't know yet, we don't want to forbid this for now. If a 5.0 slave
     can't read a 6.0 master, this will show up when the slave can't read some
     events sent by the master, and there will be error messages.
  */

<<<<<<< HEAD
  if (err_msg.length() != 0)
  {
    sql_print_error(err_msg.ptr());
    DBUG_RETURN(1);
  }
=======
  if (errmsg)
    goto err;
>>>>>>> 6157e9d3

  /* as we are here, we tried to allocate the event */
  if (!mi->rli.relay_log.description_event_for_queue)
  {
    errmsg= "default Format_description_log_event";
    err_code= ER_SLAVE_CREATE_EVENT_FAILURE;
    sprintf(err_buff, ER(err_code), errmsg);
    goto err;
  }

  /*
    Compare the master and slave's clock. Do not die if master's clock is
    unavailable (very old master not supporting UNIX_TIMESTAMP()?).
  */

  if (!mysql_real_query(mysql, STRING_WITH_LEN("SELECT UNIX_TIMESTAMP()")) &&
      (master_res= mysql_store_result(mysql)) &&
      (master_row= mysql_fetch_row(master_res)))
  {
    mi->clock_diff_with_master=
      (long) (time((time_t*) 0) - strtoul(master_row[0], 0, 10));
  }
  else if (!check_io_slave_killed(mi->io_thd, mi, NULL))
  {
    mi->clock_diff_with_master= 0; /* The "most sensible" value */
    sql_print_warning("\"SELECT UNIX_TIMESTAMP()\" failed on master, "
                      "do not trust column Seconds_Behind_Master of SHOW "
                      "SLAVE STATUS. Error: %s (%d)",
                      mysql_error(mysql), mysql_errno(mysql));
  }
  if (master_res)
    mysql_free_result(master_res);

  /*
    Check that the master's server id and ours are different. Because if they
    are equal (which can result from a simple copy of master's datadir to slave,
    thus copying some my.cnf), replication will work but all events will be
    skipped.
    Do not die if SHOW VARIABLES LIKE 'SERVER_ID' fails on master (very old
    master?).
    Note: we could have put a @@SERVER_ID in the previous SELECT
    UNIX_TIMESTAMP() instead, but this would not have worked on 3.23 masters.
  */
  if (!mysql_real_query(mysql,
                        STRING_WITH_LEN("SHOW VARIABLES LIKE 'SERVER_ID'")) &&
      (master_res= mysql_store_result(mysql)))
  {
    if ((master_row= mysql_fetch_row(master_res)) &&
        (::server_id == strtoul(master_row[1], 0, 10)) &&
        !mi->rli.replicate_same_server_id)
<<<<<<< HEAD
      err_msg.append("The slave I/O thread stops because master and slave have equal"
                     " MySQL server ids; these ids must be different for replication to work (or"
                     " the --replicate-same-server-id option must be used on slave but this does"
                     " not always make sense; please check the manual before using it).");
=======
    {
      errmsg= "The slave I/O thread stops because master and slave have equal \
MySQL server ids; these ids must be different for replication to work (or \
the --replicate-same-server-id option must be used on slave but this does \
not always make sense; please check the manual before using it).";
      err_code= ER_SLAVE_FATAL_ERROR;
      sprintf(err_buff, ER(err_code), errmsg);
    }
>>>>>>> 6157e9d3
    mysql_free_result(master_res);
    if (errmsg)
      goto err;
  }

  /*
    Check that the master's global character_set_server and ours are the same.
    Not fatal if query fails (old master?).
    Note that we don't check for equality of global character_set_client and
    collation_connection (neither do we prevent their setting in
    set_var.cc). That's because from what I (Guilhem) have tested, the global
    values of these 2 are never used (new connections don't use them).
    We don't test equality of global collation_database either as it's is
    going to be deprecated (made read-only) in 4.1 very soon.
    The test is only relevant if master < 5.0.3 (we'll test only if it's older
    than the 5 branch; < 5.0.3 was alpha...), as >= 5.0.3 master stores
    charset info in each binlog event.
    We don't do it for 3.23 because masters <3.23.50 hang on
    SELECT @@unknown_var (BUG#7965 - see changelog of 3.23.50). So finally we
    test only if master is 4.x.
  */

  /* redundant with rest of code but safer against later additions */
  if (*mysql->server_version == '3')
    goto err;

  if ((*mysql->server_version == '4') &&
      !mysql_real_query(mysql,
                        STRING_WITH_LEN("SELECT @@GLOBAL.COLLATION_SERVER")) &&
      (master_res= mysql_store_result(mysql)))
  {
    if ((master_row= mysql_fetch_row(master_res)) &&
        strcmp(master_row[0], global_system_variables.collation_server->name))
<<<<<<< HEAD
      err_msg.append("The slave I/O thread stops because master and slave have"
                     " different values for the COLLATION_SERVER global variable."
                     " The values must be equal for replication to work");
=======
    {
      errmsg= "The slave I/O thread stops because master and slave have \
different values for the COLLATION_SERVER global variable. The values must \
be equal for replication to work";
      err_code= ER_SLAVE_FATAL_ERROR;
      sprintf(err_buff, ER(err_code), errmsg);
    }
>>>>>>> 6157e9d3
    mysql_free_result(master_res);
    if (errmsg)
      goto err;
  }

  /*
    Perform analogous check for time zone. Theoretically we also should
    perform check here to verify that SYSTEM time zones are the same on
    slave and master, but we can't rely on value of @@system_time_zone
    variable (it is time zone abbreviation) since it determined at start
    time and so could differ for slave and master even if they are really
    in the same system time zone. So we are omiting this check and just
    relying on documentation. Also according to Monty there are many users
    who are using replication between servers in various time zones. Hence
    such check will broke everything for them. (And now everything will
    work for them because by default both their master and slave will have
    'SYSTEM' time zone).
    This check is only necessary for 4.x masters (and < 5.0.4 masters but
    those were alpha).
  */
  if ((*mysql->server_version == '4') &&
      !mysql_real_query(mysql, STRING_WITH_LEN("SELECT @@GLOBAL.TIME_ZONE")) &&
      (master_res= mysql_store_result(mysql)))
  {
    if ((master_row= mysql_fetch_row(master_res)) &&
        strcmp(master_row[0],
               global_system_variables.time_zone->get_name()->ptr()))
<<<<<<< HEAD
      err_msg.append("The slave I/O thread stops because master and slave have"
                     " different values for the TIME_ZONE global variable."
                     " The values must be equal for replication to work");
=======
    {
      errmsg= "The slave I/O thread stops because master and slave have \
different values for the TIME_ZONE global variable. The values must \
be equal for replication to work";
      err_code= ER_SLAVE_FATAL_ERROR;
      sprintf(err_buff, ER(err_code), errmsg);
    }
>>>>>>> 6157e9d3
    mysql_free_result(master_res);

    if (errmsg)
      goto err;
  }

  if (mi->heartbeat_period != 0.0)
  {
<<<<<<< HEAD
    char llbuf[22];
    const char query_format[]= "SET @master_heartbeat_period= %s";
    char query[sizeof(query_format) - 2 + sizeof(llbuf)];
    /* 
       the period is an ulonglong of nano-secs. 
    */
    llstr((ulonglong) (mi->heartbeat_period*1000000000UL), llbuf);
    my_sprintf(query, (query, query_format, llbuf));
=======
    DBUG_ASSERT(err_code != 0);
    mi->report(ERROR_LEVEL, err_code, err_buff);
    DBUG_RETURN(1);
  }

  DBUG_RETURN(0);
}

/*
  Used by fetch_master_table (used by LOAD TABLE tblname FROM MASTER and LOAD
  DATA FROM MASTER). Drops the table (if 'overwrite' is true) and recreates it
  from the dump. Honours replication inclusion/exclusion rules.
  db must be non-zero (guarded by assertion).

  RETURN VALUES
    0           success
    1           error
*/

static int create_table_from_dump(THD* thd, MYSQL *mysql, const char* db,
                                  const char* table_name, bool overwrite)
{
  ulong packet_len;
  char *query, *save_db;
  uint32 save_db_length;
  Vio* save_vio;
  HA_CHECK_OPT check_opt;
  TABLE_LIST tables;
  int error= 1;
  handler *file;
  ulonglong save_options;
  NET *net= &mysql->net;
  const char *found_semicolon= NULL;
  DBUG_ENTER("create_table_from_dump");

  packet_len= my_net_read(net); // read create table statement
  if (packet_len == packet_error)
  {
    my_message(ER_MASTER_NET_READ, ER(ER_MASTER_NET_READ), MYF(0));
    DBUG_RETURN(1);
  }
  if (net->read_pos[0] == 255) // error from master
  {
    char *err_msg;
    err_msg= (char*) net->read_pos + ((mysql->server_capabilities &
                                       CLIENT_PROTOCOL_41) ?
                                      3+SQLSTATE_LENGTH+1 : 3);
    my_error(ER_MASTER, MYF(0), err_msg);
    DBUG_RETURN(1);
  }
  thd->command = COM_TABLE_DUMP;
  thd->query_length= packet_len;
  /* Note that we should not set thd->query until the area is initalized */
  if (!(query = thd->strmake((char*) net->read_pos, packet_len)))
  {
    sql_print_error("create_table_from_dump: out of memory");
    my_message(ER_GET_ERRNO, "Out of memory", MYF(0));
    DBUG_RETURN(1);
  }
  thd->query= query;
  thd->is_slave_error = 0;

  bzero((char*) &tables,sizeof(tables));
  tables.db = (char*)db;
  tables.alias= tables.table_name= (char*)table_name;
>>>>>>> 6157e9d3

    if (mysql_real_query(mysql, query, strlen(query))
        && !check_io_slave_killed(mi->io_thd, mi, NULL))
    {
      err_msg.append("The slave I/O thread stops because querying master with '");
      err_msg.append(query);
      err_msg.append("' failed;");
      err_msg.append(" error: ");
      err_msg.qs_append(mysql_errno(mysql));
      err_msg.append("  '");
      err_msg.append(mysql_error(mysql));
      err_msg.append("'");
      mysql_free_result(mysql_store_result(mysql));
      goto err;
    }
    mysql_free_result(mysql_store_result(mysql));
  }
  
err:
  if (err_msg.length() != 0)
  {
    sql_print_error(err_msg.ptr());
    DBUG_RETURN(1);
  }

  DBUG_RETURN(0);
}


static bool wait_for_relay_log_space(Relay_log_info* rli)
{
  bool slave_killed=0;
  Master_info* mi = rli->mi;
  const char *save_proc_info;
  THD* thd = mi->io_thd;
  DBUG_ENTER("wait_for_relay_log_space");

  pthread_mutex_lock(&rli->log_space_lock);
  save_proc_info= thd->enter_cond(&rli->log_space_cond,
                                  &rli->log_space_lock,
                                  "\
Waiting for the slave SQL thread to free enough relay log space");
  while (rli->log_space_limit < rli->log_space_total &&
         !(slave_killed=io_slave_killed(thd,mi)) &&
         !rli->ignore_log_space_limit)
    pthread_cond_wait(&rli->log_space_cond, &rli->log_space_lock);
  thd->exit_cond(save_proc_info);
  DBUG_RETURN(slave_killed);
}


/*
  Builds a Rotate from the ignored events' info and writes it to relay log.

  SYNOPSIS
  write_ignored_events_info_to_relay_log()
    thd             pointer to I/O thread's thd
    mi

  DESCRIPTION
    Slave I/O thread, going to die, must leave a durable trace of the
    ignored events' end position for the use of the slave SQL thread, by
    calling this function. Only that thread can call it (see assertion).
 */
static void write_ignored_events_info_to_relay_log(THD *thd, Master_info *mi)
{
  Relay_log_info *rli= &mi->rli;
  pthread_mutex_t *log_lock= rli->relay_log.get_log_lock();
  DBUG_ENTER("write_ignored_events_info_to_relay_log");

  DBUG_ASSERT(thd == mi->io_thd);
  pthread_mutex_lock(log_lock);
  if (rli->ign_master_log_name_end[0])
  {
    DBUG_PRINT("info",("writing a Rotate event to track down ignored events"));
    Rotate_log_event *ev= new Rotate_log_event(rli->ign_master_log_name_end,
                                               0, rli->ign_master_log_pos_end,
                                               Rotate_log_event::DUP_NAME);
    rli->ign_master_log_name_end[0]= 0;
    /* can unlock before writing as slave SQL thd will soon see our Rotate */
    pthread_mutex_unlock(log_lock);
    if (likely((bool)ev))
    {
      ev->server_id= 0; // don't be ignored by slave SQL thread
      if (unlikely(rli->relay_log.append(ev)))
        mi->report(ERROR_LEVEL, ER_SLAVE_RELAY_LOG_WRITE_FAILURE,
                   ER(ER_SLAVE_RELAY_LOG_WRITE_FAILURE),
                   "failed to write a Rotate event"
                   " to the relay log, SHOW SLAVE STATUS may be"
                   " inaccurate");
      rli->relay_log.harvest_bytes_written(&rli->log_space_total);
      if (flush_master_info(mi, 1))
        sql_print_error("Failed to flush master info file");
      delete ev;
    }
    else
      mi->report(ERROR_LEVEL, ER_SLAVE_CREATE_EVENT_FAILURE,
                 ER(ER_SLAVE_CREATE_EVENT_FAILURE),
                 "Rotate_event (out of memory?),"
                 " SHOW SLAVE STATUS may be inaccurate");
  }
  else
    pthread_mutex_unlock(log_lock);
  DBUG_VOID_RETURN;
}


int register_slave_on_master(MYSQL* mysql, Master_info *mi,
                             bool *suppress_warnings)
{
  uchar buf[1024], *pos= buf;
  uint report_host_len, report_user_len=0, report_password_len=0;
  DBUG_ENTER("register_slave_on_master");

  *suppress_warnings= FALSE;
  if (!report_host)
    DBUG_RETURN(0);
  report_host_len= strlen(report_host);
  if (report_user)
    report_user_len= strlen(report_user);
  if (report_password)
    report_password_len= strlen(report_password);
  /* 30 is a good safety margin */
  if (report_host_len + report_user_len + report_password_len + 30 >
      sizeof(buf))
    DBUG_RETURN(0);                                     // safety

  int4store(pos, server_id); pos+= 4;
  pos= net_store_data(pos, (uchar*) report_host, report_host_len);
  pos= net_store_data(pos, (uchar*) report_user, report_user_len);
  pos= net_store_data(pos, (uchar*) report_password, report_password_len);
  int2store(pos, (uint16) report_port); pos+= 2;
  int4store(pos, rpl_recovery_rank);    pos+= 4;
  /* The master will fill in master_id */
  int4store(pos, 0);                    pos+= 4;

  if (simple_command(mysql, COM_REGISTER_SLAVE, buf, (size_t) (pos- buf), 0))
  {
    if (mysql_errno(mysql) == ER_NET_READ_INTERRUPTED)
    {
      *suppress_warnings= TRUE;                 // Suppress reconnect warning
    }
    else if (!check_io_slave_killed(mi->io_thd, mi, NULL))
    {
      char buf[256];
      my_snprintf(buf, sizeof(buf), "%s (Errno: %d)", mysql_error(mysql), 
                  mysql_errno(mysql));
      mi->report(ERROR_LEVEL, ER_SLAVE_MASTER_COM_FAILURE,
                 ER(ER_SLAVE_MASTER_COM_FAILURE), "COM_REGISTER_SLAVE", buf);
    }
    DBUG_RETURN(1);
  }
  DBUG_RETURN(0);
}


bool show_master_info(THD* thd, Master_info* mi)
{
  // TODO: fix this for multi-master
  List<Item> field_list;
  Protocol *protocol= thd->protocol;
  DBUG_ENTER("show_master_info");

  field_list.push_back(new Item_empty_string("Slave_IO_State",
                                                     14));
  field_list.push_back(new Item_empty_string("Master_Host",
                                                     sizeof(mi->host)));
  field_list.push_back(new Item_empty_string("Master_User",
                                                     sizeof(mi->user)));
  field_list.push_back(new Item_return_int("Master_Port", 7,
                                           MYSQL_TYPE_LONG));
  field_list.push_back(new Item_return_int("Connect_Retry", 10,
                                           MYSQL_TYPE_LONG));
  field_list.push_back(new Item_empty_string("Master_Log_File",
                                             FN_REFLEN));
  field_list.push_back(new Item_return_int("Read_Master_Log_Pos", 10,
                                           MYSQL_TYPE_LONGLONG));
  field_list.push_back(new Item_empty_string("Relay_Log_File",
                                             FN_REFLEN));
  field_list.push_back(new Item_return_int("Relay_Log_Pos", 10,
                                           MYSQL_TYPE_LONGLONG));
  field_list.push_back(new Item_empty_string("Relay_Master_Log_File",
                                             FN_REFLEN));
  field_list.push_back(new Item_empty_string("Slave_IO_Running", 3));
  field_list.push_back(new Item_empty_string("Slave_SQL_Running", 3));
  field_list.push_back(new Item_empty_string("Replicate_Do_DB", 20));
  field_list.push_back(new Item_empty_string("Replicate_Ignore_DB", 20));
  field_list.push_back(new Item_empty_string("Replicate_Do_Table", 20));
  field_list.push_back(new Item_empty_string("Replicate_Ignore_Table", 23));
  field_list.push_back(new Item_empty_string("Replicate_Wild_Do_Table", 24));
  field_list.push_back(new Item_empty_string("Replicate_Wild_Ignore_Table",
                                             28));
  field_list.push_back(new Item_return_int("Last_Errno", 4, MYSQL_TYPE_LONG));
  field_list.push_back(new Item_empty_string("Last_Error", 20));
  field_list.push_back(new Item_return_int("Skip_Counter", 10,
                                           MYSQL_TYPE_LONG));
  field_list.push_back(new Item_return_int("Exec_Master_Log_Pos", 10,
                                           MYSQL_TYPE_LONGLONG));
  field_list.push_back(new Item_return_int("Relay_Log_Space", 10,
                                           MYSQL_TYPE_LONGLONG));
  field_list.push_back(new Item_empty_string("Until_Condition", 6));
  field_list.push_back(new Item_empty_string("Until_Log_File", FN_REFLEN));
  field_list.push_back(new Item_return_int("Until_Log_Pos", 10,
                                           MYSQL_TYPE_LONGLONG));
  field_list.push_back(new Item_empty_string("Master_SSL_Allowed", 7));
  field_list.push_back(new Item_empty_string("Master_SSL_CA_File",
                                             sizeof(mi->ssl_ca)));
  field_list.push_back(new Item_empty_string("Master_SSL_CA_Path",
                                             sizeof(mi->ssl_capath)));
  field_list.push_back(new Item_empty_string("Master_SSL_Cert",
                                             sizeof(mi->ssl_cert)));
  field_list.push_back(new Item_empty_string("Master_SSL_Cipher",
                                             sizeof(mi->ssl_cipher)));
  field_list.push_back(new Item_empty_string("Master_SSL_Key",
                                             sizeof(mi->ssl_key)));
  field_list.push_back(new Item_return_int("Seconds_Behind_Master", 10,
                                           MYSQL_TYPE_LONGLONG));
  field_list.push_back(new Item_empty_string("Master_SSL_Verify_Server_Cert",
                                             3));
  field_list.push_back(new Item_return_int("Last_IO_Errno", 4, MYSQL_TYPE_LONG));
  field_list.push_back(new Item_empty_string("Last_IO_Error", 20));
  field_list.push_back(new Item_return_int("Last_SQL_Errno", 4, MYSQL_TYPE_LONG));
  field_list.push_back(new Item_empty_string("Last_SQL_Error", 20));

  if (protocol->send_fields(&field_list,
                            Protocol::SEND_NUM_ROWS | Protocol::SEND_EOF))
    DBUG_RETURN(TRUE);

  if (mi->host[0])
  {
    DBUG_PRINT("info",("host is set: '%s'", mi->host));
    String *packet= &thd->packet;
    protocol->prepare_for_resend();

    /*
      slave_running can be accessed without run_lock but not other
      non-volotile members like mi->io_thd, which is guarded by the mutex.
    */
    pthread_mutex_lock(&mi->run_lock);
    protocol->store(mi->io_thd ? mi->io_thd->proc_info : "", &my_charset_bin);
    pthread_mutex_unlock(&mi->run_lock);

    pthread_mutex_lock(&mi->data_lock);
    pthread_mutex_lock(&mi->rli.data_lock);
    protocol->store(mi->host, &my_charset_bin);
    protocol->store(mi->user, &my_charset_bin);
    protocol->store((uint32) mi->port);
    protocol->store((uint32) mi->connect_retry);
    protocol->store(mi->master_log_name, &my_charset_bin);
    protocol->store((ulonglong) mi->master_log_pos);
    protocol->store(mi->rli.group_relay_log_name +
                    dirname_length(mi->rli.group_relay_log_name),
                    &my_charset_bin);
    protocol->store((ulonglong) mi->rli.group_relay_log_pos);
    protocol->store(mi->rli.group_master_log_name, &my_charset_bin);
    protocol->store(mi->slave_running == MYSQL_SLAVE_RUN_CONNECT ?
                    "Yes" : "No", &my_charset_bin);
    protocol->store(mi->rli.slave_running ? "Yes":"No", &my_charset_bin);
    protocol->store(rpl_filter->get_do_db());
    protocol->store(rpl_filter->get_ignore_db());

    char buf[256];
    String tmp(buf, sizeof(buf), &my_charset_bin);
    rpl_filter->get_do_table(&tmp);
    protocol->store(&tmp);
    rpl_filter->get_ignore_table(&tmp);
    protocol->store(&tmp);
    rpl_filter->get_wild_do_table(&tmp);
    protocol->store(&tmp);
    rpl_filter->get_wild_ignore_table(&tmp);
    protocol->store(&tmp);

    protocol->store(mi->rli.last_error().number);
    protocol->store(mi->rli.last_error().message, &my_charset_bin);
    protocol->store((uint32) mi->rli.slave_skip_counter);
    protocol->store((ulonglong) mi->rli.group_master_log_pos);
    protocol->store((ulonglong) mi->rli.log_space_total);

    protocol->store(
      mi->rli.until_condition==Relay_log_info::UNTIL_NONE ? "None":
        ( mi->rli.until_condition==Relay_log_info::UNTIL_MASTER_POS? "Master":
          "Relay"), &my_charset_bin);
    protocol->store(mi->rli.until_log_name, &my_charset_bin);
    protocol->store((ulonglong) mi->rli.until_log_pos);

#ifdef HAVE_OPENSSL
    protocol->store(mi->ssl? "Yes":"No", &my_charset_bin);
#else
    protocol->store(mi->ssl? "Ignored":"No", &my_charset_bin);
#endif
    protocol->store(mi->ssl_ca, &my_charset_bin);
    protocol->store(mi->ssl_capath, &my_charset_bin);
    protocol->store(mi->ssl_cert, &my_charset_bin);
    protocol->store(mi->ssl_cipher, &my_charset_bin);
    protocol->store(mi->ssl_key, &my_charset_bin);

    /*
      Seconds_Behind_Master: if SQL thread is running and I/O thread is
      connected, we can compute it otherwise show NULL (i.e. unknown).
    */
    if ((mi->slave_running == MYSQL_SLAVE_RUN_CONNECT) &&
        mi->rli.slave_running)
    {
      long time_diff= ((long)(time(0) - mi->rli.last_master_timestamp)
                       - mi->clock_diff_with_master);
      /*
        Apparently on some systems time_diff can be <0. Here are possible
        reasons related to MySQL:
        - the master is itself a slave of another master whose time is ahead.
        - somebody used an explicit SET TIMESTAMP on the master.
        Possible reason related to granularity-to-second of time functions
        (nothing to do with MySQL), which can explain a value of -1:
        assume the master's and slave's time are perfectly synchronized, and
        that at slave's connection time, when the master's timestamp is read,
        it is at the very end of second 1, and (a very short time later) when
        the slave's timestamp is read it is at the very beginning of second
        2. Then the recorded value for master is 1 and the recorded value for
        slave is 2. At SHOW SLAVE STATUS time, assume that the difference
        between timestamp of slave and rli->last_master_timestamp is 0
        (i.e. they are in the same second), then we get 0-(2-1)=-1 as a result.
        This confuses users, so we don't go below 0: hence the max().

        last_master_timestamp == 0 (an "impossible" timestamp 1970) is a
        special marker to say "consider we have caught up".
      */
      protocol->store((longlong)(mi->rli.last_master_timestamp ?
                                 max(0, time_diff) : 0));
    }
    else
    {
      protocol->store_null();
    }
    protocol->store(mi->ssl_verify_server_cert? "Yes":"No", &my_charset_bin);

    // Last_IO_Errno
    protocol->store(mi->last_error().number);
    // Last_IO_Error
    protocol->store(mi->last_error().message, &my_charset_bin);
    // Last_SQL_Errno
    protocol->store(mi->rli.last_error().number);
    // Last_SQL_Error
    protocol->store(mi->rli.last_error().message, &my_charset_bin);

    pthread_mutex_unlock(&mi->rli.data_lock);
    pthread_mutex_unlock(&mi->data_lock);

    if (my_net_write(&thd->net, (uchar*) thd->packet.ptr(), packet->length()))
      DBUG_RETURN(TRUE);
  }
  send_eof(thd);
  DBUG_RETURN(FALSE);
}


void set_slave_thread_options(THD* thd)
{
  DBUG_ENTER("set_slave_thread_options");
  /*
     It's nonsense to constrain the slave threads with max_join_size; if a
     query succeeded on master, we HAVE to execute it. So set
     OPTION_BIG_SELECTS. Setting max_join_size to HA_POS_ERROR is not enough
     (and it's not needed if we have OPTION_BIG_SELECTS) because an INSERT
     SELECT examining more than 4 billion rows would still fail (yes, because
     when max_join_size is 4G, OPTION_BIG_SELECTS is automatically set, but
     only for client threads.
  */
  ulonglong options= thd->options | OPTION_BIG_SELECTS;
  if (opt_log_slave_updates)
    options|= OPTION_BIN_LOG;
  else
    options&= ~OPTION_BIN_LOG;
  thd->options= options;
  thd->variables.completion_type= 0;
  DBUG_VOID_RETURN;
}

void set_slave_thread_default_charset(THD* thd, Relay_log_info const *rli)
{
  DBUG_ENTER("set_slave_thread_default_charset");

  thd->variables.character_set_client=
    global_system_variables.character_set_client;
  thd->variables.collation_connection=
    global_system_variables.collation_connection;
  thd->variables.collation_server=
    global_system_variables.collation_server;
  thd->update_charset();

  /*
    We use a const cast here since the conceptual (and externally
    visible) behavior of the function is to set the default charset of
    the thread.  That the cache has to be invalidated is a secondary
    effect.
   */
  const_cast<Relay_log_info*>(rli)->cached_charset_invalidate();
  DBUG_VOID_RETURN;
}

/*
  init_slave_thread()
*/

static int init_slave_thread(THD* thd, SLAVE_THD_TYPE thd_type)
{
  DBUG_ENTER("init_slave_thread");
#if !defined(DBUG_OFF)
  int simulate_error= 0;
#endif
  thd->system_thread = (thd_type == SLAVE_THD_SQL) ?
    SYSTEM_THREAD_SLAVE_SQL : SYSTEM_THREAD_SLAVE_IO;
  thd->security_ctx->skip_grants();
  my_net_init(&thd->net, 0);
/*
  Adding MAX_LOG_EVENT_HEADER_LEN to the max_allowed_packet on all
  slave threads, since a replication event can become this much larger
  than the corresponding packet (query) sent from client to master.
*/
  thd->variables.max_allowed_packet= global_system_variables.max_allowed_packet
    + MAX_LOG_EVENT_HEADER;  /* note, incr over the global not session var */
  thd->slave_thread = 1;
  thd->enable_slow_log= opt_log_slow_slave_statements;
  set_slave_thread_options(thd);
  thd->client_capabilities = CLIENT_LOCAL_FILES;
  pthread_mutex_lock(&LOCK_thread_count);
  thd->thread_id= thd->variables.pseudo_thread_id= thread_id++;
  pthread_mutex_unlock(&LOCK_thread_count);

  DBUG_EXECUTE_IF("simulate_io_slave_error_on_init",
                  simulate_error|= (1 << SLAVE_THD_IO););
  DBUG_EXECUTE_IF("simulate_sql_slave_error_on_init",
                  simulate_error|= (1 << SLAVE_THD_SQL););
#if !defined(DBUG_OFF)
  if (init_thr_lock() || thd->store_globals() || simulate_error & (1<< thd_type))
#else
  if (init_thr_lock() || thd->store_globals())
#endif
  {
    thd->cleanup();
    DBUG_RETURN(-1);
  }
  lex_start(thd);

  if (thd_type == SLAVE_THD_SQL)
    thd_proc_info(thd, "Waiting for the next event in relay log");
  else
    thd_proc_info(thd, "Waiting for master update");
  thd->version=refresh_version;
  thd->set_time();
  DBUG_RETURN(0);
}


static int safe_sleep(THD* thd, int sec, CHECK_KILLED_FUNC thread_killed,
                      void* thread_killed_arg)
{
  int nap_time;
  thr_alarm_t alarmed;
  DBUG_ENTER("safe_sleep");

  thr_alarm_init(&alarmed);
  time_t start_time= my_time(0);
  time_t end_time= start_time+sec;

  while ((nap_time= (int) (end_time - start_time)) > 0)
  {
    ALARM alarm_buff;
    /*
      The only reason we are asking for alarm is so that
      we will be woken up in case of murder, so if we do not get killed,
      set the alarm so it goes off after we wake up naturally
    */
    thr_alarm(&alarmed, 2 * nap_time, &alarm_buff);
    sleep(nap_time);
    thr_end_alarm(&alarmed);

    if ((*thread_killed)(thd,thread_killed_arg))
      DBUG_RETURN(1);
    start_time= my_time(0);
  }
  DBUG_RETURN(0);
}


static int request_dump(MYSQL* mysql, Master_info* mi,
                        bool *suppress_warnings)
{
  uchar buf[FN_REFLEN + 10];
  int len;
  int binlog_flags = 0; // for now
  char* logname = mi->master_log_name;
  DBUG_ENTER("request_dump");
  
  *suppress_warnings= FALSE;

  // TODO if big log files: Change next to int8store()
  int4store(buf, (ulong) mi->master_log_pos);
  int2store(buf + 4, binlog_flags);
  int4store(buf + 6, server_id);
  len = (uint) strlen(logname);
  memcpy(buf + 10, logname,len);
  if (simple_command(mysql, COM_BINLOG_DUMP, buf, len + 10, 1))
  {
    /*
      Something went wrong, so we will just reconnect and retry later
      in the future, we should do a better error analysis, but for
      now we just fill up the error log :-)
    */
    if (mysql_errno(mysql) == ER_NET_READ_INTERRUPTED)
      *suppress_warnings= TRUE;                 // Suppress reconnect warning
    else
      sql_print_error("Error on COM_BINLOG_DUMP: %d  %s, will retry in %d secs",
                      mysql_errno(mysql), mysql_error(mysql),
                      mi->connect_retry);
    DBUG_RETURN(1);
  }

  DBUG_RETURN(0);
}

/*
  Read one event from the master

  SYNOPSIS
    read_event()
    mysql               MySQL connection
    mi                  Master connection information
    suppress_warnings   TRUE when a normal net read timeout has caused us to
                        try a reconnect.  We do not want to print anything to
                        the error log in this case because this a anormal
                        event in an idle server.

    RETURN VALUES
    'packet_error'      Error
    number              Length of packet
*/

static ulong read_event(MYSQL* mysql, Master_info *mi, bool* suppress_warnings)
{
  ulong len;
  DBUG_ENTER("read_event");

  *suppress_warnings= FALSE;
  /*
    my_real_read() will time us out
    We check if we were told to die, and if not, try reading again
  */
#ifndef DBUG_OFF
  if (disconnect_slave_event_count && !(mi->events_till_disconnect--))
    DBUG_RETURN(packet_error);
#endif

  len = cli_safe_read(mysql);
  if (len == packet_error || (long) len < 1)
  {
    if (mysql_errno(mysql) == ER_NET_READ_INTERRUPTED)
    {
      /*
        We are trying a normal reconnect after a read timeout;
        we suppress prints to .err file as long as the reconnect
        happens without problems
      */
      *suppress_warnings= TRUE;
    }
    else
      sql_print_error("Error reading packet from server: %s ( server_errno=%d)",
                      mysql_error(mysql), mysql_errno(mysql));
    DBUG_RETURN(packet_error);
  }

  /* Check if eof packet */
  if (len < 8 && mysql->net.read_pos[0] == 254)
  {
    sql_print_information("Slave: received end packet from server, apparent "
                          "master shutdown: %s",
                     mysql_error(mysql));
     DBUG_RETURN(packet_error);
  }

  DBUG_PRINT("exit", ("len: %lu  net->read_pos[4]: %d",
                      len, mysql->net.read_pos[4]));
  DBUG_RETURN(len - 1);
}


int check_expected_error(THD* thd, Relay_log_info const *rli,
                         int expected_error)
{
  DBUG_ENTER("check_expected_error");

  switch (expected_error) {
  case ER_NET_READ_ERROR:
  case ER_NET_ERROR_ON_WRITE:
  case ER_QUERY_INTERRUPTED:
  case ER_SERVER_SHUTDOWN:
  case ER_NEW_ABORTING_CONNECTION:
    DBUG_RETURN(1);
  default:
    DBUG_RETURN(0);
  }
}


/*
  Check if the current error is of temporary nature of not.
  Some errors are temporary in nature, such as
  ER_LOCK_DEADLOCK and ER_LOCK_WAIT_TIMEOUT.  Ndb also signals
  that the error is temporary by pushing a warning with the error code
  ER_GET_TEMPORARY_ERRMSG, if the originating error is temporary.
*/
static int has_temporary_error(THD *thd)
{
  DBUG_ENTER("has_temporary_error");

  if (thd->is_fatal_error)
    DBUG_RETURN(0);

  DBUG_EXECUTE_IF("all_errors_are_temporary_errors",
                  if (thd->main_da.is_error())
                  {
                    thd->clear_error();
                    my_error(ER_LOCK_DEADLOCK, MYF(0));
                  });

  /*
    If there is no message in THD, we can't say if it's a temporary
    error or not. This is currently the case for Incident_log_event,
    which sets no message. Return FALSE.
  */
  if (!thd->is_error())
    DBUG_RETURN(0);

  /*
    Temporary error codes:
    currently, InnoDB deadlock detected by InnoDB or lock
    wait timeout (innodb_lock_wait_timeout exceeded
  */
  if (thd->main_da.sql_errno() == ER_LOCK_DEADLOCK ||
      thd->main_da.sql_errno() == ER_LOCK_WAIT_TIMEOUT)
    DBUG_RETURN(1);

#ifdef HAVE_NDB_BINLOG
  /*
    currently temporary error set in ndbcluster
  */
  List_iterator_fast<MYSQL_ERROR> it(thd->warn_list);
  MYSQL_ERROR *err;
  while ((err= it++))
  {
    DBUG_PRINT("info", ("has warning %d %s", err->code, err->msg));
    switch (err->code)
    {
    case ER_GET_TEMPORARY_ERRMSG:
      DBUG_RETURN(1);
    default:
      break;
    }
  }
#endif
  DBUG_RETURN(0);
}


/**
  Applies the given event and advances the relay log position.

  In essence, this function does:

  @code
    ev->apply_event(rli);
    ev->update_pos(rli);
  @endcode

  But it also does some maintainance, such as skipping events if
  needed and reporting errors.

  If the @c skip flag is set, then it is tested whether the event
  should be skipped, by looking at the slave_skip_counter and the
  server id.  The skip flag should be set when calling this from a
  replication thread but not set when executing an explicit BINLOG
  statement.

  @retval 0 OK.

  @retval 1 Error calling ev->apply_event().

  @retval 2 No error calling ev->apply_event(), but error calling
  ev->update_pos().
*/
int apply_event_and_update_pos(Log_event* ev, THD* thd, Relay_log_info* rli,
                               bool skip)
{
  int exec_res= 0;

  DBUG_ENTER("apply_event_and_update_pos");

  DBUG_PRINT("exec_event",("%s(type_code: %d; server_id: %d)",
                           ev->get_type_str(), ev->get_type_code(),
                           ev->server_id));
  DBUG_PRINT("info", ("thd->options: %s%s; rli->last_event_start_time: %lu",
                      FLAGSTR(thd->options, OPTION_NOT_AUTOCOMMIT),
                      FLAGSTR(thd->options, OPTION_BEGIN),
                      rli->last_event_start_time));

  /*
    Execute the event to change the database and update the binary
    log coordinates, but first we set some data that is needed for
    the thread.

    The event will be executed unless it is supposed to be skipped.

    Queries originating from this server must be skipped.  Low-level
    events (Format_description_log_event, Rotate_log_event,
    Stop_log_event) from this server must also be skipped. But for
    those we don't want to modify 'group_master_log_pos', because
    these events did not exist on the master.
    Format_description_log_event is not completely skipped.

    Skip queries specified by the user in 'slave_skip_counter'.  We
    can't however skip events that has something to do with the log
    files themselves.

    Filtering on own server id is extremely important, to ignore
    execution of events created by the creation/rotation of the relay
    log (remember that now the relay log starts with its Format_desc,
    has a Rotate etc).
  */

  thd->server_id = ev->server_id; // use the original server id for logging
  thd->set_time();                            // time the query
  thd->lex->current_select= 0;
  if (!ev->when)
    ev->when= my_time(0);
  ev->thd = thd; // because up to this point, ev->thd == 0

  if (skip)
  {
    int reason= ev->shall_skip(rli);
    if (reason == Log_event::EVENT_SKIP_COUNT)
      --rli->slave_skip_counter;
    pthread_mutex_unlock(&rli->data_lock);
    if (reason == Log_event::EVENT_SKIP_NOT)
      exec_res= ev->apply_event(rli);
#ifndef DBUG_OFF
    /*
      This only prints information to the debug trace.

      TODO: Print an informational message to the error log?
    */
    static const char *const explain[] = {
      // EVENT_SKIP_NOT,
      "not skipped",
      // EVENT_SKIP_IGNORE,
      "skipped because event should be ignored",
      // EVENT_SKIP_COUNT
      "skipped because event skip counter was non-zero"
    };
    DBUG_PRINT("info", ("OPTION_BEGIN: %d; IN_STMT: %d",
                        thd->options & OPTION_BEGIN ? 1 : 0,
                        rli->get_flag(Relay_log_info::IN_STMT)));
    DBUG_PRINT("skip_event", ("%s event was %s",
                              ev->get_type_str(), explain[reason]));
#endif
  }
  else
    exec_res= ev->apply_event(rli);

  DBUG_PRINT("info", ("apply_event error = %d", exec_res));
  if (exec_res == 0)
  {
    int error= ev->update_pos(rli);
#ifdef HAVE_purify
    if (!rli->is_fake)
#endif
    {
#ifndef DBUG_OFF
      char buf[22];
#endif
      DBUG_PRINT("info", ("update_pos error = %d", error));
      DBUG_PRINT("info", ("group %s %s",
                          llstr(rli->group_relay_log_pos, buf),
                          rli->group_relay_log_name));
      DBUG_PRINT("info", ("event %s %s",
                          llstr(rli->event_relay_log_pos, buf),
                          rli->event_relay_log_name));
    }
    /*
      The update should not fail, so print an error message and
      return an error code.

      TODO: Replace this with a decent error message when merged
      with BUG#24954 (which adds several new error message).
    */
    if (error)
    {
      char buf[22];
      rli->report(ERROR_LEVEL, ER_UNKNOWN_ERROR,
                  "It was not possible to update the positions"
                  " of the relay log information: the slave may"
                  " be in an inconsistent state."
                  " Stopped in %s position %s",
                  rli->group_relay_log_name,
                  llstr(rli->group_relay_log_pos, buf));
      DBUG_RETURN(2);
    }
  }

  DBUG_RETURN(exec_res ? 1 : 0);
}


/**
  Top-level function for executing the next event from the relay log.

  This function reads the event from the relay log, executes it, and
  advances the relay log position.  It also handles errors, etc.

  This function may fail to apply the event for the following reasons:

   - The position specfied by the UNTIL condition of the START SLAVE
     command is reached.

   - It was not possible to read the event from the log.

   - The slave is killed.

   - An error occurred when applying the event, and the event has been
     tried slave_trans_retries times.  If the event has been retried
     fewer times, 0 is returned.

   - init_master_info or init_relay_log_pos failed. (These are called
     if a failure occurs when applying the event.)</li>

   - An error occurred when updating the binlog position.

  @retval 0 The event was applied.

  @retval 1 The event was not applied.
*/
static int exec_relay_log_event(THD* thd, Relay_log_info* rli)
{
  DBUG_ENTER("exec_relay_log_event");

  /*
     We acquire this mutex since we need it for all operations except
     event execution. But we will release it in places where we will
     wait for something for example inside of next_event().
   */
  pthread_mutex_lock(&rli->data_lock);
  /*
    This tests if the position of the end of the last previous executed event
    hits the UNTIL barrier.
    We would prefer to test if the position of the start (or possibly) end of
    the to-be-read event hits the UNTIL barrier, this is different if there
    was an event ignored by the I/O thread just before (BUG#13861 to be
    fixed).
  */
  if (rli->until_condition!=Relay_log_info::UNTIL_NONE &&
      rli->is_until_satisfied())
  {
    char buf[22];
    sql_print_information("Slave SQL thread stopped because it reached its"
                    " UNTIL position %s", llstr(rli->until_pos(), buf));
    /*
      Setting abort_slave flag because we do not want additional message about
      error in query execution to be printed.
    */
    rli->abort_slave= 1;
    pthread_mutex_unlock(&rli->data_lock);
    DBUG_RETURN(1);
  }

  Log_event * ev = next_event(rli);

  DBUG_ASSERT(rli->sql_thd==thd);

  if (sql_slave_killed(thd,rli))
  {
    pthread_mutex_unlock(&rli->data_lock);
    delete ev;
    DBUG_RETURN(1);
  }
  if (ev)
  {
    int exec_res= apply_event_and_update_pos(ev, thd, rli, TRUE);

    /*
      Format_description_log_event should not be deleted because it will be
      used to read info about the relay log's format; it will be deleted when
      the SQL thread does not need it, i.e. when this thread terminates.
    */
    if (ev->get_type_code() != FORMAT_DESCRIPTION_EVENT)
    {
      DBUG_PRINT("info", ("Deleting the event after it has been executed"));
      delete ev;
    }

    /*
      update_log_pos failed: this should not happen, so we don't
      retry.
    */
    if (exec_res == 2)
      DBUG_RETURN(1);

    if (slave_trans_retries)
    {
      int temp_err= 0;
      if (exec_res && (temp_err= has_temporary_error(thd)))
      {
        const char *errmsg;
        /*
          We were in a transaction which has been rolled back because of a
          temporary error;
          let's seek back to BEGIN log event and retry it all again.
	  Note, if lock wait timeout (innodb_lock_wait_timeout exceeded)
	  there is no rollback since 5.0.13 (ref: manual).
          We have to not only seek but also
          a) init_master_info(), to seek back to hot relay log's start for later
          (for when we will come back to this hot log after re-processing the
          possibly existing old logs where BEGIN is: check_binlog_magic() will
          then need the cache to be at position 0 (see comments at beginning of
          init_master_info()).
          b) init_relay_log_pos(), because the BEGIN may be an older relay log.
        */
        if (rli->trans_retries < slave_trans_retries)
        {
          if (init_master_info(rli->mi, 0, 0, 0, SLAVE_SQL))
            sql_print_error("Failed to initialize the master info structure");
          else if (init_relay_log_pos(rli,
                                      rli->group_relay_log_name,
                                      rli->group_relay_log_pos,
                                      1, &errmsg, 1))
            sql_print_error("Error initializing relay log position: %s",
                            errmsg);
          else
          {
            exec_res= 0;
            end_trans(thd, ROLLBACK);
            /* chance for concurrent connection to get more locks */
            safe_sleep(thd, min(rli->trans_retries, MAX_SLAVE_RETRY_PAUSE),
                       (CHECK_KILLED_FUNC)sql_slave_killed, (void*)rli);
            pthread_mutex_lock(&rli->data_lock); // because of SHOW STATUS
            rli->trans_retries++;
            rli->retried_trans++;
            pthread_mutex_unlock(&rli->data_lock);
            DBUG_PRINT("info", ("Slave retries transaction "
                                "rli->trans_retries: %lu", rli->trans_retries));
          }
        }
        else
          sql_print_error("Slave SQL thread retried transaction %lu time(s) "
                          "in vain, giving up. Consider raising the value of "
                          "the slave_transaction_retries variable.",
                          slave_trans_retries);
      }
      else if (exec_res && !temp_err ||
               (opt_using_transactions &&
                rli->group_relay_log_pos == rli->event_relay_log_pos))
      {
        /*
          Only reset the retry counter if the entire group succeeded
          or failed with a non-transient error.  On a successful
          event, the execution will proceed as usual; in the case of a
          non-transient error, the slave will stop with an error.
         */
        rli->trans_retries= 0; // restart from fresh
        DBUG_PRINT("info", ("Resetting retry counter, rli->trans_retries: %lu",
                            rli->trans_retries));
      }
    }
    DBUG_RETURN(exec_res);
  }
  pthread_mutex_unlock(&rli->data_lock);
  rli->report(ERROR_LEVEL, ER_SLAVE_RELAY_LOG_READ_FAILURE,
              ER(ER_SLAVE_RELAY_LOG_READ_FAILURE), "\
Could not parse relay log event entry. The possible reasons are: the master's \
binary log is corrupted (you can check this by running 'mysqlbinlog' on the \
binary log), the slave's relay log is corrupted (you can check this by running \
'mysqlbinlog' on the relay log), a network problem, or a bug in the master's \
or slave's MySQL code. If you want to check the master's binary log or slave's \
relay log, you will be able to know their names by issuing 'SHOW SLAVE STATUS' \
on this slave.\
");
  DBUG_RETURN(1);
}


/**
  @brief Try to reconnect slave IO thread.

  @details Terminates current connection to master, sleeps for
  @c mi->connect_retry msecs and initiates new connection with
  @c safe_reconnect(). Variable pointed by @c retry_count is increased -
  if it exceeds @c master_retry_count then connection is not re-established
  and function signals error.
  Unless @c suppres_warnings is TRUE, a warning is put in the server error log
  when reconnecting. The warning message and messages used to report errors
  are taken from @c messages array. In case @c master_retry_count is exceeded,
  no messages are added to the log.

  @param[in]     thd                 Thread context.
  @param[in]     mysql               MySQL connection.
  @param[in]     mi                  Master connection information.
  @param[in,out] retry_count         Number of attempts to reconnect.
  @param[in]     suppress_warnings   TRUE when a normal net read timeout 
                                     has caused to reconnecting.
  @param[in]     messages            Messages to print/log, see 
                                     reconnect_messages[] array.

  @retval        0                   OK.
  @retval        1                   There was an error.
*/

static int try_to_reconnect(THD *thd, MYSQL *mysql, Master_info *mi,
                            uint *retry_count, bool suppress_warnings,
                            const char *messages[SLAVE_RECON_MSG_MAX])
{
  mi->slave_running= MYSQL_SLAVE_RUN_NOT_CONNECT;
  thd->proc_info= messages[SLAVE_RECON_MSG_WAIT];
#ifdef SIGNAL_WITH_VIO_CLOSE  
  thd->clear_active_vio();
#endif
  end_server(mysql);
  if ((*retry_count)++)
  {
    if (*retry_count > master_retry_count)
      return 1;                             // Don't retry forever
    safe_sleep(thd, mi->connect_retry, (CHECK_KILLED_FUNC) io_slave_killed,
               (void *) mi);
  }
  if (check_io_slave_killed(thd, mi, messages[SLAVE_RECON_MSG_KILLED_WAITING]))
    return 1;
  thd->proc_info = messages[SLAVE_RECON_MSG_AFTER];
  if (!suppress_warnings) 
  {
    char buf[256], llbuff[22];
    my_snprintf(buf, sizeof(buf), messages[SLAVE_RECON_MSG_FAILED], 
                IO_RPL_LOG_NAME, llstr(mi->master_log_pos, llbuff));
    /* 
      Raise a warining during registering on master/requesting dump.
      Log a message reading event.
    */
    if (messages[SLAVE_RECON_MSG_COMMAND][0])
    {
      mi->report(WARNING_LEVEL, ER_SLAVE_MASTER_COM_FAILURE,
                 ER(ER_SLAVE_MASTER_COM_FAILURE), 
                 messages[SLAVE_RECON_MSG_COMMAND], buf);
    }
    else
    {
      sql_print_information(buf);
    }
  }
  if (safe_reconnect(thd, mysql, mi, 1) || io_slave_killed(thd, mi))
  {
    if (global_system_variables.log_warnings)
      sql_print_information(messages[SLAVE_RECON_MSG_KILLED_AFTER]);
    return 1;
  }
  return 0;
}


/* Slave I/O Thread entry point */

pthread_handler_t handle_slave_io(void *arg)
{
  THD *thd; // needs to be first for thread_stack
  MYSQL *mysql;
  Master_info *mi = (Master_info*)arg;
  Relay_log_info *rli= &mi->rli;
  char llbuff[22];
  uint retry_count;
  bool suppress_warnings;
#ifndef DBUG_OFF
  uint retry_count_reg= 0, retry_count_dump= 0, retry_count_event= 0;
#endif
  // needs to call my_thread_init(), otherwise we get a coredump in DBUG_ stuff
  my_thread_init();
  DBUG_ENTER("handle_slave_io");

  DBUG_ASSERT(mi->inited);
  mysql= NULL ;
  retry_count= 0;

  pthread_mutex_lock(&mi->run_lock);
  /* Inform waiting threads that slave has started */
  mi->slave_run_id++;

#ifndef DBUG_OFF
  mi->events_till_disconnect = disconnect_slave_event_count;
#endif

  thd= new THD; // note that contructor of THD uses DBUG_ !
  THD_CHECK_SENTRY(thd);
  mi->io_thd = thd;

  pthread_detach_this_thread();
  thd->thread_stack= (char*) &thd; // remember where our stack is
  if (init_slave_thread(thd, SLAVE_THD_IO))
  {
    pthread_cond_broadcast(&mi->start_cond);
    pthread_mutex_unlock(&mi->run_lock);
    sql_print_error("Failed during slave I/O thread initialization");
    goto err;
  }
  pthread_mutex_lock(&LOCK_thread_count);
  threads.append(thd);
  pthread_mutex_unlock(&LOCK_thread_count);
  mi->slave_running = 1;
  mi->abort_slave = 0;
  pthread_mutex_unlock(&mi->run_lock);
  pthread_cond_broadcast(&mi->start_cond);

  DBUG_PRINT("master_info",("log_file_name: '%s'  position: %s",
                            mi->master_log_name,
                            llstr(mi->master_log_pos,llbuff)));

  if (!(mi->mysql = mysql = mysql_init(NULL)))
  {
    mi->report(ERROR_LEVEL, ER_SLAVE_FATAL_ERROR,
               ER(ER_SLAVE_FATAL_ERROR), "error in mysql_init()");
    goto err;
  }

  thd_proc_info(thd, "Connecting to master");
  // we can get killed during safe_connect
  if (!safe_connect(thd, mysql, mi))
  {
    sql_print_information("Slave I/O thread: connected to master '%s@%s:%d',"
                          "replication started in log '%s' at position %s",
                          mi->user, mi->host, mi->port,
			  IO_RPL_LOG_NAME,
			  llstr(mi->master_log_pos,llbuff));
  /*
    Adding MAX_LOG_EVENT_HEADER_LEN to the max_packet_size on the I/O
    thread, since a replication event can become this much larger than
    the corresponding packet (query) sent from client to master.
  */
    mysql->net.max_packet_size= thd->net.max_packet_size+= MAX_LOG_EVENT_HEADER;
  }
  else
  {
    sql_print_information("Slave I/O thread killed while connecting to master");
    goto err;
  }

connected:

  // TODO: the assignment below should be under mutex (5.0)
  mi->slave_running= MYSQL_SLAVE_RUN_CONNECT;
  thd->slave_net = &mysql->net;
  thd_proc_info(thd, "Checking master version");
  if (get_master_version_and_clock(mysql, mi))
    goto err;

  if (mi->rli.relay_log.description_event_for_queue->binlog_version > 1)
  {
    /*
      Register ourselves with the master.
    */
    thd_proc_info(thd, "Registering slave on master");
    if (register_slave_on_master(mysql, mi, &suppress_warnings))
    {
      if (!check_io_slave_killed(thd, mi, "Slave I/O thread killed "
                                "while registering slave on master"))
      {
        sql_print_error("Slave I/O thread couldn't register on master");
        if (try_to_reconnect(thd, mysql, mi, &retry_count, suppress_warnings,
                             reconnect_messages[SLAVE_RECON_ACT_REG]))
          goto err;
      }
      else
        goto err;
      goto connected;
    }
    DBUG_EXECUTE_IF("FORCE_SLAVE_TO_RECONNECT_REG", 
      if (!retry_count_reg)
      {
        retry_count_reg++;
        sql_print_information("Forcing to reconnect slave I/O thread");
        if (try_to_reconnect(thd, mysql, mi, &retry_count, suppress_warnings,
                             reconnect_messages[SLAVE_RECON_ACT_REG]))
          goto err;
        goto connected;
      });
  }

  DBUG_PRINT("info",("Starting reading binary log from master"));
  while (!io_slave_killed(thd,mi))
  {
    thd_proc_info(thd, "Requesting binlog dump");
    if (request_dump(mysql, mi, &suppress_warnings))
    {
      sql_print_error("Failed on request_dump()");
      if (check_io_slave_killed(thd, mi, "Slave I/O thread killed while \
requesting master dump") ||
          try_to_reconnect(thd, mysql, mi, &retry_count, suppress_warnings,
                           reconnect_messages[SLAVE_RECON_ACT_DUMP]))
        goto err;
      goto connected;
    }
    DBUG_EXECUTE_IF("FORCE_SLAVE_TO_RECONNECT_DUMP", 
      if (!retry_count_dump)
      {
        retry_count_dump++;
        sql_print_information("Forcing to reconnect slave I/O thread");
        if (try_to_reconnect(thd, mysql, mi, &retry_count, suppress_warnings,
                             reconnect_messages[SLAVE_RECON_ACT_DUMP]))
          goto err;
        goto connected;
      });

    while (!io_slave_killed(thd,mi))
    {
      ulong event_len;
      /*
         We say "waiting" because read_event() will wait if there's nothing to
         read. But if there's something to read, it will not wait. The
         important thing is to not confuse users by saying "reading" whereas
         we're in fact receiving nothing.
      */
      thd_proc_info(thd, "Waiting for master to send event");
      event_len= read_event(mysql, mi, &suppress_warnings);
      if (check_io_slave_killed(thd, mi, "Slave I/O thread killed while \
reading event"))
        goto err;
      DBUG_EXECUTE_IF("FORCE_SLAVE_TO_RECONNECT_EVENT",
        if (!retry_count_event)
        {
          retry_count_event++;
          sql_print_information("Forcing to reconnect slave I/O thread");
          if (try_to_reconnect(thd, mysql, mi, &retry_count, suppress_warnings,
                               reconnect_messages[SLAVE_RECON_ACT_EVENT]))
            goto err;
          goto connected;
        });

      if (event_len == packet_error)
      {
        uint mysql_error_number= mysql_errno(mysql);
        switch (mysql_error_number) {
        case CR_NET_PACKET_TOO_LARGE:
          sql_print_error("\
Log entry on master is longer than max_allowed_packet (%ld) on \
slave. If the entry is correct, restart the server with a higher value of \
max_allowed_packet",
                          thd->variables.max_allowed_packet);
          goto err;
        case ER_MASTER_FATAL_ERROR_READING_BINLOG:
          sql_print_error(ER(mysql_error_number), mysql_error_number,
                          mysql_error(mysql));
          goto err;
        case EE_OUTOFMEMORY:
        case ER_OUTOFMEMORY:
          sql_print_error("\
Stopping slave I/O thread due to out-of-memory error from master");
          goto err;
        }
        if (try_to_reconnect(thd, mysql, mi, &retry_count, suppress_warnings,
                             reconnect_messages[SLAVE_RECON_ACT_EVENT]))
          goto err;
        goto connected;
      } // if (event_len == packet_error)

      retry_count=0;                    // ok event, reset retry counter
      thd_proc_info(thd, "Queueing master event to the relay log");
      if (queue_event(mi,(const char*)mysql->net.read_pos + 1, event_len))
      {
        goto err;
      }
      if (flush_master_info(mi, 1))
      {
        sql_print_error("Failed to flush master info file");
        goto err;
      }
      /*
        See if the relay logs take too much space.
        We don't lock mi->rli.log_space_lock here; this dirty read saves time
        and does not introduce any problem:
        - if mi->rli.ignore_log_space_limit is 1 but becomes 0 just after (so
        the clean value is 0), then we are reading only one more event as we
        should, and we'll block only at the next event. No big deal.
        - if mi->rli.ignore_log_space_limit is 0 but becomes 1 just after (so
        the clean value is 1), then we are going into wait_for_relay_log_space()
        for no reason, but this function will do a clean read, notice the clean
        value and exit immediately.
      */
#ifndef DBUG_OFF
      {
        char llbuf1[22], llbuf2[22];
        DBUG_PRINT("info", ("log_space_limit=%s log_space_total=%s \
ignore_log_space_limit=%d",
                            llstr(rli->log_space_limit,llbuf1),
                            llstr(rli->log_space_total,llbuf2),
                            (int) rli->ignore_log_space_limit));
      }
#endif

      if (rli->log_space_limit && rli->log_space_limit <
          rli->log_space_total &&
          !rli->ignore_log_space_limit)
        if (wait_for_relay_log_space(rli))
        {
          sql_print_error("Slave I/O thread aborted while waiting for relay \
log space");
          goto err;
        }
    }
  }

  // error = 0;
err:
  // print the current replication position
  sql_print_information("Slave I/O thread exiting, read up to log '%s', position %s",
                  IO_RPL_LOG_NAME, llstr(mi->master_log_pos,llbuff));
  VOID(pthread_mutex_lock(&LOCK_thread_count));
  thd->query = thd->db = 0; // extra safety
  thd->query_length= thd->db_length= 0;
  VOID(pthread_mutex_unlock(&LOCK_thread_count));
  if (mysql)
  {
    /*
      Here we need to clear the active VIO before closing the
      connection with the master.  The reason is that THD::awake()
      might be called from terminate_slave_thread() because somebody
      issued a STOP SLAVE.  If that happends, the close_active_vio()
      can be called in the middle of closing the VIO associated with
      the 'mysql' object, causing a crash.
    */
#ifdef SIGNAL_WITH_VIO_CLOSE
    thd->clear_active_vio();
#endif
    mysql_close(mysql);
    mi->mysql=0;
  }
  write_ignored_events_info_to_relay_log(thd, mi);
  thd_proc_info(thd, "Waiting for slave mutex on exit");
  pthread_mutex_lock(&mi->run_lock);

  /* Forget the relay log's format */
  delete mi->rli.relay_log.description_event_for_queue;
  mi->rli.relay_log.description_event_for_queue= 0;
  // TODO: make rpl_status part of Master_info
  change_rpl_status(RPL_ACTIVE_SLAVE,RPL_IDLE_SLAVE);
  DBUG_ASSERT(thd->net.buff != 0);
  net_end(&thd->net); // destructor will not free it, because net.vio is 0
  close_thread_tables(thd);
  pthread_mutex_lock(&LOCK_thread_count);
  THD_CHECK_SENTRY(thd);
  delete thd;
  pthread_mutex_unlock(&LOCK_thread_count);
  mi->abort_slave= 0;
  mi->slave_running= 0;
  mi->io_thd= 0;
  /*
    Note: the order of the two following calls (first broadcast, then unlock)
    is important. Otherwise a killer_thread can execute between the calls and
    delete the mi structure leading to a crash! (see BUG#25306 for details)
   */ 
  pthread_cond_broadcast(&mi->stop_cond);       // tell the world we are done
  pthread_mutex_unlock(&mi->run_lock);
  my_thread_end();
  pthread_exit(0);
  DBUG_RETURN(0);                               // Can't return anything here
}


/* Slave SQL Thread entry point */

pthread_handler_t handle_slave_sql(void *arg)
{
  THD *thd;                     /* needs to be first for thread_stack */
  char llbuff[22],llbuff1[22];

  Relay_log_info* rli = &((Master_info*)arg)->rli;
  const char *errmsg;

  // needs to call my_thread_init(), otherwise we get a coredump in DBUG_ stuff
  my_thread_init();
  DBUG_ENTER("handle_slave_sql");

  DBUG_ASSERT(rli->inited);
  pthread_mutex_lock(&rli->run_lock);
  DBUG_ASSERT(!rli->slave_running);
  errmsg= 0;
#ifndef DBUG_OFF
  rli->events_till_abort = abort_slave_event_count;
#endif

  thd = new THD; // note that contructor of THD uses DBUG_ !
  thd->thread_stack = (char*)&thd; // remember where our stack is
  rli->sql_thd= thd;
  
  /* Inform waiting threads that slave has started */
  rli->slave_run_id++;
  rli->slave_running = 1;

  pthread_detach_this_thread();
  if (init_slave_thread(thd, SLAVE_THD_SQL))
  {
    /*
      TODO: this is currently broken - slave start and change master
      will be stuck if we fail here
    */
    pthread_cond_broadcast(&rli->start_cond);
    pthread_mutex_unlock(&rli->run_lock);
    sql_print_error("Failed during slave thread initialization");
    goto err;
  }
  thd->init_for_queries();
  thd->temporary_tables = rli->save_temporary_tables; // restore temp tables
  pthread_mutex_lock(&LOCK_thread_count);
  threads.append(thd);
  pthread_mutex_unlock(&LOCK_thread_count);
  /*
    We are going to set slave_running to 1. Assuming slave I/O thread is
    alive and connected, this is going to make Seconds_Behind_Master be 0
    i.e. "caught up". Even if we're just at start of thread. Well it's ok, at
    the moment we start we can think we are caught up, and the next second we
    start receiving data so we realize we are not caught up and
    Seconds_Behind_Master grows. No big deal.
  */
  rli->abort_slave = 0;
  pthread_mutex_unlock(&rli->run_lock);
  pthread_cond_broadcast(&rli->start_cond);

  /*
    Reset errors for a clean start (otherwise, if the master is idle, the SQL
    thread may execute no Query_log_event, so the error will remain even
    though there's no problem anymore). Do not reset the master timestamp
    (imagine the slave has caught everything, the STOP SLAVE and START SLAVE:
    as we are not sure that we are going to receive a query, we want to
    remember the last master timestamp (to say how many seconds behind we are
    now.
    But the master timestamp is reset by RESET SLAVE & CHANGE MASTER.
  */
  rli->clear_error();

  //tell the I/O thread to take relay_log_space_limit into account from now on
  pthread_mutex_lock(&rli->log_space_lock);
  rli->ignore_log_space_limit= 0;
  pthread_mutex_unlock(&rli->log_space_lock);
  rli->trans_retries= 0; // start from "no error"
  DBUG_PRINT("info", ("rli->trans_retries: %lu", rli->trans_retries));

  if (init_relay_log_pos(rli,
                         rli->group_relay_log_name,
                         rli->group_relay_log_pos,
                         1 /*need data lock*/, &errmsg,
                         1 /*look for a description_event*/))
  {
    sql_print_error("Error initializing relay log position: %s",
                    errmsg);
    goto err;
  }
  THD_CHECK_SENTRY(thd);
#ifndef DBUG_OFF
  {
    char llbuf1[22], llbuf2[22];
    DBUG_PRINT("info", ("my_b_tell(rli->cur_log)=%s rli->event_relay_log_pos=%s",
                        llstr(my_b_tell(rli->cur_log),llbuf1),
                        llstr(rli->event_relay_log_pos,llbuf2)));
    DBUG_ASSERT(rli->event_relay_log_pos >= BIN_LOG_HEADER_SIZE);
    /*
      Wonder if this is correct. I (Guilhem) wonder if my_b_tell() returns the
      correct position when it's called just after my_b_seek() (the questionable
      stuff is those "seek is done on next read" comments in the my_b_seek()
      source code).
      The crude reality is that this assertion randomly fails whereas
      replication seems to work fine. And there is no easy explanation why it
      fails (as we my_b_seek(rli->event_relay_log_pos) at the very end of
      init_relay_log_pos() called above). Maybe the assertion would be
      meaningful if we held rli->data_lock between the my_b_seek() and the
      DBUG_ASSERT().
    */
#ifdef SHOULD_BE_CHECKED
    DBUG_ASSERT(my_b_tell(rli->cur_log) == rli->event_relay_log_pos);
#endif
  }
#endif
  DBUG_ASSERT(rli->sql_thd == thd);

  DBUG_PRINT("master_info",("log_file_name: %s  position: %s",
                            rli->group_master_log_name,
                            llstr(rli->group_master_log_pos,llbuff)));
  if (global_system_variables.log_warnings)
    sql_print_information("Slave SQL thread initialized, starting replication in \
log '%s' at position %s, relay log '%s' position: %s", RPL_LOG_NAME,
                    llstr(rli->group_master_log_pos,llbuff),rli->group_relay_log_name,
                    llstr(rli->group_relay_log_pos,llbuff1));

  /* execute init_slave variable */
  if (sys_init_slave.value_length)
  {
    execute_init_command(thd, &sys_init_slave, &LOCK_sys_init_slave);
    if (thd->is_slave_error)
    {
      sql_print_error("\
Slave SQL thread aborted. Can't execute init_slave query");
      goto err;
    }
  }

  /* Read queries from the IO/THREAD until this thread is killed */

  while (!sql_slave_killed(thd,rli))
  {
    thd_proc_info(thd, "Reading event from the relay log");
    DBUG_ASSERT(rli->sql_thd == thd);
    THD_CHECK_SENTRY(thd);
    if (exec_relay_log_event(thd,rli))
    {
      DBUG_PRINT("info", ("exec_relay_log_event() failed"));
      // do not scare the user if SQL thread was simply killed or stopped
      if (!sql_slave_killed(thd,rli))
      {
        /*
          retrieve as much info as possible from the thd and, error
          codes and warnings and print this to the error log as to
          allow the user to locate the error
        */
        uint32 const last_errno= rli->last_error().number;

        if (thd->is_error())
        {
          char const *const errmsg= thd->main_da.message();

          DBUG_PRINT("info",
                     ("thd->main_da.sql_errno()=%d; rli->last_error.number=%d",
                      thd->main_da.sql_errno(), last_errno));
          if (last_errno == 0)
          {
            rli->report(ERROR_LEVEL, thd->main_da.sql_errno(), errmsg);
          }
          else if (last_errno != thd->main_da.sql_errno())
          {
            sql_print_error("Slave (additional info): %s Error_code: %d",
                            errmsg, thd->main_da.sql_errno());
          }
        }

        /* Print any warnings issued */
        List_iterator_fast<MYSQL_ERROR> it(thd->warn_list);
        MYSQL_ERROR *err;
        /*
          Added controlled slave thread cancel for replication
          of user-defined variables.
        */
        bool udf_error = false;
        while ((err= it++))
        {
          if (err->code == ER_CANT_OPEN_LIBRARY)
            udf_error = true;
          sql_print_warning("Slave: %s Error_code: %d",err->msg, err->code);
        }
        if (udf_error)
          sql_print_error("Error loading user-defined library, slave SQL "
            "thread aborted. Install the missing library, and restart the "
            "slave SQL thread with \"SLAVE START\". We stopped at log '%s' "
            "position %s", RPL_LOG_NAME, llstr(rli->group_master_log_pos, 
            llbuff));
        else
        sql_print_error("\
Error running query, slave SQL thread aborted. Fix the problem, and restart \
the slave SQL thread with \"SLAVE START\". We stopped at log \
'%s' position %s", RPL_LOG_NAME, llstr(rli->group_master_log_pos, llbuff));
      }
      goto err;
    }
  }

  /* Thread stopped. Print the current replication position to the log */
  sql_print_information("Slave SQL thread exiting, replication stopped in log "
                        "'%s' at position %s",
                        RPL_LOG_NAME, llstr(rli->group_master_log_pos,llbuff));

 err:

  /*
    Some events set some playgrounds, which won't be cleared because thread
    stops. Stopping of this thread may not be known to these events ("stop"
    request is detected only by the present function, not by events), so we
    must "proactively" clear playgrounds:
  */
  rli->cleanup_context(thd, 1);
  VOID(pthread_mutex_lock(&LOCK_thread_count));
  /*
    Some extra safety, which should not been needed (normally, event deletion
    should already have done these assignments (each event which sets these
    variables is supposed to set them to 0 before terminating)).
  */
  thd->query= thd->db= thd->catalog= 0;
  thd->query_length= thd->db_length= 0;
  VOID(pthread_mutex_unlock(&LOCK_thread_count));
  thd_proc_info(thd, "Waiting for slave mutex on exit");
  pthread_mutex_lock(&rli->run_lock);
  /* We need data_lock, at least to wake up any waiting master_pos_wait() */
  pthread_mutex_lock(&rli->data_lock);
  DBUG_ASSERT(rli->slave_running == 1); // tracking buffer overrun
  /* When master_pos_wait() wakes up it will check this and terminate */
  rli->slave_running= 0;
  /* Forget the relay log's format */
  delete rli->relay_log.description_event_for_exec;
  rli->relay_log.description_event_for_exec= 0;
  /* Wake up master_pos_wait() */
  pthread_mutex_unlock(&rli->data_lock);
  DBUG_PRINT("info",("Signaling possibly waiting master_pos_wait() functions"));
  pthread_cond_broadcast(&rli->data_cond);
  rli->ignore_log_space_limit= 0; /* don't need any lock */
  /* we die so won't remember charset - re-update them on next thread start */
  rli->cached_charset_invalidate();
  rli->save_temporary_tables = thd->temporary_tables;

  /*
    TODO: see if we can do this conditionally in next_event() instead
    to avoid unneeded position re-init
  */
  thd->temporary_tables = 0; // remove tempation from destructor to close them
  DBUG_ASSERT(thd->net.buff != 0);
  net_end(&thd->net); // destructor will not free it, because we are weird
  DBUG_ASSERT(rli->sql_thd == thd);
  THD_CHECK_SENTRY(thd);
  rli->sql_thd= 0;
  pthread_mutex_lock(&LOCK_thread_count);
  THD_CHECK_SENTRY(thd);
  delete thd;
  pthread_mutex_unlock(&LOCK_thread_count);
 /*
  Note: the order of the broadcast and unlock calls below (first broadcast, then unlock)
  is important. Otherwise a killer_thread can execute between the calls and
  delete the mi structure leading to a crash! (see BUG#25306 for details)
 */ 
  pthread_cond_broadcast(&rli->stop_cond);
  pthread_mutex_unlock(&rli->run_lock);  // tell the world we are done
  
  my_thread_end();
  pthread_exit(0);
  DBUG_RETURN(0);                               // Can't return anything here
}


/*
  process_io_create_file()
*/

static int process_io_create_file(Master_info* mi, Create_file_log_event* cev)
{
  int error = 1;
  ulong num_bytes;
  bool cev_not_written;
  THD *thd = mi->io_thd;
  NET *net = &mi->mysql->net;
  DBUG_ENTER("process_io_create_file");

  if (unlikely(!cev->is_valid()))
    DBUG_RETURN(1);

  if (!rpl_filter->db_ok(cev->db))
  {
    skip_load_data_infile(net);
    DBUG_RETURN(0);
  }
  DBUG_ASSERT(cev->inited_from_old);
  thd->file_id = cev->file_id = mi->file_id++;
  thd->server_id = cev->server_id;
  cev_not_written = 1;

  if (unlikely(net_request_file(net,cev->fname)))
  {
    sql_print_error("Slave I/O: failed requesting download of '%s'",
                    cev->fname);
    goto err;
  }

  /*
    This dummy block is so we could instantiate Append_block_log_event
    once and then modify it slightly instead of doing it multiple times
    in the loop
  */
  {
    Append_block_log_event aev(thd,0,0,0,0);

    for (;;)
    {
      if (unlikely((num_bytes=my_net_read(net)) == packet_error))
      {
        sql_print_error("Network read error downloading '%s' from master",
                        cev->fname);
        goto err;
      }
      if (unlikely(!num_bytes)) /* eof */
      {
	/* 3.23 master wants it */
        net_write_command(net, 0, (uchar*) "", 0, (uchar*) "", 0);
        /*
          If we wrote Create_file_log_event, then we need to write
          Execute_load_log_event. If we did not write Create_file_log_event,
          then this is an empty file and we can just do as if the LOAD DATA
          INFILE had not existed, i.e. write nothing.
        */
        if (unlikely(cev_not_written))
          break;
        Execute_load_log_event xev(thd,0,0);
        xev.log_pos = cev->log_pos;
        if (unlikely(mi->rli.relay_log.append(&xev)))
        {
          mi->report(ERROR_LEVEL, ER_SLAVE_RELAY_LOG_WRITE_FAILURE,
                     ER(ER_SLAVE_RELAY_LOG_WRITE_FAILURE),
                     "error writing Exec_load event to relay log");
          goto err;
        }
        mi->rli.relay_log.harvest_bytes_written(&mi->rli.log_space_total);
        break;
      }
      if (unlikely(cev_not_written))
      {
        cev->block = net->read_pos;
        cev->block_len = num_bytes;
        if (unlikely(mi->rli.relay_log.append(cev)))
        {
          mi->report(ERROR_LEVEL, ER_SLAVE_RELAY_LOG_WRITE_FAILURE,
                     ER(ER_SLAVE_RELAY_LOG_WRITE_FAILURE),
                     "error writing Create_file event to relay log");
          goto err;
        }
        cev_not_written=0;
        mi->rli.relay_log.harvest_bytes_written(&mi->rli.log_space_total);
      }
      else
      {
        aev.block = net->read_pos;
        aev.block_len = num_bytes;
        aev.log_pos = cev->log_pos;
        if (unlikely(mi->rli.relay_log.append(&aev)))
        {
          mi->report(ERROR_LEVEL, ER_SLAVE_RELAY_LOG_WRITE_FAILURE,
                     ER(ER_SLAVE_RELAY_LOG_WRITE_FAILURE),
                     "error writing Append_block event to relay log");
          goto err;
        }
        mi->rli.relay_log.harvest_bytes_written(&mi->rli.log_space_total) ;
      }
    }
  }
  error=0;
err:
  DBUG_RETURN(error);
}


/*
  Start using a new binary log on the master

  SYNOPSIS
    process_io_rotate()
    mi                  master_info for the slave
    rev                 The rotate log event read from the binary log

  DESCRIPTION
    Updates the master info with the place in the next binary
    log where we should start reading.
    Rotate the relay log to avoid mixed-format relay logs.

  NOTES
    We assume we already locked mi->data_lock

  RETURN VALUES
    0           ok
    1           Log event is illegal

*/

static int process_io_rotate(Master_info *mi, Rotate_log_event *rev)
{
  DBUG_ENTER("process_io_rotate");
  safe_mutex_assert_owner(&mi->data_lock);

  if (unlikely(!rev->is_valid()))
    DBUG_RETURN(1);

  /* Safe copy as 'rev' has been "sanitized" in Rotate_log_event's ctor */
  memcpy(mi->master_log_name, rev->new_log_ident, rev->ident_len+1);
  mi->master_log_pos= rev->pos;
  DBUG_PRINT("info", ("master_log_pos: '%s' %lu",
                      mi->master_log_name, (ulong) mi->master_log_pos));
#ifndef DBUG_OFF
  /*
    If we do not do this, we will be getting the first
    rotate event forever, so we need to not disconnect after one.
  */
  if (disconnect_slave_event_count)
    mi->events_till_disconnect++;
#endif

  /*
    If description_event_for_queue is format <4, there is conversion in the
    relay log to the slave's format (4). And Rotate can mean upgrade or
    nothing. If upgrade, it's to 5.0 or newer, so we will get a Format_desc, so
    no need to reset description_event_for_queue now. And if it's nothing (same
    master version as before), no need (still using the slave's format).
  */
  if (mi->rli.relay_log.description_event_for_queue->binlog_version >= 4)
  {
    delete mi->rli.relay_log.description_event_for_queue;
    /* start from format 3 (MySQL 4.0) again */
    mi->rli.relay_log.description_event_for_queue= new
      Format_description_log_event(3);
  }
  /*
    Rotate the relay log makes binlog format detection easier (at next slave
    start or mysqlbinlog)
  */
  rotate_relay_log(mi); /* will take the right mutexes */
  DBUG_RETURN(0);
}

/*
  Reads a 3.23 event and converts it to the slave's format. This code was
  copied from MySQL 4.0.
*/
static int queue_binlog_ver_1_event(Master_info *mi, const char *buf,
                           ulong event_len)
{
  const char *errmsg = 0;
  ulong inc_pos;
  bool ignore_event= 0;
  char *tmp_buf = 0;
  Relay_log_info *rli= &mi->rli;
  DBUG_ENTER("queue_binlog_ver_1_event");

  /*
    If we get Load event, we need to pass a non-reusable buffer
    to read_log_event, so we do a trick
  */
  if (buf[EVENT_TYPE_OFFSET] == LOAD_EVENT)
  {
    if (unlikely(!(tmp_buf=(char*)my_malloc(event_len+1,MYF(MY_WME)))))
    {
      mi->report(ERROR_LEVEL, ER_SLAVE_FATAL_ERROR,
                 ER(ER_SLAVE_FATAL_ERROR), "Memory allocation failed");
      DBUG_RETURN(1);
    }
    memcpy(tmp_buf,buf,event_len);
    /*
      Create_file constructor wants a 0 as last char of buffer, this 0 will
      serve as the string-termination char for the file's name (which is at the
      end of the buffer)
      We must increment event_len, otherwise the event constructor will not see
      this end 0, which leads to segfault.
    */
    tmp_buf[event_len++]=0;
    int4store(tmp_buf+EVENT_LEN_OFFSET, event_len);
    buf = (const char*)tmp_buf;
  }
  /*
    This will transform LOAD_EVENT into CREATE_FILE_EVENT, ask the master to
    send the loaded file, and write it to the relay log in the form of
    Append_block/Exec_load (the SQL thread needs the data, as that thread is not
    connected to the master).
  */
  Log_event *ev = Log_event::read_log_event(buf,event_len, &errmsg,
                                            mi->rli.relay_log.description_event_for_queue);
  if (unlikely(!ev))
  {
    sql_print_error("Read invalid event from master: '%s',\
 master could be corrupt but a more likely cause of this is a bug",
                    errmsg);
    my_free((char*) tmp_buf, MYF(MY_ALLOW_ZERO_PTR));
    DBUG_RETURN(1);
  }

  pthread_mutex_lock(&mi->data_lock);
  ev->log_pos= mi->master_log_pos; /* 3.23 events don't contain log_pos */
  switch (ev->get_type_code()) {
  case STOP_EVENT:
    ignore_event= 1;
    inc_pos= event_len;
    break;
  case ROTATE_EVENT:
    if (unlikely(process_io_rotate(mi,(Rotate_log_event*)ev)))
    {
      delete ev;
      pthread_mutex_unlock(&mi->data_lock);
      DBUG_RETURN(1);
    }
    inc_pos= 0;
    break;
  case CREATE_FILE_EVENT:
    /*
      Yes it's possible to have CREATE_FILE_EVENT here, even if we're in
      queue_old_event() which is for 3.23 events which don't comprise
      CREATE_FILE_EVENT. This is because read_log_event() above has just
      transformed LOAD_EVENT into CREATE_FILE_EVENT.
    */
  {
    /* We come here when and only when tmp_buf != 0 */
    DBUG_ASSERT(tmp_buf != 0);
    inc_pos=event_len;
    ev->log_pos+= inc_pos;
    int error = process_io_create_file(mi,(Create_file_log_event*)ev);
    delete ev;
    mi->master_log_pos += inc_pos;
    DBUG_PRINT("info", ("master_log_pos: %lu", (ulong) mi->master_log_pos));
    pthread_mutex_unlock(&mi->data_lock);
    my_free((char*)tmp_buf, MYF(0));
    DBUG_RETURN(error);
  }
  default:
    inc_pos= event_len;
    break;
  }
  if (likely(!ignore_event))
  {
    if (ev->log_pos)
      /*
         Don't do it for fake Rotate events (see comment in
      Log_event::Log_event(const char* buf...) in log_event.cc).
      */
      ev->log_pos+= event_len; /* make log_pos be the pos of the end of the event */
    if (unlikely(rli->relay_log.append(ev)))
    {
      delete ev;
      pthread_mutex_unlock(&mi->data_lock);
      DBUG_RETURN(1);
    }
    rli->relay_log.harvest_bytes_written(&rli->log_space_total);
  }
  delete ev;
  mi->master_log_pos+= inc_pos;
  DBUG_PRINT("info", ("master_log_pos: %lu", (ulong) mi->master_log_pos));
  pthread_mutex_unlock(&mi->data_lock);
  DBUG_RETURN(0);
}

/*
  Reads a 4.0 event and converts it to the slave's format. This code was copied
  from queue_binlog_ver_1_event(), with some affordable simplifications.
*/
static int queue_binlog_ver_3_event(Master_info *mi, const char *buf,
                           ulong event_len)
{
  const char *errmsg = 0;
  ulong inc_pos;
  char *tmp_buf = 0;
  Relay_log_info *rli= &mi->rli;
  DBUG_ENTER("queue_binlog_ver_3_event");

  /* read_log_event() will adjust log_pos to be end_log_pos */
  Log_event *ev = Log_event::read_log_event(buf,event_len, &errmsg,
                                            mi->rli.relay_log.description_event_for_queue);
  if (unlikely(!ev))
  {
    sql_print_error("Read invalid event from master: '%s',\
 master could be corrupt but a more likely cause of this is a bug",
                    errmsg);
    my_free((char*) tmp_buf, MYF(MY_ALLOW_ZERO_PTR));
    DBUG_RETURN(1);
  }
  pthread_mutex_lock(&mi->data_lock);
  switch (ev->get_type_code()) {
  case STOP_EVENT:
    goto err;
  case ROTATE_EVENT:
    if (unlikely(process_io_rotate(mi,(Rotate_log_event*)ev)))
    {
      delete ev;
      pthread_mutex_unlock(&mi->data_lock);
      DBUG_RETURN(1);
    }
    inc_pos= 0;
    break;
  default:
    inc_pos= event_len;
    break;
  }
  if (unlikely(rli->relay_log.append(ev)))
  {
    delete ev;
    pthread_mutex_unlock(&mi->data_lock);
    DBUG_RETURN(1);
  }
  rli->relay_log.harvest_bytes_written(&rli->log_space_total);
  delete ev;
  mi->master_log_pos+= inc_pos;
err:
  DBUG_PRINT("info", ("master_log_pos: %lu", (ulong) mi->master_log_pos));
  pthread_mutex_unlock(&mi->data_lock);
  DBUG_RETURN(0);
}

/*
  queue_old_event()

  Writes a 3.23 or 4.0 event to the relay log, after converting it to the 5.0
  (exactly, slave's) format. To do the conversion, we create a 5.0 event from
  the 3.23/4.0 bytes, then write this event to the relay log.

  TODO:
    Test this code before release - it has to be tested on a separate
    setup with 3.23 master or 4.0 master
*/

static int queue_old_event(Master_info *mi, const char *buf,
                           ulong event_len)
{
  DBUG_ENTER("queue_old_event");

  switch (mi->rli.relay_log.description_event_for_queue->binlog_version)
  {
  case 1:
      DBUG_RETURN(queue_binlog_ver_1_event(mi,buf,event_len));
  case 3:
      DBUG_RETURN(queue_binlog_ver_3_event(mi,buf,event_len));
  default: /* unsupported format; eg version 2 */
    DBUG_PRINT("info",("unsupported binlog format %d in queue_old_event()",
                       mi->rli.relay_log.description_event_for_queue->binlog_version));
    DBUG_RETURN(1);
  }
}

/*
  queue_event()

  If the event is 3.23/4.0, passes it to queue_old_event() which will convert
  it. Otherwise, writes a 5.0 (or newer) event to the relay log. Then there is
  no format conversion, it's pure read/write of bytes.
  So a 5.0.0 slave's relay log can contain events in the slave's format or in
  any >=5.0.0 format.
*/

static int queue_event(Master_info* mi,const char* buf, ulong event_len)
{
  int error= 0;
  String error_msg;
  ulong inc_pos;
  Relay_log_info *rli= &mi->rli;
  pthread_mutex_t *log_lock= rli->relay_log.get_log_lock();
  DBUG_ENTER("queue_event");

  LINT_INIT(inc_pos);

  if (mi->rli.relay_log.description_event_for_queue->binlog_version<4 &&
      buf[EVENT_TYPE_OFFSET] != FORMAT_DESCRIPTION_EVENT /* a way to escape */)
    DBUG_RETURN(queue_old_event(mi,buf,event_len));

  LINT_INIT(inc_pos);
  pthread_mutex_lock(&mi->data_lock);

  switch (buf[EVENT_TYPE_OFFSET]) {
  case STOP_EVENT:
    /*
      We needn't write this event to the relay log. Indeed, it just indicates a
      master server shutdown. The only thing this does is cleaning. But
      cleaning is already done on a per-master-thread basis (as the master
      server is shutting down cleanly, it has written all DROP TEMPORARY TABLE
      prepared statements' deletion are TODO only when we binlog prep stmts).

      We don't even increment mi->master_log_pos, because we may be just after
      a Rotate event. Btw, in a few milliseconds we are going to have a Start
      event from the next binlog (unless the master is presently running
      without --log-bin).
    */
    goto err;
  case ROTATE_EVENT:
  {
    Rotate_log_event rev(buf,event_len,mi->rli.relay_log.description_event_for_queue);
    if (unlikely(process_io_rotate(mi,&rev)))
    {
      error= ER_SLAVE_RELAY_LOG_WRITE_FAILURE;
      goto err;
    }
    /*
      Now the I/O thread has just changed its mi->master_log_name, so
      incrementing mi->master_log_pos is nonsense.
    */
    inc_pos= 0;
    break;
  }
  case FORMAT_DESCRIPTION_EVENT:
  {
    /*
      Create an event, and save it (when we rotate the relay log, we will have
      to write this event again).
    */
    /*
      We are the only thread which reads/writes description_event_for_queue.
      The relay_log struct does not move (though some members of it can
      change), so we needn't any lock (no rli->data_lock, no log lock).
    */
    Format_description_log_event* tmp;
    const char* errmsg;
    if (!(tmp= (Format_description_log_event*)
          Log_event::read_log_event(buf, event_len, &errmsg,
                                    mi->rli.relay_log.description_event_for_queue)))
    {
      error= ER_SLAVE_RELAY_LOG_WRITE_FAILURE;
      goto err;
    }
    delete mi->rli.relay_log.description_event_for_queue;
    mi->rli.relay_log.description_event_for_queue= tmp;
    /*
       Though this does some conversion to the slave's format, this will
       preserve the master's binlog format version, and number of event types.
    */
    /*
       If the event was not requested by the slave (the slave did not ask for
       it), i.e. has end_log_pos=0, we do not increment mi->master_log_pos
    */
    inc_pos= uint4korr(buf+LOG_POS_OFFSET) ? event_len : 0;
    DBUG_PRINT("info",("binlog format is now %d",
                       mi->rli.relay_log.description_event_for_queue->binlog_version));

  }
  break;

  case HEARTBEAT_LOG_EVENT:
  {
    /*
      HB (heartbeat) cannot come before RL (Relay)
    */
    char  llbuf[22];
    Heartbeat_log_event hb(buf, event_len, mi->rli.relay_log.description_event_for_queue);
    if (!hb.is_valid())
    {
      error= ER_SLAVE_HEARTBEAT_FAILURE;
      error_msg.append(STRING_WITH_LEN("inconsistent heartbeat event content;"));
      error_msg.append(STRING_WITH_LEN("the event's data: log_file_name "));
      error_msg.append(hb.get_log_ident(), (uint) strlen(hb.get_log_ident()));
      error_msg.append(STRING_WITH_LEN(" log_pos "));
      llstr(hb.log_pos, llbuf);
      error_msg.append(llbuf, strlen(llbuf));
      goto err;
    }
    mi->received_heartbeats++;
    /* 
       compare local and event's versions of log_file, log_pos.
       
       Heartbeat is sent only after an event corresponding to the corrdinates
       the heartbeat carries.
       Slave can not have a difference in coordinates except in the only
       special case when mi->master_log_name, master_log_pos have never
       been updated by Rotate event i.e when slave does not have any history
       with the master (and thereafter mi->master_log_pos is NULL).

       TODO: handling `when' for SHOW SLAVE STATUS' snds behind
    */
    if ((memcmp(mi->master_log_name, hb.get_log_ident(), hb.get_ident_len())
         && mi->master_log_name != NULL)
        || mi->master_log_pos != hb.log_pos)
    {
      /* missed events of heartbeat from the past */
      error= ER_SLAVE_HEARTBEAT_FAILURE;
      error_msg.append(STRING_WITH_LEN("heartbeat is not compatible with local info;"));
      error_msg.append(STRING_WITH_LEN("the event's data: log_file_name "));
      error_msg.append(hb.get_log_ident(), (uint) strlen(hb.get_log_ident()));
      error_msg.append(STRING_WITH_LEN(" log_pos "));
      llstr(hb.log_pos, llbuf);
      error_msg.append(llbuf, strlen(llbuf));
      goto err;
    }
    goto skip_relay_logging;
  }
  break;
    
  default:
    inc_pos= event_len;
    break;
  }

  /*
     If this event is originating from this server, don't queue it.
     We don't check this for 3.23 events because it's simpler like this; 3.23
     will be filtered anyway by the SQL slave thread which also tests the
     server id (we must also keep this test in the SQL thread, in case somebody
     upgrades a 4.0 slave which has a not-filtered relay log).

     ANY event coming from ourselves can be ignored: it is obvious for queries;
     for STOP_EVENT/ROTATE_EVENT/START_EVENT: these cannot come from ourselves
     (--log-slave-updates would not log that) unless this slave is also its
     direct master (an unsupported, useless setup!).
  */

  pthread_mutex_lock(log_lock);

  if ((uint4korr(buf + SERVER_ID_OFFSET) == ::server_id) &&
      !mi->rli.replicate_same_server_id)
  {
    /*
      Do not write it to the relay log.
      a) We still want to increment mi->master_log_pos, so that we won't
      re-read this event from the master if the slave IO thread is now
      stopped/restarted (more efficient if the events we are ignoring are big
      LOAD DATA INFILE).
      b) We want to record that we are skipping events, for the information of
      the slave SQL thread, otherwise that thread may let
      rli->group_relay_log_pos stay too small if the last binlog's event is
      ignored.
      But events which were generated by this slave and which do not exist in
      the master's binlog (i.e. Format_desc, Rotate & Stop) should not increment
      mi->master_log_pos.
    */
    if (buf[EVENT_TYPE_OFFSET]!=FORMAT_DESCRIPTION_EVENT &&
        buf[EVENT_TYPE_OFFSET]!=ROTATE_EVENT &&
        buf[EVENT_TYPE_OFFSET]!=STOP_EVENT)
    {
      mi->master_log_pos+= inc_pos;
      memcpy(rli->ign_master_log_name_end, mi->master_log_name, FN_REFLEN);
      DBUG_ASSERT(rli->ign_master_log_name_end[0]);
      rli->ign_master_log_pos_end= mi->master_log_pos;
    }
    rli->relay_log.signal_update(); // the slave SQL thread needs to re-check
    DBUG_PRINT("info", ("master_log_pos: %lu, event originating from the same server, ignored",
                        (ulong) mi->master_log_pos));
  }
  else
  {
    /* write the event to the relay log */
    if (likely(!(rli->relay_log.appendv(buf,event_len,0))))
    {
      mi->master_log_pos+= inc_pos;
      DBUG_PRINT("info", ("master_log_pos: %lu", (ulong) mi->master_log_pos));
      rli->relay_log.harvest_bytes_written(&rli->log_space_total);
    }
    else
    {
      error= ER_SLAVE_RELAY_LOG_WRITE_FAILURE;
    }
    rli->ign_master_log_name_end[0]= 0; // last event is not ignored
  }
  pthread_mutex_unlock(log_lock);

skip_relay_logging:
  
err:
  pthread_mutex_unlock(&mi->data_lock);
  DBUG_PRINT("info", ("error: %d", error));
  if (error)
    mi->report(ERROR_LEVEL, error, ER(error), 
               (error == ER_SLAVE_RELAY_LOG_WRITE_FAILURE)?
               "could not queue event from master" :
               error_msg.ptr());
  DBUG_RETURN(error);
}


void end_relay_log_info(Relay_log_info* rli)
{
  DBUG_ENTER("end_relay_log_info");

  if (!rli->inited)
    DBUG_VOID_RETURN;
  if (rli->info_fd >= 0)
  {
    end_io_cache(&rli->info_file);
    (void) my_close(rli->info_fd, MYF(MY_WME));
    rli->info_fd = -1;
  }
  if (rli->cur_log_fd >= 0)
  {
    end_io_cache(&rli->cache_buf);
    (void)my_close(rli->cur_log_fd, MYF(MY_WME));
    rli->cur_log_fd = -1;
  }
  rli->inited = 0;
  rli->relay_log.close(LOG_CLOSE_INDEX | LOG_CLOSE_STOP_EVENT);
  rli->relay_log.harvest_bytes_written(&rli->log_space_total);
  /*
    Delete the slave's temporary tables from memory.
    In the future there will be other actions than this, to ensure persistance
    of slave's temp tables after shutdown.
  */
  rli->close_temporary_tables();
  DBUG_VOID_RETURN;
}

/*
  Try to connect until successful or slave killed

  SYNPOSIS
    safe_connect()
    thd                 Thread handler for slave
    mysql               MySQL connection handle
    mi                  Replication handle

  RETURN
    0   ok
    #   Error
*/

static int safe_connect(THD* thd, MYSQL* mysql, Master_info* mi)
{
  DBUG_ENTER("safe_connect");

  DBUG_RETURN(connect_to_master(thd, mysql, mi, 0, 0));
}


/*
  SYNPOSIS
    connect_to_master()

  IMPLEMENTATION
    Try to connect until successful or slave killed or we have retried
    master_retry_count times
*/

static int connect_to_master(THD* thd, MYSQL* mysql, Master_info* mi,
                             bool reconnect, bool suppress_warnings)
{
  int slave_was_killed;
  int last_errno= -2;                           // impossible error
  ulong err_count=0;
  char llbuff[22];
  DBUG_ENTER("connect_to_master");

#ifndef DBUG_OFF
  mi->events_till_disconnect = disconnect_slave_event_count;
#endif
  ulong client_flag= CLIENT_REMEMBER_OPTIONS;
  if (opt_slave_compressed_protocol)
    client_flag=CLIENT_COMPRESS;                /* We will use compression */

  mysql_options(mysql, MYSQL_OPT_CONNECT_TIMEOUT, (char *) &slave_net_timeout);
  mysql_options(mysql, MYSQL_OPT_READ_TIMEOUT, (char *) &slave_net_timeout);

#ifdef HAVE_OPENSSL
  if (mi->ssl)
  {
    mysql_ssl_set(mysql,
                  mi->ssl_key[0]?mi->ssl_key:0,
                  mi->ssl_cert[0]?mi->ssl_cert:0,
                  mi->ssl_ca[0]?mi->ssl_ca:0,
                  mi->ssl_capath[0]?mi->ssl_capath:0,
                  mi->ssl_cipher[0]?mi->ssl_cipher:0);
    mysql_options(mysql, MYSQL_OPT_SSL_VERIFY_SERVER_CERT,
                  &mi->ssl_verify_server_cert);
  }
#endif

  mysql_options(mysql, MYSQL_SET_CHARSET_NAME, default_charset_info->csname);
  /* This one is not strictly needed but we have it here for completeness */
  mysql_options(mysql, MYSQL_SET_CHARSET_DIR, (char *) charsets_dir);

  while (!(slave_was_killed = io_slave_killed(thd,mi)) &&
         (reconnect ? mysql_reconnect(mysql) != 0 :
          mysql_real_connect(mysql, mi->host, mi->user, mi->password, 0,
                             mi->port, 0, client_flag) == 0))
  {
    /* Don't repeat last error */
    if ((int)mysql_errno(mysql) != last_errno)
    {
      last_errno=mysql_errno(mysql);
      suppress_warnings= 0;
      mi->report(ERROR_LEVEL, last_errno,
                 "error %s to master '%s@%s:%d'"
                 " - retry-time: %d  retries: %lu",
                 (reconnect ? "reconnecting" : "connecting"),
                 mi->user, mi->host, mi->port,
                 mi->connect_retry, master_retry_count);
    }
    /*
      By default we try forever. The reason is that failure will trigger
      master election, so if the user did not set master_retry_count we
      do not want to have election triggered on the first failure to
      connect
    */
    if (++err_count == master_retry_count)
    {
      slave_was_killed=1;
      if (reconnect)
        change_rpl_status(RPL_ACTIVE_SLAVE,RPL_LOST_SOLDIER);
      break;
    }
    safe_sleep(thd,mi->connect_retry,(CHECK_KILLED_FUNC)io_slave_killed,
               (void*)mi);
  }

  if (!slave_was_killed)
  {
    if (reconnect)
    {
      if (!suppress_warnings && global_system_variables.log_warnings)
        sql_print_information("Slave: connected to master '%s@%s:%d',\
replication resumed in log '%s' at position %s", mi->user,
                        mi->host, mi->port,
                        IO_RPL_LOG_NAME,
                        llstr(mi->master_log_pos,llbuff));
    }
    else
    {
      change_rpl_status(RPL_IDLE_SLAVE,RPL_ACTIVE_SLAVE);
      general_log_print(thd, COM_CONNECT_OUT, "%s@%s:%d",
                        mi->user, mi->host, mi->port);
    }
#ifdef SIGNAL_WITH_VIO_CLOSE
    thd->set_active_vio(mysql->net.vio);
#endif
  }
  mysql->reconnect= 1;
  DBUG_PRINT("exit",("slave_was_killed: %d", slave_was_killed));
  DBUG_RETURN(slave_was_killed);
}


/*
  safe_reconnect()

  IMPLEMENTATION
    Try to connect until successful or slave killed or we have retried
    master_retry_count times
*/

static int safe_reconnect(THD* thd, MYSQL* mysql, Master_info* mi,
                          bool suppress_warnings)
{
  DBUG_ENTER("safe_reconnect");
  DBUG_RETURN(connect_to_master(thd, mysql, mi, 1, suppress_warnings));
}


/*
  Store the file and position where the execute-slave thread are in the
  relay log.

  SYNOPSIS
    flush_relay_log_info()
    rli                 Relay log information

  NOTES
    - As this is only called by the slave thread, we don't need to
      have a lock on this.
    - If there is an active transaction, then we don't update the position
      in the relay log.  This is to ensure that we re-execute statements
      if we die in the middle of an transaction that was rolled back.
    - As a transaction never spans binary logs, we don't have to handle the
      case where we do a relay-log-rotation in the middle of the transaction.
      If this would not be the case, we would have to ensure that we
      don't delete the relay log file where the transaction started when
      we switch to a new relay log file.

  TODO
    - Change the log file information to a binary format to avoid calling
      longlong2str.

  RETURN VALUES
    0   ok
    1   write error
*/

bool flush_relay_log_info(Relay_log_info* rli)
{
  bool error=0;
  DBUG_ENTER("flush_relay_log_info");

  if (unlikely(rli->no_storage))
    DBUG_RETURN(0);

  IO_CACHE *file = &rli->info_file;
  char buff[FN_REFLEN*2+22*2+4], *pos;

  my_b_seek(file, 0L);
  pos=strmov(buff, rli->group_relay_log_name);
  *pos++='\n';
  pos=longlong2str(rli->group_relay_log_pos, pos, 10);
  *pos++='\n';
  pos=strmov(pos, rli->group_master_log_name);
  *pos++='\n';
  pos=longlong2str(rli->group_master_log_pos, pos, 10);
  *pos='\n';
  if (my_b_write(file, (uchar*) buff, (size_t) (pos-buff)+1))
    error=1;
  if (flush_io_cache(file))
    error=1;

  /* Flushing the relay log is done by the slave I/O thread */
  DBUG_RETURN(error);
}


/*
  Called when we notice that the current "hot" log got rotated under our feet.
*/

static IO_CACHE *reopen_relay_log(Relay_log_info *rli, const char **errmsg)
{
  DBUG_ENTER("reopen_relay_log");
  DBUG_ASSERT(rli->cur_log != &rli->cache_buf);
  DBUG_ASSERT(rli->cur_log_fd == -1);

  IO_CACHE *cur_log = rli->cur_log=&rli->cache_buf;
  if ((rli->cur_log_fd=open_binlog(cur_log,rli->event_relay_log_name,
                                   errmsg)) <0)
    DBUG_RETURN(0);
  /*
    We want to start exactly where we was before:
    relay_log_pos       Current log pos
    pending             Number of bytes already processed from the event
  */
  rli->event_relay_log_pos= max(rli->event_relay_log_pos, BIN_LOG_HEADER_SIZE);
  my_b_seek(cur_log,rli->event_relay_log_pos);
  DBUG_RETURN(cur_log);
}


static Log_event* next_event(Relay_log_info* rli)
{
  Log_event* ev;
  IO_CACHE* cur_log = rli->cur_log;
  pthread_mutex_t *log_lock = rli->relay_log.get_log_lock();
  const char* errmsg=0;
  THD* thd = rli->sql_thd;
  DBUG_ENTER("next_event");

  DBUG_ASSERT(thd != 0);

#ifndef DBUG_OFF
  if (abort_slave_event_count && !rli->events_till_abort--)
    DBUG_RETURN(0);
#endif

  /*
    For most operations we need to protect rli members with data_lock,
    so we assume calling function acquired this mutex for us and we will
    hold it for the most of the loop below However, we will release it
    whenever it is worth the hassle,  and in the cases when we go into a
    pthread_cond_wait() with the non-data_lock mutex
  */
  safe_mutex_assert_owner(&rli->data_lock);

  while (!sql_slave_killed(thd,rli))
  {
    /*
      We can have two kinds of log reading:
      hot_log:
        rli->cur_log points at the IO_CACHE of relay_log, which
        is actively being updated by the I/O thread. We need to be careful
        in this case and make sure that we are not looking at a stale log that
        has already been rotated. If it has been, we reopen the log.

      The other case is much simpler:
        We just have a read only log that nobody else will be updating.
    */
    bool hot_log;
    if ((hot_log = (cur_log != &rli->cache_buf)))
    {
      DBUG_ASSERT(rli->cur_log_fd == -1); // foreign descriptor
      pthread_mutex_lock(log_lock);

      /*
        Reading xxx_file_id is safe because the log will only
        be rotated when we hold relay_log.LOCK_log
      */
      if (rli->relay_log.get_open_count() != rli->cur_log_old_open_count)
      {
        // The master has switched to a new log file; Reopen the old log file
        cur_log=reopen_relay_log(rli, &errmsg);
        pthread_mutex_unlock(log_lock);
        if (!cur_log)                           // No more log files
          goto err;
        hot_log=0;                              // Using old binary log
      }
    }
    /* 
      As there is no guarantee that the relay is open (for example, an I/O
      error during a write by the slave I/O thread may have closed it), we
      have to test it.
    */
    if (!my_b_inited(cur_log))
      goto err;
#ifndef DBUG_OFF
    {
      /* This is an assertion which sometimes fails, let's try to track it */
      char llbuf1[22], llbuf2[22];
      DBUG_PRINT("info", ("my_b_tell(cur_log)=%s rli->event_relay_log_pos=%s",
                          llstr(my_b_tell(cur_log),llbuf1),
                          llstr(rli->event_relay_log_pos,llbuf2)));
      DBUG_ASSERT(my_b_tell(cur_log) >= BIN_LOG_HEADER_SIZE);
      DBUG_ASSERT(my_b_tell(cur_log) == rli->event_relay_log_pos);
    }
#endif
    /*
      Relay log is always in new format - if the master is 3.23, the
      I/O thread will convert the format for us.
      A problem: the description event may be in a previous relay log. So if
      the slave has been shutdown meanwhile, we would have to look in old relay
      logs, which may even have been deleted. So we need to write this
      description event at the beginning of the relay log.
      When the relay log is created when the I/O thread starts, easy: the
      master will send the description event and we will queue it.
      But if the relay log is created by new_file(): then the solution is:
      MYSQL_BIN_LOG::open() will write the buffered description event.
    */
    if ((ev=Log_event::read_log_event(cur_log,0,
                                      rli->relay_log.description_event_for_exec)))

    {
      DBUG_ASSERT(thd==rli->sql_thd);
      /*
        read it while we have a lock, to avoid a mutex lock in
        inc_event_relay_log_pos()
      */
      rli->future_event_relay_log_pos= my_b_tell(cur_log);
      if (hot_log)
        pthread_mutex_unlock(log_lock);
      DBUG_RETURN(ev);
    }
    DBUG_ASSERT(thd==rli->sql_thd);
    if (opt_reckless_slave)                     // For mysql-test
      cur_log->error = 0;
    if (cur_log->error < 0)
    {
      errmsg = "slave SQL thread aborted because of I/O error";
      if (hot_log)
        pthread_mutex_unlock(log_lock);
      goto err;
    }
    if (!cur_log->error) /* EOF */
    {
      /*
        On a hot log, EOF means that there are no more updates to
        process and we must block until I/O thread adds some and
        signals us to continue
      */
      if (hot_log)
      {
        /*
          We say in Seconds_Behind_Master that we have "caught up". Note that
          for example if network link is broken but I/O slave thread hasn't
          noticed it (slave_net_timeout not elapsed), then we'll say "caught
          up" whereas we're not really caught up. Fixing that would require
          internally cutting timeout in smaller pieces in network read, no
          thanks. Another example: SQL has caught up on I/O, now I/O has read
          a new event and is queuing it; the false "0" will exist until SQL
          finishes executing the new event; it will be look abnormal only if
          the events have old timestamps (then you get "many", 0, "many").

          Transient phases like this can be fixed with implemeting
          Heartbeat event which provides the slave the status of the
          master at time the master does not have any new update to send.
          Seconds_Behind_Master would be zero only when master has no
          more updates in binlog for slave. The heartbeat can be sent
          in a (small) fraction of slave_net_timeout. Until it's done
          rli->last_master_timestamp is temporarely (for time of
          waiting for the following event) reset whenever EOF is
          reached.
        */
        time_t save_timestamp= rli->last_master_timestamp;
        rli->last_master_timestamp= 0;

        DBUG_ASSERT(rli->relay_log.get_open_count() ==
                    rli->cur_log_old_open_count);

        if (rli->ign_master_log_name_end[0])
        {
          /* We generate and return a Rotate, to make our positions advance */
          DBUG_PRINT("info",("seeing an ignored end segment"));
          ev= new Rotate_log_event(rli->ign_master_log_name_end,
                                   0, rli->ign_master_log_pos_end,
                                   Rotate_log_event::DUP_NAME);
          rli->ign_master_log_name_end[0]= 0;
          pthread_mutex_unlock(log_lock);
          if (unlikely(!ev))
          {
            errmsg= "Slave SQL thread failed to create a Rotate event "
              "(out of memory?), SHOW SLAVE STATUS may be inaccurate";
            goto err;
          }
          ev->server_id= 0; // don't be ignored by slave SQL thread
          DBUG_RETURN(ev);
        }

        /*
          We can, and should release data_lock while we are waiting for
          update. If we do not, show slave status will block
        */
        pthread_mutex_unlock(&rli->data_lock);

        /*
          Possible deadlock :
          - the I/O thread has reached log_space_limit
          - the SQL thread has read all relay logs, but cannot purge for some
          reason:
            * it has already purged all logs except the current one
            * there are other logs than the current one but they're involved in
            a transaction that finishes in the current one (or is not finished)
          Solution :
          Wake up the possibly waiting I/O thread, and set a boolean asking
          the I/O thread to temporarily ignore the log_space_limit
          constraint, because we do not want the I/O thread to block because of
          space (it's ok if it blocks for any other reason (e.g. because the
          master does not send anything). Then the I/O thread stops waiting
          and reads more events.
          The SQL thread decides when the I/O thread should take log_space_limit
          into account again : ignore_log_space_limit is reset to 0
          in purge_first_log (when the SQL thread purges the just-read relay
          log), and also when the SQL thread starts. We should also reset
          ignore_log_space_limit to 0 when the user does RESET SLAVE, but in
          fact, no need as RESET SLAVE requires that the slave
          be stopped, and the SQL thread sets ignore_log_space_limit to 0 when
          it stops.
        */
        pthread_mutex_lock(&rli->log_space_lock);
        // prevent the I/O thread from blocking next times
        rli->ignore_log_space_limit= 1;
        /*
          If the I/O thread is blocked, unblock it.  Ok to broadcast
          after unlock, because the mutex is only destroyed in
          ~Relay_log_info(), i.e. when rli is destroyed, and rli will
          not be destroyed before we exit the present function.
        */
        pthread_mutex_unlock(&rli->log_space_lock);
        pthread_cond_broadcast(&rli->log_space_cond);
        // Note that wait_for_update_relay_log unlocks lock_log !
        rli->relay_log.wait_for_update_relay_log(rli->sql_thd);
        // re-acquire data lock since we released it earlier
        pthread_mutex_lock(&rli->data_lock);
        rli->last_master_timestamp= save_timestamp;
        continue;
      }
      /*
        If the log was not hot, we need to move to the next log in
        sequence. The next log could be hot or cold, we deal with both
        cases separately after doing some common initialization
      */
      end_io_cache(cur_log);
      DBUG_ASSERT(rli->cur_log_fd >= 0);
      my_close(rli->cur_log_fd, MYF(MY_WME));
      rli->cur_log_fd = -1;

      if (relay_log_purge)
      {
        /*
          purge_first_log will properly set up relay log coordinates in rli.
          If the group's coordinates are equal to the event's coordinates
          (i.e. the relay log was not rotated in the middle of a group),
          we can purge this relay log too.
          We do ulonglong and string comparisons, this may be slow but
          - purging the last relay log is nice (it can save 1GB of disk), so we
          like to detect the case where we can do it, and given this,
          - I see no better detection method
          - purge_first_log is not called that often
        */
        if (rli->relay_log.purge_first_log
            (rli,
             rli->group_relay_log_pos == rli->event_relay_log_pos
             && !strcmp(rli->group_relay_log_name,rli->event_relay_log_name)))
        {
          errmsg = "Error purging processed logs";
          goto err;
        }
      }
      else
      {
        /*
          If hot_log is set, then we already have a lock on
          LOCK_log.  If not, we have to get the lock.

          According to Sasha, the only time this code will ever be executed
          is if we are recovering from a bug.
        */
        if (rli->relay_log.find_next_log(&rli->linfo, !hot_log))
        {
          errmsg = "error switching to the next log";
          goto err;
        }
        rli->event_relay_log_pos = BIN_LOG_HEADER_SIZE;
        strmake(rli->event_relay_log_name,rli->linfo.log_file_name,
                sizeof(rli->event_relay_log_name)-1);
        flush_relay_log_info(rli);
      }

      /*
        Now we want to open this next log. To know if it's a hot log (the one
        being written by the I/O thread now) or a cold log, we can use
        is_active(); if it is hot, we use the I/O cache; if it's cold we open
        the file normally. But if is_active() reports that the log is hot, this
        may change between the test and the consequence of the test. So we may
        open the I/O cache whereas the log is now cold, which is nonsense.
        To guard against this, we need to have LOCK_log.
      */

      DBUG_PRINT("info",("hot_log: %d",hot_log));
      if (!hot_log) /* if hot_log, we already have this mutex */
        pthread_mutex_lock(log_lock);
      if (rli->relay_log.is_active(rli->linfo.log_file_name))
      {
#ifdef EXTRA_DEBUG
        if (global_system_variables.log_warnings)
          sql_print_information("next log '%s' is currently active",
                                rli->linfo.log_file_name);
#endif
        rli->cur_log= cur_log= rli->relay_log.get_log_file();
        rli->cur_log_old_open_count= rli->relay_log.get_open_count();
        DBUG_ASSERT(rli->cur_log_fd == -1);

        /*
          Read pointer has to be at the start since we are the only
          reader.
          We must keep the LOCK_log to read the 4 first bytes, as this is a hot
          log (same as when we call read_log_event() above: for a hot log we
          take the mutex).
        */
        if (check_binlog_magic(cur_log,&errmsg))
        {
          if (!hot_log) pthread_mutex_unlock(log_lock);
          goto err;
        }
        if (!hot_log) pthread_mutex_unlock(log_lock);
        continue;
      }
      if (!hot_log) pthread_mutex_unlock(log_lock);
      /*
        if we get here, the log was not hot, so we will have to open it
        ourselves. We are sure that the log is still not hot now (a log can get
        from hot to cold, but not from cold to hot). No need for LOCK_log.
      */
#ifdef EXTRA_DEBUG
      if (global_system_variables.log_warnings)
        sql_print_information("next log '%s' is not active",
                              rli->linfo.log_file_name);
#endif
      // open_binlog() will check the magic header
      if ((rli->cur_log_fd=open_binlog(cur_log,rli->linfo.log_file_name,
                                       &errmsg)) <0)
        goto err;
    }
    else
    {
      /*
        Read failed with a non-EOF error.
        TODO: come up with something better to handle this error
      */
      if (hot_log)
        pthread_mutex_unlock(log_lock);
      sql_print_error("Slave SQL thread: I/O error reading \
event(errno: %d  cur_log->error: %d)",
                      my_errno,cur_log->error);
      // set read position to the beginning of the event
      my_b_seek(cur_log,rli->event_relay_log_pos);
      /* otherwise, we have had a partial read */
      errmsg = "Aborting slave SQL thread because of partial event read";
      break;                                    // To end of function
    }
  }
  if (!errmsg && global_system_variables.log_warnings)
  {
    sql_print_information("Error reading relay log event: %s",
                          "slave SQL thread was killed");
    DBUG_RETURN(0);
  }

err:
  if (errmsg)
    sql_print_error("Error reading relay log event: %s", errmsg);
  DBUG_RETURN(0);
}

/*
  Rotate a relay log (this is used only by FLUSH LOGS; the automatic rotation
  because of size is simpler because when we do it we already have all relevant
  locks; here we don't, so this function is mainly taking locks).
  Returns nothing as we cannot catch any error (MYSQL_BIN_LOG::new_file()
  is void).
*/

void rotate_relay_log(Master_info* mi)
{
  DBUG_ENTER("rotate_relay_log");
  Relay_log_info* rli= &mi->rli;

  /* We don't lock rli->run_lock. This would lead to deadlocks. */
  pthread_mutex_lock(&mi->run_lock);

  /*
     We need to test inited because otherwise, new_file() will attempt to lock
     LOCK_log, which may not be inited (if we're not a slave).
  */
  if (!rli->inited)
  {
    DBUG_PRINT("info", ("rli->inited == 0"));
    goto end;
  }

  /* If the relay log is closed, new_file() will do nothing. */
  rli->relay_log.new_file();

  /*
    We harvest now, because otherwise BIN_LOG_HEADER_SIZE will not immediately
    be counted, so imagine a succession of FLUSH LOGS  and assume the slave
    threads are started:
    relay_log_space decreases by the size of the deleted relay log, but does
    not increase, so flush-after-flush we may become negative, which is wrong.
    Even if this will be corrected as soon as a query is replicated on the
    slave (because the I/O thread will then call harvest_bytes_written() which
    will harvest all these BIN_LOG_HEADER_SIZE we forgot), it may give strange
    output in SHOW SLAVE STATUS meanwhile. So we harvest now.
    If the log is closed, then this will just harvest the last writes, probably
    0 as they probably have been harvested.
  */
  rli->relay_log.harvest_bytes_written(&rli->log_space_total);
end:
  pthread_mutex_unlock(&mi->run_lock);
  DBUG_VOID_RETURN;
}


/**
   Detects, based on master's version (as found in the relay log), if master
   has a certain bug.
   @param rli Relay_log_info which tells the master's version
   @param bug_id Number of the bug as found in bugs.mysql.com
   @return TRUE if master has the bug, FALSE if it does not.
*/
bool rpl_master_has_bug(Relay_log_info *rli, uint bug_id)
{
  struct st_version_range_for_one_bug {
    uint        bug_id;
    const uchar introduced_in[3]; // first version with bug
    const uchar fixed_in[3];      // first version with fix
  };
  static struct st_version_range_for_one_bug versions_for_all_bugs[]=
  {
    {24432, { 5, 0, 24 }, { 5, 0, 38 } },
    {24432, { 5, 1, 12 }, { 5, 1, 17 } }
  };
  const uchar *master_ver=
    rli->relay_log.description_event_for_exec->server_version_split;

  DBUG_ASSERT(sizeof(rli->relay_log.description_event_for_exec->server_version_split) == 3);

  for (uint i= 0;
       i < sizeof(versions_for_all_bugs)/sizeof(*versions_for_all_bugs);i++)
  {
    const uchar *introduced_in= versions_for_all_bugs[i].introduced_in,
      *fixed_in= versions_for_all_bugs[i].fixed_in;
    if ((versions_for_all_bugs[i].bug_id == bug_id) &&
        (memcmp(introduced_in, master_ver, 3) <= 0) &&
        (memcmp(fixed_in,      master_ver, 3) >  0))
    {
      // a short message for SHOW SLAVE STATUS (message length constraints)
      my_printf_error(ER_UNKNOWN_ERROR, "master may suffer from"
                      " http://bugs.mysql.com/bug.php?id=%u"
                      " so slave stops; check error log on slave"
                      " for more info", MYF(0), bug_id);
      // a verbose message for the error log
      rli->report(ERROR_LEVEL, ER_UNKNOWN_ERROR,
                  "According to the master's version ('%s'),"
                  " it is probable that master suffers from this bug:"
                      " http://bugs.mysql.com/bug.php?id=%u"
                      " and thus replicating the current binary log event"
                      " may make the slave's data become different from the"
                      " master's data."
                      " To take no risk, slave refuses to replicate"
                      " this event and stops."
                      " We recommend that all updates be stopped on the"
                      " master and slave, that the data of both be"
                      " manually synchronized,"
                      " that master's binary logs be deleted,"
                      " that master be upgraded to a version at least"
                      " equal to '%d.%d.%d'. Then replication can be"
                      " restarted.",
                      rli->relay_log.description_event_for_exec->server_version,
                      bug_id,
                      fixed_in[0], fixed_in[1], fixed_in[2]);
      return TRUE;
    }
  }
  return FALSE;
}

#ifdef HAVE_EXPLICIT_TEMPLATE_INSTANTIATION
template class I_List_iterator<i_string>;
template class I_List_iterator<i_string_pair>;
#endif

/**
  @} (end of group Replication)
*/

#endif /* HAVE_REPLICATION */<|MERGE_RESOLUTION|>--- conflicted
+++ resolved
@@ -774,19 +774,16 @@
 
 static int get_master_version_and_clock(MYSQL* mysql, Master_info* mi)
 {
-<<<<<<< HEAD
   char error_buf[512];
   String err_msg(error_buf, sizeof(error_buf), &my_charset_bin);
-  err_msg.length(0);
-=======
   char err_buff[MAX_SLAVE_ERRMSG];
   const char* errmsg= 0;
   int err_code= 0;
   MYSQL_RES *master_res= 0;
   MYSQL_ROW master_row;
->>>>>>> 6157e9d3
   DBUG_ENTER("get_master_version_and_clock");
 
+  err_msg.length(0);
   /*
     Free old description_event_for_queue (that is needed if we are in
     a reconnection).
@@ -795,15 +792,12 @@
   mi->rli.relay_log.description_event_for_queue= 0;
 
   if (!my_isdigit(&my_charset_bin,*mysql->server_version))
-<<<<<<< HEAD
-    err_msg.append("Master reported unrecognized MySQL version");
-=======
   {
     errmsg = "Master reported unrecognized MySQL version";
     err_code= ER_SLAVE_FATAL_ERROR;
     sprintf(err_buff, ER(err_code), errmsg);
-  }
->>>>>>> 6157e9d3
+    err_msg.append(err_buff);
+  }
   else
   {
     /*
@@ -814,13 +808,10 @@
     case '0':
     case '1':
     case '2':
-<<<<<<< HEAD
-      err_msg.append("Master reported unrecognized MySQL version");
-=======
       errmsg = "Master reported unrecognized MySQL version";
       err_code= ER_SLAVE_FATAL_ERROR;
       sprintf(err_buff, ER(err_code), errmsg);
->>>>>>> 6157e9d3
+      err_msg.append(err_buff);
       break;
     case '3':
       mi->rli.relay_log.description_event_for_queue= new
@@ -852,16 +843,8 @@
      events sent by the master, and there will be error messages.
   */
 
-<<<<<<< HEAD
   if (err_msg.length() != 0)
-  {
-    sql_print_error(err_msg.ptr());
-    DBUG_RETURN(1);
-  }
-=======
-  if (errmsg)
     goto err;
->>>>>>> 6157e9d3
 
   /* as we are here, we tried to allocate the event */
   if (!mi->rli.relay_log.description_event_for_queue)
@@ -869,6 +852,7 @@
     errmsg= "default Format_description_log_event";
     err_code= ER_SLAVE_CREATE_EVENT_FAILURE;
     sprintf(err_buff, ER(err_code), errmsg);
+    err_msg.append(err_buff);
     goto err;
   }
 
@@ -912,21 +896,15 @@
     if ((master_row= mysql_fetch_row(master_res)) &&
         (::server_id == strtoul(master_row[1], 0, 10)) &&
         !mi->rli.replicate_same_server_id)
-<<<<<<< HEAD
+    {
       err_msg.append("The slave I/O thread stops because master and slave have equal"
                      " MySQL server ids; these ids must be different for replication to work (or"
                      " the --replicate-same-server-id option must be used on slave but this does"
                      " not always make sense; please check the manual before using it).");
-=======
-    {
-      errmsg= "The slave I/O thread stops because master and slave have equal \
-MySQL server ids; these ids must be different for replication to work (or \
-the --replicate-same-server-id option must be used on slave but this does \
-not always make sense; please check the manual before using it).";
       err_code= ER_SLAVE_FATAL_ERROR;
       sprintf(err_buff, ER(err_code), errmsg);
-    }
->>>>>>> 6157e9d3
+      err_msg.append(err_buff);
+    }
     mysql_free_result(master_res);
     if (errmsg)
       goto err;
@@ -960,19 +938,14 @@
   {
     if ((master_row= mysql_fetch_row(master_res)) &&
         strcmp(master_row[0], global_system_variables.collation_server->name))
-<<<<<<< HEAD
+    {
       err_msg.append("The slave I/O thread stops because master and slave have"
                      " different values for the COLLATION_SERVER global variable."
                      " The values must be equal for replication to work");
-=======
-    {
-      errmsg= "The slave I/O thread stops because master and slave have \
-different values for the COLLATION_SERVER global variable. The values must \
-be equal for replication to work";
       err_code= ER_SLAVE_FATAL_ERROR;
       sprintf(err_buff, ER(err_code), errmsg);
-    }
->>>>>>> 6157e9d3
+      err_msg.append(err_buff);
+    }
     mysql_free_result(master_res);
     if (errmsg)
       goto err;
@@ -1000,19 +973,14 @@
     if ((master_row= mysql_fetch_row(master_res)) &&
         strcmp(master_row[0],
                global_system_variables.time_zone->get_name()->ptr()))
-<<<<<<< HEAD
+    {
       err_msg.append("The slave I/O thread stops because master and slave have"
                      " different values for the TIME_ZONE global variable."
                      " The values must be equal for replication to work");
-=======
-    {
-      errmsg= "The slave I/O thread stops because master and slave have \
-different values for the TIME_ZONE global variable. The values must \
-be equal for replication to work";
       err_code= ER_SLAVE_FATAL_ERROR;
       sprintf(err_buff, ER(err_code), errmsg);
-    }
->>>>>>> 6157e9d3
+      err_msg.append(err_buff);
+    }
     mysql_free_result(master_res);
 
     if (errmsg)
@@ -1021,7 +989,6 @@
 
   if (mi->heartbeat_period != 0.0)
   {
-<<<<<<< HEAD
     char llbuf[22];
     const char query_format[]= "SET @master_heartbeat_period= %s";
     char query[sizeof(query_format) - 2 + sizeof(llbuf)];
@@ -1030,73 +997,6 @@
     */
     llstr((ulonglong) (mi->heartbeat_period*1000000000UL), llbuf);
     my_sprintf(query, (query, query_format, llbuf));
-=======
-    DBUG_ASSERT(err_code != 0);
-    mi->report(ERROR_LEVEL, err_code, err_buff);
-    DBUG_RETURN(1);
-  }
-
-  DBUG_RETURN(0);
-}
-
-/*
-  Used by fetch_master_table (used by LOAD TABLE tblname FROM MASTER and LOAD
-  DATA FROM MASTER). Drops the table (if 'overwrite' is true) and recreates it
-  from the dump. Honours replication inclusion/exclusion rules.
-  db must be non-zero (guarded by assertion).
-
-  RETURN VALUES
-    0           success
-    1           error
-*/
-
-static int create_table_from_dump(THD* thd, MYSQL *mysql, const char* db,
-                                  const char* table_name, bool overwrite)
-{
-  ulong packet_len;
-  char *query, *save_db;
-  uint32 save_db_length;
-  Vio* save_vio;
-  HA_CHECK_OPT check_opt;
-  TABLE_LIST tables;
-  int error= 1;
-  handler *file;
-  ulonglong save_options;
-  NET *net= &mysql->net;
-  const char *found_semicolon= NULL;
-  DBUG_ENTER("create_table_from_dump");
-
-  packet_len= my_net_read(net); // read create table statement
-  if (packet_len == packet_error)
-  {
-    my_message(ER_MASTER_NET_READ, ER(ER_MASTER_NET_READ), MYF(0));
-    DBUG_RETURN(1);
-  }
-  if (net->read_pos[0] == 255) // error from master
-  {
-    char *err_msg;
-    err_msg= (char*) net->read_pos + ((mysql->server_capabilities &
-                                       CLIENT_PROTOCOL_41) ?
-                                      3+SQLSTATE_LENGTH+1 : 3);
-    my_error(ER_MASTER, MYF(0), err_msg);
-    DBUG_RETURN(1);
-  }
-  thd->command = COM_TABLE_DUMP;
-  thd->query_length= packet_len;
-  /* Note that we should not set thd->query until the area is initalized */
-  if (!(query = thd->strmake((char*) net->read_pos, packet_len)))
-  {
-    sql_print_error("create_table_from_dump: out of memory");
-    my_message(ER_GET_ERRNO, "Out of memory", MYF(0));
-    DBUG_RETURN(1);
-  }
-  thd->query= query;
-  thd->is_slave_error = 0;
-
-  bzero((char*) &tables,sizeof(tables));
-  tables.db = (char*)db;
-  tables.alias= tables.table_name= (char*)table_name;
->>>>>>> 6157e9d3
 
     if (mysql_real_query(mysql, query, strlen(query))
         && !check_io_slave_killed(mi->io_thd, mi, NULL))
@@ -1119,6 +1019,8 @@
   if (err_msg.length() != 0)
   {
     sql_print_error(err_msg.ptr());
+    DBUG_ASSERT(err_code != 0);
+    mi->report(ERROR_LEVEL, err_code, err_msg.ptr());
     DBUG_RETURN(1);
   }
 
