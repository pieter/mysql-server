/* Copyright (C) 2000-2003 MySQL AB

  This program is free software; you can redistribute it and/or modify
  it under the terms of the GNU General Public License as published by
  the Free Software Foundation; version 2 of the License.

  This program is distributed in the hope that it will be useful,
  but WITHOUT ANY WARRANTY; without even the implied warranty of
  MERCHANTABILITY or FITNESS FOR A PARTICULAR PURPOSE.  See the
  GNU General Public License for more details.

  You should have received a copy of the GNU General Public License
  along with this program; if not, write to the Free Software
  Foundation, Inc., 59 Temple Place, Suite 330, Boston, MA  02111-1307  USA
*/

/*
  This file defines the NDB Cluster handler: the interface between MySQL and
  NDB Cluster
*/

#ifdef USE_PRAGMA_IMPLEMENTATION
#pragma implementation				// gcc: Class implementation
#endif

#include "mysql_priv.h"
#include "rpl_mi.h"

#include <my_dir.h>
#ifdef WITH_NDBCLUSTER_STORAGE_ENGINE
#include "ha_ndbcluster.h"
#include <ndbapi/NdbApi.hpp>
#include "ha_ndbcluster_cond.h"
#include <../util/Bitmask.hpp>
#include <ndbapi/NdbIndexStat.hpp>

#include "ha_ndbcluster_binlog.h"
#include "ha_ndbcluster_tables.h"

#include <mysql/plugin.h>

#ifdef ndb_dynamite
#undef assert
#define assert(x) do { if(x) break; ::printf("%s %d: assert failed: %s\n", __FILE__, __LINE__, #x); ::fflush(stdout); ::signal(SIGABRT,SIG_DFL); ::abort(); ::kill(::getpid(),6); ::kill(::getpid(),9); } while (0)
#endif

// options from from mysqld.cc
extern my_bool opt_ndb_optimized_node_selection;
extern const char *opt_ndbcluster_connectstring;
extern ulong opt_ndb_cache_check_time;
extern ulong opt_ndb_wait_connected;
extern ulong opt_ndb_cluster_connection_pool;

// ndb interface initialization/cleanup
#ifdef  __cplusplus
extern "C" {
#endif
extern void ndb_init_internal();
extern void ndb_end_internal();
#ifdef  __cplusplus
}
#endif

const char *ndb_distribution_names[]= {"KEYHASH", "LINHASH", NullS};
TYPELIB ndb_distribution_typelib= { array_elements(ndb_distribution_names)-1,
                                    "", ndb_distribution_names, NULL };
const char *opt_ndb_distribution= ndb_distribution_names[ND_KEYHASH];
enum ndb_distribution opt_ndb_distribution_id= ND_KEYHASH;

// Default value for parallelism
static const int parallelism= 0;

// Default value for max number of transactions
// createable against NDB from this handler
static const int max_transactions= 3; // should really be 2 but there is a transaction to much allocated when loch table is used

static uint ndbcluster_partition_flags();
static int ndbcluster_init(void *);
static int ndbcluster_end(handlerton *hton, ha_panic_function flag);
static bool ndbcluster_show_status(handlerton *hton, THD*,
                                   stat_print_fn *,
                                   enum ha_stat_type);
static int ndbcluster_alter_tablespace(handlerton *hton,
                                       THD* thd, 
                                       st_alter_tablespace *info);
static int ndbcluster_fill_files_table(handlerton *hton,
                                       THD *thd, 
                                       TABLE_LIST *tables, 
                                       COND *cond);

handlerton *ndbcluster_hton;

static handler *ndbcluster_create_handler(handlerton *hton,
                                          TABLE_SHARE *table,
                                          MEM_ROOT *mem_root)
{
  return new (mem_root) ha_ndbcluster(hton, table);
}

static uint ndbcluster_partition_flags()
{
  return (HA_CAN_PARTITION | HA_CAN_UPDATE_PARTITION_KEY |
          HA_CAN_PARTITION_UNIQUE | HA_USE_AUTO_PARTITION);
}

static uint ndbcluster_alter_partition_flags()
{
  return HA_PARTITION_FUNCTION_SUPPORTED;
}

#define NDB_AUTO_INCREMENT_RETRIES 10
#define BATCH_FLUSH_SIZE (32768)

#define ERR_PRINT(err) \
  DBUG_PRINT("error", ("%d  message: %s", err.code, err.message))

#define ERR_RETURN(err)                  \
{                                        \
  const NdbError& tmp= err;              \
  set_ndb_err(current_thd, tmp);         \
  DBUG_RETURN(ndb_to_mysql_error(&tmp)); \
}

#define ERR_BREAK(err, code)             \
{                                        \
  const NdbError& tmp= err;              \
  set_ndb_err(current_thd, tmp);         \
  code= ndb_to_mysql_error(&tmp);        \
  break;                                 \
}

static int ndbcluster_inited= 0;
int ndbcluster_terminating= 0;

static Ndb* g_ndb= NULL;
Ndb_cluster_connection* g_ndb_cluster_connection= NULL;
Ndb_cluster_connection **g_ndb_cluster_connection_pool= NULL;
ulong g_ndb_cluster_connection_pool_alloc= 0;
ulong g_ndb_cluster_connection_pool_pos= 0;
pthread_mutex_t g_ndb_cluster_connection_pool_mutex;
uchar g_node_id_map[max_ndb_nodes];

// Handler synchronization
pthread_mutex_t ndbcluster_mutex;

// Table lock handling
HASH ndbcluster_open_tables;

static uchar *ndbcluster_get_key(NDB_SHARE *share, size_t *length,
                                my_bool not_used __attribute__((unused)));
static
NdbRecord *
ndb_get_table_statistics_ndbrecord(NDBDICT *, const NDBTAB *);
static int ndb_get_table_statistics(ha_ndbcluster*, bool, Ndb*, const NDBTAB *, 
                                    struct Ndb_statistics *);
static int ndb_get_table_statistics(ha_ndbcluster*, bool, Ndb*,
                                    const NdbRecord *, struct Ndb_statistics *);


// Util thread variables
pthread_t ndb_util_thread;
int ndb_util_thread_running= 0;
pthread_mutex_t LOCK_ndb_util_thread;
pthread_cond_t COND_ndb_util_thread;
pthread_cond_t COND_ndb_util_ready;
pthread_handler_t ndb_util_thread_func(void *arg);
ulong ndb_cache_check_time;

/*
  Stats that can be retrieved from ndb
*/

struct Ndb_statistics {
  Uint64 row_count;
  Uint64 commit_count;
  Uint64 row_size;
  Uint64 fragment_memory;
};

/* Status variables shown with 'show status like 'Ndb%' */

struct st_ndb_status {
  st_ndb_status() { bzero(this, sizeof(struct st_ndb_status)); }
  long cluster_node_id;
  const char * connected_host;
  long connected_port;
  long number_of_replicas;
  long number_of_data_nodes;
  long number_of_ready_data_nodes;
  long connect_count;
};

static struct st_ndb_status g_ndb_status;

static int update_status_variables(st_ndb_status *ns, Ndb_cluster_connection *c)
{
  ns->connected_port= c->get_connected_port();
  ns->connected_host= c->get_connected_host();
  if (ns->cluster_node_id != (int) c->node_id())
  {
    ns->cluster_node_id= c->node_id();
    if (&g_ndb_status == ns && g_ndb_cluster_connection == c)
      sql_print_information("NDB: NodeID is %lu, management server '%s:%lu'",
                            ns->cluster_node_id, ns->connected_host,
                            ns->connected_port);
  }
  ns->number_of_replicas= 0;
  ns->number_of_ready_data_nodes= c->get_no_ready();
  ns->number_of_data_nodes= c->no_db_nodes();
  ns->connect_count= c->get_connect_count();
  return 0;
}

SHOW_VAR ndb_status_variables[]= {
  {"cluster_node_id",     (char*) &g_ndb_status.cluster_node_id,      SHOW_LONG},
  {"config_from_host",    (char*) &g_ndb_status.connected_host,       SHOW_CHAR_PTR},
  {"config_from_port",    (char*) &g_ndb_status.connected_port,       SHOW_LONG},
//{"number_of_replicas",  (char*) &g_ndb_status.number_of_replicas,   SHOW_LONG},
  {"number_of_data_nodes",(char*) &g_ndb_status.number_of_data_nodes, SHOW_LONG},
  {NullS, NullS, SHOW_LONG}
};

/*
  Error handling functions
*/

/* Note for merge: old mapping table, moved to storage/ndb/ndberror.c */

static int ndb_to_mysql_error(const NdbError *ndberr)
{
  /* read the mysql mapped error code */
  int error= ndberr->mysql_code;

  switch (error)
  {
    /* errors for which we do not add warnings, just return mapped error code
    */
  case HA_ERR_NO_SUCH_TABLE:
  case HA_ERR_KEY_NOT_FOUND:
    return error;

    /* Mapping missing, go with the ndb error code*/
  case -1:
    error= ndberr->code;
    break;
    /* Mapping exists, go with the mapped code */
  default:
    break;
  }

  /*
    Push the NDB error message as warning
    - Used to be able to use SHOW WARNINGS toget more info on what the error is
    - Used by replication to see if the error was temporary
  */
  if (ndberr->status == NdbError::TemporaryError)
    push_warning_printf(current_thd, MYSQL_ERROR::WARN_LEVEL_ERROR,
			ER_GET_TEMPORARY_ERRMSG, ER(ER_GET_TEMPORARY_ERRMSG),
			ndberr->code, ndberr->message, "NDB");
  else
    push_warning_printf(current_thd, MYSQL_ERROR::WARN_LEVEL_ERROR,
			ER_GET_ERRMSG, ER(ER_GET_ERRMSG),
			ndberr->code, ndberr->message, "NDB");
  return error;
}

int execute_no_commit_ignore_no_key(ha_ndbcluster *h, NdbTransaction *trans)
{
  int res= trans->execute(NdbTransaction::NoCommit,
                          NdbOperation::AO_IgnoreError,
                          h->m_force_send);
  Thd_ndb *thd_ndb= h->m_thd_ndb;
  thd_ndb->m_unsent_bytes= 0;
  if (res == -1)
    return -1;

  const NdbError &err= trans->getNdbError();
  if (err.classification != NdbError::NoError &&
      err.classification != NdbError::ConstraintViolation &&
      err.classification != NdbError::NoDataFound)
    return -1;

  return 0;
}

inline
int execute_no_commit(ha_ndbcluster *h, NdbTransaction *trans,
		      bool force_release)
{
  h->release_completed_operations(trans, force_release);
  if (h->m_ignore_no_key)
    return execute_no_commit_ignore_no_key(h,trans);
  else
  {
    int res= trans->execute(NdbTransaction::NoCommit,
                            NdbOperation::AbortOnError,
                            h->m_force_send);
    Thd_ndb *thd_ndb= h->m_thd_ndb;
    thd_ndb->m_unsent_bytes= 0;
    return res;
  }
}

inline
int execute_commit(ha_ndbcluster *h, NdbTransaction *trans)
{
  int res= trans->execute(NdbTransaction::Commit,
                          NdbOperation::AbortOnError,
                          h->m_force_send);
  Thd_ndb *thd_ndb= h->m_thd_ndb;
  thd_ndb->m_unsent_bytes= 0;
  return res;
}

inline
int execute_commit(THD *thd, NdbTransaction *trans)
{
  int res= trans->execute(NdbTransaction::Commit,
                          NdbOperation::AbortOnError,
                          thd->variables.ndb_force_send);
  Thd_ndb *thd_ndb= get_thd_ndb(thd);
  thd_ndb->m_unsent_bytes= 0;
  return res;
}

inline
int execute_no_commit_ie(ha_ndbcluster *h, NdbTransaction *trans,
			 bool force_release)
{
  h->release_completed_operations(trans, force_release);
  int res= trans->execute(NdbTransaction::NoCommit,
                          NdbOperation::AO_IgnoreError,
                          h->m_force_send);
  Thd_ndb *thd_ndb= h->m_thd_ndb;
  thd_ndb->m_unsent_bytes= 0;
  return res;
}

/*
  Place holder for ha_ndbcluster thread specific data
*/
static
uchar *thd_ndb_share_get_key(THD_NDB_SHARE *thd_ndb_share, size_t *length,
                            my_bool not_used __attribute__((unused)))
{
  *length= sizeof(thd_ndb_share->key);
  return (uchar*) &thd_ndb_share->key;
}

Thd_ndb::Thd_ndb()
{
  pthread_mutex_lock(&g_ndb_cluster_connection_pool_mutex);
  connection=
    g_ndb_cluster_connection_pool[g_ndb_cluster_connection_pool_pos];
  g_ndb_cluster_connection_pool_pos++;
  if (g_ndb_cluster_connection_pool_pos ==
      g_ndb_cluster_connection_pool_alloc)
    g_ndb_cluster_connection_pool_pos= 0;
  pthread_mutex_unlock(&g_ndb_cluster_connection_pool_mutex);
  ndb= new Ndb(connection, "");
  lock_count= 0;
  start_stmt_count= 0;
  count= 0;
  trans= NULL;
  m_error= FALSE;
  m_error_code= 0;
  query_state&= NDB_QUERY_NORMAL;
  options= 0;
  (void) hash_init(&open_tables, &my_charset_bin, 5, 0, 0,
                   (hash_get_key)thd_ndb_share_get_key, 0, 0);
  m_unsent_bytes= 0;
  init_alloc_root(&m_batch_mem_root, BATCH_FLUSH_SIZE/4, 0);
}

Thd_ndb::~Thd_ndb()
{
  if (ndb)
  {
#ifndef DBUG_OFF
    Ndb::Free_list_usage tmp;
    tmp.m_name= 0;
    while (ndb->get_free_list_usage(&tmp))
    {
      uint leaked= (uint) tmp.m_created - tmp.m_free;
      if (leaked)
        fprintf(stderr, "NDB: Found %u %s%s that %s not been released\n",
                leaked, tmp.m_name,
                (leaked == 1)?"":"'s",
                (leaked == 1)?"has":"have");
    }
#endif
    delete ndb;
    ndb= NULL;
  }
  changed_tables.empty();
  hash_free(&open_tables);
  free_root(&m_batch_mem_root, MYF(0));
}

void
Thd_ndb::init_open_tables()
{
  count= 0;
  m_error= FALSE;
  m_error_code= 0;
  my_hash_reset(&open_tables);
}

THD_NDB_SHARE *
Thd_ndb::get_open_table(THD *thd, const void *key)
{
  DBUG_ENTER("Thd_ndb::get_open_table");
  HASH_SEARCH_STATE state;
  THD_NDB_SHARE *thd_ndb_share=
    (THD_NDB_SHARE*)hash_first(&open_tables, (uchar *)&key, sizeof(key), &state);
  while (thd_ndb_share && thd_ndb_share->key != key)
    thd_ndb_share= (THD_NDB_SHARE*)hash_next(&open_tables, (uchar *)&key, sizeof(key), &state);
  if (thd_ndb_share == 0)
  {
    thd_ndb_share= (THD_NDB_SHARE *) alloc_root(&thd->transaction.mem_root,
                                                sizeof(THD_NDB_SHARE));
    if (!thd_ndb_share)
    {
      mem_alloc_error(sizeof(THD_NDB_SHARE));
      DBUG_RETURN(NULL);
    }
    thd_ndb_share->key= key;
    thd_ndb_share->stat.last_count= count;
    thd_ndb_share->stat.no_uncommitted_rows_count= 0;
    thd_ndb_share->stat.records= ~(ha_rows)0;
    my_hash_insert(&open_tables, (uchar *)thd_ndb_share);
  }
  else if (thd_ndb_share->stat.last_count != count)
  {
    thd_ndb_share->stat.last_count= count;
    thd_ndb_share->stat.no_uncommitted_rows_count= 0;
    thd_ndb_share->stat.records= ~(ha_rows)0;
  }
  DBUG_PRINT("exit", ("thd_ndb_share: 0x%lx  key: 0x%lx",
                      (long) thd_ndb_share, (long) key));
  DBUG_RETURN(thd_ndb_share);
}

inline
Ndb *ha_ndbcluster::get_ndb()
{
  return get_thd_ndb(current_thd)->ndb;
}

/*
 * manage uncommitted insert/deletes during transactio to get records correct
 */

void ha_ndbcluster::set_rec_per_key()
{
  DBUG_ENTER("ha_ndbcluster::set_rec_per_key");
  for (uint i=0 ; i < table_share->keys ; i++)
  {
    table->key_info[i].rec_per_key[table->key_info[i].key_parts-1]= 1;
  }
  DBUG_VOID_RETURN;
}

ha_rows ha_ndbcluster::records()
{
  ha_rows retval;
  DBUG_ENTER("ha_ndbcluster::records");
  struct Ndb_local_table_statistics *local_info= m_table_info;
  DBUG_PRINT("info", ("id=%d, no_uncommitted_rows_count=%d",
                      ((const NDBTAB *)m_table)->getTableId(),
                      local_info->no_uncommitted_rows_count));

  Ndb *ndb= get_ndb();
  ndb->setDatabaseName(m_dbname);
  struct Ndb_statistics stat;
  if (ndb_get_table_statistics(this, TRUE, ndb, m_ndb_statistics_record,
                               &stat) == 0)
  {
    retval= stat.row_count;
  }
  else
  {
    DBUG_RETURN(HA_POS_ERROR);
  }

  THD *thd= current_thd;
  if (get_thd_ndb(thd)->m_error)
    local_info->no_uncommitted_rows_count= 0;

  DBUG_RETURN(retval + local_info->no_uncommitted_rows_count);
}

int ha_ndbcluster::records_update()
{
  if (m_ha_not_exact_count)
    return 0;
  DBUG_ENTER("ha_ndbcluster::records_update");
  int result= 0;

  struct Ndb_local_table_statistics *local_info= m_table_info;
  DBUG_PRINT("info", ("id=%d, no_uncommitted_rows_count=%d",
                      ((const NDBTAB *)m_table)->getTableId(),
                      local_info->no_uncommitted_rows_count));
  {
    Ndb *ndb= get_ndb();
    struct Ndb_statistics stat;
    if (ndb->setDatabaseName(m_dbname))
    {
      return my_errno= HA_ERR_OUT_OF_MEM;
    }
    result= ndb_get_table_statistics(this, TRUE, ndb, m_ndb_statistics_record,
                                     &stat);
    if (result == 0)
    {
      stats.mean_rec_length= stat.row_size;
      stats.data_file_length= stat.fragment_memory;
      local_info->records= stat.row_count;
    }
  }
  {
    THD *thd= current_thd;
    if (get_thd_ndb(thd)->m_error)
      local_info->no_uncommitted_rows_count= 0;
  }
  if (result == 0)
    stats.records= local_info->records+ local_info->no_uncommitted_rows_count;
  DBUG_RETURN(result);
}

void ha_ndbcluster::no_uncommitted_rows_execute_failure()
{
  if (m_ha_not_exact_count)
    return;
  DBUG_ENTER("ha_ndbcluster::no_uncommitted_rows_execute_failure");
  get_thd_ndb(current_thd)->m_error= TRUE;
  get_thd_ndb(current_thd)->m_error_code= 0;
  DBUG_VOID_RETURN;
}

void ha_ndbcluster::no_uncommitted_rows_update(int c)
{
  if (m_ha_not_exact_count)
    return;
  DBUG_ENTER("ha_ndbcluster::no_uncommitted_rows_update");
  struct Ndb_local_table_statistics *local_info= m_table_info;
  local_info->no_uncommitted_rows_count+= c;
  DBUG_PRINT("info", ("id=%d, no_uncommitted_rows_count=%d",
                      ((const NDBTAB *)m_table)->getTableId(),
                      local_info->no_uncommitted_rows_count));
  DBUG_VOID_RETURN;
}

void ha_ndbcluster::no_uncommitted_rows_reset(THD *thd)
{
  if (m_ha_not_exact_count)
    return;
  DBUG_ENTER("ha_ndbcluster::no_uncommitted_rows_reset");
  Thd_ndb *thd_ndb= get_thd_ndb(thd);
  thd_ndb->count++;
  thd_ndb->m_error= FALSE;
  thd_ndb->m_unsent_bytes= 0;
  DBUG_VOID_RETURN;
}

/*
  Sets the latest ndb error code on the thd_ndb object such that it
  can be retrieved later to know which ndb error caused the handler
  error.
*/
static void set_ndb_err(THD *thd, const NdbError &err)
{
  DBUG_ENTER("set_ndb_err");
  ERR_PRINT(err);

  Thd_ndb *thd_ndb= get_thd_ndb(thd);
  if (thd_ndb == NULL)
    DBUG_VOID_RETURN;
#ifdef NOT_YET
  /*
    Check if error code is overwritten, in this case the original
    failure cause will be lost.  E.g. if 4350 error is given. So
    push a warning so that it can be detected which is the root
    error cause.
  */
  if (thd_ndb->m_query_id == thd->query_id &&
      thd_ndb->m_error_code != 0 &&
      thd_ndb->m_error_code != err.code)
  {
    char buf[FN_REFLEN];
    ndb_error_string(thd_ndb->m_error_code, buf, sizeof(buf));
    push_warning_printf(thd, MYSQL_ERROR::WARN_LEVEL_ERROR,
			ER_GET_ERRMSG, ER(ER_GET_ERRMSG),
			thd_ndb->m_error_code, buf, "NDB");
  }
#endif
  thd_ndb->m_query_id= thd->query_id;
  thd_ndb->m_error_code= err.code;
  DBUG_VOID_RETURN;
}

int ha_ndbcluster::ndb_err(NdbTransaction *trans)
{
  THD *thd= current_thd;
  int res;
  NdbError err= trans->getNdbError();
  DBUG_ENTER("ndb_err");
  
  set_ndb_err(thd, err);

  switch (err.classification) {
  case NdbError::SchemaError:
  {
    // TODO perhaps we need to do more here, invalidate also in the cache
    m_table->setStatusInvalid();
    /* Close other open handlers not used by any thread */
    TABLE_LIST table_list;
    bzero((char*) &table_list,sizeof(table_list));
    table_list.db= m_dbname;
    table_list.alias= table_list.table_name= m_tabname;
    close_cached_tables(thd, 0, &table_list);
    break;
  }
  default:
    break;
  }
  res= ndb_to_mysql_error(&err);
  DBUG_PRINT("info", ("transformed ndbcluster error %d to mysql error %d", 
                      err.code, res));
  if (res == HA_ERR_FOUND_DUPP_KEY)
  {
    if (m_rows_to_insert == 1)
    {
      /*
	We can only distinguish between primary and non-primary
	violations here, so we need to return MAX_KEY for non-primary
	to signal that key is unknown
      */
      m_dupkey= err.code == 630 ? table_share->primary_key : MAX_KEY; 
    }
    else
    {
      /* We are batching inserts, offending key is not available */
      m_dupkey= (uint) -1;
    }
  }
  DBUG_RETURN(res);
}


/*
  Override the default get_error_message in order to add the 
  error message of NDB 
 */

bool ha_ndbcluster::get_error_message(int error, 
                                      String *buf)
{
  DBUG_ENTER("ha_ndbcluster::get_error_message");
  DBUG_PRINT("enter", ("error: %d", error));

  Ndb *ndb= get_ndb();
  if (!ndb)
    DBUG_RETURN(FALSE);

  const NdbError err= ndb->getNdbError(error);
  bool temporary= err.status==NdbError::TemporaryError;
  buf->set(err.message, strlen(err.message), &my_charset_bin);
  DBUG_PRINT("exit", ("message: %s, temporary: %d", buf->ptr(), temporary));
  DBUG_RETURN(temporary);
}


void
ha_ndbcluster::set_hidden_key(uchar *row, Uint64 auto_value)
{
  /* The hidden primary key is stored just after the normal row data. */
  uint32 offset= offset_hidden_key();
  DBUG_ASSERT(offset + NDB_HIDDEN_PRIMARY_KEY_LENGTH <= table->s->reclength + m_extra_reclength);
  memcpy(&row[offset], &auto_value, NDB_HIDDEN_PRIMARY_KEY_LENGTH);
}

Uint64
ha_ndbcluster::get_hidden_key(const uchar *row)
{
  Uint64 hidden_key;
  uint32 offset= offset_hidden_key();
  memcpy(&hidden_key, &row[offset], NDB_HIDDEN_PRIMARY_KEY_LENGTH);
  return hidden_key;
}

void
ha_ndbcluster::request_hidden_key(uchar *mask)
{
  uint32 field_no= field_number_hidden_key();
  mask[field_no>>3]|= (1 << (field_no & 7));
}

/*
  Check if MySQL field type forces var part in ndb storage
*/
static bool field_type_forces_var_part(enum_field_types type)
{
  switch (type) {
  case MYSQL_TYPE_VAR_STRING:
  case MYSQL_TYPE_VARCHAR:
    return TRUE;
  case MYSQL_TYPE_TINY_BLOB:
  case MYSQL_TYPE_BLOB:
  case MYSQL_TYPE_MEDIUM_BLOB:
  case MYSQL_TYPE_LONG_BLOB:
  case MYSQL_TYPE_GEOMETRY:
    return FALSE;
  default:
    return FALSE;
  }
}

void
ha_ndbcluster::set_partition_function_value(uchar *row, uint32 func_value)
{
  /* The partition function value is stored just after the hidden primary
     key (if any). */
  uint32 offset= offset_user_partition_function();
  DBUG_ASSERT(offset + 4 <= table->s->reclength + m_extra_reclength);
  memcpy(&row[offset], &func_value, 4);
}

uint32
ha_ndbcluster::get_partition_fragment(const uchar *row)
{
  uint32 fragment;
  uint32 offset= offset_user_partition_fragment();
  memcpy(&fragment, &row[offset], 4);
  return fragment;
}

void
ha_ndbcluster::request_partition_function_value(uchar *mask)
{
  uint32 field_no= field_number_user_partition_function();
  mask[field_no>>3]|= (1 << (field_no & 7));
}

static inline uchar *
alloc_batch_row(Thd_ndb *thd_ndb, uint size)
{
  /*
    We only reset the batch mem_root on first allocate after execute(), not
    immediately at execute() time.
    This is so that we have the chance after execute() to copy out data from
    any read buffers.
   */
  if (thd_ndb->m_unsent_bytes == 0)
    free_root(&(thd_ndb->m_batch_mem_root), MY_MARK_BLOCKS_FREE);
  return (uchar*)alloc_root(&(thd_ndb->m_batch_mem_root), size);
}

/*
  Copy a record into a newly allocated buffer.
  The returned record is valid until next execute() (actually until next
  allocation after next execute()).
  The input parameter op_batch_size is an estimate of the signal bytes
  needed for the operation; this is used to set the output parameter
  batch_full to true when it is time to flush the batch with execute().
*/
uchar *
ha_ndbcluster::batch_copy_row_to_buffer(Thd_ndb *thd_ndb, const uchar *record,
                                        bool & batch_full)
{
  uchar *row= copy_row_to_buffer(thd_ndb, record);
  if (unlikely(!row))
    return NULL;
  uint unsent= thd_ndb->m_unsent_bytes;
  unsent+= m_bytes_per_write;
  batch_full= unsent >= BATCH_FLUSH_SIZE;
  thd_ndb->m_unsent_bytes= unsent;
  return row;
}

uchar *
ha_ndbcluster::batch_copy_key_to_buffer(Thd_ndb *thd_ndb, const uchar *key,
                                        uint key_len,
                                        uint op_batch_size, bool & batch_full)
{
  uchar *row= alloc_batch_row(thd_ndb, key_len);
  if (unlikely(!row))
    return NULL;
  memcpy(row, key, key_len);
  uint unsent= thd_ndb->m_unsent_bytes;
  unsent+= op_batch_size;
  DBUG_ASSERT(op_batch_size > 0);
  batch_full= unsent >= BATCH_FLUSH_SIZE;
  thd_ndb->m_unsent_bytes= unsent;
  return row;
}

/*
  Simpler row buffer copy, for when we know we will not batch.
  Only valid until next buffer allocation.
*/
uchar *
ha_ndbcluster::copy_row_to_buffer(Thd_ndb *thd_ndb, const uchar *record)
{
  uchar *row;
  uint size= table->s->reclength + m_extra_reclength;
  row= alloc_batch_row(thd_ndb, size);
  if (unlikely(!row))
    return NULL;
  memcpy(row, record, table->s->reclength);
  return row;
}

/* Return a row buffer, valid until next execute(). */
uchar *
ha_ndbcluster::get_row_buffer()
{
  Thd_ndb *thd_ndb= get_thd_ndb(table->in_use);
  return (uchar*)alloc_root(&(thd_ndb->m_batch_mem_root),
                            table->s->reclength + m_extra_reclength);
}

/*
  When using extra hidden columns, the mysqld column bitmaps do not
  include bits for the extra columns, so we use this method to initialize
  them (after copying the mysqld bitmap to a larger one).  
*/
void
ha_ndbcluster::clear_extended_column_set(uchar *mask)
{
  if (table_share->primary_key == MAX_KEY)
  {
    uint32 field_no= field_number_hidden_key();
    mask[field_no>>3]&= ~(1 << (field_no & 7));
  }
  if (m_user_defined_partitioning)
  {
    uint32 field_no= field_number_user_partition_function();
    mask[field_no>>3]&= ~(1 << (field_no & 7));
  }
}

uchar *
ha_ndbcluster::copy_column_set(MY_BITMAP *bitmap)
{
  bitmap_copy(&m_bitmap, bitmap);
  uchar *mask= (uchar *)m_bitmap_buf;
  clear_extended_column_set(mask);
  return mask;
}

int g_get_ndb_blobs_value(NdbBlob *ndb_blob, void *arg)
{
  ha_ndbcluster *ha= (ha_ndbcluster *)arg;
  DBUG_ENTER("g_get_ndb_blobs_value");
  DBUG_PRINT("info", ("destination row: %p", ha->m_blob_destination_record));

  /* Count the total length needed for blob data. */
  int isNull;
  if (ndb_blob->getNull(isNull) != 0)
    ERR_RETURN(ndb_blob->getNdbError());
  if (isNull == 0) {
    Uint64 len64= 0;
    if (ndb_blob->getLength(len64) != 0)
      ERR_RETURN(ndb_blob->getNdbError());
    /* Align to Uint64. */
    ha->m_blob_total_size+= (len64 + 7) & ~((Uint64)7);
    if (ha->m_blob_total_size > 0xffffffff)
    {
      DBUG_ASSERT(FALSE);
      DBUG_RETURN(-1);
    }
  }
  ha->m_blob_counter++;

  /*
    Wait until all blobs are active with reading, so we can allocate
    and use a common buffer containing all.
  */
  if (ha->m_blob_counter < ha->m_blob_expected_count)
    DBUG_RETURN(0);
  ha->m_blob_counter= 0;

  /* Re-allocate bigger blob buffer if necessary. */
  if (ha->m_blob_total_size > ha->m_blobs_buffer_size)
  {
    my_free(ha->m_blobs_buffer, MYF(MY_ALLOW_ZERO_PTR));
    DBUG_PRINT("info", ("allocate blobs buffer size %u",
                        (uint32)(ha->m_blob_total_size)));
    ha->m_blobs_buffer=
      (uchar*) my_malloc(ha->m_blob_total_size, MYF(MY_WME));
    if (ha->m_blobs_buffer == NULL)
    {
      ha->m_blobs_buffer_size= 0;
      DBUG_RETURN(-1);
    }
    ha->m_blobs_buffer_size= ha->m_blob_total_size;
  }

  /*
    Now read all blob data.
    If we know the destination mysqld row, we also set the blob null bit and
    pointer/length (if not, it will be done instead in unpack_record()).
  */
  uint32 offset= 0;
  for (uint i= 0; i < ha->table->s->fields; i++)
  {
    Field *field= ha->table->field[i];
    if (! (field->flags & BLOB_FLAG))
      continue;
    NdbValue value= ha->m_value[i];
    if (value.blob == NULL)
    {
      DBUG_PRINT("info",("[%u] skipped", i));
      continue;
    }
    Field_blob *field_blob= (Field_blob *)field;
    NdbBlob *ndb_blob= value.blob;
    int isNull;
    if (ndb_blob->getNull(isNull) != 0)
      ERR_RETURN(ndb_blob->getNdbError());
    if (isNull == 0) {
      Uint64 len64= 0;
      if (ndb_blob->getLength(len64) != 0)
        ERR_RETURN(ndb_blob->getNdbError());
      DBUG_ASSERT(len64 < 0xffffffff);
      uchar *buf= ha->m_blobs_buffer + offset;
      uint32 len= ha->m_blobs_buffer_size - offset;
      if (ndb_blob->readData(buf, len) != 0)
          ERR_RETURN(ndb_blob->getNdbError());
      DBUG_PRINT("info", ("[%u] offset: %u  buf: 0x%lx  len=%u",
                          i, offset, (long) buf, len));
      DBUG_ASSERT(len == len64);
      if (ha->m_blob_destination_record)
      {
        my_ptrdiff_t ptrdiff=
          ha->m_blob_destination_record - ha->table->record[0];
        field_blob->move_field_offset(ptrdiff);
        field_blob->set_ptr(len, buf);
        field_blob->set_notnull();
        field_blob->move_field_offset(-ptrdiff);
      }
      offset+= ((len64 + 7) & ~((Uint64)7));
    }
    else if (ha->m_blob_destination_record)
    {
      /* Have to set length even in this case. */
      my_ptrdiff_t ptrdiff=
        ha->m_blob_destination_record - ha->table->record[0];
      uchar *buf= ha->m_blobs_buffer + offset;
      field_blob->move_field_offset(ptrdiff);
      field_blob->set_ptr((uint32)0, buf);
      field_blob->set_null();
      field_blob->move_field_offset(-ptrdiff);
      DBUG_PRINT("info", ("[%u] isNull=%d", i, isNull));
    }
  }

  DBUG_RETURN(0);
}

/*
  Request reading of blob values.

  If dst_record is specified, the blob null bit, pointer, and length will be
  set in that record. Otherwise they must be set later by calling
  unpack_record().
*/
int
ha_ndbcluster::get_blob_values(NdbOperation *ndb_op, uchar *dst_record,
                               const MY_BITMAP *bitmap)
{
  uint i;
  DBUG_ENTER("ha_ndbcluster::get_blob_values");

  m_blob_counter= 0;
  m_blob_expected_count= 0;
  m_blob_destination_record= dst_record;
  m_blob_total_size= 0;

  for (i= 0; i < table_share->fields; i++) 
  {
    Field *field= table->field[i];
    if (!(field->flags & BLOB_FLAG))
      continue;

    DBUG_PRINT("info", ("fieldnr=%d", i));
    NdbBlob *ndb_blob;
    if (bitmap_is_set(bitmap, i))
    {
      if ((ndb_blob= ndb_op->getBlobHandle(i)) == NULL ||
          ndb_blob->setActiveHook(g_get_ndb_blobs_value, this) != 0)
        DBUG_RETURN(1);
      m_blob_expected_count++;
    }
    else
      ndb_blob= NULL;

    m_value[i].blob= ndb_blob;
  }

  DBUG_RETURN(0);
}

int
ha_ndbcluster::set_blob_values(NdbOperation *ndb_op, my_ptrdiff_t row_offset,
                               const MY_BITMAP *bitmap, uint *set_count)
{
  uint field_no;
  uint *blob_index, *blob_index_end;
  int res= 0;
  DBUG_ENTER("ha_ndbcluster::set_blob_values");

  *set_count= 0;

  if (table_share->blob_fields == 0)
    DBUG_RETURN(0);

  blob_index= table_share->blob_field;
  blob_index_end= blob_index + table_share->blob_fields;
  do
  {
    field_no= *blob_index;
    /* A NULL bitmap sets all blobs. */
    if (bitmap && !bitmap_is_set(bitmap, field_no))
      continue;
    Field *field= table->field[field_no];

    NdbBlob *ndb_blob= ndb_op->getBlobHandle(field_no);
    if (ndb_blob == NULL)
      DBUG_RETURN(1);
    if (field->is_null_in_record_with_offset(row_offset))
    {
      if (ndb_blob->setNull() != 0)
        DBUG_RETURN(1);
    }
    else
    {
      Field_blob *field_blob= (Field_blob *)field;

      // Get length and pointer to data
      const uchar *field_ptr= field->ptr + row_offset;
      uint32 blob_len= field_blob->get_length(field_ptr);
      uchar* blob_ptr= NULL;
      field_blob->get_ptr(&blob_ptr);

      // Looks like NULL ptr signals length 0 blob
      if (blob_ptr == NULL) {
        DBUG_ASSERT(blob_len == 0);
        blob_ptr= (uchar*)"";
      }

      DBUG_PRINT("value", ("set blob ptr: 0x%lx  len: %u",
                           (long) blob_ptr, blob_len));
      DBUG_DUMP("value", blob_ptr, min(blob_len, 26));

      // No callback needed to write value
      res= ndb_blob->setValue((char*)blob_ptr, blob_len);
      if (res != 0)
        DBUG_RETURN(1);
    }

    ++(*set_count);
  } while (++blob_index != blob_index_end);

  DBUG_RETURN(res);
}

/*
  This routine is shared by injector.  There is no common blobs buffer
  so the buffer and length are passed by reference.  Injector also
  passes a record pointer diff.
 */
int get_ndb_blobs_value(TABLE* table, NdbValue* value_array,
                        uchar*& buffer, uint& buffer_size,
                        my_ptrdiff_t ptrdiff)
{
  DBUG_ENTER("get_ndb_blobs_value");

  // Field has no field number so cannot use TABLE blob_field
  // Loop twice, first only counting total buffer size
  for (int loop= 0; loop <= 1; loop++)
  {
    uint32 offset= 0;
    for (uint i= 0; i < table->s->fields; i++)
    {
      Field *field= table->field[i];
      NdbValue value= value_array[i];
      if (! (field->flags & BLOB_FLAG))
        continue;
      if (value.blob == NULL)
      {
        DBUG_PRINT("info",("[%u] skipped", i));
        continue;
      }
      Field_blob *field_blob= (Field_blob *)field;
      NdbBlob *ndb_blob= value.blob;
      int isNull;
      if (ndb_blob->getNull(isNull) != 0)
        ERR_RETURN(ndb_blob->getNdbError());
      if (isNull == 0) {
        Uint64 len64= 0;
        if (ndb_blob->getLength(len64) != 0)
          ERR_RETURN(ndb_blob->getNdbError());
        // Align to Uint64
        uint32 size= len64;
        if (size % 8 != 0)
          size+= 8 - size % 8;
        if (loop == 1)
        {
          uchar *buf= buffer + offset;
          uint32 len= 0xffffffff;  // Max uint32
          if (ndb_blob->readData(buf, len) != 0)
            ERR_RETURN(ndb_blob->getNdbError());
          DBUG_PRINT("info", ("[%u] offset: %u  buf: 0x%lx  len=%u  [ptrdiff=%d]",
                              i, offset, (long) buf, len, (int)ptrdiff));
          DBUG_ASSERT(len == len64);
          // Ugly hack assumes only ptr needs to be changed
          field_blob->set_ptr_offset(ptrdiff, len, buf);
        }
        offset+= size;
      }
      else if (loop == 1) // undefined or null
      {
        // have to set length even in this case
        uchar *buf= buffer + offset; // or maybe NULL
        uint32 len= 0;
	field_blob->set_ptr_offset(ptrdiff, len, buf);
        DBUG_PRINT("info", ("[%u] isNull=%d", i, isNull));
      }
    }
    if (loop == 0 && offset > buffer_size)
    {
      my_free(buffer, MYF(MY_ALLOW_ZERO_PTR));
      buffer_size= 0;
      DBUG_PRINT("info", ("allocate blobs buffer size %u", offset));
      buffer= (uchar*) my_malloc(offset, MYF(MY_WME));
      if (buffer == NULL)
      {
        sql_print_error("ha_ndbcluster::get_ndb_blobs_value: "
                        "my_malloc(%u) failed", offset);
        DBUG_RETURN(-1);
      }
      buffer_size= offset;
    }
  }
  DBUG_RETURN(0);
}


/*
  Check if any set or get of blob value in current query.
*/

bool ha_ndbcluster::uses_blob_value(const MY_BITMAP *bitmap)
{
  uint *blob_index, *blob_index_end;
  if (table_share->blob_fields == 0)
    return FALSE;

  blob_index=     table_share->blob_field;
  blob_index_end= blob_index + table_share->blob_fields;
  do
  {
    if (bitmap_is_set(bitmap, table->field[*blob_index]->field_index))
      return TRUE;
  } while (++blob_index != blob_index_end);
  return FALSE;
}


/*
  Get metadata for this table from NDB 

  IMPLEMENTATION
    - check that frm-file on disk is equal to frm-file
      of table accessed in NDB

  RETURN
    0    ok
    -2   Meta data has changed; Re-read data and try again
*/

int cmp_frm(const NDBTAB *ndbtab, const void *pack_data,
            uint pack_length)
{
  DBUG_ENTER("cmp_frm");
  /*
    Compare FrmData in NDB with frm file from disk.
  */
  if ((pack_length != ndbtab->getFrmLength()) || 
      (memcmp(pack_data, ndbtab->getFrmData(), pack_length)))
    DBUG_RETURN(1);
  DBUG_RETURN(0);
}

int ha_ndbcluster::get_metadata(const char *path)
{
  Ndb *ndb= get_ndb();
  NDBDICT *dict= ndb->getDictionary();
  const NDBTAB *tab;
  int error;
  DBUG_ENTER("get_metadata");
  DBUG_PRINT("enter", ("m_tabname: %s, path: %s", m_tabname, path));

  DBUG_ASSERT(m_table == NULL);
  DBUG_ASSERT(m_table_info == NULL);

  uchar *data= NULL, *pack_data= NULL;
  size_t length, pack_length;

  /*
    Compare FrmData in NDB with frm file from disk.
  */
  error= 0;
  if (readfrm(path, &data, &length) ||
      packfrm(data, length, &pack_data, &pack_length))
  {
    my_free(data, MYF(MY_ALLOW_ZERO_PTR));
    my_free(pack_data, MYF(MY_ALLOW_ZERO_PTR));
    DBUG_RETURN(1);
  }
    
  Ndb_table_guard ndbtab_g(dict, m_tabname);
  if (!(tab= ndbtab_g.get_table()))
    ERR_RETURN(dict->getNdbError());

  if (get_ndb_share_state(m_share) != NSS_ALTERED 
      && cmp_frm(tab, pack_data, pack_length))
  {
    DBUG_PRINT("error", 
               ("metadata, pack_length: %lu  getFrmLength: %d  memcmp: %d",
                (ulong) pack_length, tab->getFrmLength(),
                memcmp(pack_data, tab->getFrmData(), pack_length)));
    DBUG_DUMP("pack_data", (uchar*) pack_data, pack_length);
    DBUG_DUMP("frm", (uchar*) tab->getFrmData(), tab->getFrmLength());
    error= HA_ERR_TABLE_DEF_CHANGED;
  }
  my_free((char*)data, MYF(0));
  my_free((char*)pack_data, MYF(0));

  if (error)
    goto err;

  DBUG_PRINT("info", ("fetched table %s", tab->getName()));
  m_table= tab;

  if (bitmap_init(&m_bitmap, m_bitmap_buf, table_share->fields, 0) ||
      bitmap_init(&m_pk_bitmap, m_pk_bitmap_buf, table_share->fields, 0))
  {
    error= HA_ERR_OUT_OF_MEM;
    goto err;
  }
  if (table_share->primary_key != MAX_KEY)
  {
    KEY *pk_info= table->key_info + table_share->primary_key;
    uint i;
    for (i= 0; i < pk_info->key_parts; i++)
    {
      KEY_PART_INFO *kp= &pk_info->key_part[i];
      bitmap_set_bit(&m_pk_bitmap, kp->fieldnr - 1);
    }
  }
  else
  {
    /* Hidden primary key. */
    uint field_no= table_share->fields;
    ((uchar *)m_pk_bitmap_buf)[field_no>>3]|= (1 << (field_no & 7));

    if ((error= add_hidden_pk_ndb_record(dict)) != 0)
      goto err;
  }

  if ((error= add_table_ndb_record(dict)) != 0)
    goto err;

  /*
    Approx. write size in bytes over transporter
  */
  m_bytes_per_write= 12 + tab->getRowSizeInBytes() + 4 * tab->getNoOfColumns();
  if ((error= open_indexes(ndb, table, FALSE)) == 0)
  {
    ndbtab_g.release();
    DBUG_RETURN(0);
  }

err:
  ndbtab_g.invalidate();
  m_table= NULL;
  DBUG_RETURN(error);
}

static int fix_unique_index_attr_order(NDB_INDEX_DATA &data,
                                       const NDBINDEX *index,
                                       KEY *key_info)
{
  DBUG_ENTER("fix_unique_index_attr_order");
  unsigned sz= index->getNoOfIndexColumns();

  if (data.unique_index_attrid_map)
    my_free((char*)data.unique_index_attrid_map, MYF(0));
  data.unique_index_attrid_map= (uchar*)my_malloc(sz,MYF(MY_WME));
  if (data.unique_index_attrid_map == 0)
  {
    sql_print_error("fix_unique_index_attr_order: my_malloc(%u) failure",
                    (unsigned int)sz);
    DBUG_RETURN(HA_ERR_OUT_OF_MEM);
  }

  KEY_PART_INFO* key_part= key_info->key_part;
  KEY_PART_INFO* end= key_part+key_info->key_parts;
  DBUG_ASSERT(key_info->key_parts == sz);
  for (unsigned i= 0; key_part != end; key_part++, i++) 
  {
    const char *field_name= key_part->field->field_name;
#ifndef DBUG_OFF
   data.unique_index_attrid_map[i]= 255;
#endif
    for (unsigned j= 0; j < sz; j++)
    {
      const NDBCOL *c= index->getColumn(j);
      if (strcmp(field_name, c->getName()) == 0)
      {
        data.unique_index_attrid_map[i]= j;
        break;
      }
    }
    DBUG_ASSERT(data.unique_index_attrid_map[i] != 255);
  }
  DBUG_RETURN(0);
}

/*
  Create all the indexes for a table.
  If any index should fail to be created,
  the error is returned immediately
*/
int ha_ndbcluster::create_indexes(Ndb *ndb, TABLE *tab)
{
  uint i;
  int error= 0;
  const char *index_name;
  KEY* key_info= tab->key_info;
  const char **key_name= tab->s->keynames.type_names;
  DBUG_ENTER("ha_ndbcluster::create_indexes");

  for (i= 0; i < tab->s->keys; i++, key_info++, key_name++)
  {
    index_name= *key_name;
    NDB_INDEX_TYPE idx_type= get_index_type_from_table(i);
    error= create_index(index_name, key_info, idx_type, i);
    if (error)
    {
      DBUG_PRINT("error", ("Failed to create index %u", i));
      break;
    }
  }

  DBUG_RETURN(error);
}

static void ndb_init_index(NDB_INDEX_DATA &data)
{
  data.type= UNDEFINED_INDEX;
  data.status= UNDEFINED;
  data.unique_index= NULL;
  data.index= NULL;
  data.unique_index_attrid_map= NULL;
  data.index_stat=NULL;
  data.index_stat_cache_entries=0;
  data.index_stat_update_freq=0;
  data.index_stat_query_count=0;
  data.ndb_record_key= NULL;
  data.ndb_record_row= NULL;
  data.ndb_unique_record_key= NULL;
  data.ndb_unique_record_row= NULL;
}

static void ndb_clear_index(NDBDICT *dict, NDB_INDEX_DATA &data)
{
  if (data.unique_index_attrid_map)
  {
    my_free((char*)data.unique_index_attrid_map, MYF(0));
  }
  if (data.index_stat)
  {
    delete data.index_stat;
  }
  if (data.ndb_unique_record_key)
    dict->releaseRecord(data.ndb_unique_record_key);
  if (data.ndb_unique_record_row)
    dict->releaseRecord(data.ndb_unique_record_row);
  if (data.ndb_record_key)
    dict->releaseRecord(data.ndb_record_key);
  if (data.ndb_record_row)
    dict->releaseRecord(data.ndb_record_row);
  ndb_init_index(data);
}

/*
  Associate a direct reference to an index handle
  with an index (for faster access)
 */
int ha_ndbcluster::add_index_handle(THD *thd, NDBDICT *dict, KEY *key_info,
                                    const char *index_name, uint index_no)
{
  int error= 0;

  NDB_INDEX_TYPE idx_type= get_index_type_from_table(index_no);
  m_index[index_no].type= idx_type;
  DBUG_ENTER("ha_ndbcluster::add_index_handle");
  DBUG_PRINT("enter", ("table %s", m_tabname));

  if (idx_type != PRIMARY_KEY_INDEX && idx_type != UNIQUE_INDEX)
  {
    DBUG_PRINT("info", ("Get handle to index %s", index_name));
    const NDBINDEX *index;
    do
    {
      index= dict->getIndexGlobal(index_name, *m_table);
      if (!index)
        ERR_RETURN(dict->getNdbError());
      DBUG_PRINT("info", ("index: 0x%lx  id: %d  version: %d.%d  status: %d",
                          (long) index,
                          index->getObjectId(),
                          index->getObjectVersion() & 0xFFFFFF,
                          index->getObjectVersion() >> 24,
                          index->getObjectStatus()));
      DBUG_ASSERT(index->getObjectStatus() ==
                  NdbDictionary::Object::Retrieved);
      break;
    } while (1);
    m_index[index_no].index= index;
    // ordered index - add stats
    NDB_INDEX_DATA& d=m_index[index_no];
    delete d.index_stat;
    d.index_stat=NULL;
    if (thd->variables.ndb_index_stat_enable)
    {
      d.index_stat=new NdbIndexStat(index);
      d.index_stat_cache_entries=thd->variables.ndb_index_stat_cache_entries;
      d.index_stat_update_freq=thd->variables.ndb_index_stat_update_freq;
      d.index_stat_query_count=0;
      d.index_stat->alloc_cache(d.index_stat_cache_entries);
      DBUG_PRINT("info", ("index %s stat=on cache_entries=%u update_freq=%u",
                          index->getName(),
                          d.index_stat_cache_entries,
                          d.index_stat_update_freq));
    } else
    {
      DBUG_PRINT("info", ("index %s stat=off", index->getName()));
    }
  }
  if (idx_type == UNIQUE_ORDERED_INDEX || idx_type == UNIQUE_INDEX)
  {
    char unique_index_name[FN_LEN];
    static const char* unique_suffix= "$unique";
    m_has_unique_index= TRUE;
    strxnmov(unique_index_name, FN_LEN, index_name, unique_suffix, NullS);
    DBUG_PRINT("info", ("Get handle to unique_index %s", unique_index_name));
    const NDBINDEX *index;
    do
    {
      index= dict->getIndexGlobal(unique_index_name, *m_table);
      if (!index)
        ERR_RETURN(dict->getNdbError());
      DBUG_PRINT("info", ("index: 0x%lx  id: %d  version: %d.%d  status: %d",
                          (long) index,
                          index->getObjectId(),
                          index->getObjectVersion() & 0xFFFFFF,
                          index->getObjectVersion() >> 24,
                          index->getObjectStatus()));
      DBUG_ASSERT(index->getObjectStatus() ==
                  NdbDictionary::Object::Retrieved);
      break;
    } while (1);
    m_index[index_no].unique_index= index;
    error= fix_unique_index_attr_order(m_index[index_no], index, key_info);
  }

  if (!error)
    error= add_index_ndb_record(dict, key_info, index_no);

  if (!error)
    m_index[index_no].status= ACTIVE;
  
  DBUG_RETURN(error);
}

/*
  We use this function to convert null bit masks, as found in class Field,
  to bit numbers, as used in NdbRecord.
*/
static uint
null_bit_mask_to_bit_number(uchar bit_mask)
{
  switch (bit_mask)
  {
    case  0x1: return 0;
    case  0x2: return 1;
    case  0x4: return 2;
    case  0x8: return 3;
    case 0x10: return 4;
    case 0x20: return 5;
    case 0x40: return 6;
    case 0x80: return 7;
    default:
      DBUG_ASSERT(false);
      return 0;
  }
}

static void
ndb_set_record_specification(uint field_no,
                             NdbDictionary::RecordSpecification *spec,
                             const TABLE *table,
                             const NdbDictionary::Table *ndb_table)
{
  spec->column= ndb_table->getColumn(field_no);
  spec->offset= table->field[field_no]->ptr - table->record[0];
  if (table->field[field_no]->null_ptr)
  {
    spec->nullbit_byte_offset=
      table->field[field_no]->null_ptr - table->record[0];
    spec->nullbit_bit_in_byte=
      null_bit_mask_to_bit_number(table->field[field_no]->null_bit);
  }
  else if (table->field[field_no]->type() == MYSQL_TYPE_BIT)
  {
    /* We need to store the position of the overflow bits. */
    const Field_bit* field_bit= static_cast<Field_bit*>(table->field[field_no]);
    spec->nullbit_byte_offset=
      field_bit->bit_ptr - table->record[0];
    spec->nullbit_bit_in_byte= field_bit->bit_ofs;
  }
  else
  {
    spec->nullbit_byte_offset= 0;
    spec->nullbit_bit_in_byte= 0;
  }
}

int
ha_ndbcluster::add_table_ndb_record(NDBDICT *dict)
{
  DBUG_ENTER("ha_ndbcluster::add_table_ndb_record()");
  NdbDictionary::RecordSpecification spec[NDB_MAX_ATTRIBUTES_IN_TABLE + 2];
  NdbRecord *rec;
  uint i;

  for (i= 0; i < table_share->fields; i++)
  {
    ndb_set_record_specification(i, &spec[i], table, m_table);
  }

  uint32 size= 0;
  if (table_share->primary_key == MAX_KEY)
  {
    /* Access to the hidden primary key. */
    spec[i].column= m_table->getColumn(i);
    spec[i].offset= offset_hidden_key();
    spec[i].nullbit_byte_offset= 0;
    spec[i].nullbit_bit_in_byte= 0;
    size+= NDB_HIDDEN_PRIMARY_KEY_LENGTH;
    i++;
  }
  if (m_user_defined_partitioning)
  {
    /* Access to the hidden partition function column. */
    spec[i].column= m_table->getColumn(i);
    spec[i].offset= offset_user_partition_function();
    spec[i].nullbit_byte_offset= 0;
    spec[i].nullbit_bit_in_byte= 0;
    size+= 4;
    i++;
  }

  rec= dict->createRecord(m_table, spec, i, sizeof(spec[0]),
                          NdbDictionary::RecMysqldBitfield);
  if (! rec)
    ERR_RETURN(dict->getNdbError());
  m_ndb_record= rec;

  /*
    We need a different NdbRecord for reading the FRAGMENT pseudo-column,
    as pseudo-columns cannot be enabled/disabled with bitmask.
  */
  if (m_user_defined_partitioning && table_share->primary_key == MAX_KEY)
  {
    spec[i].column= NdbDictionary::Column::FRAGMENT;
    spec[i].offset= offset_user_partition_fragment();
    spec[i].nullbit_byte_offset= 0;
    spec[i].nullbit_bit_in_byte= 0;
    size+= 4;
    i++;

    rec= dict->createRecord(m_table, spec, i, sizeof(spec[0]),
                            NdbDictionary::RecMysqldBitfield);
    if (! rec)
      ERR_RETURN(dict->getNdbError());
    m_ndb_record_fragment= rec;
  }
  else
    m_ndb_record_fragment= NULL;

  m_extra_reclength= size;

  rec= ndb_get_table_statistics_ndbrecord(dict, m_table);
  if (! rec)
    ERR_RETURN(dict->getNdbError());
  m_ndb_statistics_record= rec;

  DBUG_RETURN(0);
}

/* Create NdbRecord for setting hidden primary key from Uint64. */
int
ha_ndbcluster::add_hidden_pk_ndb_record(NDBDICT *dict)
{
  DBUG_ENTER("ha_ndbcluster::add_hidden_pk_ndb_record");
  NdbDictionary::RecordSpecification spec[1];
  NdbRecord *rec;

  spec[0].column= m_table->getColumn(table_share->fields);
  spec[0].offset= 0;
  spec[0].nullbit_byte_offset= 0;
  spec[0].nullbit_bit_in_byte= 0;

  rec= dict->createRecord(m_table, spec, 1, sizeof(spec[0]));
  if (! rec)
    ERR_RETURN(dict->getNdbError());
  m_ndb_hidden_key_record= rec;

  DBUG_RETURN(0);
}

int
ha_ndbcluster::add_index_ndb_record(NDBDICT *dict, KEY *key_info, uint index_no)
{
  DBUG_ENTER("ha_ndbcluster::add_index_ndb_record");
  NdbDictionary::RecordSpecification spec[NDB_MAX_ATTRIBUTES_IN_TABLE + 2];
  NdbRecord *rec;

  Uint32 offset= 0;
  for (uint i= 0; i < key_info->key_parts; i++)
  {
    KEY_PART_INFO *kp= &key_info->key_part[i];

    spec[i].column= m_table->getColumn(kp->fieldnr - 1);
    if (! spec[i].column)
      ERR_RETURN(dict->getNdbError());
    if (kp->null_bit)
    {
      /* Nullable column. */
      spec[i].offset= offset + 1;           // First byte is NULL flag
      spec[i].nullbit_byte_offset= offset;
      spec[i].nullbit_bit_in_byte= 0;
    }
    else
    {
      /* Not nullable column. */
      spec[i].offset= offset;
      spec[i].nullbit_byte_offset= 0;
      spec[i].nullbit_bit_in_byte= 0;
    }
    offset+= kp->store_length;
  }

  if (m_index[index_no].index)
  {
    /*
      Enable MysqldShrinkVarchar flag so that the two-byte length used by
      mysqld for short varchar keys is correctly converted into a one-byte
      length used by Ndb kernel.
    */
    rec= dict->createRecord(m_index[index_no].index, m_table,
                            spec, key_info->key_parts, sizeof(spec[0]),
                            ( NdbDictionary::RecMysqldShrinkVarchar |
                              NdbDictionary::RecMysqldBitfield ));
    if (! rec)
      ERR_RETURN(dict->getNdbError());
    m_index[index_no].ndb_record_key= rec;
  }
  else
    m_index[index_no].ndb_record_key= NULL;

  if (m_index[index_no].unique_index)
  {
    rec= dict->createRecord(m_index[index_no].unique_index, m_table,
                            spec, key_info->key_parts, sizeof(spec[0]),
                            ( NdbDictionary::RecMysqldShrinkVarchar |
                              NdbDictionary::RecMysqldBitfield ));
    if (! rec)
      ERR_RETURN(dict->getNdbError());
    m_index[index_no].ndb_unique_record_key= rec;
  }
  else if (index_no == table_share->primary_key)
  {
    /* The primary key is special, there is no explicit NDB index associated. */
    rec= dict->createRecord(m_table,
                            spec, key_info->key_parts, sizeof(spec[0]),
                            ( NdbDictionary::RecMysqldShrinkVarchar |
                              NdbDictionary::RecMysqldBitfield ));
    if (! rec)
      ERR_RETURN(dict->getNdbError());
    m_index[index_no].ndb_unique_record_key= rec;
  }
  else
    m_index[index_no].ndb_unique_record_key= NULL;

  /* Now do the same, but this time with offsets from Field, for row access. */
  for (uint i= 0; i < key_info->key_parts; i++)
  {
    const KEY_PART_INFO *kp= &key_info->key_part[i];

    spec[i].offset= kp->offset;
    if (kp->null_bit)
    {
      /* Nullable column. */
      spec[i].nullbit_byte_offset= kp->null_offset;
      spec[i].nullbit_bit_in_byte= null_bit_mask_to_bit_number(kp->null_bit);
    }
    else
    {
      /* Not nullable column. */
      spec[i].nullbit_byte_offset= 0;
      spec[i].nullbit_bit_in_byte= 0;
    }
  }

  if (m_index[index_no].unique_index)
  {
    rec= dict->createRecord(m_index[index_no].unique_index, m_table,
                            spec, key_info->key_parts, sizeof(spec[0]),
                            NdbDictionary::RecMysqldBitfield);
    if (! rec)
      ERR_RETURN(dict->getNdbError());
    m_index[index_no].ndb_unique_record_row= rec;
  }
  else if (index_no == table_share->primary_key)
  {
    rec= dict->createRecord(m_table,
                            spec, key_info->key_parts, sizeof(spec[0]),
                            NdbDictionary::RecMysqldBitfield);
    if (! rec)
      ERR_RETURN(dict->getNdbError());
    m_index[index_no].ndb_unique_record_row= rec;
  }
  else
    m_index[index_no].ndb_unique_record_row= NULL;

  /*
    Now create ordered index ndb record for row access with all columns.
    We need this to properly sort rows retrieved from ordered index scan.
  */
  if (m_index[index_no].index)
  {
    uint i;
    for (i= 0; i < table_share->fields; i++)
    {
      ndb_set_record_specification(i, &spec[i], table, m_table);
    }

    if (table_share->primary_key == MAX_KEY)
    {
      /* Access to the hidden primary key. */
      spec[i].column= m_table->getColumn(i);
      spec[i].offset= offset_hidden_key();
      spec[i].nullbit_byte_offset= 0;
      spec[i].nullbit_bit_in_byte= 0;
      i++;

      if (m_user_defined_partitioning)
      {
        spec[i].column= NdbDictionary::Column::FRAGMENT;
        spec[i].offset= offset_user_partition_fragment();
        spec[i].nullbit_byte_offset= 0;
        spec[i].nullbit_bit_in_byte= 0;
        i++;
      }
    }

    rec= dict->createRecord(m_index[index_no].index, m_table,
                            spec, i, sizeof(spec[0]),
                            NdbDictionary::RecMysqldBitfield);
    if (! rec)
      ERR_RETURN(dict->getNdbError());
    m_index[index_no].ndb_record_row= rec;
  }
  else
    m_index[index_no].ndb_record_row= NULL;

  DBUG_RETURN(0);
}

/*
  Associate index handles for each index of a table
*/
int ha_ndbcluster::open_indexes(Ndb *ndb, TABLE *tab, bool ignore_error)
{
  uint i;
  int error= 0;
  THD *thd=current_thd;
  NDBDICT *dict= ndb->getDictionary();
  KEY* key_info= tab->key_info;
  const char **key_name= tab->s->keynames.type_names;
  DBUG_ENTER("ha_ndbcluster::open_indexes");
  m_has_unique_index= FALSE;
  for (i= 0; i < tab->s->keys; i++, key_info++, key_name++)
  {
    if ((error= add_index_handle(thd, dict, key_info, *key_name, i)))
      if (ignore_error)
        m_index[i].index= m_index[i].unique_index= NULL;
      else
        break;
    m_index[i].null_in_unique_index= FALSE;
    if (check_index_fields_not_null(key_info))
      m_index[i].null_in_unique_index= TRUE;
  }

  if (error && !ignore_error)
  {
    while (i > 0)
    {
      i--;
      if (m_index[i].index)
      {
         dict->removeIndexGlobal(*m_index[i].index, 1);
         m_index[i].index= NULL;
      }
      if (m_index[i].unique_index)
      {
         dict->removeIndexGlobal(*m_index[i].unique_index, 1);
         m_index[i].unique_index= NULL;
      }
    }
  }

  DBUG_ASSERT(error == 0 || error == 4243);

  DBUG_RETURN(error);
}

/*
  Renumber indexes in index list by shifting out
  indexes that are to be dropped
 */
void ha_ndbcluster::renumber_indexes(Ndb *ndb, TABLE *tab)
{
  uint i;
  const char *index_name;
  KEY* key_info= tab->key_info;
  const char **key_name= tab->s->keynames.type_names;
  DBUG_ENTER("ha_ndbcluster::renumber_indexes");
  
  for (i= 0; i < tab->s->keys; i++, key_info++, key_name++)
  {
    index_name= *key_name;
    NDB_INDEX_TYPE idx_type= get_index_type_from_table(i);
    m_index[i].type= idx_type;
    if (m_index[i].status == TO_BE_DROPPED) 
    {
      DBUG_PRINT("info", ("Shifting index %s(%i) out of the list", 
                          index_name, i));
      NDB_INDEX_DATA tmp;
      uint j= i + 1;
      // Shift index out of list
      while(j != MAX_KEY && m_index[j].status != UNDEFINED)
      {
        tmp=  m_index[j - 1];
        m_index[j - 1]= m_index[j];
        m_index[j]= tmp;
        j++;
      }
    }
  }

  DBUG_VOID_RETURN;
}

/*
  Drop all indexes that are marked for deletion
*/
int ha_ndbcluster::drop_indexes(Ndb *ndb, TABLE *tab)
{
  uint i;
  int error= 0;
  const char *index_name;
  KEY* key_info= tab->key_info;
  NDBDICT *dict= ndb->getDictionary();
  DBUG_ENTER("ha_ndbcluster::drop_indexes");
  
  for (i= 0; i < tab->s->keys; i++, key_info++)
  {
    NDB_INDEX_TYPE idx_type= get_index_type_from_table(i);
    m_index[i].type= idx_type;
    if (m_index[i].status == TO_BE_DROPPED)
    {
      const NdbDictionary::Index *index= m_index[i].index;
      const NdbDictionary::Index *unique_index= m_index[i].unique_index;
      
      if (index)
      {
        index_name= index->getName();
        DBUG_PRINT("info", ("Dropping index %u: %s", i, index_name));  
        // Drop ordered index from ndb
        error= dict->dropIndexGlobal(*index);
        if (!error)
        {
          dict->removeIndexGlobal(*index, 1);
          m_index[i].index= NULL;
        }
      }
      if (!error && unique_index)
      {
        index_name= unique_index->getName();
        DBUG_PRINT("info", ("Dropping unique index %u: %s", i, index_name));
        // Drop unique index from ndb
        error= dict->dropIndexGlobal(*unique_index);
        if (!error)
        {
          dict->removeIndexGlobal(*unique_index, 1);
          m_index[i].unique_index= NULL;
        }
      }
      if (error)
        DBUG_RETURN(error);
      ndb_clear_index(dict, m_index[i]);
      continue;
    }
  }
  
  DBUG_RETURN(error);
}

/*
  Decode the type of an index from information 
  provided in table object
*/
NDB_INDEX_TYPE ha_ndbcluster::get_index_type_from_table(uint inx) const
{
  return get_index_type_from_key(inx, table_share->key_info,
                                 inx == table_share->primary_key);
}

NDB_INDEX_TYPE ha_ndbcluster::get_index_type_from_key(uint inx,
                                                      KEY *key_info,
                                                      bool primary) const
{
  bool is_hash_index=  (key_info[inx].algorithm == 
                        HA_KEY_ALG_HASH);
  if (primary)
    return is_hash_index ? PRIMARY_KEY_INDEX : PRIMARY_KEY_ORDERED_INDEX;
  
  return ((key_info[inx].flags & HA_NOSAME) ? 
          (is_hash_index ? UNIQUE_INDEX : UNIQUE_ORDERED_INDEX) :
          ORDERED_INDEX);
} 

bool ha_ndbcluster::check_index_fields_not_null(KEY* key_info)
{
  KEY_PART_INFO* key_part= key_info->key_part;
  KEY_PART_INFO* end= key_part+key_info->key_parts;
  DBUG_ENTER("ha_ndbcluster::check_index_fields_not_null");
  
  for (; key_part != end; key_part++) 
    {
      Field* field= key_part->field;
      if (field->maybe_null())
	DBUG_RETURN(TRUE);
    }
  
  DBUG_RETURN(FALSE);
}

void ha_ndbcluster::release_metadata(THD *thd, Ndb *ndb)
{
  uint i;

  DBUG_ENTER("release_metadata");
  DBUG_PRINT("enter", ("m_tabname: %s", m_tabname));

  NDBDICT *dict= ndb->getDictionary();
  int invalidate_indexes= 0;
  if (thd && thd->lex && thd->lex->sql_command == SQLCOM_FLUSH)
  {
    invalidate_indexes = 1;
  }
  if (m_table != NULL)
  {
    if (m_ndb_record != NULL)
    {
      dict->releaseRecord(m_ndb_record);
      m_ndb_record= NULL;
    }
    if (m_ndb_record_fragment != NULL)
    {
      dict->releaseRecord(m_ndb_record_fragment);
      m_ndb_record_fragment= NULL;
    }
    if (m_ndb_hidden_key_record != NULL)
    {
      dict->releaseRecord(m_ndb_hidden_key_record);
      m_ndb_hidden_key_record= NULL;
    }
    if (m_ndb_statistics_record != NULL)
    {
      dict->releaseRecord(m_ndb_statistics_record);
      m_ndb_statistics_record= NULL;
    }
    if (m_table->getObjectStatus() == NdbDictionary::Object::Invalid)
      invalidate_indexes= 1;
    dict->removeTableGlobal(*m_table, invalidate_indexes);
  }
  // TODO investigate
  DBUG_ASSERT(m_table_info == NULL);
  m_table_info= NULL;

  // Release index list 
  for (i= 0; i < MAX_KEY; i++)
  {
    if (m_index[i].unique_index)
    {
      DBUG_ASSERT(m_table != NULL);
      dict->removeIndexGlobal(*m_index[i].unique_index, invalidate_indexes);
    }
    if (m_index[i].index)
    {
      DBUG_ASSERT(m_table != NULL);
      dict->removeIndexGlobal(*m_index[i].index, invalidate_indexes);
    }
    ndb_clear_index(dict, m_index[i]);
  }

  m_table= NULL;
  DBUG_VOID_RETURN;
}

int ha_ndbcluster::get_ndb_lock_type(enum thr_lock_type type,
                                     const MY_BITMAP *column_bitmap)
{
  if (type >= TL_WRITE_ALLOW_WRITE)
    return NdbOperation::LM_Exclusive;
  if (type ==  TL_READ_WITH_SHARED_LOCKS ||
      (column_bitmap != NULL && uses_blob_value(column_bitmap)))
    return NdbOperation::LM_Read;
  return NdbOperation::LM_CommittedRead;
}

static const ulong index_type_flags[]=
{
  /* UNDEFINED_INDEX */
  0,                         

  /* PRIMARY_KEY_INDEX */
  HA_ONLY_WHOLE_INDEX, 

  /* PRIMARY_KEY_ORDERED_INDEX */
  /* 
     Enable HA_KEYREAD_ONLY when "sorted" indexes are supported, 
     thus ORDERD BY clauses can be optimized by reading directly 
     through the index.
  */
  // HA_KEYREAD_ONLY | 
  HA_READ_NEXT |
  HA_READ_PREV |
  HA_READ_RANGE |
  HA_READ_ORDER,

  /* UNIQUE_INDEX */
  HA_ONLY_WHOLE_INDEX,

  /* UNIQUE_ORDERED_INDEX */
  HA_READ_NEXT |
  HA_READ_PREV |
  HA_READ_RANGE |
  HA_READ_ORDER,

  /* ORDERED_INDEX */
  HA_READ_NEXT |
  HA_READ_PREV |
  HA_READ_RANGE |
  HA_READ_ORDER
};

static const int index_flags_size= sizeof(index_type_flags)/sizeof(ulong);

inline NDB_INDEX_TYPE ha_ndbcluster::get_index_type(uint idx_no) const
{
  DBUG_ASSERT(idx_no < MAX_KEY);
  return m_index[idx_no].type;
}

inline bool ha_ndbcluster::has_null_in_unique_index(uint idx_no) const
{
  DBUG_ASSERT(idx_no < MAX_KEY);
  return m_index[idx_no].null_in_unique_index;
}


/*
  Get the flags for an index

  RETURN
    flags depending on the type of the index.
*/

inline ulong ha_ndbcluster::index_flags(uint idx_no, uint part,
                                        bool all_parts) const 
{ 
  DBUG_ENTER("ha_ndbcluster::index_flags");
  DBUG_PRINT("enter", ("idx_no: %u", idx_no));
  DBUG_ASSERT(get_index_type_from_table(idx_no) < index_flags_size);
  DBUG_RETURN(index_type_flags[get_index_type_from_table(idx_no)] | 
              HA_KEY_SCAN_NOT_ROR);
}

static void shrink_varchar(Field* field, const uchar* & ptr, uchar* buf)
{
  if (field->type() == MYSQL_TYPE_VARCHAR && ptr != NULL) {
    Field_varstring* f= (Field_varstring*)field;
    if (f->length_bytes == 1) {
      uint pack_len= field->pack_length();
      DBUG_ASSERT(1 <= pack_len && pack_len <= 256);
      if (ptr[1] == 0) {
        buf[0]= ptr[0];
      } else {
        DBUG_ASSERT(FALSE);
        buf[0]= 255;
      }
      memmove(buf + 1, ptr + 2, pack_len - 1);
      ptr= buf;
    }
  }
}

bool ha_ndbcluster::check_index_fields_in_write_set(uint keyno)
{
  KEY* key_info= table->key_info + keyno;
  KEY_PART_INFO* key_part= key_info->key_part;
  KEY_PART_INFO* end= key_part+key_info->key_parts;
  uint i;
  DBUG_ENTER("check_index_fields_in_write_set");

  for (i= 0; key_part != end; key_part++, i++)
  {
    Field* field= key_part->field;
    if (!bitmap_is_set(table->write_set, field->field_index))
    {
      DBUG_RETURN(false);
    }
  }

  DBUG_RETURN(true);
}


/*
  Read one record from NDB using primary key
*/

int ha_ndbcluster::pk_read(const uchar *key, uint key_len, uchar *buf,
                           uint32 part_id)
{
  NdbConnection *trans= m_thd_ndb->trans;
  NdbOperation *op;
  uchar *row;
  int res;
  DBUG_ENTER("pk_read");
  DBUG_PRINT("enter", ("key_len: %u read_set=%x",
                       key_len, table->read_set->bitmap[0]));
  DBUG_DUMP("key", key, key_len);

  if (table_share->primary_key == MAX_KEY)
  {
    row= get_row_buffer();
    if (!row)
      DBUG_RETURN(ER_OUTOFMEMORY);
  }
  else
    row= buf;

  NdbOperation::LockMode lm=
    (NdbOperation::LockMode)get_ndb_lock_type(m_lock.type, table->read_set);
  if (!(op= pk_unique_index_read_key(table->s->primary_key, key, row, lm)))
    ERR_RETURN(trans->getNdbError());
  
  if (m_user_defined_partitioning)
    op->setPartitionId(part_id);

  if ((res = execute_no_commit_ie(this,trans,FALSE)) != 0 ||
      op->getNdbError().code) 
  {
    table->status= STATUS_NOT_FOUND;
    DBUG_RETURN(ndb_err(trans));
  }

  if (table_share->primary_key == MAX_KEY)
  {
    memcpy(buf, row, table_share->reclength);
    m_ref= get_hidden_key(row);
    if (m_user_defined_partitioning)
      m_part_id= get_partition_fragment(row);
  }

  table->status= 0;     
  DBUG_RETURN(0);
}

/*
  Read one complementing record from NDB using primary key from old_data
  or hidden key
*/

int ha_ndbcluster::complemented_read(const uchar *old_data, uchar *new_data,
                                     uint32 old_part_id)
{
  NdbTransaction *trans= m_thd_ndb->trans;
  NdbOperation *op;
  DBUG_ENTER("complemented_read");

  if (bitmap_is_set_all(table->read_set))
  {
    // We have allready retrieved all fields, nothing to complement
    DBUG_RETURN(0);
  }

  const NdbRecord *key_rec;
  const uchar *key_row;
  if (table_share->primary_key != MAX_KEY)
  {
    key_rec= m_index[table->s->primary_key].ndb_unique_record_row;
    key_row= old_data;
  }
  else
  {
    /* Hidden primary key, previously read into m_ref. */
    key_rec= m_ndb_hidden_key_record;
    key_row= (const uchar*)(&m_ref);
  }

  /*
    Use mask only with columns that are not in write_set, not in
    read_set, and not part of the primary key.
  */
  bitmap_copy(&m_bitmap, table->read_set);
  bitmap_union(&m_bitmap, table->write_set);
  bitmap_invert(&m_bitmap);
  NdbOperation::LockMode lm=
    (NdbOperation::LockMode)get_ndb_lock_type(m_lock.type, &m_bitmap);
  if (!(op= trans->readTuple(key_rec, (const char *)key_row,
                             m_ndb_record, (char *)new_data,
                             lm, (const unsigned char *)(m_bitmap.bitmap))))
    ERR_RETURN(trans->getNdbError());

  if (table_share->blob_fields > 0)
  {
    my_bitmap_map *old_map= dbug_tmp_use_all_columns(table, table->read_set);
    int res= get_blob_values(op, new_data, &m_bitmap);
    dbug_tmp_restore_column_map(table->read_set, old_map);
    if (res != 0)
      ERR_RETURN(op->getNdbError());
  }

  if (m_user_defined_partitioning)
    op->setPartitionId(old_part_id);
  
  if (execute_no_commit(this,trans,FALSE) != 0) 
  {
    table->status= STATUS_NOT_FOUND;
    DBUG_RETURN(ndb_err(trans));
  }

  DBUG_RETURN(0);
}

/*
 * Check that all operations between first and last all
 * have gotten the errcode
 * If checking for HA_ERR_KEY_NOT_FOUND then update m_dupkey
 * for all succeeding operations
 */
bool ha_ndbcluster::check_all_operations_for_error(NdbTransaction *trans,
                                                   const NdbOperation *first,
                                                   const NdbOperation *last,
                                                   uint errcode)
{
  const NdbOperation *op= first;
  DBUG_ENTER("ha_ndbcluster::check_all_operations_for_error");

  while(op)
  {
    NdbError err= op->getNdbError();
    if (err.status != NdbError::Success)
    {
      if (ndb_to_mysql_error(&err) != (int) errcode)
        DBUG_RETURN(FALSE);
      if (op == last) break;
      op= trans->getNextCompletedOperation(op);
    }
    else
    {
      // We found a duplicate
      if (op->getType() == NdbOperation::UniqueIndexAccess)
      {
        if (errcode == HA_ERR_KEY_NOT_FOUND)
        {
          NdbIndexOperation *iop= (NdbIndexOperation *) op;
          const NDBINDEX *index= iop->getIndex();
          // Find the key_no of the index
          for(uint i= 0; i<table->s->keys; i++)
          {
            if (m_index[i].unique_index == index)
            {
              m_dupkey= i;
              break;
            }
          }
        }
      }
      else
      {
        // Must have been primary key access
        DBUG_ASSERT(op->getType() == NdbOperation::PrimaryKeyAccess);
        if (errcode == HA_ERR_KEY_NOT_FOUND)
          m_dupkey= table->s->primary_key;
      }
      DBUG_RETURN(FALSE);      
    }
  }
  DBUG_RETURN(TRUE);
}


/**
 * Check if record contains any null valued columns that are part of a key
 */
static
int
check_null_in_record(const KEY* key_info, const uchar *record)
{
  KEY_PART_INFO *curr_part, *end_part;
  curr_part= key_info->key_part;
  end_part= curr_part + key_info->key_parts;

  while (curr_part != end_part)
  {
    if (curr_part->null_bit &&
        (record[curr_part->null_offset] & curr_part->null_bit))
      return 1;
    curr_part++;
  }
  return 0;
  /*
    We could instead pre-compute a bitmask in table_share with one bit for
    every null-bit in the key, and so check this just by OR'ing the bitmask
    with the null bitmap in the record.
    But not sure it's worth it.
  */
}

/* Empty mask and dummy row, for reading no attributes using NdbRecord. */
/* Mask will be initialized to all zeros by linker. */
static unsigned char empty_mask[(NDB_MAX_ATTRIBUTES_IN_TABLE+7)/8];
static char dummy_row[1];

/*
 * Peek to check if any rows already exist with conflicting
 * primary key or unique index values
*/

int ha_ndbcluster::peek_indexed_rows(const uchar *record, 
                                     NDB_WRITE_OP write_op)
{
  NdbTransaction *trans= m_thd_ndb->trans;
  NdbOperation *op;
  const NdbOperation *first, *last;
  uint i;
  int res;
  DBUG_ENTER("peek_indexed_rows");

  NdbOperation::LockMode lm=
      (NdbOperation::LockMode)get_ndb_lock_type(m_lock.type, NULL);
  first= NULL;
  if (write_op != NDB_UPDATE && table->s->primary_key != MAX_KEY)
  {
    /*
     * Fetch any row with colliding primary key
     */
    const NdbRecord *key_rec=
      m_index[table->s->primary_key].ndb_unique_record_row;
    if (!(op= trans->readTuple(key_rec, (const char *)record,
                               key_rec, dummy_row, lm, empty_mask)))
      ERR_RETURN(trans->getNdbError());
    
    first= op;

    if (m_user_defined_partitioning)
    {
      uint32 part_id;
      int error;
      longlong func_value;
      my_bitmap_map *old_map= dbug_tmp_use_all_columns(table, table->read_set);
      error= m_part_info->get_partition_id(m_part_info, &part_id, &func_value);
      dbug_tmp_restore_column_map(table->read_set, old_map);
      if (error)
      {
        m_part_info->err_value= func_value;
        DBUG_RETURN(error);
      }
      op->setPartitionId(part_id);
    }
  }
  /*
   * Fetch any rows with colliding unique indexes
   */
  KEY* key_info;
  for (i= 0, key_info= table->key_info; i < table->s->keys; i++, key_info++)
  {
    if (i != table->s->primary_key &&
        key_info->flags & HA_NOSAME)
    {
      /*
        A unique index is defined on table.
        We cannot look up a NULL field value in a unique index. But since
        keys with NULLs are not indexed, such rows cannot conflict anyway, so
        we just skip the index in this case.
      */
      if (check_null_in_record(key_info, record))
      {
        DBUG_PRINT("info", ("skipping check for key with NULL"));
        continue;
      }
      if (write_op != NDB_INSERT && !check_index_fields_in_write_set(i))
      {
        DBUG_PRINT("info", ("skipping check for key %u not in write_set", i));
        continue;
      }

      NdbOperation *iop;
      const NdbRecord *key_rec= m_index[i].ndb_unique_record_row;
      if (!(iop= trans->readTuple(key_rec, (const char *)record,
                                  key_rec, dummy_row,
                                  lm, empty_mask)))
        ERR_RETURN(trans->getNdbError());

      if (!first)
        first= iop;
    }
  }
  last= trans->getLastDefinedOperation();
  if (first)
    res= execute_no_commit_ie(this,trans,FALSE);
  else
  {
    // Table has no keys
    table->status= STATUS_NOT_FOUND;
    DBUG_RETURN(HA_ERR_KEY_NOT_FOUND);
  }
  if (check_all_operations_for_error(trans, first, last, 
                                     HA_ERR_KEY_NOT_FOUND))
  {
    table->status= STATUS_NOT_FOUND;
    DBUG_RETURN(ndb_err(trans));
  } 
  else
  {
    DBUG_PRINT("info", ("m_dupkey %d", m_dupkey));
  }
  DBUG_RETURN(0);
}


/*
  Read one record from NDB using unique secondary index
*/

int ha_ndbcluster::unique_index_read(const uchar *key,
                                     uint key_len, uchar *buf)
{
  NdbTransaction *trans= m_thd_ndb->trans;
  NdbOperation *op;
  uchar *row;
  DBUG_ENTER("ha_ndbcluster::unique_index_read");
  DBUG_PRINT("enter", ("key_len: %u, index: %u", key_len, active_index));
  DBUG_DUMP("key", key, key_len);
  
  if (table_share->primary_key == MAX_KEY)
  {
    row= get_row_buffer();
    if (!row)
      DBUG_RETURN(ER_OUTOFMEMORY);
  }
  else
    row= buf;

  NdbOperation::LockMode lm=
    (NdbOperation::LockMode)get_ndb_lock_type(m_lock.type, table->read_set);
  if (!(op= pk_unique_index_read_key(active_index, key, row, lm)))
    ERR_RETURN(trans->getNdbError());
  
  if (execute_no_commit_ie(this,trans,FALSE) != 0 ||
      op->getNdbError().code) 
  {
    int err= ndb_err(trans);
    if(err==HA_ERR_KEY_NOT_FOUND)
      table->status= STATUS_NOT_FOUND;
    else
      table->status= STATUS_GARBAGE;

    DBUG_RETURN(err);
  }

  if (table_share->primary_key == MAX_KEY)
  {
    memcpy(buf, row, table_share->reclength);
    m_ref= get_hidden_key(row);
    if (m_user_defined_partitioning)
      m_part_id= get_partition_fragment(row);
  }

  table->status= 0;
  DBUG_RETURN(0);
}

int
ha_ndbcluster::scan_handle_lock_tuple(NdbScanOperation *scanOp,
                                      NdbTransaction *trans)
{
  DBUG_ENTER("ha_ndbcluster::scan_handle_lock_tuple");
  if (m_lock_tuple)
  {
    /*
      Lock level m_lock.type either TL_WRITE_ALLOW_WRITE
      (SELECT FOR UPDATE) or TL_READ_WITH_SHARED_LOCKS (SELECT
      LOCK WITH SHARE MODE) and row was not explictly unlocked 
      with unlock_row() call
    */
    NdbOperation *op;
    // Lock row
    DBUG_PRINT("info", ("Keeping lock on scanned row"));
      
    if (!(op= scanOp->lockCurrentTuple(trans, m_ndb_record,
                                       dummy_row, empty_mask)))
    {
      /* purecov: begin inspected */
      m_lock_tuple= FALSE;
      ERR_RETURN(trans->getNdbError());
      /* purecov: end */    
    }
    m_ops_pending++;
  }
  m_lock_tuple= FALSE;
  DBUG_RETURN(0);
}

inline int ha_ndbcluster::fetch_next(NdbScanOperation* cursor)
{
  DBUG_ENTER("fetch_next");
  int local_check;
  int error;
  NdbTransaction *trans= m_thd_ndb->trans;
  
  if ((error= scan_handle_lock_tuple(cursor, trans)) != 0)
    DBUG_RETURN(error);
  
  bool contact_ndb= m_lock.type < TL_WRITE_ALLOW_WRITE &&
                    m_lock.type != TL_READ_WITH_SHARED_LOCKS;
  do {
    DBUG_PRINT("info", ("Call nextResult, contact_ndb: %d", contact_ndb));
    /*
      We can only handle one tuple with blobs at a time.
    */
    if (m_ops_pending && m_blobs_pending)
    {
      if (execute_no_commit(this,trans,FALSE) != 0)
        DBUG_RETURN(ndb_err(trans));
    }
    
    if ((local_check= cursor->nextResult(_m_next_row,
                                         contact_ndb,
                                         m_force_send)) == 0)
    {
      /*
	Explicitly lock tuple if "select for update" or
	"select lock in share mode"
      */
      m_lock_tuple= (m_lock.type == TL_WRITE_ALLOW_WRITE
		     || 
		     m_lock.type == TL_READ_WITH_SHARED_LOCKS);
      DBUG_RETURN(0);
    } 
    else if (local_check == 1 || local_check == 2)
    {
      // 1: No more records
      // 2: No more cached records
      
      /*
        Before fetching more rows and releasing lock(s),
        all pending update or delete operations should 
        be sent to NDB
      */
      DBUG_PRINT("info", ("ops_pending: %ld", (long) m_ops_pending));    
      if (m_ops_pending)
      {
        if (execute_no_commit(this,trans,FALSE) != 0)
          DBUG_RETURN(-1);
      }
      contact_ndb= (local_check == 2);
    }
    else
    {
      DBUG_RETURN(-1);
    }
  } while (local_check == 2);

  DBUG_RETURN(1);
}

/*
  Get the next record of a started scan. Try to fetch
  it locally from NdbApi cached records if possible, 
  otherwise ask NDB for more.

  NOTE
  If this is a update/delete make sure to not contact 
  NDB before any pending ops have been sent to NDB.

*/

inline int ha_ndbcluster::next_result(uchar *buf)
{  
  int res;
  DBUG_ENTER("next_result");
    
  if (!m_active_cursor)
    DBUG_RETURN(HA_ERR_END_OF_FILE);
  
  if ((res= fetch_next(m_active_cursor)) == 0)
  {
    DBUG_PRINT("info", ("One more record found"));    
    
    if (table_share->primary_key == MAX_KEY)
    {
      m_ref= get_hidden_key(m_next_row);
      if (m_user_defined_partitioning)
        m_part_id= get_partition_fragment(m_next_row);
    }

    unpack_record(buf, m_next_row);
    table->status= 0;
    DBUG_RETURN(0);
  }
  else if (res == 1)
  {
    // No more records
    table->status= STATUS_NOT_FOUND;
    
    DBUG_PRINT("info", ("No more records"));
    DBUG_RETURN(HA_ERR_END_OF_FILE);
  }
  else
  {
    DBUG_RETURN(ndb_err(m_thd_ndb->trans));
  }
}

/*
  Do a primary key or unique key index read operation.
  The key value is taken from a buffer in mysqld key format.
*/
NdbOperation *
ha_ndbcluster::pk_unique_index_read_key(uint idx, const uchar *key, uchar *buf,
                                        NdbOperation::LockMode lm)
{
  NdbOperation *op;
  const NdbRecord *ndb_record= m_ndb_record;
  uchar *mask= (uchar *)(table->read_set->bitmap);
  const NdbRecord *key_rec;
  if (idx != MAX_KEY)
    key_rec= m_index[idx].ndb_unique_record_key;
  else
    key_rec= m_ndb_hidden_key_record;

  /* Initialize the null bitmap, setting unused null bits to 1. */
  memset(buf, 0xff, table->s->null_bytes);

  if (m_user_defined_partitioning || table_share->primary_key == MAX_KEY)
  {
    /*
      We need an extended column mask.
      We may also need to read the hidden primary key and the FRAGMENT
      pseudo-column.
    */
    mask= copy_column_set(table->read_set);
    if (table_share->primary_key == MAX_KEY)
    {
      request_hidden_key(mask);
      if (m_user_defined_partitioning)
        ndb_record= m_ndb_record_fragment;
    }
  }
  op= m_thd_ndb->trans->readTuple(key_rec, (const char *)key,
                                ndb_record, (char *)buf, lm, mask);

  if (uses_blob_value(table->read_set) &&
      get_blob_values(op, buf, table->read_set) != 0)
    return NULL;

  return op;
}

/*
  Set bounds for ordered index scan.
*/

/* ToDo: remove if converting records_in_range() to NdbRecord. */
int ha_ndbcluster::set_bounds(NdbIndexScanOperation *op,
                              uint inx,
                              bool rir,
                              const key_range *keys[2],
                              uint range_no)
{
  const KEY *const key_info= table->key_info + inx;
  const uint key_parts= key_info->key_parts;
  uint key_tot_len[2];
  uint tot_len;
  uint i, j;

  DBUG_ENTER("set_bounds");
  DBUG_PRINT("info", ("key_parts=%d", key_parts));

  for (j= 0; j <= 1; j++)
  {
    const key_range *key= keys[j];
    if (key != NULL)
    {
      // for key->flag see ha_rkey_function
      DBUG_PRINT("info", ("key %d length=%d flag=%d",
                          j, key->length, key->flag));
      key_tot_len[j]= key->length;
    }
    else
    {
      DBUG_PRINT("info", ("key %d not present", j));
      key_tot_len[j]= 0;
    }
  }
  tot_len= 0;

  for (i= 0; i < key_parts; i++)
  {
    KEY_PART_INFO *key_part= &key_info->key_part[i];
    Field *field= key_part->field;
#ifndef DBUG_OFF
    uint part_len= key_part->length;
#endif
    uint part_store_len= key_part->store_length;
    // Info about each key part
    struct part_st {
      bool part_last;
      const key_range *key;
      const uchar *part_ptr;
      bool part_null;
      int bound_type;
      const uchar* bound_ptr;
    };
    struct part_st part[2];

    for (j= 0; j <= 1; j++)
    {
      struct part_st &p= part[j];
      p.key= NULL;
      p.bound_type= -1;
      if (tot_len < key_tot_len[j])
      {
        p.part_last= (tot_len + part_store_len >= key_tot_len[j]);
        p.key= keys[j];
        p.part_ptr= &p.key->key[tot_len];
        p.part_null= key_part->null_bit && *p.part_ptr;
        p.bound_ptr=
          p.part_null ? 0 : key_part->null_bit ? p.part_ptr + 1 : p.part_ptr;

        if (j == 0)
        {
          switch (p.key->flag)
          {
            case HA_READ_KEY_EXACT:
              if (! rir)
                p.bound_type= NdbIndexScanOperation::BoundEQ;
              else // differs for records_in_range
                p.bound_type= NdbIndexScanOperation::BoundLE;
              break;
            // ascending
            case HA_READ_KEY_OR_NEXT:
              p.bound_type= NdbIndexScanOperation::BoundLE;
              break;
            case HA_READ_AFTER_KEY:
              if (! p.part_last)
                p.bound_type= NdbIndexScanOperation::BoundLE;
              else
                p.bound_type= NdbIndexScanOperation::BoundLT;
              break;
            // descending
            case HA_READ_PREFIX_LAST:           // weird
              p.bound_type= NdbIndexScanOperation::BoundEQ;
              break;
            case HA_READ_PREFIX_LAST_OR_PREV:   // weird
              p.bound_type= NdbIndexScanOperation::BoundGE;
              break;
            case HA_READ_BEFORE_KEY:
              if (! p.part_last)
                p.bound_type= NdbIndexScanOperation::BoundGE;
              else
                p.bound_type= NdbIndexScanOperation::BoundGT;
              break;
            default:
              break;
          }
        }
        if (j == 1) {
          switch (p.key->flag)
          {
            // ascending
            case HA_READ_BEFORE_KEY:
              if (! p.part_last)
                p.bound_type= NdbIndexScanOperation::BoundGE;
              else
                p.bound_type= NdbIndexScanOperation::BoundGT;
              break;
            case HA_READ_AFTER_KEY:     // weird
              p.bound_type= NdbIndexScanOperation::BoundGE;
              break;
            default:
              break;
            // descending strangely sets no end key
          }
        }

        if (p.bound_type == -1)
        {
          DBUG_PRINT("error", ("key %d unknown flag %d", j, p.key->flag));
          DBUG_ASSERT(FALSE);
          // Stop setting bounds but continue with what we have
          DBUG_RETURN(op->end_of_bound(range_no));
        }
      }
    }

    // Seen with e.g. b = 1 and c > 1
    if (part[0].bound_type == NdbIndexScanOperation::BoundLE &&
        part[1].bound_type == NdbIndexScanOperation::BoundGE &&
        memcmp(part[0].part_ptr, part[1].part_ptr, part_store_len) == 0)
    {
      DBUG_PRINT("info", ("replace LE/GE pair by EQ"));
      part[0].bound_type= NdbIndexScanOperation::BoundEQ;
      part[1].bound_type= -1;
    }
    // Not seen but was in previous version
    if (part[0].bound_type == NdbIndexScanOperation::BoundEQ &&
        part[1].bound_type == NdbIndexScanOperation::BoundGE &&
        memcmp(part[0].part_ptr, part[1].part_ptr, part_store_len) == 0)
    {
      DBUG_PRINT("info", ("remove GE from EQ/GE pair"));
      part[1].bound_type= -1;
    }

    for (j= 0; j <= 1; j++)
    {
      struct part_st &p= part[j];
      // Set bound if not done with this key
      if (p.key != NULL)
      {
        DBUG_PRINT("info", ("key %d:%d  offset: %d  length: %d  last: %d  bound: %d",
                            j, i, tot_len, part_len, p.part_last, p.bound_type));
        DBUG_DUMP("info", p.part_ptr, part_store_len);

        // Set bound if not cancelled via type -1
        if (p.bound_type != -1)
        {
          const uchar* ptr= p.bound_ptr;
          uchar buf[256];
          shrink_varchar(field, ptr, buf);
          if (op->setBound(i, p.bound_type, ptr))
            ERR_RETURN(op->getNdbError());
        }
      }
    }

    tot_len+= part_store_len;
  }
  DBUG_RETURN(op->end_of_bound(range_no));
}

/* Count number of columns in key part. */
static uint
count_key_columns(const KEY *key_info, const key_range *key)
{
  KEY_PART_INFO *first_key_part= key_info->key_part;
  KEY_PART_INFO *key_part_end= first_key_part + key_info->key_parts;
  KEY_PART_INFO *key_part;
  uint length= 0;
  for(key_part= first_key_part; key_part < key_part_end; key_part++)
  {
    if (length >= key->length)
      break;
    length+= key_part->store_length;
  }
  return key_part - first_key_part;
}

/* Helper method to compute NDB index bounds. Note: does not set range_no. */
static void
compute_index_bounds(NdbIndexScanOperation::IndexBound & bound,
                     const KEY *key_info,
                     const key_range *start_key, const key_range *end_key)
{
  if (start_key)
  {
    bound.low_key= (const char*)start_key->key;
    bound.low_key_count= count_key_columns(key_info, start_key);
    bound.low_inclusive=
      start_key->flag != HA_READ_AFTER_KEY &&
      start_key->flag != HA_READ_BEFORE_KEY;
  }
  else
  {
    bound.low_key= NULL;
    bound.low_key_count= 0;
  }

  if (start_key &&
      (start_key->flag == HA_READ_KEY_EXACT ||
       start_key->flag == HA_READ_PREFIX_LAST))
  {
    bound.high_key= bound.low_key;
    bound.high_key_count= bound.low_key_count;
    bound.high_inclusive= TRUE;
  }
  else if (end_key)
  {
    bound.high_key= (const char*)end_key->key;
    bound.high_key_count= count_key_columns(key_info, end_key);
    /*
      For some reason, 'where b >= 1 and b <= 3' uses HA_READ_AFTER_KEY for
      the end_key.
      So HA_READ_AFTER_KEY in end_key sets high_inclusive, even though in
      start_key it does not set low_inclusive.
    */
    bound.high_inclusive= end_key->flag != HA_READ_BEFORE_KEY;
    if (end_key->flag == HA_READ_KEY_EXACT ||
        end_key->flag == HA_READ_PREFIX_LAST)
    {
      bound.low_key= bound.high_key;
      bound.low_key_count= bound.high_key_count;
      bound.low_inclusive= TRUE;
    }
  }
  else
  {
    bound.high_key= NULL;
    bound.high_key_count= 0;
  }
}

struct ordered_index_scan_data {
  const KEY *key_info;
  const key_range *start_key;
  const key_range *end_key;
};

/* Callback to set up scan bounds for ordered_index_scan(). */
static int
ordered_index_scan_callback(void *arg, Uint32 i,
                            NdbIndexScanOperation::IndexBound & bound)
{
  struct ordered_index_scan_data *data= (struct ordered_index_scan_data *)arg;
  compute_index_bounds(bound, data->key_info, data->start_key, data->end_key);
  bound.range_no= 0;
  return 0;                                     // Success
}


/*
  Start ordered index scan in NDB
*/

int ha_ndbcluster::ordered_index_scan(const key_range *start_key,
                                      const key_range *end_key,
                                      bool sorted, bool descending,
                                      uchar* buf, part_id_range *part_spec)
{  
  NdbTransaction *trans= m_thd_ndb->trans;
  NdbIndexScanOperation *op;
  struct ordered_index_scan_data data;
  uchar *mask;
  int error;

  DBUG_ENTER("ha_ndbcluster::ordered_index_scan");
  DBUG_PRINT("enter", ("index: %u, sorted: %d, descending: %d read_set=0x%x",
             active_index, sorted, descending, table->read_set->bitmap[0]));
  DBUG_PRINT("enter", ("Starting new ordered scan on %s", m_tabname));

  // Check that sorted seems to be initialised
  DBUG_ASSERT(sorted == 0 || sorted == 1);
  
  if (m_active_cursor && (error= close_scan()))
    DBUG_RETURN(error);

  if (m_user_defined_partitioning || table_share->primary_key == MAX_KEY)
  {
    mask= copy_column_set(table->read_set);
    if (table_share->primary_key == MAX_KEY)
      request_hidden_key(mask);
  }
  else
    mask= (uchar *)(table->read_set->bitmap);

  NdbOperation::LockMode lm=
    (NdbOperation::LockMode)get_ndb_lock_type(m_lock.type, table->read_set);
  Uint32 scan_flags= 0;
  if (lm == NdbOperation::LM_Read)
    scan_flags|= NdbScanOperation::SF_KeyInfo;
  if (sorted)
    scan_flags|= NdbScanOperation::SF_OrderBy;
  if (descending)
    scan_flags|= NdbScanOperation::SF_Descending;
  const NdbRecord *key_rec= m_index[active_index].ndb_record_key;
  const NdbRecord *row_rec= m_index[active_index].ndb_record_row;
  Uint32 num_bounds= (start_key != NULL || end_key != NULL);
  data.key_info= table->key_info + active_index;
  if (!descending) {
    data.start_key= start_key;
    data.end_key= end_key;
  }
  else
  {
    data.start_key= end_key;
    data.end_key= start_key;
  }

  if (!(op= trans->scanIndex(key_rec, ordered_index_scan_callback, &data,
                             num_bounds, row_rec, lm,
                             mask,
                             scan_flags, parallelism, 0)))
    ERR_RETURN(trans->getNdbError());

  if (uses_blob_value(table->read_set) &&
      get_blob_values(op, NULL, table->read_set) != 0)
    ERR_RETURN(op->getNdbError());

  if (m_use_partition_pruning && part_spec != NULL &&
      part_spec->start_part == part_spec->end_part)
    op->setPartitionId(part_spec->start_part);
  m_active_cursor= op;

  if (m_cond && m_cond->generate_scan_filter(op))
    DBUG_RETURN(ndb_err(trans));

  if (execute_no_commit(this,trans,FALSE) != 0)
    DBUG_RETURN(ndb_err(trans));
  
  DBUG_RETURN(next_result(buf));
}

static
int
guess_scan_flags(NdbOperation::LockMode lm, 
		 const NDBTAB* tab, const MY_BITMAP* readset)
{
  int flags= 0;
  flags|= (lm == NdbOperation::LM_Read) ? NdbScanOperation::SF_KeyInfo : 0;
  if (tab->checkColumns(0, 0) & 2)
  {
    int ret = tab->checkColumns(readset->bitmap, no_bytes_in_map(readset));
    
    if (ret & 2)
    { // If disk columns...use disk scan
      flags |= NdbScanOperation::SF_DiskScan;
    }
    else if ((ret & 4) == 0 && (lm == NdbOperation::LM_Exclusive))
    {
      // If no mem column is set and exclusive...guess disk scan
      flags |= NdbScanOperation::SF_DiskScan;
    }
  }
  return flags;
}

/*
  Start full table scan in NDB or unique index scan
 */

int ha_ndbcluster::full_table_scan(const KEY* key_info, 
                                   const uchar *key, 
                                   uint key_len,
                                   uchar *buf)
{
  NdbScanOperation *op;
  NdbTransaction *trans= m_thd_ndb->trans;
  part_id_range part_spec;
  uchar *mask= (uchar *)(table->read_set->bitmap);
  const NdbRecord *ndb_record= m_ndb_record;

  DBUG_ENTER("full_table_scan");  
  DBUG_PRINT("enter", ("Starting new scan on %s", m_tabname));

  if (table_share->primary_key == MAX_KEY || m_user_defined_partitioning)
    mask= copy_column_set(table->read_set);
  if (m_use_partition_pruning)
  {
    part_spec.start_part= 0;
    part_spec.end_part= m_part_info->get_tot_partitions() - 1;
    prune_partition_set(table, &part_spec);
    DBUG_PRINT("info", ("part_spec.start_part: %u  part_spec.end_part: %u",
                        part_spec.start_part, part_spec.end_part));
    /*
      If partition pruning has found no partition in set
      we can return HA_ERR_END_OF_FILE
    */
    if (part_spec.start_part > part_spec.end_part)
    {
      DBUG_RETURN(HA_ERR_END_OF_FILE);
    }
  }
  if (table_share->primary_key == MAX_KEY)
  {
    request_hidden_key(mask);
    if (m_user_defined_partitioning)
    {
      // If table has user defined partitioning
      // and no primary key, we need to read the partition id
      // to support ORDER BY queries
      ndb_record= m_ndb_record_fragment;
    }
  }

  NdbOperation::LockMode lm=
    (NdbOperation::LockMode)get_ndb_lock_type(m_lock.type, table->read_set);
  int flags= guess_scan_flags(lm, m_table, table->read_set);
  if (!(op= trans->scanTable(ndb_record, lm, mask, flags, parallelism)))
    ERR_RETURN(trans->getNdbError());
  m_active_cursor= op;

  if (uses_blob_value(table->read_set) &&
      get_blob_values(op, NULL, table->read_set) != 0)
    ERR_RETURN(op->getNdbError());

  if (m_use_partition_pruning)
  {
    /*
      If partition pruning has found exactly one partition in set
      we can optimize scan to run towards that partition only.
    */
    if (part_spec.start_part == part_spec.end_part)
    {
      /*
        Only one partition is required to scan, if sorted is required we
        don't need it any more since output from one ordered partitioned
        index is always sorted.
      */
      m_active_cursor->setPartitionId(part_spec.start_part);
    }
  }

  if (!key_info)
  {
    if (m_cond && m_cond->generate_scan_filter(op))
      DBUG_RETURN(ndb_err(trans));
  }
  else
  {
    /* Unique index scan in NDB (full table scan with scan filter) */
    DBUG_PRINT("info", ("Starting unique index scan"));
    if (!m_cond)
      m_cond= new ha_ndbcluster_cond;
    if (!m_cond)
    {
      my_errno= HA_ERR_OUT_OF_MEM;
      DBUG_RETURN(my_errno);
    }       
    if (m_cond->generate_scan_filter_from_key(op, key_info, key, key_len, buf))
      DBUG_RETURN(ndb_err(trans));
  }

  if (execute_no_commit(this,trans,FALSE) != 0)
    DBUG_RETURN(ndb_err(trans));
  DBUG_PRINT("exit", ("Scan started successfully"));
  DBUG_RETURN(next_result(buf));
}

inline void
ha_ndbcluster::eventSetAnyValue(THD *thd, NdbOperation *op)
{
  if (unlikely(m_slow_path))
  {
    /*
      ignore TNTO_NO_LOGGING for slave thd. It is used to indicate
      log-slave-updates option. This is instead handled in the
      injector thread, by looking explicitly at the
      opt_log_slave_updates flag.
    */
    Thd_ndb *thd_ndb= get_thd_ndb(thd);
    if (thd->slave_thread)
      op->setAnyValue(thd->server_id);
    else if (thd_ndb->trans_options & TNTO_NO_LOGGING)
      op->setAnyValue(NDB_ANYVALUE_FOR_NOLOGGING);
  }
}

int ha_ndbcluster::write_row(uchar *record)
{
  DBUG_ENTER("ha_ndbcluster::write_row");
  DBUG_RETURN(ndb_write_row(record, FALSE, FALSE));
}

/*
  Insert one record into NDB
*/
int ha_ndbcluster::ndb_write_row(uchar *record,
                                 bool primary_key_update,
                                 bool batched_update)
{
  bool has_auto_increment;
  NdbTransaction *trans= m_thd_ndb->trans;
  NdbOperation *op;
  THD *thd= table->in_use;
  Thd_ndb *thd_ndb= get_thd_ndb(thd);
  uint32 part_id;
  uchar *row;
  bool need_execute;
  int error;
  DBUG_ENTER("ha_ndbcluster::ndb_write_row");

  has_auto_increment= (table->next_number_field && record == table->record[0]);

  if (has_auto_increment && table_share->primary_key != MAX_KEY) 
  {
    /*
     * Increase any auto_incremented primary key
     */
    m_skip_auto_increment= FALSE;
    if ((error= update_auto_increment()))
      DBUG_RETURN(error);
    m_skip_auto_increment= (insert_id_for_cur_row == 0);
  }

  /*
   * If IGNORE the ignore constraint violations on primary and unique keys
   */
  if (!m_use_write && m_ignore_dup_key)
  {
    /*
      compare if expression with that in start_bulk_insert()
      start_bulk_insert will set parameters to ensure that each
      write_row is committed individually
    */
    int peek_res= peek_indexed_rows(record, NDB_INSERT);
    
    if (!peek_res) 
    {
      DBUG_RETURN(HA_ERR_FOUND_DUPP_KEY);
    }
    if (peek_res != HA_ERR_KEY_NOT_FOUND)
      DBUG_RETURN(peek_res);
  }

  /*
    Since the NdbRecord operations need row data to remain valid until
    execute(), for bulk insert we need to save rows in a buffer, and
    execute() whenever the buffer gets full.

    For non-bulk insert, we may still need to copy the row into a (bigger)
    buffer if we need extra space for the user-defined partitioning hash
    or the hidden primary key, but we always execute() in this case.

    Note that when using writeTuple() with blobs, we cannot batch, as
    NdbBlob::setValue() uses call-by-reference semantics for the blob value,
    which must remain valid until execute(). For insertTuple(), the blob
    value is buffered by NdbBlob::setValue().
  */
  bool uses_blobs= uses_blob_value(table->write_set);
  if ((m_rows_to_insert > 1 && !uses_blobs) || batched_update ||
      ( (thd->options & OPTION_ALLOW_BATCH) && !(uses_blobs && m_use_write)))
  {
    /* This sets row and need_execute (output parameters). */
    row= batch_copy_row_to_buffer(thd_ndb, record, need_execute);
    DBUG_PRINT("info", ("allocating buffer for bulk insert, "
                        "m_rows_to_insert=%d write_set=0x%x",
                        (int)m_rows_to_insert, table->write_set->bitmap[0]));
    if (unlikely(!row))
      DBUG_RETURN(ER_OUTOFMEMORY);
  }
  else
  {
    DBUG_PRINT("info", ("Non-bulk insert."));
    need_execute= TRUE;
    if (table_share->primary_key == MAX_KEY || m_user_defined_partitioning)
    {
      DBUG_PRINT("info", ("Getting single buffer for oversize record."));
      row= copy_row_to_buffer(thd_ndb, record);
      if (unlikely(!row))
        DBUG_RETURN(ER_OUTOFMEMORY);
    }
    else
      row= record;
  }

  if (table_share->primary_key == MAX_KEY)
  {
    // Table has hidden primary key
    Ndb *ndb= get_ndb();
    Uint64 auto_value;
    uint retries= NDB_AUTO_INCREMENT_RETRIES;
    int retry_sleep= 30; /* 30 milliseconds, transaction */
    for (;;)
    {
      Ndb_tuple_id_range_guard g(m_share);
      if (ndb->getAutoIncrementValue(m_table, g.range, auto_value, 1) == -1)
      {
	if (--retries &&
	    ndb->getNdbError().status == NdbError::TemporaryError)
	{
	  my_sleep(retry_sleep);
	  continue;
	}
	ERR_RETURN(ndb->getNdbError());
      }
      break;
    }
    set_hidden_key(row, auto_value);
  } 

  if (m_user_defined_partitioning)
  {
    longlong func_value= 0;
    my_bitmap_map *old_map= dbug_tmp_use_all_columns(table, table->read_set);
    error= m_part_info->get_partition_id(m_part_info, &part_id, &func_value);
    dbug_tmp_restore_column_map(table->read_set, old_map);
    if (error)
    {
      m_part_info->err_value= func_value;
      DBUG_RETURN(error);
    }

    /*
      We need to set the value of the partition function value in
      NDB since the NDB kernel doesn't have easy access to the function
      to calculate the value.
    */
    if (func_value >= INT_MAX32)
      func_value= INT_MAX32;
    set_partition_function_value(row, (uint32)func_value);
  }

  ha_statistic_increment(&SSV::ha_write_count);
  if (table->timestamp_field_type & TIMESTAMP_AUTO_SET_ON_INSERT)
    table->timestamp_field->set_time();

  /*
    We do not use the table->write_set here.
    The reason is that for REPLACE INTO t(a), the write_set is passed with
    only column 'a' enabled.
    But it is wrong not to write all columns in REPLACE, since REPLACE is
    the same as DELETE+INSERT (ie. not writing all columns risks loosing
    default values).
  */
  /*
    ToDo: Actually, we have to use the write set, since otherwise replication
    fails. Replication seems to rely on being able to replicate an update with
    a write_row() with only some bits set in write_set, leaving other fields
    intact.
    This means that we now suffer from BUG#22045... :-/
  */

  if (m_use_write)
  {
    const NdbRecord *key_rec;
    const uchar *key_row;
    uchar *mask;
    if (table_share->primary_key == MAX_KEY || m_user_defined_partitioning)
    {
      mask= copy_column_set(table->write_set);
      if (m_user_defined_partitioning)
        request_partition_function_value(mask);
      if (table_share->primary_key == MAX_KEY)
        request_hidden_key(mask);
    }
    else
      mask= (uchar *)(table->write_set->bitmap);

    if (table_share->primary_key == MAX_KEY)
    {
      key_rec= m_ndb_hidden_key_record;
      key_row= &row[offset_hidden_key()];
    }
    else
    {
      key_rec= m_index[table_share->primary_key].ndb_unique_record_row;
      key_row= row;
    }
    op= trans->writeTuple(key_rec, (const char *)key_row,
                          m_ndb_record, (char *)row, mask);
  }
  else
    op= trans->insertTuple(m_ndb_record, (char *)row);
  if (!(op))
    ERR_RETURN(trans->getNdbError());

  eventSetAnyValue(thd, op);

  if (m_user_defined_partitioning)
    op->setPartitionId(part_id);

  uint blob_count= 0;
  if (table_share->blob_fields > 0)
  {
    my_bitmap_map *old_map= dbug_tmp_use_all_columns(table, table->read_set);
    int res= set_blob_values(op, row - table->record[0], NULL, &blob_count);
    dbug_tmp_restore_column_map(table->read_set, old_map);
    if (res != 0)
      ERR_RETURN(op->getNdbError());
  }

  m_rows_changed++;

  /*
    Execute write operation
    NOTE When doing inserts with many values in 
    each INSERT statement it should not be necessary
    to NoCommit the transaction between each row.
    Find out how this is detected!
  */
  m_rows_inserted++;
  no_uncommitted_rows_update(1);
  if (need_execute || primary_key_update)
  {
    int res= flush_bulk_insert();
    if (res != 0)
    {
      m_skip_auto_increment= TRUE;
      DBUG_RETURN(res);
    }
  }
  if ((has_auto_increment) && (m_skip_auto_increment))
  {
    Ndb *ndb= get_ndb();
    Uint64 next_val= (Uint64) table->next_number_field->val_int() + 1;
#ifndef DBUG_OFF
    char buff[22];
    DBUG_PRINT("info", 
               ("Trying to set next auto increment value to %s",
                llstr(next_val, buff)));
#endif
    Ndb_tuple_id_range_guard g(m_share);
    if (ndb->setAutoIncrementValue(m_table, g.range, next_val, TRUE)
        == -1)
      ERR_RETURN(ndb->getNdbError());
  }
  m_skip_auto_increment= TRUE;

  DBUG_PRINT("exit",("ok"));
  DBUG_RETURN(0);
}


/* Compare if an update changes the primary key in a row. */
int ha_ndbcluster::primary_key_cmp(const uchar * old_row, const uchar * new_row)
{
  uint keynr= table_share->primary_key;
  KEY_PART_INFO *key_part=table->key_info[keynr].key_part;
  KEY_PART_INFO *end=key_part+table->key_info[keynr].key_parts;

  for (; key_part != end ; key_part++)
  {
    if (!bitmap_is_set(table->write_set, key_part->fieldnr - 1))
      continue;

    /* The primary key does not allow NULLs. */
    DBUG_ASSERT(!key_part->null_bit);

    if (key_part->key_part_flag & (HA_BLOB_PART | HA_VAR_LENGTH_PART))
    {

      if (key_part->field->cmp_binary((old_row + key_part->offset),
                                      (new_row + key_part->offset),
                                      (ulong) key_part->length))
        return 1;
    }
    else
    {
      if (memcmp(old_row+key_part->offset, new_row+key_part->offset,
                 key_part->length))
        return 1;
    }
  }
  return 0;
}

/*
  Update one record in NDB using primary key
*/

int ha_ndbcluster::update_row(const uchar *old_data, uchar *new_data)
{
  THD *thd= table->in_use;
  Thd_ndb *thd_ndb= get_thd_ndb(thd);
  NdbTransaction *trans= m_thd_ndb->trans;
  NdbScanOperation* cursor= m_active_cursor;
  NdbOperation *op;
  uint32 old_part_id= 0, new_part_id= 0;
  int error;
  longlong func_value;
  bool pk_update= (table_share->primary_key != MAX_KEY &&
		   primary_key_cmp(old_data, new_data));
  DBUG_ENTER("update_row");
  
  /*
   * If IGNORE the ignore constraint violations on primary and unique keys,
   * but check that it is not part of INSERT ... ON DUPLICATE KEY UPDATE
   */
  if (m_ignore_dup_key && (thd->lex->sql_command == SQLCOM_UPDATE ||
                           thd->lex->sql_command == SQLCOM_UPDATE_MULTI))
  {
    NDB_WRITE_OP write_op= (pk_update) ? NDB_PK_UPDATE : NDB_UPDATE;
    int peek_res= peek_indexed_rows(new_data, write_op);
    
    if (!peek_res) 
    {
      DBUG_RETURN(HA_ERR_FOUND_DUPP_KEY);
    }
    if (peek_res != HA_ERR_KEY_NOT_FOUND)
      DBUG_RETURN(peek_res);
  }

  ha_statistic_increment(&SSV::ha_update_count);
  if (table->timestamp_field_type & TIMESTAMP_AUTO_SET_ON_UPDATE)
  {
    table->timestamp_field->set_time();
    bitmap_set_bit(table->write_set, table->timestamp_field->field_index);
  }

  if (m_use_partition_pruning &&
      (error= get_parts_for_update(old_data, new_data, table->record[0],
                                   m_part_info, &old_part_id, &new_part_id,
                                   &func_value)))
  {
    m_part_info->err_value= func_value;
    DBUG_RETURN(error);
  }

  /*
   * Check for update of primary key or partition change
   * for special handling
   */  
  if (pk_update || old_part_id != new_part_id)
  {
    int read_res, insert_res, delete_res, undo_res;

    DBUG_PRINT("info", ("primary key update or partition change, "
                        "doing read+delete+insert"));
    // Get all old fields, since we optimize away fields not in query
    read_res= complemented_read(old_data, new_data, old_part_id);
    if (read_res)
    {
      DBUG_PRINT("info", ("read failed"));
      DBUG_RETURN(read_res);
    }
    // Delete old row
    delete_res= ndb_delete_row(old_data, TRUE);
    if (delete_res)
    {
      DBUG_PRINT("info", ("delete failed"));
      DBUG_RETURN(delete_res);
    }     
    // Insert new row
    DBUG_PRINT("info", ("delete succeded"));
    bool batched_update= (cursor != 0);
    insert_res= ndb_write_row(new_data, TRUE, batched_update);
    if (insert_res)
    {
      DBUG_PRINT("info", ("insert failed"));
      if (trans->commitStatus() == NdbConnection::Started)
      {
        // Undo delete_row(old_data)
        undo_res= ndb_write_row((uchar *)old_data, TRUE, batched_update);
        if (undo_res)
          push_warning(thd, 
                       MYSQL_ERROR::WARN_LEVEL_WARN, 
                       undo_res, 
                       "NDB failed undoing delete at primary key update");
      }
      DBUG_RETURN(insert_res);
    }
    DBUG_PRINT("info", ("delete+insert succeeded"));
    DBUG_RETURN(0);
  }

  /*
    Set only non-primary-key attributes.
    We already checked that any primary key attribute in write_set has no
    real changes.
  */
  bitmap_copy(&m_bitmap, table->write_set);
  bitmap_subtract(&m_bitmap, &m_pk_bitmap);
  uchar *mask= (uchar *)(m_bitmap.bitmap);
  /* Need to initialize bits for any extra hidden columns. */
  if (table_share->primary_key == MAX_KEY || m_user_defined_partitioning)
    clear_extended_column_set(mask);

  /* Need to set the value of any user-defined partitioning function. */
  uchar *row;
  bool need_execute;
  /*
    Batch update operation if we are doing a scan for update, unless
    there exist UPDATE AFTER triggers
  */
  if (cursor && !m_update_cannot_batch)
  {
    /* For a scan, we only need to execute() if the batch buffer is full. */
    row= batch_copy_row_to_buffer(thd_ndb, new_data, need_execute);
    if (unlikely(!row))
      DBUG_RETURN(ER_OUTOFMEMORY);
  }
  else
  {
    need_execute= TRUE;
    if (m_user_defined_partitioning)
    {
      row= copy_row_to_buffer(thd_ndb, new_data);
      if (unlikely(!row))
        DBUG_RETURN(ER_OUTOFMEMORY);
    }
    else
      row= new_data;
  }

  if (m_user_defined_partitioning)
  {
    if (func_value >= INT_MAX32)
      func_value= INT_MAX32;
    set_partition_function_value(row, (uint32)func_value);
    request_partition_function_value(mask);
  }

  if (cursor)
  {
    /*
      We are scanning records and want to update the record
      that was just found, call updateCurrentTuple on the cursor 
      to take over the lock to a new update operation
      And thus setting the primary key of the record from 
      the active record in cursor
    */
    DBUG_PRINT("info", ("Calling updateTuple on cursor, write_set=0x%x",
                        table->write_set->bitmap[0]));
    if (!(op= cursor->updateCurrentTuple(trans, m_ndb_record,
                                         (const char*)row, mask)))
      ERR_RETURN(trans->getNdbError());

    m_lock_tuple= FALSE;
    m_ops_pending++;
  }
  else
  {  
    const NdbRecord *key_rec;
    const uchar *key_row;
    if (table_share->primary_key != MAX_KEY)
    {
      key_rec= m_index[table_share->primary_key].ndb_unique_record_row;
      key_row= old_data;
    }
    else
    {
      /* Use hidden primary key previously read into m_ref. */
      key_rec= m_ndb_hidden_key_record;
      key_row= (const uchar *)(&m_ref);
    }

    if (!(op= trans->updateTuple(key_rec, (const char *)key_row,
                                 m_ndb_record, (const char*)row, mask)))
      ERR_RETURN(trans->getNdbError());  
  }

  if (m_user_defined_partitioning)
    op->setPartitionId(new_part_id);

  uint blob_count;
  if (uses_blob_value(table->write_set))
  {
    int row_offset= new_data - table->record[0];
    if (set_blob_values(op, row_offset, table->write_set, &blob_count) != 0)
      ERR_RETURN(op->getNdbError());
    if (cursor && blob_count > 0)
      m_blobs_pending= TRUE;
  }

  eventSetAnyValue(thd, op);

  m_rows_changed++;

  if (need_execute && execute_no_commit(this,trans,FALSE) != 0) {
    no_uncommitted_rows_execute_failure();
    DBUG_RETURN(ndb_err(trans));
  }
  
  DBUG_RETURN(0);
}


int ha_ndbcluster::delete_row(const uchar *record)
{
  return ndb_delete_row(record, FALSE);
}

/*
  Delete one record from NDB, using primary key 
*/

int ha_ndbcluster::ndb_delete_row(const uchar *record, bool primary_key_update)
{
  THD *thd= table->in_use;
  Thd_ndb *thd_ndb= get_thd_ndb(thd);
  NdbTransaction *trans= m_thd_ndb->trans;
  NdbScanOperation* cursor= m_active_cursor;
  NdbOperation *op;
  uint32 part_id;
  int error;
  DBUG_ENTER("ndb_delete_row");

  ha_statistic_increment(&SSV::ha_delete_count);
  m_rows_changed++;

  if (m_use_partition_pruning &&
      (error= get_part_for_delete(record, table->record[0], m_part_info,
                                  &part_id)))
  {
    DBUG_RETURN(error);
  }

  if (cursor)
  {
    /*
      We are scanning records and want to delete the record
      that was just found, call deleteTuple on the cursor 
      to take over the lock to a new delete operation
      And thus setting the primary key of the record from 
      the active record in cursor
    */
    DBUG_PRINT("info", ("Calling deleteTuple on cursor"));
    if ((op= cursor->deleteCurrentTuple(trans, m_ndb_record)) == 0)
      ERR_RETURN(trans->getNdbError());     
    m_lock_tuple= FALSE;
    m_ops_pending++;

    if (m_user_defined_partitioning)
      op->setPartitionId(part_id);

    no_uncommitted_rows_update(-1);

    eventSetAnyValue(thd, op);

    if (!(primary_key_update || m_delete_cannot_batch))
      // If deleting from cursor, NoCommit will be handled in next_result
      DBUG_RETURN(0);
  }
  else
  {
    const NdbRecord *key_rec;
    const uchar *key_row;
    uint key_len;
    if (table_share->primary_key != MAX_KEY)
    {
      key_rec= m_index[table_share->primary_key].ndb_unique_record_row;
      key_row= record;
      key_len= table->s->reclength;
    }
    else
    {
      key_rec= m_ndb_hidden_key_record;
      key_row= (const uchar *)(&m_ref);
      key_len= sizeof(m_ref);
    }
    /*
      Check if we can batch the delete; if so we need to buffer the key.

      We do not batch deletes on tables with no primary key. For such tables,
      replication uses full table scan to locate the row to delete. The
      problem is the following scenario when deleting 2 (or more) rows:

       1. Table scan to locate the first row.
       2. Delete the row, batched so no execute.
       3. Table scan to locate the second row is executed, along with the
          batched delete operation from step 2.
       4. The first row is returned from nextResult() (not deleted yet).
       5. The kernel deletes the row (operation from step 2).
       6. lockCurrentTuple() is called on the row returned in step 4. However,
          as that row is now deleted, the operation fails and the transaction
          is aborted.
       7. The delete of the second tuple now fails, as the transaction has
          been aborted.
    */
    bool need_execute;
    if ((thd->options & OPTION_ALLOW_BATCH) &&
        table_share->primary_key != MAX_KEY)
    {
      /*
        Poor approx. let delete ~ tabsize / 4
      */
      uint delete_size= 12 + m_bytes_per_write >> 2;
      key_row= batch_copy_key_to_buffer(thd_ndb, key_row, key_len,
                                        delete_size, need_execute);
      if (unlikely(!key_row))
        DBUG_RETURN(ER_OUTOFMEMORY);
    }
    else
      need_execute= TRUE;

    if (!(op=trans->deleteTuple(key_rec, (const char *)key_row)))
      ERR_RETURN(trans->getNdbError());
    
    if (m_user_defined_partitioning)
      op->setPartitionId(part_id);

    no_uncommitted_rows_update(-1);

    eventSetAnyValue(thd, op);

    if (!need_execute)
      DBUG_RETURN(0);
  }

  // Execute delete operation
  if (execute_no_commit(this,trans,FALSE) != 0) {
    no_uncommitted_rows_execute_failure();
    DBUG_RETURN(ndb_err(trans));
  }
  DBUG_RETURN(0);
}
  
/*
  Unpack a record returned from a scan.
  We copy field-for-field to
   1. Avoid unnecessary copying for sparse rows.
   2. Properly initialize not used null bits.
  Note that we do not unpack all returned rows; some primary/unique key
  operations can read directly into the destination row.
*/
void ha_ndbcluster::unpack_record(uchar *dst_row, const uchar *src_row)
{
  int res;
  DBUG_ASSERT(src_row != NULL);

  my_ptrdiff_t dst_offset= dst_row - table->record[0];
  my_ptrdiff_t src_offset= src_row - table->record[0];

  /* Initialize the NULL bitmap. */
  memset(dst_row, 0xff, table->s->null_bytes);

  uchar *blob_ptr= m_blobs_buffer;

  for (uint i= 0; i < table_share->fields; i++) 
  {
    Field *field= table->field[i];
    if (bitmap_is_set(table->read_set, i))
    {
      if (field->type() == MYSQL_TYPE_BIT)
      {
        Field_bit *field_bit= static_cast<Field_bit*>(field);
        if (!field->is_null_in_record_with_offset(src_offset))
        {
          field->move_field_offset(src_offset);
          longlong value= field_bit->val_int();
          field->move_field_offset(dst_offset-src_offset);
          field_bit->set_notnull();
          /* Field_bit in DBUG requires the bit set in write_set for store(). */
          my_bitmap_map *old_map=
            dbug_tmp_use_all_columns(table, table->write_set);
          IF_DBUG(int res=) field_bit->store(value, true);
          dbug_tmp_restore_column_map(table->write_set, old_map);
          DBUG_ASSERT(res == 0);
          field->move_field_offset(-dst_offset);
        }
      }
      else if (field->flags & BLOB_FLAG)
      {
        Field_blob *field_blob= (Field_blob *)field;
        NdbBlob *ndb_blob= m_value[i].blob;
        DBUG_ASSERT(ndb_blob != 0);
        int isNull;
        res= ndb_blob->getNull(isNull);
        DBUG_ASSERT(res == 0);                  // Already succeeded once
        Uint64 len64= 0;
        field_blob->move_field_offset(dst_offset);
        if (!isNull)
        {
          res= ndb_blob->getLength(len64);
          DBUG_ASSERT(res == 0 && len64 <= (Uint64)0xffffffff);
          field->set_notnull();
        }
        /* Need not set_null(), as we initialized null bits to 1 above. */
        field_blob->set_ptr((uint32)len64, blob_ptr);
        field_blob->move_field_offset(-dst_offset);
        blob_ptr+= (len64 + 7) & ~((Uint64)7);
      }
      else
      {
        field->move_field_offset(src_offset);
        /* Normal field (not blob or bit type). */
        if (!field->is_null())
        {
          /* Only copy actually used bytes of varstrings. */
          uint32 actual_length= field->used_length();
          uchar *src_ptr= field->ptr;
          field->move_field_offset(dst_offset - src_offset);
          field->set_notnull();
          memcpy(field->ptr, src_ptr, actual_length);
#ifdef HAVE_purify
          /*
            We get Valgrind warnings on uninitialised padding bytes in
            varstrings, for example when writing rows to temporary tables.
            So for valgrind builds we pad with zeros, not needed for
            production code.
          */
          if (actual_length < field->pack_length())
            bzero(field->ptr + actual_length,
                  field->pack_length() - actual_length);
#endif
          field->move_field_offset(-dst_offset);
        }
        else
          field->move_field_offset(-src_offset);
        /* No action needed for a NULL field. */
      }
    }
  }
}

/*
  Utility function to print/dump the fetched field
  to avoid unnecessary work, wrap in DBUG_EXECUTE as in:

    DBUG_EXECUTE("value", print_results(););
 */

void ha_ndbcluster::print_results()
{
  DBUG_ENTER("print_results");

#ifndef DBUG_OFF

  char buf_type[MAX_FIELD_WIDTH], buf_val[MAX_FIELD_WIDTH];
  String type(buf_type, sizeof(buf_type), &my_charset_bin);
  String val(buf_val, sizeof(buf_val), &my_charset_bin);
  for (uint f= 0; f < table_share->fields; f++)
  {
    /* Use DBUG_PRINT since DBUG_FILE cannot be filtered out */
    char buf[2000];
    Field *field;
    void* ptr;
    NdbValue value;

    buf[0]= 0;
    field= table->field[f];
    if (!(value= m_value[f]).ptr)
    {
      strmov(buf, "not read");
      goto print_value;
    }

    ptr= field->ptr;

    if (! (field->flags & BLOB_FLAG))
    {
      if (value.rec->isNULL())
      {
        strmov(buf, "NULL");
        goto print_value;
      }
      type.length(0);
      val.length(0);
      field->sql_type(type);
      field->val_str(&val);
      my_snprintf(buf, sizeof(buf), "%s %s", type.c_ptr(), val.c_ptr());
    }
    else
    {
      NdbBlob *ndb_blob= value.blob;
      bool isNull= TRUE;
      ndb_blob->getNull(isNull);
      if (isNull)
        strmov(buf, "NULL");
    }

print_value:
    DBUG_PRINT("value", ("%u,%s: %s", f, field->field_name, buf));
  }
#endif
  DBUG_VOID_RETURN;
}


int ha_ndbcluster::index_init(uint index, bool sorted)
{
  DBUG_ENTER("ha_ndbcluster::index_init");
  DBUG_PRINT("enter", ("index: %u  sorted: %d", index, sorted));
  active_index= index;
  m_sorted= sorted;
  /*
    Locks are are explicitly released in scan
    unless m_lock.type == TL_READ_HIGH_PRIORITY
    and no sub-sequent call to unlock_row()
  */
  m_lock_tuple= FALSE;
  DBUG_RETURN(0);
}


int ha_ndbcluster::index_end()
{
  DBUG_ENTER("ha_ndbcluster::index_end");
  DBUG_RETURN(close_scan());
}

/**
 * Check if key contains null
 */
static
int
check_null_in_key(const KEY* key_info, const uchar *key, uint key_len)
{
  KEY_PART_INFO *curr_part, *end_part;
  const uchar* end_ptr= key + key_len;
  curr_part= key_info->key_part;
  end_part= curr_part + key_info->key_parts;

  for (; curr_part != end_part && key < end_ptr; curr_part++)
  {
    if (curr_part->null_bit && *key)
      return 1;

    key += curr_part->store_length;
  }
  return 0;
}

int ha_ndbcluster::index_read(uchar *buf,
                              const uchar *key, uint key_len, 
                              enum ha_rkey_function find_flag)
{
  key_range start_key;
  bool descending= FALSE;
  DBUG_ENTER("ha_ndbcluster::index_read");
  DBUG_PRINT("enter", ("active_index: %u, key_len: %u, find_flag: %d", 
                       active_index, key_len, find_flag));

  start_key.key= key;
  start_key.length= key_len;
  start_key.flag= find_flag;
  descending= FALSE;
  switch (find_flag) {
  case HA_READ_KEY_OR_PREV:
  case HA_READ_BEFORE_KEY:
  case HA_READ_PREFIX_LAST:
  case HA_READ_PREFIX_LAST_OR_PREV:
    descending= TRUE;
    break;
  default:
    break;
  }
  DBUG_RETURN(read_range_first_to_buf(&start_key, 0, descending,
                                      m_sorted, buf));
}


int ha_ndbcluster::index_next(uchar *buf)
{
  DBUG_ENTER("ha_ndbcluster::index_next");
  ha_statistic_increment(&SSV::ha_read_next_count);
  DBUG_RETURN(next_result(buf));
}


int ha_ndbcluster::index_prev(uchar *buf)
{
  DBUG_ENTER("ha_ndbcluster::index_prev");
  ha_statistic_increment(&SSV::ha_read_prev_count);
  DBUG_RETURN(next_result(buf));
}


int ha_ndbcluster::index_first(uchar *buf)
{
  DBUG_ENTER("ha_ndbcluster::index_first");
  ha_statistic_increment(&SSV::ha_read_first_count);
  // Start the ordered index scan and fetch the first row

  // Only HA_READ_ORDER indexes get called by index_first
  DBUG_RETURN(ordered_index_scan(0, 0, TRUE, FALSE, buf, NULL));
}


int ha_ndbcluster::index_last(uchar *buf)
{
  DBUG_ENTER("ha_ndbcluster::index_last");
  ha_statistic_increment(&SSV::ha_read_last_count);
  DBUG_RETURN(ordered_index_scan(0, 0, TRUE, TRUE, buf, NULL));
}

int ha_ndbcluster::index_read_last(uchar * buf, const uchar * key, uint key_len)
{
  DBUG_ENTER("ha_ndbcluster::index_read_last");
  DBUG_RETURN(index_read(buf, key, key_len, HA_READ_PREFIX_LAST));
}

int ha_ndbcluster::read_range_first_to_buf(const key_range *start_key,
                                           const key_range *end_key,
                                           bool desc, bool sorted,
                                           uchar* buf)
{
  part_id_range part_spec;
  ndb_index_type type= get_index_type(active_index);
  const KEY* key_info= table->key_info+active_index;
  int error; 
  DBUG_ENTER("ha_ndbcluster::read_range_first_to_buf");
  DBUG_PRINT("info", ("desc: %d, sorted: %d", desc, sorted));

  if (m_use_partition_pruning)
  {
    get_partition_set(table, buf, active_index, start_key, &part_spec);
    DBUG_PRINT("info", ("part_spec.start_part: %u  part_spec.end_part: %u",
                        part_spec.start_part, part_spec.end_part));
    /*
      If partition pruning has found no partition in set
      we can return HA_ERR_END_OF_FILE
      If partition pruning has found exactly one partition in set
      we can optimize scan to run towards that partition only.
    */
    if (part_spec.start_part > part_spec.end_part)
    {
      DBUG_RETURN(HA_ERR_END_OF_FILE);
    }
    else if (part_spec.start_part == part_spec.end_part)
    {
      /*
        Only one partition is required to scan, if sorted is required we
        don't need it any more since output from one ordered partitioned
        index is always sorted.
      */
      sorted= FALSE;
    }
  }

  switch (type){
  case PRIMARY_KEY_ORDERED_INDEX:
  case PRIMARY_KEY_INDEX:
    if (start_key && 
        start_key->length == key_info->key_length &&
        start_key->flag == HA_READ_KEY_EXACT)
    {
      if (m_active_cursor && (error= close_scan()))
        DBUG_RETURN(error);
      error= pk_read(start_key->key, start_key->length, buf,
		     part_spec.start_part);
      DBUG_RETURN(error == HA_ERR_KEY_NOT_FOUND ? HA_ERR_END_OF_FILE : error);
    }
    break;
  case UNIQUE_ORDERED_INDEX:
  case UNIQUE_INDEX:
    if (start_key && start_key->length == key_info->key_length &&
        start_key->flag == HA_READ_KEY_EXACT && 
        !check_null_in_key(key_info, start_key->key, start_key->length))
    {
      if (m_active_cursor && (error= close_scan()))
        DBUG_RETURN(error);

      error= unique_index_read(start_key->key, start_key->length, buf);
      DBUG_RETURN(error == HA_ERR_KEY_NOT_FOUND ? HA_ERR_END_OF_FILE : error);
    }
    else if (type == UNIQUE_INDEX)
      DBUG_RETURN(full_table_scan(key_info, 
                                  start_key->key, 
                                  start_key->length, 
                                  buf));
    break;
  default:
    break;
  }
  // Start the ordered index scan and fetch the first row
  DBUG_RETURN(ordered_index_scan(start_key, end_key, sorted, desc, buf,
                                 &part_spec));
}

int ha_ndbcluster::read_range_first(const key_range *start_key,
                                    const key_range *end_key,
                                    bool eq_r, bool sorted)
{
  uchar* buf= table->record[0];
  DBUG_ENTER("ha_ndbcluster::read_range_first");
  DBUG_RETURN(read_range_first_to_buf(start_key, end_key, FALSE,
                                      sorted, buf));
}

int ha_ndbcluster::read_range_next()
{
  DBUG_ENTER("ha_ndbcluster::read_range_next");
  DBUG_RETURN(next_result(table->record[0]));
}


int ha_ndbcluster::rnd_init(bool scan)
{
  int error;
  DBUG_ENTER("rnd_init");
  DBUG_PRINT("enter", ("scan: %d", scan));

  if (m_active_cursor && (error= close_scan()))
    DBUG_RETURN(error);
  index_init(table_share->primary_key, 0);
  DBUG_RETURN(0);
}

int ha_ndbcluster::close_scan()
{
  NdbTransaction *trans= m_thd_ndb->trans;
  int error;
  DBUG_ENTER("close_scan");

  NdbScanOperation *cursor= m_active_cursor;
  
  if (!cursor)
  {
    cursor = m_multi_cursor;
    if (!cursor)
      DBUG_RETURN(0);
  }

  if ((error= scan_handle_lock_tuple(cursor, trans)) != 0)
    DBUG_RETURN(error);

  if (m_ops_pending)
  {
    /*
      Take over any pending transactions to the 
      deleteing/updating transaction before closing the scan    
    */
    DBUG_PRINT("info", ("ops_pending: %ld", (long) m_ops_pending));    
    if (execute_no_commit(this,trans,FALSE) != 0) {
      no_uncommitted_rows_execute_failure();
      DBUG_RETURN(ndb_err(trans));
    }
  }
  
  cursor->close(m_force_send, TRUE);
  m_active_cursor= NULL;
  m_multi_cursor= NULL;
  DBUG_RETURN(0);
}

int ha_ndbcluster::rnd_end()
{
  DBUG_ENTER("rnd_end");
  DBUG_RETURN(close_scan());
}


int ha_ndbcluster::rnd_next(uchar *buf)
{
  DBUG_ENTER("rnd_next");
  ha_statistic_increment(&SSV::ha_read_rnd_next_count);

  if (!m_active_cursor)
    DBUG_RETURN(full_table_scan(NULL, NULL, 0, buf));
  DBUG_RETURN(next_result(buf));
}


/*
  An "interesting" record has been found and it's pk 
  retrieved by calling position
  Now it's time to read the record from db once 
  again
*/

int ha_ndbcluster::rnd_pos(uchar *buf, uchar *pos)
{
  DBUG_ENTER("rnd_pos");
  ha_statistic_increment(&SSV::ha_read_rnd_count);
  // The primary key for the record is stored in pos
  // Perform a pk_read using primary key "index"
  {
    part_id_range part_spec;
    uint key_length= ref_length;
    if (m_user_defined_partitioning)
    {
      if (table_share->primary_key == MAX_KEY)
      {
        /*
          The partition id has been fetched from ndb
          and has been stored directly after the hidden key
        */
        DBUG_DUMP("key+part", pos, key_length);
        key_length= ref_length - sizeof(m_part_id);
        part_spec.start_part= part_spec.end_part= *(uint32 *)(pos + key_length);
      }
      else
      {
        key_range key_spec;
        KEY *key_info= table->key_info + table_share->primary_key;
        key_spec.key= pos;
        key_spec.length= key_length;
        key_spec.flag= HA_READ_KEY_EXACT;
        get_full_part_id_from_key(table, buf, key_info, 
                                  &key_spec, &part_spec);
        DBUG_ASSERT(part_spec.start_part == part_spec.end_part);
      }
      DBUG_PRINT("info", ("partition id %u", part_spec.start_part));
    }
    DBUG_DUMP("key", pos, key_length);
    DBUG_RETURN(pk_read(pos, key_length, buf, part_spec.start_part));
  }
}


/*
  Store the primary key of this record in ref 
  variable, so that the row can be retrieved again later
  using "reference" in rnd_pos
*/

void ha_ndbcluster::position(const uchar *record)
{
  KEY *key_info;
  KEY_PART_INFO *key_part;
  KEY_PART_INFO *end;
  uchar *buff;
  uint key_length;

  DBUG_ENTER("position");

  if (table_share->primary_key != MAX_KEY) 
  {
    key_length= ref_length;
    key_info= table->key_info + table_share->primary_key;
    key_part= key_info->key_part;
    end= key_part + key_info->key_parts;
    buff= ref;
    
    for (; key_part != end; key_part++) 
    {
      if (key_part->null_bit) {
        /* Store 0 if the key part is a NULL part */      
        if (record[key_part->null_offset]
            & key_part->null_bit) {
          *buff++= 1;
          continue;
        }      
        *buff++= 0;
      }

      size_t len = key_part->length;
      const uchar * ptr = record + key_part->offset;
      Field *field = key_part->field;
      if (field->type() ==  MYSQL_TYPE_VARCHAR)
      {
        if (((Field_varstring*)field)->length_bytes == 1)
        {
          /**
           * Keys always use 2 bytes length
           */
          buff[0] = ptr[0];
          buff[1] = 0;
          memcpy(buff+2, ptr + 1, len);
        }
        else
        {
          memcpy(buff, ptr, len + 2);
        }
        len += 2;
      }
      else
      {
        memcpy(buff, ptr, len);
      }
      buff += len;
    }
  } 
  else 
  {
    // No primary key, get hidden key
    DBUG_PRINT("info", ("Getting hidden key"));
    // If table has user defined partition save the partition id as well
    if (m_user_defined_partitioning)
    {
      DBUG_PRINT("info", ("Saving partition id %u", m_part_id));
      key_length= ref_length - sizeof(m_part_id);
      memcpy(ref+key_length, (void *)&m_part_id, sizeof(m_part_id));
    }
    else
      key_length= ref_length;
#ifndef DBUG_OFF
    int hidden_no= table->s->fields;
    const NDBTAB *tab= m_table;  
    const NDBCOL *hidden_col= tab->getColumn(hidden_no);
    DBUG_ASSERT(hidden_col->getPrimaryKey() && 
                hidden_col->getAutoIncrement() &&
                key_length == NDB_HIDDEN_PRIMARY_KEY_LENGTH);
#endif
    memcpy(ref, &m_ref, key_length);
  }
#ifndef DBUG_OFF
  if (table_share->primary_key == MAX_KEY && m_user_defined_partitioning) 
    DBUG_DUMP("key+part", ref, key_length+sizeof(m_part_id));
#endif
  DBUG_DUMP("ref", ref, key_length);
  DBUG_VOID_RETURN;
}


int ha_ndbcluster::info(uint flag)
{
  int result= 0;
  DBUG_ENTER("info");
  DBUG_PRINT("enter", ("flag: %d", flag));
  
  if (flag & HA_STATUS_POS)
    DBUG_PRINT("info", ("HA_STATUS_POS"));
  if (flag & HA_STATUS_NO_LOCK)
    DBUG_PRINT("info", ("HA_STATUS_NO_LOCK"));
  if (flag & HA_STATUS_TIME)
    DBUG_PRINT("info", ("HA_STATUS_TIME"));
  if (flag & HA_STATUS_VARIABLE)
  {
    DBUG_PRINT("info", ("HA_STATUS_VARIABLE"));
    if (m_table_info)
    {
      if (m_ha_not_exact_count)
        stats.records= 100;
      else
	result= records_update();
    }
    else
    {
      if ((my_errno= check_ndb_connection()))
        DBUG_RETURN(my_errno);
      Ndb *ndb= get_ndb();
      ndb->setDatabaseName(m_dbname);
      struct Ndb_statistics stat;
      if (ndb->setDatabaseName(m_dbname))
      {
        DBUG_RETURN(my_errno= HA_ERR_OUT_OF_MEM);
      }
      if (current_thd->variables.ndb_use_exact_count &&
          (result= ndb_get_table_statistics
           (this, TRUE, ndb, m_ndb_statistics_record, &stat)) == 0)
      {
        stats.mean_rec_length= stat.row_size;
        stats.data_file_length= stat.fragment_memory;
        stats.records= stat.row_count;
      }
      else
      {
        stats.mean_rec_length= 0;
        stats.records= 100;
      }
    }
  }
  if (flag & HA_STATUS_CONST)
  {
    DBUG_PRINT("info", ("HA_STATUS_CONST"));
    set_rec_per_key();
  }
  if (flag & HA_STATUS_ERRKEY)
  {
    DBUG_PRINT("info", ("HA_STATUS_ERRKEY"));
    errkey= m_dupkey;
  }
  if (flag & HA_STATUS_AUTO)
  {
    DBUG_PRINT("info", ("HA_STATUS_AUTO"));
    if (m_table && table->found_next_number_field)
    {
      if ((my_errno= check_ndb_connection()))
        DBUG_RETURN(my_errno);
      Ndb *ndb= get_ndb();
      Ndb_tuple_id_range_guard g(m_share);
      
      Uint64 auto_increment_value64;
      if (ndb->readAutoIncrementValue(m_table, g.range,
                                      auto_increment_value64) == -1)
      {
        const NdbError err= ndb->getNdbError();
        sql_print_error("Error %lu in readAutoIncrementValue(): %s",
                        (ulong) err.code, err.message);
        stats.auto_increment_value= ~(ulonglong)0;
      }
      else
        stats.auto_increment_value= (ulonglong)auto_increment_value64;
    }
  }

  if(result == -1)
    result= HA_ERR_NO_CONNECTION;

  DBUG_RETURN(result);
}


void ha_ndbcluster::get_dynamic_partition_info(PARTITION_INFO *stat_info,
                                               uint part_id)
{
  /* 
     This functions should be fixed. Suggested fix: to
     implement ndb function which retrives the statistics
     about ndb partitions.
  */
  bzero((char*) stat_info, sizeof(PARTITION_INFO));
  return;
}


int ha_ndbcluster::extra(enum ha_extra_function operation)
{
  DBUG_ENTER("extra");
  switch (operation) {
  case HA_EXTRA_IGNORE_DUP_KEY:       /* Dup keys don't rollback everything*/
    DBUG_PRINT("info", ("HA_EXTRA_IGNORE_DUP_KEY"));
    DBUG_PRINT("info", ("Ignoring duplicate key"));
    m_ignore_dup_key= TRUE;
    break;
  case HA_EXTRA_NO_IGNORE_DUP_KEY:
    DBUG_PRINT("info", ("HA_EXTRA_NO_IGNORE_DUP_KEY"));
    m_ignore_dup_key= FALSE;
    break;
  case HA_EXTRA_IGNORE_NO_KEY:
    DBUG_PRINT("info", ("HA_EXTRA_IGNORE_NO_KEY"));
    DBUG_PRINT("info", ("Turning on AO_IgnoreError at Commit/NoCommit"));
    m_ignore_no_key= TRUE;
    break;
  case HA_EXTRA_NO_IGNORE_NO_KEY:
    DBUG_PRINT("info", ("HA_EXTRA_NO_IGNORE_NO_KEY"));
    DBUG_PRINT("info", ("Turning on AO_IgnoreError at Commit/NoCommit"));
    m_ignore_no_key= FALSE;
    break;
  case HA_EXTRA_WRITE_CAN_REPLACE:
    DBUG_PRINT("info", ("HA_EXTRA_WRITE_CAN_REPLACE"));
    if (!m_has_unique_index ||
        current_thd->slave_thread) /* always set if slave, quick fix for bug 27378 */
    {
      DBUG_PRINT("info", ("Turning ON use of write instead of insert"));
      m_use_write= TRUE;
    }
    break;
  case HA_EXTRA_WRITE_CANNOT_REPLACE:
    DBUG_PRINT("info", ("HA_EXTRA_WRITE_CANNOT_REPLACE"));
    DBUG_PRINT("info", ("Turning OFF use of write instead of insert"));
    m_use_write= FALSE;
    break;
  case HA_EXTRA_DELETE_CANNOT_BATCH:
    DBUG_PRINT("info", ("HA_EXTRA_DELETE_CANNOT_BATCH"));
    m_delete_cannot_batch= TRUE;
    break;
  case HA_EXTRA_UPDATE_CANNOT_BATCH:
    DBUG_PRINT("info", ("HA_EXTRA_UPDATE_CANNOT_BATCH"));
    m_update_cannot_batch= TRUE;
    break;
  default:
    break;
  }
  
  DBUG_RETURN(0);
}


int ha_ndbcluster::reset()
{
  DBUG_ENTER("ha_ndbcluster::reset");
  if (m_cond)
  {
    m_cond->cond_clear();
  }

  /*
    Regular partition pruning will set the bitmap appropriately.
    Some queries like ALTER TABLE doesn't use partition pruning and
    thus the 'used_partitions' bitmap needs to be initialized
  */
  if (m_part_info)
    bitmap_set_all(&m_part_info->used_partitions);

  /* reset flags set by extra calls */
  m_ignore_dup_key= FALSE;
  m_use_write= FALSE;
  m_ignore_no_key= FALSE;
  m_delete_cannot_batch= FALSE;
  m_update_cannot_batch= FALSE;

  DBUG_RETURN(0);
}


/* 
   Start of an insert, remember number of rows to be inserted, it will
   be used in write_row and get_autoincrement to send an optimal number
   of rows in each roundtrip to the server

   SYNOPSIS
   rows     number of rows to insert, 0 if unknown

*/

int
ha_ndbcluster::flush_bulk_insert()
{
  NdbTransaction *trans= m_thd_ndb->trans;
  DBUG_ENTER("ha_ndbcluster::flush_bulk_insert");
  DBUG_PRINT("info", ("Sending inserts to NDB, rows_inserted: %d", 
                      (int)m_rows_inserted));
  if (m_transaction_on)
  {
    if (execute_no_commit(this,trans,FALSE) != 0)
    {
      no_uncommitted_rows_execute_failure();
      DBUG_RETURN(ndb_err(trans));
    }
  }
  else
  {
    if (execute_commit(this,trans) != 0)
    {
      no_uncommitted_rows_execute_failure();
      DBUG_RETURN(ndb_err(trans));
    }
    if (trans->restart() != 0)
    {
      DBUG_ASSERT(0);
      DBUG_RETURN(-1);
    }
  }
  DBUG_RETURN(0);
}

void ha_ndbcluster::start_bulk_insert(ha_rows rows)
{
  DBUG_ENTER("start_bulk_insert");
  DBUG_PRINT("enter", ("rows: %d", (int)rows));
  
  m_rows_inserted= (ha_rows) 0;
  if (!m_use_write && m_ignore_dup_key)
  {
    /*
      compare if expression with that in write_row
      we have a situation where peek_indexed_rows() will be called
      so we cannot batch
    */
    DBUG_PRINT("info", ("Batching turned off as duplicate key is "
                        "ignored by using peek_row"));
    m_rows_to_insert= 1;
    DBUG_VOID_RETURN;
  }
  if (rows == (ha_rows) 0)
  {
    /* We don't know how many will be inserted, guess */
    m_rows_to_insert= m_autoincrement_prefetch;
  }
  else
    m_rows_to_insert= rows; 

  DBUG_VOID_RETURN;
}

/*
  End of an insert
 */
int ha_ndbcluster::end_bulk_insert()
{
  int error= 0;

  DBUG_ENTER("end_bulk_insert");
  // Check if last inserts need to be flushed

  THD *thd= table->in_use;
  Thd_ndb *thd_ndb= m_thd_ndb;
  
  if ((thd->options & OPTION_ALLOW_BATCH) == 0 && thd_ndb->m_unsent_bytes)
  {
    error= flush_bulk_insert();
    if (error != 0)
      my_errno= error;
  }

  m_rows_inserted= (ha_rows) 0;
  m_rows_to_insert= (ha_rows) 1;
  DBUG_RETURN(error);
}


int ha_ndbcluster::extra_opt(enum ha_extra_function operation, ulong cache_size)
{
  DBUG_ENTER("extra_opt");
  DBUG_PRINT("enter", ("cache_size: %lu", cache_size));
  DBUG_RETURN(extra(operation));
}

static const char *ha_ndbcluster_exts[] = {
 ha_ndb_ext,
 NullS
};

const char** ha_ndbcluster::bas_ext() const
{
  return ha_ndbcluster_exts;
}

/*
  How many seeks it will take to read through the table
  This is to be comparable to the number returned by records_in_range so
  that we can decide if we should scan the table or use keys.
*/

double ha_ndbcluster::scan_time()
{
  DBUG_ENTER("ha_ndbcluster::scan_time()");
  double res= rows2double(stats.records*1000);
  DBUG_PRINT("exit", ("table: %s value: %f", 
                      m_tabname, res));
  DBUG_RETURN(res);
}

/*
  Convert MySQL table locks into locks supported by Ndb Cluster.
  Note that MySQL Cluster does currently not support distributed
  table locks, so to be safe one should set cluster in Single
  User Mode, before relying on table locks when updating tables
  from several MySQL servers
*/

THR_LOCK_DATA **ha_ndbcluster::store_lock(THD *thd,
                                          THR_LOCK_DATA **to,
                                          enum thr_lock_type lock_type)
{
  DBUG_ENTER("store_lock");
  if (lock_type != TL_IGNORE && m_lock.type == TL_UNLOCK) 
  {

    /* If we are not doing a LOCK TABLE, then allow multiple
       writers */
    
    /* Since NDB does not currently have table locks
       this is treated as a ordinary lock */

    if ((lock_type >= TL_WRITE_CONCURRENT_INSERT &&
         lock_type <= TL_WRITE) && !thd->in_lock_tables)      
      lock_type= TL_WRITE_ALLOW_WRITE;
    
    /* In queries of type INSERT INTO t1 SELECT ... FROM t2 ...
       MySQL would use the lock TL_READ_NO_INSERT on t2, and that
       would conflict with TL_WRITE_ALLOW_WRITE, blocking all inserts
       to t2. Convert the lock to a normal read lock to allow
       concurrent inserts to t2. */
    
    if (lock_type == TL_READ_NO_INSERT && !thd->in_lock_tables)
      lock_type= TL_READ;
    
    m_lock.type=lock_type;
  }
  *to++= &m_lock;

  DBUG_PRINT("exit", ("lock_type: %d", lock_type));
  
  DBUG_RETURN(to);
}

#ifndef DBUG_OFF
#define PRINT_OPTION_FLAGS(t) { \
      if (t->options & OPTION_NOT_AUTOCOMMIT) \
        DBUG_PRINT("thd->options", ("OPTION_NOT_AUTOCOMMIT")); \
      if (t->options & OPTION_BEGIN) \
        DBUG_PRINT("thd->options", ("OPTION_BEGIN")); \
      if (t->options & OPTION_TABLE_LOCK) \
        DBUG_PRINT("thd->options", ("OPTION_TABLE_LOCK")); \
}
#else
#define PRINT_OPTION_FLAGS(t)
#endif


/*
  As MySQL will execute an external lock for every new table it uses
  we can use this to start the transactions.
  If we are in auto_commit mode we just need to start a transaction
  for the statement, this will be stored in thd_ndb.stmt.
  If not, we have to start a master transaction if there doesn't exist
  one from before, this will be stored in thd_ndb.all
 
  When a table lock is held one transaction will be started which holds
  the table lock and for each statement a hupp transaction will be started  
  If we are locking the table then:
  - save the NdbDictionary::Table for easy access
  - save reference to table statistics
  - refresh list of the indexes for the table if needed (if altered)
 */

#ifdef HAVE_NDB_BINLOG
extern Master_info *active_mi;
static int ndbcluster_update_apply_status(THD *thd, int do_update)
{
  Thd_ndb *thd_ndb= get_thd_ndb(thd);
  Ndb *ndb= thd_ndb->ndb;
  NDBDICT *dict= ndb->getDictionary();
  const NDBTAB *ndbtab;
  NdbTransaction *trans= thd_ndb->trans;
  ndb->setDatabaseName(NDB_REP_DB);
  Ndb_table_guard ndbtab_g(dict, NDB_APPLY_TABLE);
  if (!(ndbtab= ndbtab_g.get_table()))
  {
    return -1;
  }
  NdbOperation *op= 0;
  int r= 0;
  r|= (op= trans->getNdbOperation(ndbtab)) == 0;
  DBUG_ASSERT(r == 0);
  if (do_update)
    r|= op->updateTuple();
  else
    r|= op->writeTuple();
  DBUG_ASSERT(r == 0);
  // server_id
  r|= op->equal(0u, (Uint32)thd->server_id);
  DBUG_ASSERT(r == 0);
  if (!do_update)
  {
    // epoch
    r|= op->setValue(1u, (Uint64)0);
    DBUG_ASSERT(r == 0);
  }
  // log_name
  char tmp_buf[FN_REFLEN];
  ndb_pack_varchar(ndbtab->getColumn(2u), tmp_buf,
                   active_mi->rli.group_master_log_name,
                   strlen(active_mi->rli.group_master_log_name));
  r|= op->setValue(2u, tmp_buf);
  DBUG_ASSERT(r == 0);
  // start_pos
  r|= op->setValue(3u, (Uint64)active_mi->rli.group_master_log_pos);
  DBUG_ASSERT(r == 0);
  // end_pos
  r|= op->setValue(4u, (Uint64)active_mi->rli.group_master_log_pos + 
                   ((Uint64)active_mi->rli.future_event_relay_log_pos -
                    (Uint64)active_mi->rli.group_relay_log_pos));
  DBUG_ASSERT(r == 0);
  return 0;
}
#endif /* HAVE_NDB_BINLOG */

void ha_ndbcluster::transaction_checks(THD *thd)
{
  if (thd->lex->sql_command == SQLCOM_LOAD)
  {
    m_transaction_on= FALSE;
    /* Would be simpler if has_transactions() didn't always say "yes" */
    thd->transaction.all.modified_non_trans_table=
      thd->transaction.stmt.modified_non_trans_table= TRUE;
  }
  else if (!thd->transaction.on)
    m_transaction_on= FALSE;
  else
    m_transaction_on= thd->variables.ndb_use_transactions;
}

int ha_ndbcluster::start_statement(THD *thd,
                                   Thd_ndb *thd_ndb,
                                   Ndb *ndb)
{
  DBUG_ENTER("ha_ndbcluster::start_statement");
  PRINT_OPTION_FLAGS(thd);
  
  trans_register_ha(thd, FALSE, ndbcluster_hton);
  if (!thd_ndb->trans)
  {
    if (thd->options & (OPTION_NOT_AUTOCOMMIT | OPTION_BEGIN))
      trans_register_ha(thd, TRUE, ndbcluster_hton);
    DBUG_PRINT("trans",("Starting transaction"));      
    thd_ndb->trans= ndb->startTransaction();
    if (thd_ndb->trans == NULL)
      ERR_RETURN(ndb->getNdbError());
    thd_ndb->init_open_tables();
    thd_ndb->query_state&= NDB_QUERY_NORMAL;
    thd_ndb->trans_options= 0;
    thd_ndb->m_slow_path= FALSE;
    if (!(thd->options & OPTION_BIN_LOG) ||
        thd->variables.binlog_format == BINLOG_FORMAT_STMT)
    {
      thd_ndb->trans_options|= TNTO_NO_LOGGING;
      thd_ndb->m_slow_path= TRUE;
    }
    else if (thd->slave_thread)
      thd_ndb->m_slow_path= TRUE;
  }
  /*
    If this is the start of a LOCK TABLE, a table look 
    should be taken on the table in NDB
       
    Check if it should be read or write lock
  */
  if (thd->options & (OPTION_TABLE_LOCK))
  {
    //lockThisTable();
    DBUG_PRINT("info", ("Locking the table..." ));
  }
  DBUG_RETURN(0);
}

int ha_ndbcluster::init_handler_for_statement(THD *thd, Thd_ndb *thd_ndb)
{
  /*
    This is the place to make sure this handler instance
    has a started transaction.
     
    The transaction is started by the first handler on which 
    MySQL Server calls external lock
   
    Other handlers in the same stmt or transaction should use 
    the same NDB transaction. This is done by setting up the m_thd_ndb
    pointer to point to the NDB transaction object. 
   */

  DBUG_ENTER("ha_ndbcluster::init_handler_for_statement");
  // store thread specific data first to set the right context
  m_force_send=          thd->variables.ndb_force_send;
  m_ha_not_exact_count= !thd->variables.ndb_use_exact_count;
  m_autoincrement_prefetch= 
    (ha_rows) thd->variables.ndb_autoincrement_prefetch_sz;

  m_thd_ndb= thd_ndb;
  DBUG_ASSERT(m_thd_ndb->trans);
  // Start of transaction
  m_rows_changed= 0;
  m_ops_pending= 0;
  m_blobs_pending= FALSE;
  m_slow_path= thd_ndb->m_slow_path;
#ifdef HAVE_NDB_BINLOG
  if (unlikely(m_slow_path))
  {
    if (m_share == ndb_apply_status_share && thd->slave_thread)
        thd_ndb->trans_options|= TNTO_INJECTED_APPLY_STATUS;
  }
#endif
  // TODO remove double pointers...
  if (!(m_thd_ndb_share= thd_ndb->get_open_table(thd, m_table)))
  {
    DBUG_RETURN(1);
  }
  m_table_info= &m_thd_ndb_share->stat;
  DBUG_RETURN(0);
}

int ha_ndbcluster::external_lock(THD *thd, int lock_type)
{
  int error=0;
  DBUG_ENTER("external_lock");

  /*
    Check that this handler instance has a connection
    set up to the Ndb object of thd
   */
  if (check_ndb_connection(thd))
    DBUG_RETURN(1);

  Thd_ndb *thd_ndb= get_thd_ndb(thd);
  Ndb *ndb= thd_ndb->ndb;

  DBUG_PRINT("enter", ("this: 0x%lx  thd: 0x%lx  thd_ndb: %lx  "
                       "thd_ndb->lock_count: %d",
                       (long) this, (long) thd, (long) thd_ndb,
                       thd_ndb->lock_count));

  if (lock_type != F_UNLCK)
  {
    DBUG_PRINT("info", ("lock_type != F_UNLCK"));
    transaction_checks(thd);
    if (!thd_ndb->lock_count++)
    {
      if ((error= start_statement(thd, thd_ndb, ndb)))
        goto error;
    }
    if ((error= init_handler_for_statement(thd, thd_ndb)))
      goto error;
    DBUG_RETURN(0);
  }
  else
  {
    DBUG_PRINT("info", ("lock_type == F_UNLCK"));

    if (ndb_cache_check_time && m_rows_changed)
    {
      DBUG_PRINT("info", ("Rows has changed and util thread is running"));
      if (thd->options & (OPTION_NOT_AUTOCOMMIT | OPTION_BEGIN))
      {
        DBUG_PRINT("info", ("Add share to list of tables to be invalidated"));
        /* NOTE push_back allocates memory using transactions mem_root! */
        thd_ndb->changed_tables.push_back(m_share, &thd->transaction.mem_root);
      }

      pthread_mutex_lock(&m_share->mutex);
      DBUG_PRINT("info", ("Invalidating commit_count"));
      m_share->commit_count= 0;
      m_share->commit_count_lock++;
      pthread_mutex_unlock(&m_share->mutex);
    }

    if (!--thd_ndb->lock_count)
    {
      DBUG_PRINT("trans", ("Last external_lock"));
      PRINT_OPTION_FLAGS(thd);

      if (!(thd->options & (OPTION_NOT_AUTOCOMMIT | OPTION_BEGIN)))
      {
        if (thd_ndb->trans)
        {
          /*
            Unlock is done without a transaction commit / rollback.
            This happens if the thread didn't update any rows
            We must in this case close the transaction to release resources
          */
          DBUG_PRINT("trans",("ending non-updating transaction"));
          ndb->closeTransaction(thd_ndb->trans);
          thd_ndb->trans= NULL;
        }
      }
    }
    m_table_info= NULL;

    /*
      This is the place to make sure this handler instance
      no longer are connected to the active transaction.

      And since the handler is no longer part of the transaction 
      it can't have open cursors, ops or blobs pending.
    */
    m_thd_ndb= NULL;    

    if (m_active_cursor)
      DBUG_PRINT("warning", ("m_active_cursor != NULL"));
    m_active_cursor= NULL;

    if (m_multi_cursor)
      DBUG_PRINT("warning", ("m_multi_cursor != NULL"));
    m_multi_cursor= NULL;

    if (m_blobs_pending)
      DBUG_PRINT("warning", ("blobs_pending != 0"));
    m_blobs_pending= 0;
    
    if (m_ops_pending)
      DBUG_PRINT("warning", ("ops_pending != 0L"));
    m_ops_pending= 0;
    DBUG_RETURN(0);
  }
error:
  thd_ndb->lock_count--;
  DBUG_RETURN(error);
}

/*
  Unlock the last row read in an open scan.
  Rows are unlocked by default in ndb, but
  for SELECT FOR UPDATE and SELECT LOCK WIT SHARE MODE
  locks are kept if unlock_row() is not called.
*/

void ha_ndbcluster::unlock_row() 
{
  DBUG_ENTER("unlock_row");

  DBUG_PRINT("info", ("Unlocking row"));
  m_lock_tuple= FALSE;
  DBUG_VOID_RETURN;
}

/*
  Start a transaction for running a statement if one is not
  already running in a transaction. This will be the case in
  a BEGIN; COMMIT; block
  When using LOCK TABLE's external_lock will start a transaction
  since ndb does not currently does not support table locking
*/

int ha_ndbcluster::start_stmt(THD *thd, thr_lock_type lock_type)
{
  int error=0;
  DBUG_ENTER("start_stmt");

  Thd_ndb *thd_ndb= get_thd_ndb(thd);
  transaction_checks(thd);
  if (!thd_ndb->start_stmt_count++)
  {
    Ndb *ndb= thd_ndb->ndb;
    if ((error= start_statement(thd, thd_ndb, ndb)))
      goto error;
  }
  if ((error= init_handler_for_statement(thd, thd_ndb)))
    goto error;
  DBUG_RETURN(0);
error:
  thd_ndb->start_stmt_count--;
  DBUG_RETURN(error);
}


/*
  Commit a transaction started in NDB
 */

static int ndbcluster_commit(handlerton *hton, THD *thd, bool all)
{
  int res= 0;
  Thd_ndb *thd_ndb= get_thd_ndb(thd);
  Ndb *ndb= thd_ndb->ndb;
  NdbTransaction *trans= thd_ndb->trans;

  DBUG_ENTER("ndbcluster_commit");
  DBUG_ASSERT(ndb);
  PRINT_OPTION_FLAGS(thd);
  DBUG_PRINT("enter", ("Commit %s", (all ? "all" : "stmt")));
  thd_ndb->start_stmt_count= 0;
  if (trans == NULL || (!all &&
      thd->options & (OPTION_NOT_AUTOCOMMIT | OPTION_BEGIN)))
  {
    /*
      An odditity in the handler interface is that commit on handlerton
      is called to indicate end of statement only in cases where 
      autocommit isn't used and the all flag isn't set.
   
      We also leave quickly when a transaction haven't even been started,
      in this case we are safe that no clean up is needed. In this case
      the MySQL Server could handle the query without contacting the
      NDB kernel.
    */
    DBUG_PRINT("info", ("Commit before start or end-of-statement only"));
    DBUG_RETURN(0);
  }

#ifdef HAVE_NDB_BINLOG
  if (unlikely(thd_ndb->m_slow_path))
  {
    if (thd->slave_thread)
      ndbcluster_update_apply_status
        (thd, thd_ndb->trans_options & TNTO_INJECTED_APPLY_STATUS);
  }
#endif /* HAVE_NDB_BINLOG */

  if (thd->slave_thread)
  {
    if ((res= trans->execute(Commit, AO_IgnoreError, 1)) != 0)
    {
      const NdbError err= trans->getNdbError();
      if (err.classification == NdbError::ConstraintViolation ||
	  err.classification == NdbError::NoDataFound)
      {
	/*
	  This is ok...
	*/
	res= 0;
      }
    }
  }
  else
  {
    res= execute_commit(thd,trans);
  }

  if (res != 0)
  {
    const NdbError err= trans->getNdbError();
    const NdbOperation *error_op= trans->getNdbErrorOperation();
    set_ndb_err(thd, err);
    res= ndb_to_mysql_error(&err);
    if (res != -1)
      ndbcluster_print_error(res, error_op);
  }
  ndb->closeTransaction(trans);
  thd_ndb->trans= NULL;

  /* Clear commit_count for tables changed by transaction */
  NDB_SHARE* share;
  List_iterator_fast<NDB_SHARE> it(thd_ndb->changed_tables);
  while ((share= it++))
  {
    pthread_mutex_lock(&share->mutex);
    DBUG_PRINT("info", ("Invalidate commit_count for %s, share->commit_count: %lu",
                        share->table_name, (ulong) share->commit_count));
    share->commit_count= 0;
    share->commit_count_lock++;
    pthread_mutex_unlock(&share->mutex);
  }
  thd_ndb->changed_tables.empty();

  DBUG_RETURN(res);
}


/*
  Rollback a transaction started in NDB
 */

static int ndbcluster_rollback(handlerton *hton, THD *thd, bool all)
{
  int res= 0;
  Thd_ndb *thd_ndb= get_thd_ndb(thd);
  Ndb *ndb= thd_ndb->ndb;
  NdbTransaction *trans= thd_ndb->trans;

  DBUG_ENTER("ndbcluster_rollback");
  DBUG_ASSERT(ndb);
  thd_ndb->start_stmt_count= 0;
  if (trans == NULL || (!all &&
      thd->options & (OPTION_NOT_AUTOCOMMIT | OPTION_BEGIN)))
  {
    /* Ignore end-of-statement until real rollback or commit is called */
    DBUG_PRINT("info", ("Rollback before start or end-of-statement only"));
    DBUG_RETURN(0);
  }

  if (trans->execute(NdbTransaction::Rollback) != 0)
  {
    const NdbError err= trans->getNdbError();
    const NdbOperation *error_op= trans->getNdbErrorOperation();
    set_ndb_err(thd, err);
    res= ndb_to_mysql_error(&err);
    if (res != -1) 
      ndbcluster_print_error(res, error_op);
  }
  ndb->closeTransaction(trans);
  thd_ndb->trans= NULL;

  /* Clear list of tables changed by transaction */
  thd_ndb->changed_tables.empty();

  DBUG_RETURN(res);
}


/*
  Define NDB column based on Field.
  Returns 0 or mysql error code.
  Not member of ha_ndbcluster because NDBCOL cannot be declared.

  MySQL text types with character set "binary" are mapped to true
  NDB binary types without a character set.

  Blobs are V2 and striping from mysql level is not supported
  due to lack of syntax and lack of support for partitioning.
 */

static bool
ndb_blob_striping()
{
#ifndef DBUG_OFF
  const char* p= getenv("NDB_BLOB_STRIPING");
  if (p != 0 && *p != 0 && *p != '0' && *p != 'n' && *p != 'N')
    return true;
#endif
  return false;
}

static int create_ndb_column(THD *thd,
                             NDBCOL &col,
                             Field *field,
                             HA_CREATE_INFO *create_info,
                             column_format_type
                               default_format= COLUMN_FORMAT_TYPE_DEFAULT)
{
  NDBCOL::StorageType type= NDBCOL::StorageTypeMemory;
  bool dynamic= FALSE;

  DBUG_ENTER("create_ndb_column");
  // Set name
  if (col.setName(field->field_name))
  {
    DBUG_RETURN(my_errno= errno);
  }
  // Get char set
  CHARSET_INFO *cs= field->charset();
  // Set type and sizes
  const enum enum_field_types mysql_type= field->real_type();
  switch (mysql_type) {
  // Numeric types
  case MYSQL_TYPE_TINY:        
    if (field->flags & UNSIGNED_FLAG)
      col.setType(NDBCOL::Tinyunsigned);
    else
      col.setType(NDBCOL::Tinyint);
    col.setLength(1);
    break;
  case MYSQL_TYPE_SHORT:
    if (field->flags & UNSIGNED_FLAG)
      col.setType(NDBCOL::Smallunsigned);
    else
      col.setType(NDBCOL::Smallint);
    col.setLength(1);
    break;
  case MYSQL_TYPE_LONG:
    if (field->flags & UNSIGNED_FLAG)
      col.setType(NDBCOL::Unsigned);
    else
      col.setType(NDBCOL::Int);
    col.setLength(1);
    break;
  case MYSQL_TYPE_INT24:       
    if (field->flags & UNSIGNED_FLAG)
      col.setType(NDBCOL::Mediumunsigned);
    else
      col.setType(NDBCOL::Mediumint);
    col.setLength(1);
    break;
  case MYSQL_TYPE_LONGLONG:
    if (field->flags & UNSIGNED_FLAG)
      col.setType(NDBCOL::Bigunsigned);
    else
      col.setType(NDBCOL::Bigint);
    col.setLength(1);
    break;
  case MYSQL_TYPE_FLOAT:
    col.setType(NDBCOL::Float);
    col.setLength(1);
    break;
  case MYSQL_TYPE_DOUBLE:
    col.setType(NDBCOL::Double);
    col.setLength(1);
    break;
  case MYSQL_TYPE_DECIMAL:    
    {
      Field_decimal *f= (Field_decimal*)field;
      uint precision= f->pack_length();
      uint scale= f->decimals();
      if (field->flags & UNSIGNED_FLAG)
      {
        col.setType(NDBCOL::Olddecimalunsigned);
        precision-= (scale > 0);
      }
      else
      {
        col.setType(NDBCOL::Olddecimal);
        precision-= 1 + (scale > 0);
      }
      col.setPrecision(precision);
      col.setScale(scale);
      col.setLength(1);
    }
    break;
  case MYSQL_TYPE_NEWDECIMAL:    
    {
      Field_new_decimal *f= (Field_new_decimal*)field;
      uint precision= f->precision;
      uint scale= f->decimals();
      if (field->flags & UNSIGNED_FLAG)
      {
        col.setType(NDBCOL::Decimalunsigned);
      }
      else
      {
        col.setType(NDBCOL::Decimal);
      }
      col.setPrecision(precision);
      col.setScale(scale);
      col.setLength(1);
    }
    break;
  // Date types
  case MYSQL_TYPE_DATETIME:    
    col.setType(NDBCOL::Datetime);
    col.setLength(1);
    break;
  case MYSQL_TYPE_DATE: // ?
    col.setType(NDBCOL::Char);
    col.setLength(field->pack_length());
    break;
  case MYSQL_TYPE_NEWDATE:
    col.setType(NDBCOL::Date);
    col.setLength(1);
    break;
  case MYSQL_TYPE_TIME:        
    col.setType(NDBCOL::Time);
    col.setLength(1);
    break;
  case MYSQL_TYPE_YEAR:
    col.setType(NDBCOL::Year);
    col.setLength(1);
    break;
  case MYSQL_TYPE_TIMESTAMP:
    col.setType(NDBCOL::Timestamp);
    col.setLength(1);
    break;
  // Char types
  case MYSQL_TYPE_STRING:      
    if (field->pack_length() == 0)
    {
      col.setType(NDBCOL::Bit);
      col.setLength(1);
    }
    else if ((field->flags & BINARY_FLAG) && cs == &my_charset_bin)
    {
      col.setType(NDBCOL::Binary);
      col.setLength(field->pack_length());
    }
    else
    {
      col.setType(NDBCOL::Char);
      col.setCharset(cs);
      col.setLength(field->pack_length());
    }
    break;
  case MYSQL_TYPE_VAR_STRING: // ?
  case MYSQL_TYPE_VARCHAR:
    {
      Field_varstring* f= (Field_varstring*)field;
      if (f->length_bytes == 1)
      {
        if ((field->flags & BINARY_FLAG) && cs == &my_charset_bin)
          col.setType(NDBCOL::Varbinary);
        else {
          col.setType(NDBCOL::Varchar);
          col.setCharset(cs);
        }
      }
      else if (f->length_bytes == 2)
      {
        if ((field->flags & BINARY_FLAG) && cs == &my_charset_bin)
          col.setType(NDBCOL::Longvarbinary);
        else {
          col.setType(NDBCOL::Longvarchar);
          col.setCharset(cs);
        }
      }
      else
      {
        DBUG_RETURN(HA_ERR_UNSUPPORTED);
      }
      col.setLength(field->field_length);
    }
    break;
  // Blob types (all come in as MYSQL_TYPE_BLOB)
  mysql_type_tiny_blob:
  case MYSQL_TYPE_TINY_BLOB:
    if ((field->flags & BINARY_FLAG) && cs == &my_charset_bin)
      col.setType(NDBCOL::Blob);
    else {
      col.setType(NDBCOL::Text);
      col.setCharset(cs);
    }
    col.setInlineSize(256);
    // No parts
    col.setPartSize(0);
    col.setStripeSize(ndb_blob_striping() ? 0 : 0);
    break;
  //mysql_type_blob:
  case MYSQL_TYPE_GEOMETRY:
  case MYSQL_TYPE_BLOB:    
    if ((field->flags & BINARY_FLAG) && cs == &my_charset_bin)
      col.setType(NDBCOL::Blob);
    else {
      col.setType(NDBCOL::Text);
      col.setCharset(cs);
    }
    {
      Field_blob *field_blob= (Field_blob *)field;
      /*
       * max_data_length is 2^8-1, 2^16-1, 2^24-1 for tiny, blob, medium.
       * Tinyblob gets no blob parts.  The other cases are just a crude
       * way to control part size and striping.
       *
       * In mysql blob(256) is promoted to blob(65535) so it does not
       * in fact fit "inline" in NDB.
       */
      if (field_blob->max_data_length() < (1 << 8))
        goto mysql_type_tiny_blob;
      else if (field_blob->max_data_length() < (1 << 16))
      {
        col.setInlineSize(256);
        col.setPartSize(2000);
        col.setStripeSize(ndb_blob_striping() ? 16 : 0);
      }
      else if (field_blob->max_data_length() < (1 << 24))
        goto mysql_type_medium_blob;
      else
        goto mysql_type_long_blob;
    }
    break;
  mysql_type_medium_blob:
  case MYSQL_TYPE_MEDIUM_BLOB:   
    if ((field->flags & BINARY_FLAG) && cs == &my_charset_bin)
      col.setType(NDBCOL::Blob);
    else {
      col.setType(NDBCOL::Text);
      col.setCharset(cs);
    }
    col.setInlineSize(256);
    col.setPartSize(4000);
    col.setStripeSize(ndb_blob_striping() ? 8 : 0);
    break;
  mysql_type_long_blob:
  case MYSQL_TYPE_LONG_BLOB:  
    if ((field->flags & BINARY_FLAG) && cs == &my_charset_bin)
      col.setType(NDBCOL::Blob);
    else {
      col.setType(NDBCOL::Text);
      col.setCharset(cs);
    }
    col.setInlineSize(256);
    col.setPartSize(8000);
    col.setStripeSize(ndb_blob_striping() ? 4 : 0);
    break;
  // Other types
  case MYSQL_TYPE_ENUM:
    col.setType(NDBCOL::Char);
    col.setLength(field->pack_length());
    break;
  case MYSQL_TYPE_SET:         
    col.setType(NDBCOL::Char);
    col.setLength(field->pack_length());
    break;
  case MYSQL_TYPE_BIT:
  {
    int no_of_bits= field->field_length;
    col.setType(NDBCOL::Bit);
    if (!no_of_bits)
      col.setLength(1);
      else
        col.setLength(no_of_bits);
    break;
  }
  case MYSQL_TYPE_NULL:        
    goto mysql_type_unsupported;
  mysql_type_unsupported:
  default:
    DBUG_RETURN(HA_ERR_UNSUPPORTED);
  }
  // Set nullable and pk
  col.setNullable(field->maybe_null());
  col.setPrimaryKey(field->flags & PRI_KEY_FLAG);
  // Set autoincrement
  if (field->flags & AUTO_INCREMENT_FLAG) 
  {
#ifndef DBUG_OFF
    char buff[22];
#endif
    col.setAutoIncrement(TRUE);
    ulonglong value= create_info->auto_increment_value ?
      create_info->auto_increment_value : (ulonglong) 1;
    DBUG_PRINT("info", ("Autoincrement key, initial: %s", llstr(value, buff)));
    col.setAutoIncrementInitialValue(value);
  }
  else
    col.setAutoIncrement(FALSE);
 
  switch (field->field_storage_type()) {
  case(HA_SM_DEFAULT):
  default:
    if (create_info->default_storage_media == HA_SM_DISK)
      type= NDBCOL::StorageTypeDisk;
    else
      type= NDBCOL::StorageTypeMemory;
    break;
  case(HA_SM_DISK):
    type= NDBCOL::StorageTypeDisk;
    break;
  case(HA_SM_MEMORY):
    type= NDBCOL::StorageTypeMemory;
    break;
  }

  switch (field->column_format()) {
  case(COLUMN_FORMAT_TYPE_FIXED):
    dynamic= FALSE;
    break;
  case(COLUMN_FORMAT_TYPE_DYNAMIC):
    dynamic= TRUE;
    break;
  case(COLUMN_FORMAT_TYPE_DEFAULT):
  default:
    if (create_info->row_type == ROW_TYPE_DEFAULT)
      dynamic= default_format;
    else
      dynamic= (create_info->row_type == ROW_TYPE_DYNAMIC);
    break;
  }
  DBUG_PRINT("info", ("Column %s is declared %s", field->field_name,
                      (dynamic) ? "dynamic" : "static"));
  if (type == NDBCOL::StorageTypeDisk)
  {
    if (dynamic)
    {
      DBUG_PRINT("info", ("Dynamic disk stored column %s changed to static",
                          field->field_name));
      dynamic= false;
    }
    if (thd && field->column_format() == COLUMN_FORMAT_TYPE_DYNAMIC)
    {
      push_warning_printf(thd, MYSQL_ERROR::WARN_LEVEL_WARN,
                          ER_ILLEGAL_HA_CREATE_OPTION,
                          "DYNAMIC column %s with "
                          "STORAGE DISK is not supported, "
                          "column will become FIXED",
                          field->field_name);
    }
  }

  switch (create_info->row_type) {
  case ROW_TYPE_FIXED:
    if (thd && (dynamic || field_type_forces_var_part(field->type())))
    {
      push_warning_printf(thd, MYSQL_ERROR::WARN_LEVEL_WARN,
                          ER_ILLEGAL_HA_CREATE_OPTION,
                          "Row format FIXED incompatible with "
                          "dynamic attribute %s",
                          field->field_name);
    }
    break;
  case ROW_TYPE_DYNAMIC:
    /*
      Future: make columns dynamic in this case
    */
    break;
  default:
    break;
  }

  DBUG_PRINT("info", ("Format %s, Storage %s", (dynamic)?"dynamic":"fixed",(type == NDBCOL::StorageTypeDisk)?"disk":"memory"));
  col.setStorageType(type);
  col.setDynamic(dynamic);

  DBUG_RETURN(0);
}

void ha_ndbcluster::update_create_info(HA_CREATE_INFO *create_info)
{
  DBUG_ENTER("update_create_info");
  TABLE_SHARE *share= table->s;
  if (share->mysql_version < MYSQL_VERSION_TABLESPACE_IN_FRM)
  {
     DBUG_PRINT("info", ("Restored an old table %s, pre-frm_version 7", 
	                 share->table_name.str));
     if (!create_info->tablespace && !share->tablespace)
     {
       DBUG_PRINT("info", ("Checking for tablespace in ndb"));
       THD *thd= current_thd;
       Ndb *ndb= check_ndb_in_thd(thd);
       NDBDICT *ndbdict= ndb->getDictionary();
       NdbError ndberr;
       Uint32 id;
       ndb->setDatabaseName(m_dbname);
       const NDBTAB *ndbtab= m_table;
       DBUG_ASSERT(ndbtab != NULL);
       if (!ndbtab->getTablespace(&id))
       {
         DBUG_VOID_RETURN;
       }
       {
         NdbDictionary::Tablespace ts= ndbdict->getTablespace(id);
         ndberr= ndbdict->getNdbError();
         if(ndberr.classification != NdbError::NoError)
           goto err;
	 const char *tablespace= ts.getName();
         DBUG_PRINT("info", ("Found tablespace '%s'", tablespace));
         uint tablespace_len= strlen(tablespace);
         if (tablespace_len != 0) 
         {
           share->tablespace= (char *) alloc_root(&share->mem_root,
                                                  tablespace_len+1);
           strxmov(share->tablespace, tablespace, NullS);
	   create_info->tablespace= share->tablespace;
         }
         DBUG_VOID_RETURN;
       }
err:
       my_errno= ndb_to_mysql_error(&ndberr);
    }
  }

  DBUG_VOID_RETURN;
}

/*
  Create a table in NDB Cluster
*/

int ha_ndbcluster::create(const char *name, 
                          TABLE *form, 
                          HA_CREATE_INFO *create_info)
{
  THD *thd= current_thd;
  NDBTAB tab;
  NDBCOL col;
  size_t pack_length, length;
  uint i, pk_length= 0;
  uchar *data= NULL, *pack_data= NULL;
  bool create_from_engine= (create_info->table_options & HA_OPTION_CREATE_FROM_ENGINE);
  bool is_truncate= (thd->lex->sql_command == SQLCOM_TRUNCATE);
  const char *tablespace= create_info->tablespace;
  bool use_disk= FALSE;
  NdbDictionary::Table::SingleUserMode single_user_mode= NdbDictionary::Table::SingleUserModeLocked;

  DBUG_ENTER("ha_ndbcluster::create");
  DBUG_PRINT("enter", ("name: %s", name));

  DBUG_ASSERT(*fn_rext((char*)name) == 0);
  set_dbname(name);
  set_tabname(name);

  if ((my_errno= check_ndb_connection()))
    DBUG_RETURN(my_errno);
  
  Ndb *ndb= get_ndb();
  NDBDICT *dict= ndb->getDictionary();

  DBUG_PRINT("info", ("Tablespace %s,%s", form->s->tablespace, create_info->tablespace));
  if (is_truncate)
  {
    {
      Ndb_table_guard ndbtab_g(dict, m_tabname);
      if (!(m_table= ndbtab_g.get_table()))
	ERR_RETURN(dict->getNdbError());
      m_table= NULL;
    }
    DBUG_PRINT("info", ("Dropping and re-creating table for TRUNCATE"));
    if ((my_errno= delete_table(name)))
      DBUG_RETURN(my_errno);
  }
  table= form;
  if (create_from_engine)
  {
    /*
      Table already exists in NDB and frm file has been created by 
      caller.
      Do Ndb specific stuff, such as create a .ndb file
    */
    if ((my_errno= write_ndb_file(name)))
      DBUG_RETURN(my_errno);
#ifdef HAVE_NDB_BINLOG
    ndbcluster_create_binlog_setup(get_ndb(), name, strlen(name),
                                   m_dbname, m_tabname, FALSE);
#endif /* HAVE_NDB_BINLOG */
    DBUG_RETURN(my_errno);
  }

#ifdef HAVE_NDB_BINLOG
  /*
    Don't allow table creation unless
    schema distribution table is setup
    ( unless it is a creation of the schema dist table itself )
  */
  if (!ndb_schema_share)
  {
    if (!(strcmp(m_dbname, NDB_REP_DB) == 0 &&
          strcmp(m_tabname, NDB_SCHEMA_TABLE) == 0))
    {
      DBUG_PRINT("info", ("Schema distribution table not setup"));
      DBUG_RETURN(HA_ERR_NO_CONNECTION);
    }
    single_user_mode = NdbDictionary::Table::SingleUserModeReadWrite;
  }
#endif /* HAVE_NDB_BINLOG */

  DBUG_PRINT("table", ("name: %s", m_tabname));  
  if (tab.setName(m_tabname))
  {
    DBUG_RETURN(my_errno= errno);
  }
  tab.setLogging(!(create_info->options & HA_LEX_CREATE_TMP_TABLE));    
  tab.setSingleUserMode(single_user_mode);

  // Save frm data for this table
  if (readfrm(name, &data, &length))
    DBUG_RETURN(1);
  if (packfrm(data, length, &pack_data, &pack_length))
  {
    my_free((char*)data, MYF(0));
    DBUG_RETURN(2);
  }
  DBUG_PRINT("info",
             ("setFrm data: 0x%lx  len: %lu", (long) pack_data,
              (ulong) pack_length));
  tab.setFrm(pack_data, pack_length);      
  my_free((char*)data, MYF(0));
  my_free((char*)pack_data, MYF(0));
  
  /*
    Handle table row type

    Default is to let table rows have var part reference so that online 
    add column can be performed in the future.  Explicitly setting row 
    type to fixed will omit var part reference, which will save data 
    memory in ndb, but at the cost of not being able to online add 
    column to this table
  */
  switch (create_info->row_type) {
  case ROW_TYPE_FIXED:
    tab.setForceVarPart(FALSE);
    break;
  case ROW_TYPE_DYNAMIC:
    /* fall through, treat as default */
  default:
    /* fall through, treat as default */
  case ROW_TYPE_DEFAULT:
    tab.setForceVarPart(TRUE);
    break;
  }

  /*
    Setup columns
  */
  for (i= 0; i < form->s->fields; i++) 
  {
    Field *field= form->field[i];
    DBUG_PRINT("info", ("name: %s  type: %u  storage: %u  format: %u  "
                        "pack_length: %d", 
                        field->field_name, field->real_type(),
                        field->field_storage_type(),
                        field->column_format(),
                        field->pack_length()));
    if ((my_errno= create_ndb_column(thd, col, field, create_info)))
      DBUG_RETURN(my_errno);

    if (!use_disk &&
        col.getStorageType() == NDBCOL::StorageTypeDisk)
      use_disk= TRUE;

    if (tab.addColumn(col))
    {
      DBUG_RETURN(my_errno= errno);
    }
    if (col.getPrimaryKey())
      pk_length += (field->pack_length() + 3) / 4;
  }

  if (use_disk)
  { 
    if (tablespace)
      tab.setTablespaceName(tablespace);
    else
      tab.setTablespaceName("DEFAULT-TS");
  }
  else if (create_info->tablespace && 
           create_info->default_storage_media == HA_SM_MEMORY)
  {
    push_warning_printf(thd, MYSQL_ERROR::WARN_LEVEL_ERROR,
                        ER_ILLEGAL_HA_CREATE_OPTION,
                        ER(ER_ILLEGAL_HA_CREATE_OPTION),
                        ndbcluster_hton_name,
                        "TABLESPACE currently only supported for "
                        "STORAGE DISK"); 
    DBUG_RETURN(HA_ERR_UNSUPPORTED);
  }

  DBUG_PRINT("info", ("Table %s is %s stored with tablespace %s",
                      m_tabname,
                      (use_disk) ? "disk" : "memory",
                      (use_disk) ? tab.getTablespaceName() : "N/A"));
 
  KEY* key_info;
  for (i= 0, key_info= form->key_info; i < form->s->keys; i++, key_info++)
  {
    KEY_PART_INFO *key_part= key_info->key_part;
    KEY_PART_INFO *end= key_part + key_info->key_parts;
    for (; key_part != end; key_part++)
    {
      if (key_part->field->field_storage_type() == HA_SM_DISK)
      {
        push_warning_printf(thd, MYSQL_ERROR::WARN_LEVEL_ERROR,
                            ER_ILLEGAL_HA_CREATE_OPTION,
                            ER(ER_ILLEGAL_HA_CREATE_OPTION),
                            ndbcluster_hton_name,
                            "Index on field "
                            "declared with "
                            "STORAGE DISK is not supported");
        DBUG_RETURN(HA_ERR_UNSUPPORTED);
      }
      tab.getColumn(key_part->fieldnr-1)->setStorageType(
                             NdbDictionary::Column::StorageTypeMemory);
    }
  }

  // No primary key, create shadow key as 64 bit, auto increment  
  if (form->s->primary_key == MAX_KEY) 
  {
    DBUG_PRINT("info", ("Generating shadow key"));
    if (col.setName("$PK"))
    {
      DBUG_RETURN(my_errno= errno);
    }
    col.setType(NdbDictionary::Column::Bigunsigned);
    col.setLength(1);
    col.setNullable(FALSE);
    col.setPrimaryKey(TRUE);
    col.setAutoIncrement(TRUE);
    if (tab.addColumn(col))
    {
      DBUG_RETURN(my_errno= errno);
    }
    pk_length += 2;
  }
 
  // Make sure that blob tables don't have too big part size
  for (i= 0; i < form->s->fields; i++) 
  {
    /**
     * The extra +7 concists
     * 2 - words from pk in blob table
     * 5 - from extra words added by tup/dict??
     */
    switch (form->field[i]->real_type()) {
    case MYSQL_TYPE_GEOMETRY:
    case MYSQL_TYPE_BLOB:    
    case MYSQL_TYPE_MEDIUM_BLOB:   
    case MYSQL_TYPE_LONG_BLOB: 
    {
      NdbDictionary::Column * column= tab.getColumn(i);
      int size= pk_length + (column->getPartSize()+3)/4 + 7;
      if (size > NDB_MAX_TUPLE_SIZE_IN_WORDS && 
         (pk_length+7) < NDB_MAX_TUPLE_SIZE_IN_WORDS)
      {
        size= NDB_MAX_TUPLE_SIZE_IN_WORDS - pk_length - 7;
        column->setPartSize(4*size);
      }
      /**
       * If size > NDB_MAX and pk_length+7 >= NDB_MAX
       *   then the table can't be created anyway, so skip
       *   changing part size, and have error later
       */ 
    }
    default:
      break;
    }
  }

  // Check partition info
  partition_info *part_info= form->part_info;
  if ((my_errno= set_up_partition_info(part_info, form, (void*)&tab)))
  {
    DBUG_RETURN(my_errno);
  }

  // Create the table in NDB     
  if (dict->createTable(tab) != 0) 
  {
    const NdbError err= dict->getNdbError();
    set_ndb_err(thd, err);
    my_errno= ndb_to_mysql_error(&err);
    DBUG_RETURN(my_errno);
  }

  Ndb_table_guard ndbtab_g(dict, m_tabname);
  // temporary set m_table during create
  // reset at return
  m_table= ndbtab_g.get_table();
  // TODO check also that we have the same frm...
  if (!m_table)
  {
    /* purecov: begin deadcode */
    const NdbError err= dict->getNdbError();
    set_ndb_err(thd, err);
    my_errno= ndb_to_mysql_error(&err);
    DBUG_RETURN(my_errno);
    /* purecov: end */
  }

  DBUG_PRINT("info", ("Table %s/%s created successfully", 
                      m_dbname, m_tabname));

  // Create secondary indexes
  my_errno= create_indexes(ndb, form);

  if (!my_errno)
    my_errno= write_ndb_file(name);
  else
  {
    /*
      Failed to create an index,
      drop the table (and all it's indexes)
    */
    while (dict->dropTableGlobal(*m_table))
    {
      switch (dict->getNdbError().status)
      {
        case NdbError::TemporaryError:
          if (!thd->killed) 
            continue; // retry indefinitly
          break;
        default:
          break;
      }
      break;
    }
    m_table = 0;
    DBUG_RETURN(my_errno);
  }

#ifdef HAVE_NDB_BINLOG
  if (!my_errno)
  {
    NDB_SHARE *share= 0;
    pthread_mutex_lock(&ndbcluster_mutex);
    /*
      First make sure we get a "fresh" share here, not an old trailing one...
    */
    {
      uint length= (uint) strlen(name);
      if ((share= (NDB_SHARE*) hash_search(&ndbcluster_open_tables,
                                           (uchar*) name, length)))
        handle_trailing_share(share);
    }
    /*
      get a new share
    */

    /* ndb_share reference create */
    if (!(share= get_share(name, form, TRUE, TRUE)))
    {
      sql_print_error("NDB: allocating table share for %s failed", name);
      /* my_errno is set */
    }
    else
    {
      DBUG_PRINT("NDB_SHARE", ("%s binlog create  use_count: %u",
                               share->key, share->use_count));
    }
    pthread_mutex_unlock(&ndbcluster_mutex);

    while (!IS_TMP_PREFIX(m_tabname))
    {
      String event_name(INJECTOR_EVENT_LEN);
      ndb_rep_event_name(&event_name,m_dbname,m_tabname);
      int do_event_op= ndb_binlog_running;

      if (!ndb_schema_share &&
          strcmp(share->db, NDB_REP_DB) == 0 &&
          strcmp(share->table_name, NDB_SCHEMA_TABLE) == 0)
        do_event_op= 1;

      /*
        Always create an event for the table, as other mysql servers
        expect it to be there.
      */
      if (!ndbcluster_create_event(ndb, m_table, event_name.c_ptr(), share,
                                   share && do_event_op ? 2 : 1/* push warning */))
      {
        if (ndb_extra_logging)
          sql_print_information("NDB Binlog: CREATE TABLE Event: %s",
                                event_name.c_ptr());
        if (share && 
            ndbcluster_create_event_ops(thd, share,
                                        m_table, event_name.c_ptr()))
        {
          sql_print_error("NDB Binlog: FAILED CREATE TABLE event operations."
                          " Event: %s", name);
          /* a warning has been issued to the client */
        }
      }
      /*
        warning has been issued if ndbcluster_create_event failed
        and (share && do_event_op)
      */
      if (share && !do_event_op)
        share->flags|= NSF_NO_BINLOG;
      ndbcluster_log_schema_op(thd,
                               thd->query, thd->query_length,
                               share->db, share->table_name,
                               m_table->getObjectId(),
                               m_table->getObjectVersion(),
                               (is_truncate) ?
			       SOT_TRUNCATE_TABLE : SOT_CREATE_TABLE, 
			       0, 0, 1);
      break;
    }
  }
#endif /* HAVE_NDB_BINLOG */

  m_table= 0;
  DBUG_RETURN(my_errno);
}


int ha_ndbcluster::create_index(const char *name, KEY *key_info, 
                                NDB_INDEX_TYPE idx_type, uint idx_no)
{
  int error= 0;
  char unique_name[FN_LEN];
  static const char* unique_suffix= "$unique";
  DBUG_ENTER("ha_ndbcluster::create_ordered_index");
  DBUG_PRINT("info", ("Creating index %u: %s", idx_no, name));  

  if (idx_type == UNIQUE_ORDERED_INDEX || idx_type == UNIQUE_INDEX)
  {
    strxnmov(unique_name, FN_LEN, name, unique_suffix, NullS);
    DBUG_PRINT("info", ("Created unique index name \'%s\' for index %d",
                        unique_name, idx_no));
  }
    
  switch (idx_type){
  case PRIMARY_KEY_INDEX:
    // Do nothing, already created
    break;
  case PRIMARY_KEY_ORDERED_INDEX:
    error= create_ordered_index(name, key_info);
    break;
  case UNIQUE_ORDERED_INDEX:
    if (!(error= create_ordered_index(name, key_info)))
      error= create_unique_index(unique_name, key_info);
    break;
  case UNIQUE_INDEX:
    if (check_index_fields_not_null(key_info))
    {
      push_warning_printf(current_thd, MYSQL_ERROR::WARN_LEVEL_WARN,
			  ER_NULL_COLUMN_IN_INDEX,
			  "Ndb does not support unique index on NULL valued attributes, index access with NULL value will become full table scan");
    }
    error= create_unique_index(unique_name, key_info);
    break;
  case ORDERED_INDEX:
    if (key_info->algorithm == HA_KEY_ALG_HASH)
    {
      push_warning_printf(current_thd, MYSQL_ERROR::WARN_LEVEL_ERROR,
			  ER_ILLEGAL_HA_CREATE_OPTION,
			  ER(ER_ILLEGAL_HA_CREATE_OPTION),
			  ndbcluster_hton_name,
			  "Ndb does not support non-unique "
			  "hash based indexes");
      error= HA_ERR_UNSUPPORTED;
      break;
    }
    error= create_ordered_index(name, key_info);
    break;
  default:
    DBUG_ASSERT(FALSE);
    break;
  }
  
  DBUG_RETURN(error);
}

int ha_ndbcluster::create_ordered_index(const char *name, 
                                        KEY *key_info)
{
  DBUG_ENTER("ha_ndbcluster::create_ordered_index");
  DBUG_RETURN(create_ndb_index(name, key_info, FALSE));
}

int ha_ndbcluster::create_unique_index(const char *name, 
                                       KEY *key_info)
{

  DBUG_ENTER("ha_ndbcluster::create_unique_index");
  DBUG_RETURN(create_ndb_index(name, key_info, TRUE));
}


/*
  Create an index in NDB Cluster
 */

int ha_ndbcluster::create_ndb_index(const char *name, 
                                     KEY *key_info,
                                     bool unique)
{
  Ndb *ndb= get_ndb();
  NdbDictionary::Dictionary *dict= ndb->getDictionary();
  KEY_PART_INFO *key_part= key_info->key_part;
  KEY_PART_INFO *end= key_part + key_info->key_parts;
  
  DBUG_ENTER("ha_ndbcluster::create_index");
  DBUG_PRINT("enter", ("name: %s ", name));

  NdbDictionary::Index ndb_index(name);
  if (unique)
    ndb_index.setType(NdbDictionary::Index::UniqueHashIndex);
  else 
  {
    ndb_index.setType(NdbDictionary::Index::OrderedIndex);
    // TODO Only temporary ordered indexes supported
    ndb_index.setLogging(FALSE); 
  }
  if (ndb_index.setTable(m_tabname))
  {
    DBUG_RETURN(my_errno= errno);
  }

  for (; key_part != end; key_part++) 
  {
    Field *field= key_part->field;
    if (field->field_storage_type() == HA_SM_DISK)
    {
      push_warning_printf(current_thd, MYSQL_ERROR::WARN_LEVEL_ERROR,
                          ER_ILLEGAL_HA_CREATE_OPTION,
                          ER(ER_ILLEGAL_HA_CREATE_OPTION),
                          ndbcluster_hton_name,
                          "Index on field "
                          "declared with "
                          "STORAGE DISK is not supported");
      DBUG_RETURN(HA_ERR_UNSUPPORTED);
    }
    DBUG_PRINT("info", ("attr: %s", field->field_name));
    if (ndb_index.addColumnName(field->field_name))
    {
      DBUG_RETURN(my_errno= errno);
    }
  }
  
  if (dict->createIndex(ndb_index, *m_table))
    ERR_RETURN(dict->getNdbError());

  // Success
  DBUG_PRINT("info", ("Created index %s", name));
  DBUG_RETURN(0);  
}

/*
 Prepare for an on-line alter table
*/ 
void ha_ndbcluster::prepare_for_alter()
{
  /* ndb_share reference schema */
  ndbcluster_get_share(m_share); // Increase ref_count
  DBUG_PRINT("NDB_SHARE", ("%s binlog schema  use_count: %u",
                           m_share->key, m_share->use_count));
  set_ndb_share_state(m_share, NSS_ALTERED);
}

/*
  Add an index on-line to a table
*/
int ha_ndbcluster::add_index(TABLE *table_arg, 
                             KEY *key_info, uint num_of_keys)
{
  int error= 0;
  uint idx;
  DBUG_ENTER("ha_ndbcluster::add_index");
  DBUG_PRINT("enter", ("table %s", table_arg->s->table_name.str));
  DBUG_ASSERT(m_share->state == NSS_ALTERED);

  for (idx= 0; idx < num_of_keys; idx++)
  {
    KEY *key= key_info + idx;
    KEY_PART_INFO *key_part= key->key_part;
    KEY_PART_INFO *end= key_part + key->key_parts;
    NDB_INDEX_TYPE idx_type= get_index_type_from_key(idx, key_info, false);
    DBUG_PRINT("info", ("Adding index: '%s'", key_info[idx].name));
    // Add fields to key_part struct
    for (; key_part != end; key_part++)
      key_part->field= table->field[key_part->fieldnr];
    // Check index type
    // Create index in ndb
    if((error= create_index(key_info[idx].name, key, idx_type, idx)))
      break;
  }
  DBUG_RETURN(error);  
}

/*
  Mark one or several indexes for deletion. and
  renumber the remaining indexes
*/
int ha_ndbcluster::prepare_drop_index(TABLE *table_arg, 
                                      uint *key_num, uint num_of_keys)
{
  DBUG_ENTER("ha_ndbcluster::prepare_drop_index");
  DBUG_ASSERT(m_share->state == NSS_ALTERED);
  // Mark indexes for deletion
  uint idx;
  for (idx= 0; idx < num_of_keys; idx++)
  {
    DBUG_PRINT("info", ("ha_ndbcluster::prepare_drop_index %u", *key_num));
    m_index[*key_num++].status= TO_BE_DROPPED;
  }
  // Renumber indexes
  THD *thd= current_thd;
  Thd_ndb *thd_ndb= get_thd_ndb(thd);
  Ndb *ndb= thd_ndb->ndb;
  renumber_indexes(ndb, table_arg);
  DBUG_RETURN(0);
}
 
/*
  Really drop all indexes marked for deletion
*/
int ha_ndbcluster::final_drop_index(TABLE *table_arg)
{
  int error;
  DBUG_ENTER("ha_ndbcluster::final_drop_index");
  DBUG_PRINT("info", ("ha_ndbcluster::final_drop_index"));
  // Really drop indexes
  THD *thd= current_thd;
  Thd_ndb *thd_ndb= get_thd_ndb(thd);
  Ndb *ndb= thd_ndb->ndb;
  error= drop_indexes(ndb, table_arg);
  DBUG_RETURN(error);
}

/*
  Rename a table in NDB Cluster
*/

int ha_ndbcluster::rename_table(const char *from, const char *to)
{
  NDBDICT *dict;
  char old_dbname[FN_HEADLEN];
  char new_dbname[FN_HEADLEN];
  char new_tabname[FN_HEADLEN];
  const NDBTAB *orig_tab;
  int result;
  bool recreate_indexes= FALSE;
  NDBDICT::List index_list;

  DBUG_ENTER("ha_ndbcluster::rename_table");
  DBUG_PRINT("info", ("Renaming %s to %s", from, to));
  set_dbname(from, old_dbname);
  set_dbname(to, new_dbname);
  set_tabname(from);
  set_tabname(to, new_tabname);

  if (check_ndb_connection())
    DBUG_RETURN(my_errno= HA_ERR_NO_CONNECTION);

  Ndb *ndb= get_ndb();
  ndb->setDatabaseName(old_dbname);
  dict= ndb->getDictionary();
  Ndb_table_guard ndbtab_g(dict, m_tabname);
  if (!(orig_tab= ndbtab_g.get_table()))
    ERR_RETURN(dict->getNdbError());

  if (my_strcasecmp(system_charset_info, new_dbname, old_dbname))
  {
    dict->listIndexes(index_list, *orig_tab);    
    recreate_indexes= TRUE;
  }
  // Change current database to that of target table
  set_dbname(to);
  if (ndb->setDatabaseName(m_dbname))
  {
    ERR_RETURN(ndb->getNdbError());
  }

#ifdef HAVE_NDB_BINLOG
  int ndb_table_id= orig_tab->getObjectId();
  int ndb_table_version= orig_tab->getObjectVersion();
  THD *thd= current_thd;
  /* ndb_share reference temporary */
  NDB_SHARE *share= get_share(from, 0, FALSE);
  int is_old_table_tmpfile= IS_TMP_PREFIX(m_tabname);
  int is_new_table_tmpfile= IS_TMP_PREFIX(new_tabname);
  if (!is_new_table_tmpfile && !is_old_table_tmpfile)
  {
    /*
      this is a "real" rename table, i.e. not tied to an offline alter table
      - send new name == "to" in query field
    */
    ndbcluster_log_schema_op(thd, to, strlen(to),
                             old_dbname, m_tabname,
                             ndb_table_id, ndb_table_version,
                             SOT_RENAME_TABLE_PREPARE,
                             m_dbname, new_tabname, 1);
  }
  if (share)
  {
    DBUG_PRINT("NDB_SHARE", ("%s temporary  use_count: %u",
                             share->key, share->use_count));
    ndbcluster_prepare_rename_share(share, to);
    IF_DBUG(int r=) ndbcluster_rename_share(share);
    DBUG_ASSERT(r == 0);
  }
#endif

  NdbDictionary::Table new_tab= *orig_tab;
  new_tab.setName(new_tabname);
  if (dict->alterTableGlobal(*orig_tab, new_tab) != 0)
  {
    NdbError ndb_error= dict->getNdbError();
#ifdef HAVE_NDB_BINLOG
    if (share)
    {
      IF_DBUG(int ret=) ndbcluster_undo_rename_share(share);
      DBUG_ASSERT(ret == 0);
      /* ndb_share reference temporary free */
      DBUG_PRINT("NDB_SHARE", ("%s temporary free  use_count: %u",
                               share->key, share->use_count));
      free_share(&share);
    }
#endif
    ERR_RETURN(ndb_error);
  }
  
  // Rename .ndb file
  if ((result= handler::rename_table(from, to)))
  {
    // ToDo in 4.1 should rollback alter table...
#ifdef HAVE_NDB_BINLOG
    if (share)
    {
      /* ndb_share reference temporary free */
      DBUG_PRINT("NDB_SHARE", ("%s temporary  use_count: %u",
                               share->key, share->use_count));
      free_share(&share);
    }
#endif
    DBUG_RETURN(result);
  }

#ifdef HAVE_NDB_BINLOG
  /* handle old table */
  if (!is_old_table_tmpfile)
  {
    /* old event to be dropped irrespective of rename or offline alter */
    String event_name(INJECTOR_EVENT_LEN);
    ndb_rep_event_name(&event_name, from + sizeof(share_prefix) - 1, 0);
    ndbcluster_drop_event(thd, ndb, event_name.c_ptr(), share, "rename table");
  }

  if (!result && !is_new_table_tmpfile)
  {
    /* always create an event for the table */
    String event_name(INJECTOR_EVENT_LEN);
    ndb_rep_event_name(&event_name, to + sizeof(share_prefix) - 1, 0);
    Ndb_table_guard ndbtab_g2(dict, new_tabname);
    const NDBTAB *ndbtab= ndbtab_g2.get_table();

    if (!ndbcluster_create_event(ndb, ndbtab, event_name.c_ptr(), share,
                                 share && ndb_binlog_running ? 2 : 1/* push warning */))
    {
      if (ndb_extra_logging)
        sql_print_information("NDB Binlog: RENAME Event: %s",
                              event_name.c_ptr());
      if (share && (share->op == 0) &&
          ndbcluster_create_event_ops(thd, share, ndbtab, event_name.c_ptr()))
      {
        sql_print_error("NDB Binlog: FAILED create event operations "
                        "during RENAME. Event %s", event_name.c_ptr());
        /* a warning has been issued to the client */
      }
    }
    /*
      warning has been issued if ndbcluster_create_event failed
      and (share && ndb_binlog_running)
    */
    if (!is_old_table_tmpfile)
    {
      /* "real" rename table */
      ndbcluster_log_schema_op(thd, thd->query, thd->query_length,
                               old_dbname, m_tabname,
                               ndb_table_id, ndb_table_version,
                               SOT_RENAME_TABLE,
                               m_dbname, new_tabname, 1);
    }
    else
    {
      /* final phase of offline alter table */
      ndbcluster_log_schema_op(thd, thd->query, thd->query_length,
                               m_dbname, new_tabname,
                               ndb_table_id, ndb_table_version,
                               SOT_ALTER_TABLE_COMMIT,
                               0, 0, 1);

    }
  }

  // If we are moving tables between databases, we need to recreate
  // indexes
  if (recreate_indexes)
  {
    for (unsigned i = 0; i < index_list.count; i++) 
    {
        NDBDICT::List::Element& index_el = index_list.elements[i];
	// Recreate any indexes not stored in the system database
	if (my_strcasecmp(system_charset_info, 
			  index_el.database, NDB_SYSTEM_DATABASE))
	{
	  set_dbname(from);
	  ndb->setDatabaseName(m_dbname);
	  const NDBINDEX * index= dict->getIndexGlobal(index_el.name,  new_tab);
	  DBUG_PRINT("info", ("Creating index %s/%s",
			      index_el.database, index->getName()));
	  dict->createIndex(*index, new_tab);
	  DBUG_PRINT("info", ("Dropping index %s/%s",
			      index_el.database, index->getName()));
	  set_dbname(from);
	  ndb->setDatabaseName(m_dbname);
	  dict->dropIndexGlobal(*index);
	}
    }
  }
  if (share)
  {
    /* ndb_share reference temporary free */
    DBUG_PRINT("NDB_SHARE", ("%s temporary free  use_count: %u",
                             share->key, share->use_count));
    free_share(&share);
  }
#endif

  DBUG_RETURN(result);
}


/*
  Delete table from NDB Cluster

 */

/* static version which does not need a handler */

int
ha_ndbcluster::delete_table(ha_ndbcluster *h, Ndb *ndb,
                            const char *path,
                            const char *db,
                            const char *table_name)
{
  THD *thd= current_thd;
  DBUG_ENTER("ha_ndbcluster::ndbcluster_delete_table");
  NDBDICT *dict= ndb->getDictionary();
  int ndb_table_id= 0;
  int ndb_table_version= 0;
#ifdef HAVE_NDB_BINLOG
  /*
    Don't allow drop table unless
    schema distribution table is setup
  */
  if (!ndb_schema_share)
  {
    DBUG_PRINT("info", ("Schema distribution table not setup"));
    DBUG_RETURN(HA_ERR_NO_CONNECTION);
  }
  /* ndb_share reference temporary */
  NDB_SHARE *share= get_share(path, 0, FALSE);
  if (share)
  {
    DBUG_PRINT("NDB_SHARE", ("%s temporary  use_count: %u",
                             share->key, share->use_count));
  }
#endif

  /* Drop the table from NDB */
  
  int res= 0;
  if (h && h->m_table)
  {
retry_temporary_error1:
    if (dict->dropTableGlobal(*h->m_table) == 0)
    {
      ndb_table_id= h->m_table->getObjectId();
      ndb_table_version= h->m_table->getObjectVersion();
      DBUG_PRINT("info", ("success 1"));
    }
    else
    {
      switch (dict->getNdbError().status)
      {
        case NdbError::TemporaryError:
          if (!thd->killed) 
            goto retry_temporary_error1; // retry indefinitly
          break;
        default:
          break;
      }
      set_ndb_err(thd, dict->getNdbError());
      res= ndb_to_mysql_error(&dict->getNdbError());
      DBUG_PRINT("info", ("error(1) %u", res));
    }
    h->release_metadata(thd, ndb);
  }
  else
  {
    ndb->setDatabaseName(db);
    while (1)
    {
      Ndb_table_guard ndbtab_g(dict, table_name);
      if (ndbtab_g.get_table())
      {
    retry_temporary_error2:
        if (dict->dropTableGlobal(*ndbtab_g.get_table()) == 0)
        {
          ndb_table_id= ndbtab_g.get_table()->getObjectId();
          ndb_table_version= ndbtab_g.get_table()->getObjectVersion();
          DBUG_PRINT("info", ("success 2"));
          break;
        }
        else
        {
          switch (dict->getNdbError().status)
          {
            case NdbError::TemporaryError:
              if (!thd->killed) 
                goto retry_temporary_error2; // retry indefinitly
              break;
            default:
              if (dict->getNdbError().code == NDB_INVALID_SCHEMA_OBJECT)
              {
                ndbtab_g.invalidate();
                continue;
              }
              break;
          }
        }
      }
      set_ndb_err(thd, dict->getNdbError());
      res= ndb_to_mysql_error(&dict->getNdbError());
      DBUG_PRINT("info", ("error(2) %u", res));
      break;
    }
  }

  if (res)
  {
#ifdef HAVE_NDB_BINLOG
    /* the drop table failed for some reason, drop the share anyways */
    if (share)
    {
      pthread_mutex_lock(&ndbcluster_mutex);
      if (share->state != NSS_DROPPED)
      {
        /*
          The share kept by the server has not been freed, free it
        */
        share->state= NSS_DROPPED;
        /* ndb_share reference create free */
        DBUG_PRINT("NDB_SHARE", ("%s create free  use_count: %u",
                                 share->key, share->use_count));
        free_share(&share, TRUE);
      }
      /* ndb_share reference temporary free */
      DBUG_PRINT("NDB_SHARE", ("%s temporary free  use_count: %u",
                               share->key, share->use_count));
      free_share(&share, TRUE);
      pthread_mutex_unlock(&ndbcluster_mutex);
    }
#endif
    DBUG_RETURN(res);
  }

#ifdef HAVE_NDB_BINLOG
  /* stop the logging of the dropped table, and cleanup */

  /*
    drop table is successful even if table does not exist in ndb
    and in case table was actually not dropped, there is no need
    to force a gcp, and setting the event_name to null will indicate
    that there is no event to be dropped
  */
  int table_dropped= dict->getNdbError().code != 709;

  {
    String event_name(INJECTOR_EVENT_LEN);
    ndb_rep_event_name(&event_name, path + sizeof(share_prefix) - 1, 0);
    ndbcluster_handle_drop_table(thd, ndb,
                                 table_dropped ? event_name.c_ptr() : 0,
                                 share, "delete table");
  }

  if (!IS_TMP_PREFIX(table_name) && share &&
      thd->lex->sql_command != SQLCOM_TRUNCATE)
  {
    ndbcluster_log_schema_op(thd,
                             thd->query, thd->query_length,
                             share->db, share->table_name,
                             ndb_table_id, ndb_table_version,
                             SOT_DROP_TABLE, 0, 0, 1);
  }

  if (share)
  {
    pthread_mutex_lock(&ndbcluster_mutex);
    if (share->state != NSS_DROPPED)
    {
      /*
        The share kept by the server has not been freed, free it
      */
      share->state= NSS_DROPPED;
      /* ndb_share reference create free */
      DBUG_PRINT("NDB_SHARE", ("%s create free  use_count: %u",
                               share->key, share->use_count));
      free_share(&share, TRUE);
    }
    /* ndb_share reference temporary free */
    DBUG_PRINT("NDB_SHARE", ("%s temporary free  use_count: %u",
                             share->key, share->use_count));
    free_share(&share, TRUE);
    pthread_mutex_unlock(&ndbcluster_mutex);
  }
#endif
  DBUG_RETURN(0);
}

int ha_ndbcluster::delete_table(const char *name)
{
  DBUG_ENTER("ha_ndbcluster::delete_table");
  DBUG_PRINT("enter", ("name: %s", name));
  set_dbname(name);
  set_tabname(name);

#ifdef HAVE_NDB_BINLOG
  /*
    Don't allow drop table unless
    schema distribution table is setup
  */
  if (!ndb_schema_share)
  {
    DBUG_PRINT("info", ("Schema distribution table not setup"));
    DBUG_RETURN(HA_ERR_NO_CONNECTION);
  }
#endif

  if (check_ndb_connection())
    DBUG_RETURN(HA_ERR_NO_CONNECTION);

  /* Call ancestor function to delete .ndb file */
  handler::delete_table(name);

  DBUG_RETURN(delete_table(this, get_ndb(),name, m_dbname, m_tabname));
}


void ha_ndbcluster::get_auto_increment(ulonglong offset, ulonglong increment,
                                       ulonglong nb_desired_values,
                                       ulonglong *first_value,
                                       ulonglong *nb_reserved_values)
{
  int cache_size;
  Uint64 auto_value;
  DBUG_ENTER("get_auto_increment");
  DBUG_PRINT("enter", ("m_tabname: %s", m_tabname));
  Ndb *ndb= get_ndb();
   
  if (m_rows_inserted > m_rows_to_insert)
  {
    /* We guessed too low */
    m_rows_to_insert+= m_autoincrement_prefetch;
  }
  cache_size= 
    (int) ((m_rows_to_insert - m_rows_inserted < m_autoincrement_prefetch) ?
           m_rows_to_insert - m_rows_inserted :
           ((m_rows_to_insert > m_autoincrement_prefetch) ?
            m_rows_to_insert : m_autoincrement_prefetch));
  uint retries= NDB_AUTO_INCREMENT_RETRIES;
  int retry_sleep= 30; /* 30 milliseconds, transaction */
  for (;;)
  {
    Ndb_tuple_id_range_guard g(m_share);
    if (m_skip_auto_increment &&
        ndb->readAutoIncrementValue(m_table, g.range, auto_value) ||
        ndb->getAutoIncrementValue(m_table, g.range, auto_value, cache_size, increment, offset))
    {
      if (--retries &&
          ndb->getNdbError().status == NdbError::TemporaryError)
      {
        my_sleep(retry_sleep);
        continue;
      }
      const NdbError err= ndb->getNdbError();
      sql_print_error("Error %lu in ::get_auto_increment(): %s",
                      (ulong) err.code, err.message);
      *first_value= ~(ulonglong) 0;
      DBUG_VOID_RETURN;
    }
    break;
  }
  *first_value= (longlong)auto_value;
  /* From the point of view of MySQL, NDB reserves one row at a time */
  *nb_reserved_values= 1;
  DBUG_VOID_RETURN;
}


/*
  Constructor for the NDB Cluster table handler 
 */

/*
  Normal flags for binlogging is that ndb has HA_HAS_OWN_BINLOGGING
  and preferes HA_BINLOG_ROW_CAPABLE
  Other flags are set under certain circumstaces in table_flags()
*/
#define HA_NDBCLUSTER_TABLE_FLAGS \
                HA_REC_NOT_IN_SEQ | \
                HA_NULL_IN_KEY | \
                HA_AUTO_PART_KEY | \
                HA_NO_PREFIX_CHAR_KEYS | \
                HA_NEED_READ_RANGE_BUFFER | \
                HA_CAN_GEOMETRY | \
                HA_CAN_BIT_FIELD | \
                HA_PRIMARY_KEY_REQUIRED_FOR_POSITION | \
                HA_PRIMARY_KEY_REQUIRED_FOR_DELETE | \
                HA_PARTIAL_COLUMN_READ | \
                HA_HAS_OWN_BINLOGGING | \
                HA_BINLOG_ROW_CAPABLE | \
                HA_HAS_RECORDS | \
                HA_ONLINE_ALTER


ha_ndbcluster::ha_ndbcluster(handlerton *hton, TABLE_SHARE *table_arg):
  handler(hton, table_arg),
  m_thd_ndb(NULL),
  m_active_cursor(NULL),
  m_table(NULL),
  m_table_info(NULL),
  m_table_flags(HA_NDBCLUSTER_TABLE_FLAGS),
  m_share(0),
  m_part_info(NULL),
  m_use_partition_pruning(FALSE),
  m_user_defined_partitioning(FALSE),
  m_sorted(FALSE),
  m_use_write(FALSE),
  m_ignore_dup_key(FALSE),
  m_has_unique_index(FALSE),
  m_ignore_no_key(FALSE),
  m_rows_to_insert((ha_rows) 1),
  m_rows_inserted((ha_rows) 0),
  m_rows_changed((ha_rows) 0),
  m_delete_cannot_batch(FALSE),
  m_update_cannot_batch(FALSE),
  m_ops_pending(0),
  m_skip_auto_increment(TRUE),
  m_row_buffer_current(NULL),
  m_blobs_pending(0),
  m_blobs_buffer(0),
  m_blobs_buffer_size(0),
  m_row_buffer(0),
  m_row_buffer_size(0),
  m_extra_reclength(0),
  m_ndb_record(0),
  m_ndb_record_fragment(0),
  m_ndb_hidden_key_record(0),
  m_ndb_statistics_record(0),
  m_dupkey((uint) -1),
  m_ha_not_exact_count(FALSE),
  m_force_send(TRUE),
  m_autoincrement_prefetch((ha_rows) 32),
  m_transaction_on(TRUE),
  m_cond(NULL),
  m_multi_cursor(NULL)
{
  int i;
 
  DBUG_ENTER("ha_ndbcluster");

  m_tabname[0]= '\0';
  m_dbname[0]= '\0';

  stats.records= ~(ha_rows)0; // uninitialized
  stats.block_size= 1024;

  for (i= 0; i < MAX_KEY; i++)
    ndb_init_index(m_index[i]);

  DBUG_VOID_RETURN;
}


int ha_ndbcluster::ha_initialise()
{
  DBUG_ENTER("ha_ndbcluster::ha_initialise");
  if (check_ndb_in_thd(current_thd))
  {
    DBUG_RETURN(FALSE);
  }
  DBUG_RETURN(TRUE);
}

/*
  Destructor for NDB Cluster table handler
 */

ha_ndbcluster::~ha_ndbcluster() 
{
  THD *thd= current_thd;
  Ndb *ndb= thd ? check_ndb_in_thd(thd) : g_ndb;
  DBUG_ENTER("~ha_ndbcluster");

  if (m_share)
  {
    /* ndb_share reference handler free */
    DBUG_PRINT("NDB_SHARE", ("%s handler free  use_count: %u",
                             m_share->key, m_share->use_count));
    free_share(&m_share);
  }
  release_metadata(thd, ndb);
  my_free(m_blobs_buffer, MYF(MY_ALLOW_ZERO_PTR));
  m_blobs_buffer= 0;

  my_free(m_row_buffer, MYF(MY_ALLOW_ZERO_PTR));
  m_row_buffer= 0;
  m_row_buffer_current= 0;
  m_row_buffer_size= 0;    

  // Check for open cursor/transaction
  DBUG_ASSERT(m_active_cursor == NULL);
  DBUG_ASSERT(m_thd_ndb == NULL);

  // Discard any generated condition
  DBUG_PRINT("info", ("Deleting generated condition"));
  if (m_cond)
  {
    delete m_cond;
    m_cond= NULL;
  }

  DBUG_VOID_RETURN;
}



void
ha_ndbcluster::column_bitmaps_signal()
{
  DBUG_ENTER("ha_ndbcluster::column_bitmaps_signal");
  /*
    We need to make sure we always read all of the primary key.
    Otherwise we cannot support position() and rnd_pos().
  */
  bitmap_union(table->read_set, &m_pk_bitmap);
  DBUG_VOID_RETURN;

  /*
    Alternatively, we could just set a flag, and in the reader methods set the
    extra bits as required if the flag is set, followed by clearing the flag.
    This to save doing the work of setting bits twice or more.
    On the other hand this is quite fast in itself.
  */
}

/*
  Open a table for further use
  - fetch metadata for this table from NDB
  - check that table exists

  RETURN
    0    ok
    < 0  Table has changed
*/

int ha_ndbcluster::open(const char *name, int mode, uint test_if_locked)
{
  int res;
  KEY *key;
  DBUG_ENTER("ha_ndbcluster::open");
  DBUG_PRINT("enter", ("name: %s  mode: %d  test_if_locked: %d",
                       name, mode, test_if_locked));
  
  /*
    Setup ref_length to make room for the whole 
    primary key to be written in the ref variable
  */
  
  if (table_share->primary_key != MAX_KEY) 
  {
    key= table->key_info+table_share->primary_key;
    ref_length= key->key_length;
  }
  else // (table_share->primary_key == MAX_KEY) 
  {
    if (m_user_defined_partitioning)
    {
      ref_length+= sizeof(m_part_id);
    }
  }

  DBUG_PRINT("info", ("ref_length: %d", ref_length));

  // Init table lock structure 
  /* ndb_share reference handler */
  if (!(m_share=get_share(name, table)))
    DBUG_RETURN(1);
  DBUG_PRINT("NDB_SHARE", ("%s handler  use_count: %u",
                           m_share->key, m_share->use_count));
  thr_lock_data_init(&m_share->lock,&m_lock,(void*) 0);
  
  set_dbname(name);
  set_tabname(name);
  
  if ((res= check_ndb_connection()) ||
      (res= get_metadata(name)))
  {
    /* ndb_share reference handler free */
    DBUG_PRINT("NDB_SHARE", ("%s handler free  use_count: %u",
                             m_share->key, m_share->use_count));
    free_share(&m_share);
    m_share= 0;
    DBUG_RETURN(res);
  }
  while (1)
  {
    Ndb *ndb= get_ndb();
    if (ndb->setDatabaseName(m_dbname))
    {
      set_ndb_err(current_thd, ndb->getNdbError());
      res= ndb_to_mysql_error(&ndb->getNdbError());
      break;
    }
    struct Ndb_statistics stat;
    res= ndb_get_table_statistics(NULL, FALSE, ndb, m_ndb_statistics_record,
                                  &stat);
    stats.mean_rec_length= stat.row_size;
    stats.data_file_length= stat.fragment_memory;
    stats.records= stat.row_count;
    if(!res)
      res= info(HA_STATUS_CONST);
    break;
  }
  if (res)
  {
    free_share(&m_share);
    m_share= 0;
    release_metadata(current_thd, get_ndb());
    DBUG_RETURN(res);
  }
#ifdef HAVE_NDB_BINLOG
  if (!ndb_binlog_tables_inited && ndb_binlog_running && !ndb_binlog_is_ready)
    table->db_stat|= HA_READ_ONLY;
#endif
  DBUG_RETURN(0);
}

/*
  Set partition info

  SYNOPSIS
    set_part_info()
    part_info

  RETURN VALUE
    NONE

  DESCRIPTION
    Set up partition info when handler object created
*/

void ha_ndbcluster::set_part_info(partition_info *part_info, bool early)
{
  DBUG_ENTER("ha_ndbcluster::set_part_info");
  m_part_info= part_info;
  if (!early)
  {
    m_use_partition_pruning= TRUE;
    if (!(m_part_info->part_type == HASH_PARTITION &&
          m_part_info->list_of_part_fields &&
          !m_part_info->is_sub_partitioned()))
    {
      /*
        PARTITION BY HASH, RANGE and LIST plus all subpartitioning variants
        all use MySQL defined partitioning. PARTITION BY KEY uses NDB native
        partitioning scheme.
      */
      m_user_defined_partitioning= TRUE;
    }
    if (m_part_info->part_type == HASH_PARTITION &&
        m_part_info->list_of_part_fields &&
        m_part_info->no_full_part_fields == 0)
    {
      /*
        CREATE TABLE t (....) ENGINE NDB PARTITON BY KEY();
        where no primary key is defined uses a hidden key as partition field
        and this makes it impossible to use any partition pruning. Partition
        pruning requires partitioning based on real fields, also the lack of
        a primary key means that all accesses to tables are based on either
        full table scans or index scans and they can never be pruned those
        scans given that the hidden key is unknown. In write_row, update_row,
        and delete_row the normal hidden key handling will fix things.
      */
      m_use_partition_pruning= FALSE;
    }
    DBUG_PRINT("info", ("m_use_partition_pruning = %d",
                         m_use_partition_pruning));
  }
  DBUG_VOID_RETURN;
}

/*
  Close the table
  - release resources setup by open()
 */

int ha_ndbcluster::close(void)
{
  DBUG_ENTER("close");
  THD *thd= table->in_use;
  Ndb *ndb= thd ? check_ndb_in_thd(thd) : g_ndb;
  /* ndb_share reference handler free */
  DBUG_PRINT("NDB_SHARE", ("%s handler free  use_count: %u",
                           m_share->key, m_share->use_count));
  free_share(&m_share);
  m_share= 0;
  release_metadata(thd, ndb);
  DBUG_RETURN(0);
}


Thd_ndb* ha_ndbcluster::seize_thd_ndb()
{
  Thd_ndb *thd_ndb;
  DBUG_ENTER("seize_thd_ndb");

  thd_ndb= new Thd_ndb();
  if (thd_ndb == NULL)
  {
    my_errno= HA_ERR_OUT_OF_MEM;
    return NULL;
  }
  if (thd_ndb->ndb->init(max_transactions) != 0)
  {
    ERR_PRINT(thd_ndb->ndb->getNdbError());
    /*
      TODO 
      Alt.1 If init fails because to many allocated Ndb 
      wait on condition for a Ndb object to be released.
      Alt.2 Seize/release from pool, wait until next release 
    */
    delete thd_ndb;
    thd_ndb= NULL;
  }
  DBUG_RETURN(thd_ndb);
}


void ha_ndbcluster::release_thd_ndb(Thd_ndb* thd_ndb)
{
  DBUG_ENTER("release_thd_ndb");
  delete thd_ndb;
  DBUG_VOID_RETURN;
}


/*
  If this thread already has a Thd_ndb object allocated
  in current THD, reuse it. Otherwise
  seize a Thd_ndb object, assign it to current THD and use it.
 
*/

Ndb* check_ndb_in_thd(THD* thd)
{
  Thd_ndb *thd_ndb= get_thd_ndb(thd);
  if (!thd_ndb)
  {
    if (!(thd_ndb= ha_ndbcluster::seize_thd_ndb()))
      return NULL;
    set_thd_ndb(thd, thd_ndb);
  }
  return thd_ndb->ndb;
}



int ha_ndbcluster::check_ndb_connection(THD* thd)
{
  Ndb *ndb;
  DBUG_ENTER("check_ndb_connection");
  
  if (!(ndb= check_ndb_in_thd(thd)))
    DBUG_RETURN(HA_ERR_NO_CONNECTION);
  if (ndb->setDatabaseName(m_dbname))
  {
    ERR_RETURN(ndb->getNdbError());
  }
  DBUG_RETURN(0);
}


static int ndbcluster_close_connection(handlerton *hton, THD *thd)
{
  Thd_ndb *thd_ndb= get_thd_ndb(thd);
  DBUG_ENTER("ndbcluster_close_connection");
  if (thd_ndb)
  {
    ha_ndbcluster::release_thd_ndb(thd_ndb);
    set_thd_ndb(thd, NULL); // not strictly required but does not hurt either
  }
  DBUG_RETURN(0);
}


/*
  Try to discover one table from NDB
 */

int ndbcluster_discover(handlerton *hton, THD* thd, const char *db, 
                        const char *name,
                        uchar **frmblob, 
                        size_t *frmlen)
{
  int error= 0;
  NdbError ndb_error;
  size_t len;
  uchar* data= NULL;
  Ndb* ndb;
  char key[FN_REFLEN];
  DBUG_ENTER("ndbcluster_discover");
  DBUG_PRINT("enter", ("db: %s, name: %s", db, name)); 

  if (!(ndb= check_ndb_in_thd(thd)))
    DBUG_RETURN(HA_ERR_NO_CONNECTION);  
  if (ndb->setDatabaseName(db))
  {
    ERR_RETURN(ndb->getNdbError());
  }
  NDBDICT* dict= ndb->getDictionary();
  build_table_filename(key, sizeof(key), db, name, "", 0);
  /* ndb_share reference temporary */
  NDB_SHARE *share= get_share(key, 0, FALSE);
  if (share)
  {
    DBUG_PRINT("NDB_SHARE", ("%s temporary  use_count: %u",
                             share->key, share->use_count));
  }
  if (share && get_ndb_share_state(share) == NSS_ALTERED)
  {
    // Frm has been altered on disk, but not yet written to ndb
    if (readfrm(key, &data, &len))
    {
      DBUG_PRINT("error", ("Could not read frm"));
      error= 1;
      goto err;
    }
  }
  else
  {
    Ndb_table_guard ndbtab_g(dict, name);
    const NDBTAB *tab= ndbtab_g.get_table();
    if (!tab)
    {
      const NdbError err= dict->getNdbError();
      if (err.code == 709 || err.code == 723)
      {
        error= -1;
        DBUG_PRINT("info", ("ndb_error.code: %u", ndb_error.code));
      }
      else
      {
        error= -1;
        ndb_error= err;
        DBUG_PRINT("info", ("ndb_error.code: %u", ndb_error.code));
      }
      goto err;
    }
    DBUG_PRINT("info", ("Found table %s", tab->getName()));
    
    len= tab->getFrmLength();  
    if (len == 0 || tab->getFrmData() == NULL)
    {
      DBUG_PRINT("error", ("No frm data found."));
      error= 1;
      goto err;
    }
    
    if (unpackfrm(&data, &len, (uchar*) tab->getFrmData()))
    {
      DBUG_PRINT("error", ("Could not unpack table"));
      error= 1;
      goto err;
    }
  }

  *frmlen= len;
  *frmblob= data;
  
  if (share)
  {
    /* ndb_share reference temporary free */
    DBUG_PRINT("NDB_SHARE", ("%s temporary free  use_count: %u",
                             share->key, share->use_count));
    free_share(&share);
  }

  DBUG_RETURN(0);
err:
  my_free((char*)data, MYF(MY_ALLOW_ZERO_PTR));
  if (share)
  {
    /* ndb_share reference temporary free */
    DBUG_PRINT("NDB_SHARE", ("%s temporary free  use_count: %u",
                             share->key, share->use_count));
    free_share(&share);
  }
  if (ndb_error.code)
  {
    ERR_RETURN(ndb_error);
  }
  DBUG_RETURN(error);
}

/*
  Check if a table exists in NDB

 */

int ndbcluster_table_exists_in_engine(handlerton *hton, THD* thd, 
                                      const char *db,
                                      const char *name)
{
  Ndb* ndb;
  DBUG_ENTER("ndbcluster_table_exists_in_engine");
  DBUG_PRINT("enter", ("db: %s  name: %s", db, name));

  if (!(ndb= check_ndb_in_thd(thd)))
    DBUG_RETURN(HA_ERR_NO_CONNECTION);
  NDBDICT* dict= ndb->getDictionary();
  NdbDictionary::Dictionary::List list;
  if (dict->listObjects(list, NdbDictionary::Object::UserTable) != 0)
    ERR_RETURN(dict->getNdbError());
  for (uint i= 0 ; i < list.count ; i++)
  {
    NdbDictionary::Dictionary::List::Element& elmt= list.elements[i];
    if (my_strcasecmp(system_charset_info, elmt.database, db))
      continue;
    if (my_strcasecmp(system_charset_info, elmt.name, name))
      continue;
    DBUG_PRINT("info", ("Found table"));
    DBUG_RETURN(HA_ERR_TABLE_EXIST);
  }
  DBUG_RETURN(HA_ERR_NO_SUCH_TABLE);
}



extern "C" uchar* tables_get_key(const char *entry, size_t *length,
                                my_bool not_used __attribute__((unused)))
{
  *length= strlen(entry);
  return (uchar*) entry;
}


/*
  Drop a database in NDB Cluster
  NOTE add a dummy void function, since stupid handlerton is returning void instead of int...
*/

int ndbcluster_drop_database_impl(const char *path)
{
  DBUG_ENTER("ndbcluster_drop_database");
  THD *thd= current_thd;
  char dbname[FN_HEADLEN];
  Ndb* ndb;
  NdbDictionary::Dictionary::List list;
  uint i;
  char *tabname;
  List<char> drop_list;
  int ret= 0;
  ha_ndbcluster::set_dbname(path, (char *)&dbname);
  DBUG_PRINT("enter", ("db: %s", dbname));
  
  if (!(ndb= check_ndb_in_thd(thd)))
    DBUG_RETURN(-1);
  
  // List tables in NDB
  NDBDICT *dict= ndb->getDictionary();
  if (dict->listObjects(list, 
                        NdbDictionary::Object::UserTable) != 0)
    DBUG_RETURN(-1);
  for (i= 0 ; i < list.count ; i++)
  {
    NdbDictionary::Dictionary::List::Element& elmt= list.elements[i];
    DBUG_PRINT("info", ("Found %s/%s in NDB", elmt.database, elmt.name));     
    
    // Add only tables that belongs to db
    if (my_strcasecmp(system_charset_info, elmt.database, dbname))
      continue;
    DBUG_PRINT("info", ("%s must be dropped", elmt.name));     
    drop_list.push_back(thd->strdup(elmt.name));
  }
  // Drop any tables belonging to database
  char full_path[FN_REFLEN];
  char *tmp= full_path +
    build_table_filename(full_path, sizeof(full_path), dbname, "", "", 0);
  if (ndb->setDatabaseName(dbname))
  {
    ERR_RETURN(ndb->getNdbError());
  }
  List_iterator_fast<char> it(drop_list);
  while ((tabname=it++))
  {
    tablename_to_filename(tabname, tmp, FN_REFLEN - (tmp - full_path)-1);
    VOID(pthread_mutex_lock(&LOCK_open));
    if (ha_ndbcluster::delete_table(0, ndb, full_path, dbname, tabname))
    {
      const NdbError err= dict->getNdbError();
      if (err.code != 709 && err.code != 723)
      {
        set_ndb_err(thd, err);
        ret= ndb_to_mysql_error(&err);
      }
    }
    VOID(pthread_mutex_unlock(&LOCK_open));
  }
  DBUG_RETURN(ret);      
}

static void ndbcluster_drop_database(handlerton *hton, char *path)
{
  DBUG_ENTER("ndbcluster_drop_database");
#ifdef HAVE_NDB_BINLOG
  /*
    Don't allow drop database unless
    schema distribution table is setup
  */
  if (!ndb_schema_share)
  {
    DBUG_PRINT("info", ("Schema distribution table not setup"));
    DBUG_VOID_RETURN;
    //DBUG_RETURN(HA_ERR_NO_CONNECTION);
  }
#endif
  ndbcluster_drop_database_impl(path);
#ifdef HAVE_NDB_BINLOG
  char db[FN_REFLEN];
  THD *thd= current_thd;
  ha_ndbcluster::set_dbname(path, db);
  ndbcluster_log_schema_op(thd,
                           thd->query, thd->query_length,
                           db, "", 0, 0, SOT_DROP_DB, 0, 0, 0);
#endif
  DBUG_VOID_RETURN;
}

int ndb_create_table_from_engine(THD *thd, const char *db,
                                 const char *table_name)
{
  LEX *old_lex= thd->lex, newlex;
  thd->lex= &newlex;
  newlex.current_select= NULL;
  lex_start(thd);
  int res= ha_create_table_from_engine(thd, db, table_name);
  thd->lex= old_lex;
  return res;
}

/*
  find all tables in ndb and discover those needed
*/
int ndbcluster_find_all_files(THD *thd)
{
  Ndb* ndb;
  char key[FN_REFLEN];
  NDBDICT *dict;
  int unhandled, retries= 5, skipped;
  DBUG_ENTER("ndbcluster_find_all_files");

  if (!(ndb= check_ndb_in_thd(thd)))
    DBUG_RETURN(HA_ERR_NO_CONNECTION);

  dict= ndb->getDictionary();

  LINT_INIT(unhandled);
  LINT_INIT(skipped);
  do
  {
    NdbDictionary::Dictionary::List list;
    if (dict->listObjects(list, NdbDictionary::Object::UserTable) != 0)
      ERR_RETURN(dict->getNdbError());
    unhandled= 0;
    skipped= 0;
    retries--;
    for (uint i= 0 ; i < list.count ; i++)
    {
      NDBDICT::List::Element& elmt= list.elements[i];
      if (IS_TMP_PREFIX(elmt.name) || IS_NDB_BLOB_PREFIX(elmt.name))
      {
        DBUG_PRINT("info", ("Skipping %s.%s in NDB", elmt.database, elmt.name));
        continue;
      }
      DBUG_PRINT("info", ("Found %s.%s in NDB", elmt.database, elmt.name));
      if (elmt.state != NDBOBJ::StateOnline &&
          elmt.state != NDBOBJ::StateBackup &&
          elmt.state != NDBOBJ::StateBuilding)
      {
        sql_print_information("NDB: skipping setup table %s.%s, in state %d",
                              elmt.database, elmt.name, elmt.state);
        skipped++;
        continue;
      }

      ndb->setDatabaseName(elmt.database);
      Ndb_table_guard ndbtab_g(dict, elmt.name);
      const NDBTAB *ndbtab= ndbtab_g.get_table();
      if (!ndbtab)
      {
        if (retries == 0)
          sql_print_error("NDB: failed to setup table %s.%s, error: %d, %s",
                          elmt.database, elmt.name,
                          dict->getNdbError().code,
                          dict->getNdbError().message);
        unhandled++;
        continue;
      }

      if (ndbtab->getFrmLength() == 0)
        continue;
    
      /* check if database exists */
      char *end= key +
        build_table_filename(key, sizeof(key), elmt.database, "", "", 0);
      if (my_access(key, F_OK))
      {
        /* no such database defined, skip table */
        continue;
      }
      /* finalize construction of path */
      end+= tablename_to_filename(elmt.name, end,
                                  sizeof(key)-(end-key));
      uchar *data= 0, *pack_data= 0;
      size_t length, pack_length;
      int discover= 0;
      if (readfrm(key, &data, &length) ||
          packfrm(data, length, &pack_data, &pack_length))
      {
        discover= 1;
        sql_print_information("NDB: missing frm for %s.%s, discovering...",
                              elmt.database, elmt.name);
      }
      else if (cmp_frm(ndbtab, pack_data, pack_length))
      {
        /* ndb_share reference temporary */
        NDB_SHARE *share= get_share(key, 0, FALSE);
        if (share)
        {
          DBUG_PRINT("NDB_SHARE", ("%s temporary  use_count: %u",
                                   share->key, share->use_count));
        }
        if (!share || get_ndb_share_state(share) != NSS_ALTERED)
        {
          discover= 1;
          sql_print_information("NDB: mismatch in frm for %s.%s, discovering...",
                                elmt.database, elmt.name);
        }
        if (share)
        {
          /* ndb_share reference temporary free */
          DBUG_PRINT("NDB_SHARE", ("%s temporary free  use_count: %u",
                                   share->key, share->use_count));
          free_share(&share);
        }
      }
      my_free((char*) data, MYF(MY_ALLOW_ZERO_PTR));
      my_free((char*) pack_data, MYF(MY_ALLOW_ZERO_PTR));

      pthread_mutex_lock(&LOCK_open);
      if (discover)
      {
        /* ToDo 4.1 database needs to be created if missing */
        if (ndb_create_table_from_engine(thd, elmt.database, elmt.name))
        {
          /* ToDo 4.1 handle error */
        }
      }
#ifdef HAVE_NDB_BINLOG
      else
      {
        /* set up replication for this table */
        ndbcluster_create_binlog_setup(ndb, key, end-key,
                                       elmt.database, elmt.name,
                                       TRUE);
      }
#endif
      pthread_mutex_unlock(&LOCK_open);
    }
  }
  while (unhandled && retries);

  DBUG_RETURN(-(skipped + unhandled));
}

int ndbcluster_find_files(handlerton *hton, THD *thd,
                          const char *db,
                          const char *path,
                          const char *wild, bool dir, List<LEX_STRING> *files)
{
  DBUG_ENTER("ndbcluster_find_files");
  DBUG_PRINT("enter", ("db: %s", db));
  { // extra bracket to avoid gcc 2.95.3 warning
  uint i;
  Ndb* ndb;
  char name[FN_REFLEN];
  HASH ndb_tables, ok_tables;
  NDBDICT::List list;

  if (!(ndb= check_ndb_in_thd(thd)))
    DBUG_RETURN(HA_ERR_NO_CONNECTION);

  if (dir)
    DBUG_RETURN(0); // Discover of databases not yet supported

  // List tables in NDB
  NDBDICT *dict= ndb->getDictionary();
  if (dict->listObjects(list, 
                        NdbDictionary::Object::UserTable) != 0)
    ERR_RETURN(dict->getNdbError());

  if (hash_init(&ndb_tables, system_charset_info,list.count,0,0,
                (hash_get_key)tables_get_key,0,0))
  {
    DBUG_PRINT("error", ("Failed to init HASH ndb_tables"));
    DBUG_RETURN(-1);
  }

  if (hash_init(&ok_tables, system_charset_info,32,0,0,
                (hash_get_key)tables_get_key,0,0))
  {
    DBUG_PRINT("error", ("Failed to init HASH ok_tables"));
    hash_free(&ndb_tables);
    DBUG_RETURN(-1);
  }  

  for (i= 0 ; i < list.count ; i++)
  {
    NDBDICT::List::Element& elmt= list.elements[i];
    if (IS_TMP_PREFIX(elmt.name) || IS_NDB_BLOB_PREFIX(elmt.name))
    {
      DBUG_PRINT("info", ("Skipping %s.%s in NDB", elmt.database, elmt.name));
      continue;
    }
    DBUG_PRINT("info", ("Found %s/%s in NDB", elmt.database, elmt.name));

    // Add only tables that belongs to db
    if (my_strcasecmp(system_charset_info, elmt.database, db))
      continue;

    // Apply wildcard to list of tables in NDB
    if (wild)
    {
      if (lower_case_table_names)
      {
        if (wild_case_compare(files_charset_info, elmt.name, wild))
          continue;
      }
      else if (wild_compare(elmt.name,wild,0))
        continue;
    }
    DBUG_PRINT("info", ("Inserting %s into ndb_tables hash", elmt.name));     
    my_hash_insert(&ndb_tables, (uchar*)thd->strdup(elmt.name));
  }

  LEX_STRING *file_name;
  List_iterator<LEX_STRING> it(*files);
  List<char> delete_list;
  char *file_name_str;
  while ((file_name=it++))
  {
    bool file_on_disk= FALSE;
    DBUG_PRINT("info", ("%s", file_name->str));
    if (hash_search(&ndb_tables, (uchar*) file_name->str, file_name->length))
    {
      build_table_filename(name, sizeof(name), db, file_name->str, reg_ext, 0);
      if (my_access(name, F_OK))
      {
        pthread_mutex_lock(&LOCK_open);
        DBUG_PRINT("info", ("Table %s listed and need discovery",
                            file_name->str));
        if (ndb_create_table_from_engine(thd, db, file_name->str))
        {
          pthread_mutex_unlock(&LOCK_open);
          push_warning_printf(current_thd, MYSQL_ERROR::WARN_LEVEL_WARN,
                              ER_TABLE_EXISTS_ERROR,
                              "Discover of table %s.%s failed",
                              db, file_name->str);
          continue;
        }
        pthread_mutex_unlock(&LOCK_open);
      }
      DBUG_PRINT("info", ("%s existed in NDB _and_ on disk ", file_name->str));
      file_on_disk= TRUE;
    }
    
    // Check for .ndb file with this name
    build_table_filename(name, sizeof(name), db, file_name->str, ha_ndb_ext, 0);
    DBUG_PRINT("info", ("Check access for %s", name));
    if (my_access(name, F_OK))
    {
      DBUG_PRINT("info", ("%s did not exist on disk", name));     
      // .ndb file did not exist on disk, another table type
      if (file_on_disk)
      {
	// Ignore this ndb table 
 	uchar *record= hash_search(&ndb_tables, (uchar*) file_name->str,
                                   file_name->length);
	DBUG_ASSERT(record);
	hash_delete(&ndb_tables, record);
	push_warning_printf(current_thd, MYSQL_ERROR::WARN_LEVEL_WARN,
			    ER_TABLE_EXISTS_ERROR,
			    "Local table %s.%s shadows ndb table",
			    db, file_name->str);
      }
      continue;
    }
    if (file_on_disk) 
    {
      // File existed in NDB and as frm file, put in ok_tables list
      my_hash_insert(&ok_tables, (uchar*) file_name->str);
      continue;
    }
    DBUG_PRINT("info", ("%s existed on disk", name));     
    // The .ndb file exists on disk, but it's not in list of tables in ndb
    // Verify that handler agrees table is gone.
    if (ndbcluster_table_exists_in_engine(hton, thd, db, file_name->str) ==
        HA_ERR_NO_SUCH_TABLE)
    {
      DBUG_PRINT("info", ("NDB says %s does not exists", file_name->str));
      it.remove();
      // Put in list of tables to remove from disk
      delete_list.push_back(thd->strdup(file_name->str));
    }
  }

#ifdef HAVE_NDB_BINLOG
  /* setup logging to binlog for all discovered tables */
  {
    char *end, *end1= name +
      build_table_filename(name, sizeof(name), db, "", "", 0);
    for (i= 0; i < ok_tables.records; i++)
    {
      file_name_str= (char*)hash_element(&ok_tables, i);
      end= end1 +
        tablename_to_filename(file_name_str, end1, sizeof(name) - (end1 - name));
      pthread_mutex_lock(&LOCK_open);
      ndbcluster_create_binlog_setup(ndb, name, end-name,
                                     db, file_name_str, TRUE);
      pthread_mutex_unlock(&LOCK_open);
    }
  }
#endif

  // Check for new files to discover
  DBUG_PRINT("info", ("Checking for new files to discover"));       
  List<char> create_list;
  for (i= 0 ; i < ndb_tables.records ; i++)
  {
    file_name_str= (char*) hash_element(&ndb_tables, i);
    if (!hash_search(&ok_tables, (uchar*) file_name_str, strlen(file_name_str)))
    {
      build_table_filename(name, sizeof(name), db, file_name_str, reg_ext, 0);
      if (my_access(name, F_OK))
      {
        DBUG_PRINT("info", ("%s must be discovered", file_name_str));
        // File is in list of ndb tables and not in ok_tables
        // This table need to be created
        create_list.push_back(thd->strdup(file_name_str));
      }
    }
  }

  if (!global_read_lock)
  {
    // Delete old files
    List_iterator_fast<char> it3(delete_list);
    while ((file_name_str= it3++))
    {
      DBUG_PRINT("info", ("Remove table %s/%s", db, file_name_str));
      // Delete the table and all related files
      TABLE_LIST table_list;
      bzero((char*) &table_list,sizeof(table_list));
      table_list.db= (char*) db;
      table_list.alias= table_list.table_name= (char*)file_name_str;
      (void)mysql_rm_table_part2(thd, &table_list,
                                 FALSE,   /* if_exists */
                                 FALSE,   /* drop_temporary */ 
                                 FALSE,   /* drop_view */
                                 TRUE     /* dont_log_query*/);

      /* Clear error message that is returned when table is deleted */
      thd->clear_error();
    }
  }

  pthread_mutex_lock(&LOCK_open);
  // Create new files
  List_iterator_fast<char> it2(create_list);
  while ((file_name_str=it2++))
  {  
    DBUG_PRINT("info", ("Table %s need discovery", file_name_str));
    if (ndb_create_table_from_engine(thd, db, file_name_str) == 0)
    {
      LEX_STRING *tmp_file_name= 0;
      tmp_file_name= thd->make_lex_string(tmp_file_name, file_name_str,
                                          strlen(file_name_str), TRUE);
      files->push_back(tmp_file_name); 
    }
  }

  pthread_mutex_unlock(&LOCK_open);

  hash_free(&ok_tables);
  hash_free(&ndb_tables);

  // Delete schema file from files
  if (!strcmp(db, NDB_REP_DB))
  {
    uint count = 0;
    while (count++ < files->elements)
    {
      file_name = (LEX_STRING *)files->pop();
      if (!strcmp(file_name->str, NDB_SCHEMA_TABLE))
      {
        DBUG_PRINT("info", ("skip %s.%s table, it should be hidden to user",
                   NDB_REP_DB, NDB_SCHEMA_TABLE));
        continue;
      }
      files->push_back(file_name); 
    }
  }
  } // extra bracket to avoid gcc 2.95.3 warning
  DBUG_RETURN(0);    
}


/*
  Initialise all gloal variables before creating 
  a NDB Cluster table handler
 */

/* Call back after cluster connect */
static int connect_callback()
{
  pthread_mutex_lock(&LOCK_ndb_util_thread);
  update_status_variables(&g_ndb_status,
                          g_ndb_cluster_connection);

  uint node_id, i= 0;
  Ndb_cluster_connection_node_iter node_iter;
  memset((void *)g_node_id_map, 0xFFFF, sizeof(g_node_id_map));
  while ((node_id= g_ndb_cluster_connection->get_next_node(node_iter)))
    g_node_id_map[node_id]= i++;

  pthread_cond_signal(&COND_ndb_util_thread);
  pthread_mutex_unlock(&LOCK_ndb_util_thread);
  return 0;
}

extern int ndb_dictionary_is_mysqld;
extern pthread_mutex_t LOCK_plugin;

static int ndbcluster_init(void *p)
{
  int res;
  DBUG_ENTER("ndbcluster_init");

  if (ndbcluster_inited)
    DBUG_RETURN(FALSE);

  /*
    Below we create new THD's. They'll need LOCK_plugin, but it's taken now by
    plugin initialization code. Release it to avoid deadlocks.  It's safe, as
    there're no threads that may concurrently access plugin control structures.
  */
  pthread_mutex_unlock(&LOCK_plugin);

  pthread_mutex_init(&ndbcluster_mutex,MY_MUTEX_INIT_FAST);
  pthread_mutex_init(&LOCK_ndb_util_thread, MY_MUTEX_INIT_FAST);
  pthread_cond_init(&COND_ndb_util_thread, NULL);
  pthread_cond_init(&COND_ndb_util_ready, NULL);
  ndb_util_thread_running= -1;
  ndbcluster_terminating= 0;
  ndb_dictionary_is_mysqld= 1;
  ndbcluster_hton= (handlerton *)p;

  {
    handlerton *h= ndbcluster_hton;
    h->state=            SHOW_OPTION_YES;
    h->db_type=          DB_TYPE_NDBCLUSTER;
    h->close_connection= ndbcluster_close_connection;
    h->commit=           ndbcluster_commit;
    h->rollback=         ndbcluster_rollback;
    h->create=           ndbcluster_create_handler; /* Create a new handler */
    h->drop_database=    ndbcluster_drop_database;  /* Drop a database */
    h->panic=            ndbcluster_end;            /* Panic call */
    h->show_status=      ndbcluster_show_status;    /* Show status */
    h->alter_tablespace= ndbcluster_alter_tablespace;    /* Show status */
    h->partition_flags=  ndbcluster_partition_flags; /* Partition flags */
    h->alter_partition_flags=
      ndbcluster_alter_partition_flags;             /* Alter table flags */
    h->fill_files_table= ndbcluster_fill_files_table;
#ifdef HAVE_NDB_BINLOG
    ndbcluster_binlog_init_handlerton();
#endif
    h->flags=            HTON_CAN_RECREATE | HTON_TEMPORARY_NOT_SUPPORTED;
    h->discover=         ndbcluster_discover;
    h->find_files= ndbcluster_find_files;
    h->table_exists_in_engine= ndbcluster_table_exists_in_engine;
  }

  // Initialize ndb interface
  ndb_init_internal();

  // Set connectstring if specified
  if (opt_ndbcluster_connectstring != 0)
    DBUG_PRINT("connectstring", ("%s", opt_ndbcluster_connectstring));     
  if ((g_ndb_cluster_connection=
       new Ndb_cluster_connection(opt_ndbcluster_connectstring)) == 0)
  {
    sql_print_error("NDB: failed to allocate global "
                    "ndb cluster connection object");
    DBUG_PRINT("error",("Ndb_cluster_connection(%s)",
                        opt_ndbcluster_connectstring));
    my_errno= HA_ERR_OUT_OF_MEM;
    goto ndbcluster_init_error;
  }
  {
    char buf[128];
    my_snprintf(buf, sizeof(buf), "mysqld --server-id=%lu", server_id);
    g_ndb_cluster_connection->set_name(buf);
  }
  g_ndb_cluster_connection->set_optimized_node_selection
    (opt_ndb_optimized_node_selection);

  // Create a Ndb object to open the connection  to NDB
  if ( (g_ndb= new Ndb(g_ndb_cluster_connection, "sys")) == 0 )
  {
    sql_print_error("NDB: failed to allocate global ndb object");
    DBUG_PRINT("error", ("failed to create global ndb object"));
    my_errno= HA_ERR_OUT_OF_MEM;
    goto ndbcluster_init_error;
  }
  if (g_ndb->init() != 0)
  {
    ERR_PRINT (g_ndb->getNdbError());
    goto ndbcluster_init_error;
  }

  /* Connect to management server */

  struct timeval end_time;
  gettimeofday(&end_time, 0);
  end_time.tv_sec+= opt_ndb_wait_connected;

  while ((res= g_ndb_cluster_connection->connect(0,0,0)) == 1)
  {
    struct timeval now_time;
    gettimeofday(&now_time, 0);
    if (now_time.tv_sec > end_time.tv_sec ||
        (now_time.tv_sec == end_time.tv_sec &&
         now_time.tv_usec >= end_time.tv_usec))
      break;
    sleep(1);
  }

  {
    g_ndb_cluster_connection_pool_alloc= opt_ndb_cluster_connection_pool;
    g_ndb_cluster_connection_pool= (Ndb_cluster_connection**)
      my_malloc(g_ndb_cluster_connection_pool_alloc *
                sizeof(Ndb_cluster_connection*),
                MYF(MY_WME | MY_ZEROFILL));
    pthread_mutex_init(&g_ndb_cluster_connection_pool_mutex,
                       MY_MUTEX_INIT_FAST);
    g_ndb_cluster_connection_pool[0]= g_ndb_cluster_connection;
    for (unsigned i= 1; i < g_ndb_cluster_connection_pool_alloc; i++)
    {
      if ((g_ndb_cluster_connection_pool[i]=
           new Ndb_cluster_connection(opt_ndbcluster_connectstring,
                                      g_ndb_cluster_connection)) == 0)
      {
        sql_print_error("NDB[%u]: failed to allocate cluster connect object",
                        i);
        DBUG_PRINT("error",("Ndb_cluster_connection[%u](%s)",
                            i, opt_ndbcluster_connectstring));
        goto ndbcluster_init_error;
      }
      {
        char buf[128];
        my_snprintf(buf, sizeof(buf), "mysqld --server-id=%lu (connection %u)",
                    server_id, i+1);
        g_ndb_cluster_connection_pool[i]->set_name(buf);
      }
      g_ndb_cluster_connection_pool[i]->set_optimized_node_selection
        (opt_ndb_optimized_node_selection);
    }
  }

  if (res == 0)
  {
    connect_callback();
    for (unsigned i= 0; i < g_ndb_cluster_connection_pool_alloc; i++)
    {
      if (g_ndb_cluster_connection_pool[i]->node_id() == 0)
      {
        // not connected to mgmd yet, try again
        g_ndb_cluster_connection_pool[i]->connect(0,0,0);
        if (g_ndb_cluster_connection_pool[i]->node_id() == 0)
        {
          sql_print_warning("NDB[%u]: starting connect thread", i);
          g_ndb_cluster_connection_pool[i]->start_connect_thread();
          continue;
        }
      }
      DBUG_PRINT("info",
                 ("NDBCLUSTER storage engine (%u) at %s on port %d", i,
                  g_ndb_cluster_connection_pool[i]->get_connected_host(),
                  g_ndb_cluster_connection_pool[i]->get_connected_port()));

      struct timeval now_time;
      gettimeofday(&now_time, 0);
      ulong wait_until_ready_time = (end_time.tv_sec > now_time.tv_sec) ?
        end_time.tv_sec - now_time.tv_sec : 1;
      res= g_ndb_cluster_connection_pool[i]->
        wait_until_ready(wait_until_ready_time,3);
      if (res == 0)
      {
        sql_print_information("NDB[%u]: all storage nodes connected", i);
      }
      else if (res > 0)
      {
        sql_print_information("NDB[%u]: some storage nodes connected", i);
      }
      else if (res < 0)
      {
        sql_print_information("NDB[%u]: no storage nodes connected (timed out)", i);
      }
    }
  } 
  else if (res == 1)
  {
    for (unsigned i= 0; i < g_ndb_cluster_connection_pool_alloc; i++)
    {
      if (g_ndb_cluster_connection_pool[i]->
          start_connect_thread(i == 0 ? connect_callback :  NULL)) 
      {
        sql_print_error("NDB[%u]: failed to start connect thread", i);
        DBUG_PRINT("error", ("g_ndb_cluster_connection->start_connect_thread()"));
        goto ndbcluster_init_error;
      }
    }
#ifndef DBUG_OFF
    {
      char buf[1024];
      DBUG_PRINT("info",
                 ("NDBCLUSTER storage engine not started, "
                  "will connect using %s",
                  g_ndb_cluster_connection->
                  get_connectstring(buf,sizeof(buf))));
    }
#endif
  }
  else
  {
    DBUG_ASSERT(res == -1);
    DBUG_PRINT("error", ("permanent error"));
    goto ndbcluster_init_error;
  }
  
  (void) hash_init(&ndbcluster_open_tables,system_charset_info,32,0,0,
                   (hash_get_key) ndbcluster_get_key,0,0);
#ifdef HAVE_NDB_BINLOG
  /* start the ndb injector thread */
  if (ndbcluster_binlog_start())
    goto ndbcluster_init_error;
#endif /* HAVE_NDB_BINLOG */

  ndb_cache_check_time = opt_ndb_cache_check_time;
  // Create utility thread
  pthread_t tmp;
  if (pthread_create(&tmp, &connection_attrib, ndb_util_thread_func, 0))
  {
    DBUG_PRINT("error", ("Could not create ndb utility thread"));
    hash_free(&ndbcluster_open_tables);
    pthread_mutex_destroy(&ndbcluster_mutex);
    pthread_mutex_destroy(&LOCK_ndb_util_thread);
    pthread_cond_destroy(&COND_ndb_util_thread);
    pthread_cond_destroy(&COND_ndb_util_ready);
    goto ndbcluster_init_error;
  }

  /* Wait for the util thread to start */
  pthread_mutex_lock(&LOCK_ndb_util_thread);
  while (ndb_util_thread_running < 0)
    pthread_cond_wait(&COND_ndb_util_ready, &LOCK_ndb_util_thread);
  pthread_mutex_unlock(&LOCK_ndb_util_thread);
  
  if (!ndb_util_thread_running)
  {
    DBUG_PRINT("error", ("ndb utility thread exited prematurely"));
    hash_free(&ndbcluster_open_tables);
    pthread_mutex_destroy(&ndbcluster_mutex);
    pthread_mutex_destroy(&LOCK_ndb_util_thread);
    pthread_cond_destroy(&COND_ndb_util_thread);
    pthread_cond_destroy(&COND_ndb_util_ready);
    goto ndbcluster_init_error;
  }

  pthread_mutex_lock(&LOCK_plugin);

  ndbcluster_inited= 1;
  DBUG_RETURN(FALSE);

ndbcluster_init_error:
  if (g_ndb)
    delete g_ndb;
  g_ndb= NULL;
  {
    if (g_ndb_cluster_connection_pool)
    {
      /* first in pool is the main one, wait with release */
      for (unsigned i= 1; i < g_ndb_cluster_connection_pool_alloc; i++)
      {
        if (g_ndb_cluster_connection_pool[i])
          delete g_ndb_cluster_connection_pool[i];
      }
      my_free((uchar*) g_ndb_cluster_connection_pool, MYF(MY_ALLOW_ZERO_PTR));
      pthread_mutex_destroy(&g_ndb_cluster_connection_pool_mutex);
      g_ndb_cluster_connection_pool= 0;
    }
    g_ndb_cluster_connection_pool_alloc= 0;
    g_ndb_cluster_connection_pool_pos= 0;
  }
  if (g_ndb_cluster_connection)
    delete g_ndb_cluster_connection;
  g_ndb_cluster_connection= NULL;
  ndbcluster_hton->state= SHOW_OPTION_DISABLED;               // If we couldn't use handler

  pthread_mutex_lock(&LOCK_plugin);

  DBUG_RETURN(TRUE);
}

static int ndbcluster_end(handlerton *hton, ha_panic_function type)
{
  DBUG_ENTER("ndbcluster_end");

  if (!ndbcluster_inited)
    DBUG_RETURN(0);
  ndbcluster_inited= 0;

  /* wait for util thread to finish */
  sql_print_information("Stopping Cluster Utility thread");
  pthread_mutex_lock(&LOCK_ndb_util_thread);
  ndbcluster_terminating= 1;
  pthread_cond_signal(&COND_ndb_util_thread);
  while (ndb_util_thread_running > 0)
    pthread_cond_wait(&COND_ndb_util_ready, &LOCK_ndb_util_thread);
  pthread_mutex_unlock(&LOCK_ndb_util_thread);


#ifdef HAVE_NDB_BINLOG
  {
    pthread_mutex_lock(&ndbcluster_mutex);
    while (ndbcluster_open_tables.records)
    {
      NDB_SHARE *share=
        (NDB_SHARE*) hash_element(&ndbcluster_open_tables, 0);
#ifndef DBUG_OFF
      fprintf(stderr, "NDB: table share %s with use_count %d not freed\n",
              share->key, share->use_count);
#endif
      ndbcluster_real_free_share(&share);
    }
    pthread_mutex_unlock(&ndbcluster_mutex);
  }
#endif
  hash_free(&ndbcluster_open_tables);

  if (g_ndb)
  {
#ifndef DBUG_OFF
    Ndb::Free_list_usage tmp;
    tmp.m_name= 0;
    while (g_ndb->get_free_list_usage(&tmp))
    {
      uint leaked= (uint) tmp.m_created - tmp.m_free;
      if (leaked)
        fprintf(stderr, "NDB: Found %u %s%s that %s not been released\n",
                leaked, tmp.m_name,
                (leaked == 1)?"":"'s",
                (leaked == 1)?"has":"have");
    }
#endif
    delete g_ndb;
    g_ndb= NULL;
  }
  {
    if (g_ndb_cluster_connection_pool)
    {
      /* first in pool is the main one, wait with release */
      for (unsigned i= 1; i < g_ndb_cluster_connection_pool_alloc; i++)
      {
        if (g_ndb_cluster_connection_pool[i])
          delete g_ndb_cluster_connection_pool[i];
      }
      my_free((uchar*) g_ndb_cluster_connection_pool, MYF(MY_ALLOW_ZERO_PTR));
      pthread_mutex_destroy(&g_ndb_cluster_connection_pool_mutex);
      g_ndb_cluster_connection_pool= 0;
    }
    g_ndb_cluster_connection_pool_alloc= 0;
    g_ndb_cluster_connection_pool_pos= 0;
  }
  delete g_ndb_cluster_connection;
  g_ndb_cluster_connection= NULL;

  // cleanup ndb interface
  ndb_end_internal();

  pthread_mutex_destroy(&ndbcluster_mutex);
  pthread_mutex_destroy(&LOCK_ndb_util_thread);
  pthread_cond_destroy(&COND_ndb_util_thread);
  pthread_cond_destroy(&COND_ndb_util_ready);
  DBUG_RETURN(0);
}

void ha_ndbcluster::print_error(int error, myf errflag)
{
  DBUG_ENTER("ha_ndbcluster::print_error");
  DBUG_PRINT("enter", ("error: %d", error));

  if (error == HA_ERR_NO_PARTITION_FOUND)
    m_part_info->print_no_partition_found(table);
  else
    handler::print_error(error, errflag);
  DBUG_VOID_RETURN;
}


/*
  Static error print function called from
  static handler method ndbcluster_commit
  and ndbcluster_rollback
*/

void ndbcluster_print_error(int error, const NdbOperation *error_op)
{
  DBUG_ENTER("ndbcluster_print_error");
  TABLE_SHARE share;
  const char *tab_name= (error_op) ? error_op->getTableName() : "";
  share.db.str= (char*) "";
  share.db.length= 0;
  share.table_name.str= (char *) tab_name;
  share.table_name.length= strlen(tab_name);
  ha_ndbcluster error_handler(ndbcluster_hton, &share);
  error_handler.print_error(error, MYF(0));
  DBUG_VOID_RETURN;
}

/**
 * Set a given location from full pathname to database name
 *
 */
void ha_ndbcluster::set_dbname(const char *path_name, char *dbname)
{
  char *end, *ptr, *tmp_name;
  char tmp_buff[FN_REFLEN];
 
  tmp_name= tmp_buff;
  /* Scan name from the end */
  ptr= strend(path_name)-1;
  while (ptr >= path_name && *ptr != '\\' && *ptr != '/') {
    ptr--;
  }
  ptr--;
  end= ptr;
  while (ptr >= path_name && *ptr != '\\' && *ptr != '/') {
    ptr--;
  }
  uint name_len= end - ptr;
  memcpy(tmp_name, ptr + 1, name_len);
  tmp_name[name_len]= '\0';
#ifdef __WIN__
  /* Put to lower case */
  
  ptr= tmp_name;
  
  while (*ptr != '\0') {
    *ptr= tolower(*ptr);
    ptr++;
  }
#endif
  filename_to_tablename(tmp_name, dbname, FN_REFLEN);
}

/*
  Set m_dbname from full pathname to table file
 */

void ha_ndbcluster::set_dbname(const char *path_name)
{
  set_dbname(path_name, m_dbname);
}

/**
 * Set a given location from full pathname to table file
 *
 */
void
ha_ndbcluster::set_tabname(const char *path_name, char * tabname)
{
  char *end, *ptr, *tmp_name;
  char tmp_buff[FN_REFLEN];

  tmp_name= tmp_buff;
  /* Scan name from the end */
  end= strend(path_name)-1;
  ptr= end;
  while (ptr >= path_name && *ptr != '\\' && *ptr != '/') {
    ptr--;
  }
  uint name_len= end - ptr;
  memcpy(tmp_name, ptr + 1, end - ptr);
  tmp_name[name_len]= '\0';
#ifdef __WIN__
  /* Put to lower case */
  ptr= tmp_name;
  
  while (*ptr != '\0') {
    *ptr= tolower(*ptr);
    ptr++;
  }
#endif
  filename_to_tablename(tmp_name, tabname, FN_REFLEN);
}

/*
  Set m_tabname from full pathname to table file 
 */

void ha_ndbcluster::set_tabname(const char *path_name)
{
  set_tabname(path_name, m_tabname);
}


/* ToDo: convert to NdbRecord? */
ha_rows 
ha_ndbcluster::records_in_range(uint inx, key_range *min_key,
                                key_range *max_key)
{
  KEY *key_info= table->key_info + inx;
  uint key_length= key_info->key_length;
  NDB_INDEX_TYPE idx_type= get_index_type(inx);  

  DBUG_ENTER("records_in_range");
  // Prevent partial read of hash indexes by returning HA_POS_ERROR
  if ((idx_type == UNIQUE_INDEX || idx_type == PRIMARY_KEY_INDEX) &&
      ((min_key && min_key->length < key_length) ||
       (max_key && max_key->length < key_length)))
    DBUG_RETURN(HA_POS_ERROR);
  
  // Read from hash index with full key
  // This is a "const" table which returns only one record!      
  if ((idx_type != ORDERED_INDEX) &&
      ((min_key && min_key->length == key_length) || 
       (max_key && max_key->length == key_length)))
    DBUG_RETURN(1);
  
  if ((idx_type == PRIMARY_KEY_ORDERED_INDEX ||
       idx_type == UNIQUE_ORDERED_INDEX ||
       idx_type == ORDERED_INDEX) &&
    m_index[inx].index_stat != NULL)
  {
    NDB_INDEX_DATA& d=m_index[inx];
    const NDBINDEX* index= d.index;
    Ndb* ndb=get_ndb();
    NdbTransaction* active_trans= m_thd_ndb ? m_thd_ndb->trans : 0;
    NdbTransaction* trans=NULL;
    NdbIndexScanOperation* op=NULL;
    int res=0;
    Uint64 rows;

    do
    {
      // We must provide approx table rows
      Uint64 table_rows=0;
      Ndb_local_table_statistics *ndb_info= m_table_info;
      if (ndb_info->records != ~(ha_rows)0 && ndb_info->records != 0)
      {
        table_rows = ndb_info->records;
        DBUG_PRINT("info", ("use info->records: %lu", (ulong) table_rows));
      }
      else
      {
        Ndb_statistics stat;
        if ((res=ndb_get_table_statistics(this, TRUE, ndb,
                                          m_ndb_statistics_record, &stat)))
          break;
        table_rows=stat.row_count;
        DBUG_PRINT("info", ("use db row_count: %lu", (ulong) table_rows));
        if (table_rows == 0) {
          // Problem if autocommit=0
#ifdef ndb_get_table_statistics_uses_active_trans
          rows=0;
          break;
#endif
        }
      }

      // Define scan op for the range
      if ((trans=active_trans) == NULL || 
	  trans->commitStatus() != NdbTransaction::Started)
      {
        DBUG_PRINT("info", ("no active trans"));
        if (! (trans=ndb->startTransaction()))
          ERR_BREAK(ndb->getNdbError(), res);
      }
      if (! (op=trans->getNdbIndexScanOperation(index, (NDBTAB*)m_table)))
        ERR_BREAK(trans->getNdbError(), res);
      if ((op->readTuples(NdbOperation::LM_CommittedRead)) == -1)
        ERR_BREAK(op->getNdbError(), res);
      const key_range *keys[2]={ min_key, max_key };
      if ((res=set_bounds(op, inx, TRUE, keys)) != 0)
        break;

      // Decide if db should be contacted
      int flags=0;
      if (d.index_stat_query_count < d.index_stat_cache_entries ||
          (d.index_stat_update_freq != 0 &&
           d.index_stat_query_count % d.index_stat_update_freq == 0))
      {
        DBUG_PRINT("info", ("force stat from db"));
        flags|=NdbIndexStat::RR_UseDb;
      }
      if (d.index_stat->records_in_range(index, op, table_rows, &rows, flags) == -1)
        ERR_BREAK(d.index_stat->getNdbError(), res);
      d.index_stat_query_count++;
    } while (0);

    if (trans != active_trans && rows == 0)
      rows = 1;
    if (trans != active_trans && trans != NULL)
      ndb->closeTransaction(trans);
    if (res != 0)
      DBUG_RETURN(HA_POS_ERROR);
    DBUG_RETURN(rows);
  }

  DBUG_RETURN(10); /* Good guess when you don't know anything */
}

ulonglong ha_ndbcluster::table_flags(void) const
{
  THD *thd= current_thd;
  ulonglong f= m_table_flags;
  if (m_ha_not_exact_count)
    f= f & ~HA_STATS_RECORDS_IS_EXACT;
  /*
    To allow for logging of ndb tables during stmt based logging;
    flag cabablity, but also turn off flag for OWN_BINLOGGING
  */
  if (thd->variables.binlog_format == BINLOG_FORMAT_STMT)
    f= (f | HA_BINLOG_STMT_CAPABLE) & ~HA_HAS_OWN_BINLOGGING;
  return f;
}
const char * ha_ndbcluster::table_type() const 
{
  return("NDBCLUSTER");
}
uint ha_ndbcluster::max_supported_record_length() const
{ 
  return NDB_MAX_TUPLE_SIZE;
}
uint ha_ndbcluster::max_supported_keys() const
{
  return MAX_KEY;
}
uint ha_ndbcluster::max_supported_key_parts() const 
{
  return NDB_MAX_NO_OF_ATTRIBUTES_IN_KEY;
}
uint ha_ndbcluster::max_supported_key_length() const
{
  return NDB_MAX_KEY_SIZE;
}
uint ha_ndbcluster::max_supported_key_part_length() const
{
  return NDB_MAX_KEY_SIZE;
}
bool ha_ndbcluster::low_byte_first() const
{ 
#ifdef WORDS_BIGENDIAN
  return FALSE;
#else
  return TRUE;
#endif
}
const char* ha_ndbcluster::index_type(uint key_number)
{
  switch (get_index_type(key_number)) {
  case ORDERED_INDEX:
  case UNIQUE_ORDERED_INDEX:
  case PRIMARY_KEY_ORDERED_INDEX:
    return "BTREE";
  case UNIQUE_INDEX:
  case PRIMARY_KEY_INDEX:
  default:
    return "HASH";
  }
}

uint8 ha_ndbcluster::table_cache_type()
{
  DBUG_ENTER("ha_ndbcluster::table_cache_type=HA_CACHE_TBL_ASKTRANSACT");
  DBUG_RETURN(HA_CACHE_TBL_ASKTRANSACT);
}


uint ndb_get_commitcount(THD *thd, char *dbname, char *tabname,
                         Uint64 *commit_count)
{
  char name[FN_REFLEN];
  NDB_SHARE *share;
  DBUG_ENTER("ndb_get_commitcount");

  build_table_filename(name, sizeof(name), dbname, tabname, "", 0);
  DBUG_PRINT("enter", ("name: %s", name));
  pthread_mutex_lock(&ndbcluster_mutex);
  if (!(share=(NDB_SHARE*) hash_search(&ndbcluster_open_tables,
                                       (uchar*) name,
                                       strlen(name))))
  {
    pthread_mutex_unlock(&ndbcluster_mutex);
    DBUG_PRINT("info", ("Table %s not found in ndbcluster_open_tables", name));
    DBUG_RETURN(1);
  }
  /* ndb_share reference temporary, free below */
  share->use_count++;
  DBUG_PRINT("NDB_SHARE", ("%s temporary  use_count: %u",
                           share->key, share->use_count));
  pthread_mutex_unlock(&ndbcluster_mutex);

  pthread_mutex_lock(&share->mutex);
  if (ndb_cache_check_time > 0)
  {
    if (share->commit_count != 0)
    {
      *commit_count= share->commit_count;
#ifndef DBUG_OFF
      char buff[22];
#endif
      DBUG_PRINT("info", ("Getting commit_count: %s from share",
                          llstr(share->commit_count, buff)));
      pthread_mutex_unlock(&share->mutex);
      /* ndb_share reference temporary free */
      DBUG_PRINT("NDB_SHARE", ("%s temporary free  use_count: %u",
                               share->key, share->use_count));
      free_share(&share);
      DBUG_RETURN(0);
    }
  }
  DBUG_PRINT("info", ("Get commit_count from NDB"));
  Ndb *ndb;
  if (!(ndb= check_ndb_in_thd(thd)))
    DBUG_RETURN(1);
  if (ndb->setDatabaseName(dbname))
  {
    ERR_RETURN(ndb->getNdbError());
  }
  uint lock= share->commit_count_lock;
  pthread_mutex_unlock(&share->mutex);

  struct Ndb_statistics stat;
  {
    Ndb_table_guard ndbtab_g(ndb->getDictionary(), tabname);
    if (ndbtab_g.get_table() == 0
        || ndb_get_table_statistics(NULL, FALSE, ndb, ndbtab_g.get_table(), &stat))
    {
      /* ndb_share reference temporary free */
      DBUG_PRINT("NDB_SHARE", ("%s temporary free  use_count: %u",
                               share->key, share->use_count));
      free_share(&share);
      DBUG_RETURN(1);
    }
  }

  pthread_mutex_lock(&share->mutex);
  if (share->commit_count_lock == lock)
  {
#ifndef DBUG_OFF
    char buff[22];
#endif
    DBUG_PRINT("info", ("Setting commit_count to %s",
                        llstr(stat.commit_count, buff)));
    share->commit_count= stat.commit_count;
    *commit_count= stat.commit_count;
  }
  else
  {
    DBUG_PRINT("info", ("Discarding commit_count, comit_count_lock changed"));
    *commit_count= 0;
  }
  pthread_mutex_unlock(&share->mutex);
  /* ndb_share reference temporary free */
  DBUG_PRINT("NDB_SHARE", ("%s temporary free  use_count: %u",
                           share->key, share->use_count));
  free_share(&share);
  DBUG_RETURN(0);
}


/*
  Check if a cached query can be used.
  This is done by comparing the supplied engine_data to commit_count of
  the table.
  The commit_count is either retrieved from the share for the table, where
  it has been cached by the util thread. If the util thread is not started,
  NDB has to be contacetd to retrieve the commit_count, this will introduce
  a small delay while waiting for NDB to answer.


  SYNOPSIS
  ndbcluster_cache_retrieval_allowed
    thd            thread handle
    full_name      concatenation of database name,
                   the null character '\0', and the table
                   name
    full_name_len  length of the full name,
                   i.e. len(dbname) + len(tablename) + 1

    engine_data    parameter retrieved when query was first inserted into
                   the cache. If the value of engine_data is changed,
                   all queries for this table should be invalidated.

  RETURN VALUE
    TRUE  Yes, use the query from cache
    FALSE No, don't use the cached query, and if engine_data
          has changed, all queries for this table should be invalidated

*/

static my_bool
ndbcluster_cache_retrieval_allowed(THD *thd,
                                   char *full_name, uint full_name_len,
                                   ulonglong *engine_data)
{
  Uint64 commit_count;
  bool is_autocommit= !(thd->options & (OPTION_NOT_AUTOCOMMIT | OPTION_BEGIN));
  char *dbname= full_name;
  char *tabname= dbname+strlen(dbname)+1;
#ifndef DBUG_OFF
  char buff[22], buff2[22];
#endif
  DBUG_ENTER("ndbcluster_cache_retrieval_allowed");
  DBUG_PRINT("enter", ("dbname: %s, tabname: %s, is_autocommit: %d",
                       dbname, tabname, is_autocommit));

  if (!is_autocommit)
  {
    DBUG_PRINT("exit", ("No, don't use cache in transaction"));
    DBUG_RETURN(FALSE);
  }

  if (ndb_get_commitcount(thd, dbname, tabname, &commit_count))
  {
    *engine_data= 0; /* invalidate */
    DBUG_PRINT("exit", ("No, could not retrieve commit_count"));
    DBUG_RETURN(FALSE);
  }
  DBUG_PRINT("info", ("*engine_data: %s, commit_count: %s",
                      llstr(*engine_data, buff), llstr(commit_count, buff2)));
  if (commit_count == 0)
  {
    *engine_data= 0; /* invalidate */
    DBUG_PRINT("exit", ("No, local commit has been performed"));
    DBUG_RETURN(FALSE);
  }
  else if (*engine_data != commit_count)
  {
    *engine_data= commit_count; /* invalidate */
     DBUG_PRINT("exit", ("No, commit_count has changed"));
     DBUG_RETURN(FALSE);
   }

  DBUG_PRINT("exit", ("OK to use cache, engine_data: %s",
                      llstr(*engine_data, buff)));
  DBUG_RETURN(TRUE);
}


/**
   Register a table for use in the query cache. Fetch the commit_count
   for the table and return it in engine_data, this will later be used
   to check if the table has changed, before the cached query is reused.

   SYNOPSIS
   ha_ndbcluster::can_query_cache_table
    thd            thread handle
    full_name      concatenation of database name,
                   the null character '\0', and the table
                   name
    full_name_len  length of the full name,
                   i.e. len(dbname) + len(tablename) + 1
    qc_engine_callback  function to be called before using cache on this table
    engine_data    out, commit_count for this table

  RETURN VALUE
    TRUE  Yes, it's ok to cahce this query
    FALSE No, don't cach the query

*/

my_bool
ha_ndbcluster::register_query_cache_table(THD *thd,
                                          char *full_name, uint full_name_len,
                                          qc_engine_callback *engine_callback,
                                          ulonglong *engine_data)
{
  Uint64 commit_count;
#ifndef DBUG_OFF
  char buff[22];
#endif
  bool is_autocommit= !(thd->options & (OPTION_NOT_AUTOCOMMIT | OPTION_BEGIN));
  DBUG_ENTER("ha_ndbcluster::register_query_cache_table");
  DBUG_PRINT("enter",("dbname: %s, tabname: %s, is_autocommit: %d",
		      m_dbname, m_tabname, is_autocommit));

  if (!is_autocommit)
  {
    DBUG_PRINT("exit", ("Can't register table during transaction"));
    DBUG_RETURN(FALSE);
  }

  if (ndb_get_commitcount(thd, m_dbname, m_tabname, &commit_count))
  {
    *engine_data= 0;
    DBUG_PRINT("exit", ("Error, could not get commitcount"));
    DBUG_RETURN(FALSE);
  }
  *engine_data= commit_count;
  *engine_callback= ndbcluster_cache_retrieval_allowed;
  DBUG_PRINT("exit", ("commit_count: %s", llstr(commit_count, buff)));
  DBUG_RETURN(commit_count > 0);
}


/*
  Handling the shared NDB_SHARE structure that is needed to
  provide table locking.
  It's also used for sharing data with other NDB handlers
  in the same MySQL Server. There is currently not much
  data we want to or can share.
 */

static uchar *ndbcluster_get_key(NDB_SHARE *share, size_t *length,
                                my_bool not_used __attribute__((unused)))
{
  *length= share->key_length;
  return (uchar*) share->key;
}


#ifndef DBUG_OFF

static void print_share(const char* where, NDB_SHARE* share)
{
  fprintf(DBUG_FILE,
          "%s %s.%s: use_count: %u, commit_count: %lu\n",
          where, share->db, share->table_name, share->use_count,
          (ulong) share->commit_count);
  fprintf(DBUG_FILE,
          "  - key: %s, key_length: %d\n",
          share->key, share->key_length);

#ifdef HAVE_NDB_BINLOG
  Ndb_event_data *event_data= 0;
  if (share->event_data)
    event_data= share->event_data;
  else if (share->op)
    event_data= (Ndb_event_data *) share->op->getCustomData();
  if (event_data)
  {
    fprintf(DBUG_FILE,
            "  - event_data->table: %p %s.%s\n",
            event_data->table, event_data->table->s->db.str,
            event_data->table->s->table_name.str);
  }
#endif
}


static void print_ndbcluster_open_tables()
{
  DBUG_LOCK_FILE;
  fprintf(DBUG_FILE, ">ndbcluster_open_tables\n");
  for (uint i= 0; i < ndbcluster_open_tables.records; i++)
    print_share("",
                (NDB_SHARE*)hash_element(&ndbcluster_open_tables, i));
  fprintf(DBUG_FILE, "<ndbcluster_open_tables\n");
  DBUG_UNLOCK_FILE;
}

#endif


#define dbug_print_open_tables()                \
  DBUG_EXECUTE("info",                          \
               print_ndbcluster_open_tables(););

#define dbug_print_share(t, s)                  \
  DBUG_LOCK_FILE;                               \
  DBUG_EXECUTE("info",                          \
               print_share((t), (s)););         \
  DBUG_UNLOCK_FILE;


#ifdef HAVE_NDB_BINLOG
/*
  For some reason a share is still around, try to salvage the situation
  by closing all cached tables. If the share still exists, there is an
  error somewhere but only report this to the error log.  Keep this
  "trailing share" but rename it since there are still references to it
  to avoid segmentation faults.  There is a risk that the memory for
  this trailing share leaks.
  
  Must be called with previous pthread_mutex_lock(&ndbcluster_mutex)
*/
int handle_trailing_share(NDB_SHARE *share, int have_lock_open)
{
  THD *thd= current_thd;
  static ulong trailing_share_id= 0;
  DBUG_ENTER("handle_trailing_share");

  /* ndb_share reference temporary, free below */
  ++share->use_count;
  if (ndb_extra_logging > 9)
    sql_print_information ("handle_trailing_share: %s use_count: %u", share->key, share->use_count);
  DBUG_PRINT("NDB_SHARE", ("%s temporary  use_count: %u",
                           share->key, share->use_count));
  pthread_mutex_unlock(&ndbcluster_mutex);

  TABLE_LIST table_list;
  bzero((char*) &table_list,sizeof(table_list));
  table_list.db= share->db;
  table_list.alias= table_list.table_name= share->table_name;
  if (have_lock_open)
    safe_mutex_assert_owner(&LOCK_open);
  else
    VOID(pthread_mutex_lock(&LOCK_open));    
  close_cached_tables(thd, 0, &table_list, TRUE);
  if (!have_lock_open)
    VOID(pthread_mutex_unlock(&LOCK_open));    

  pthread_mutex_lock(&ndbcluster_mutex);
  /* ndb_share reference temporary free */
  DBUG_PRINT("NDB_SHARE", ("%s temporary free  use_count: %u",
                           share->key, share->use_count));
  if (!--share->use_count)
  {
    if (ndb_extra_logging > 9)
      sql_print_information ("handle_trailing_share: %s use_count: %u", share->key, share->use_count);
    if (ndb_extra_logging)
      sql_print_information("NDB_SHARE: trailing share "
                            "%s(connect_count: %u) "
                            "released by close_cached_tables at "
                            "connect_count: %u",
                            share->key,
                            share->connect_count,
                            g_ndb_cluster_connection->get_connect_count());
    ndbcluster_real_free_share(&share);
    DBUG_RETURN(0);
  }
  if (ndb_extra_logging > 9)
    sql_print_information ("handle_trailing_share: %s use_count: %u", share->key, share->use_count);

  /*
    share still exists, if share has not been dropped by server
    release that share
  */
  if (share->state != NSS_DROPPED)
  {
    share->state= NSS_DROPPED;
    /* ndb_share reference create free */
    DBUG_PRINT("NDB_SHARE", ("%s create free  use_count: %u",
                             share->key, share->use_count));
    --share->use_count;
    if (ndb_extra_logging > 9)
      sql_print_information ("handle_trailing_share: %s use_count: %u", share->key, share->use_count);

    if (share->use_count == 0)
    {
      if (ndb_extra_logging)
        sql_print_information("NDB_SHARE: trailing share "
                              "%s(connect_count: %u) "
                              "released after NSS_DROPPED check "
                              "at connect_count: %u",
                              share->key,
                              share->connect_count,
                              g_ndb_cluster_connection->get_connect_count());
      ndbcluster_real_free_share(&share);
      DBUG_RETURN(0);
    }
  }

  sql_print_warning("NDB_SHARE: %s already exists  use_count=%d."
                    " Moving away for safety, but possible memleak.",
                    share->key, share->use_count);
  dbug_print_open_tables();

  /*
    Ndb share has not been released as it should
  */
#ifdef NOT_YET
  DBUG_ASSERT(FALSE);
#endif

  /*
    This is probably an error.  We can however save the situation
    at the cost of a possible mem leak, by "renaming" the share
    - First remove from hash
  */
  hash_delete(&ndbcluster_open_tables, (uchar*) share);

  /*
    now give it a new name, just a running number
    if space is not enough allocate some more
  */
  {
    const uint min_key_length= 10;
    if (share->key_length < min_key_length)
    {
      share->key= (char*) alloc_root(&share->mem_root, min_key_length + 1);
      share->key_length= min_key_length;
    }
    share->key_length=
      my_snprintf(share->key, min_key_length + 1, "#leak%lu",
                  trailing_share_id++);
  }
  /* Keep it for possible the future trailing free */
  my_hash_insert(&ndbcluster_open_tables, (uchar*) share);

  DBUG_RETURN(0);
}

/*
  Rename share is used during rename table.
*/
int ndbcluster_prepare_rename_share(NDB_SHARE *share, const char *new_key)
{
  /*
    allocate and set the new key, db etc
    enough space for key, db, and table_name
  */
  uint new_length= (uint) strlen(new_key);
  share->new_key= (char*) alloc_root(&share->mem_root, 2 * (new_length + 1));
  strmov(share->new_key, new_key);
  return 0;
}

int ndbcluster_undo_rename_share(NDB_SHARE *share)
{
  share->new_key= share->old_names;
  ndbcluster_rename_share(share);
  return 0;
}

int ndbcluster_rename_share(NDB_SHARE *share, int have_lock_open)
{
  NDB_SHARE *tmp;
  pthread_mutex_lock(&ndbcluster_mutex);
  uint new_length= (uint) strlen(share->new_key);
  DBUG_PRINT("ndbcluster_rename_share", ("old_key: %s  old__length: %d",
                              share->key, share->key_length));
  if ((tmp= (NDB_SHARE*) hash_search(&ndbcluster_open_tables,
                                     (uchar*) share->new_key, new_length)))
    handle_trailing_share(tmp, have_lock_open);

  /* remove the share from hash */
  hash_delete(&ndbcluster_open_tables, (uchar*) share);
  dbug_print_open_tables();

  /* save old stuff if insert should fail */
  uint old_length= share->key_length;
  char *old_key= share->key;

  share->key= share->new_key;
  share->key_length= new_length;

  if (my_hash_insert(&ndbcluster_open_tables, (uchar*) share))
  {
    // ToDo free the allocated stuff above?
    DBUG_PRINT("error", ("ndbcluster_rename_share: my_hash_insert %s failed",
                         share->key));
    share->key= old_key;
    share->key_length= old_length;
    if (my_hash_insert(&ndbcluster_open_tables, (uchar*) share))
    {
      sql_print_error("ndbcluster_rename_share: failed to recover %s", share->key);
      DBUG_PRINT("error", ("ndbcluster_rename_share: my_hash_insert %s failed",
                           share->key));
    }
    dbug_print_open_tables();
    pthread_mutex_unlock(&ndbcluster_mutex);
    return -1;
  }
  dbug_print_open_tables();

  share->db= share->key + new_length + 1;
  ha_ndbcluster::set_dbname(share->new_key, share->db);
  share->table_name= share->db + strlen(share->db) + 1;
  ha_ndbcluster::set_tabname(share->new_key, share->table_name);

  dbug_print_share("ndbcluster_rename_share:", share);
  Ndb_event_data *event_data= 0;
  if (share->event_data)
    event_data= share->event_data;
  else if (share->op)
    event_data= (Ndb_event_data *) share->op->getCustomData();
  if (event_data && event_data->table)
  {
    event_data->table->s->db.str= share->db;
    event_data->table->s->db.length= strlen(share->db);
    event_data->table->s->table_name.str= share->table_name;
    event_data->table->s->table_name.length= strlen(share->table_name);
  }
  /* else rename will be handled when the ALTER event comes */
  share->old_names= old_key;
  // ToDo free old_names after ALTER EVENT

  if (ndb_extra_logging > 9)
    sql_print_information ("ndbcluster_rename_share: %s-%s use_count: %u", old_key, share->key, share->use_count);

  pthread_mutex_unlock(&ndbcluster_mutex);
  return 0;
}
#endif

/*
  Increase refcount on existing share.
  Always returns share and cannot fail.
*/
NDB_SHARE *ndbcluster_get_share(NDB_SHARE *share)
{
  pthread_mutex_lock(&ndbcluster_mutex);
  share->use_count++;

  dbug_print_open_tables();
  dbug_print_share("ndbcluster_get_share:", share);
  if (ndb_extra_logging > 9)
    sql_print_information ("ndbcluster_get_share: %s use_count: %u", share->key, share->use_count);
  pthread_mutex_unlock(&ndbcluster_mutex);
  return share;
}


/*
  Get a share object for key

  Returns share for key, and increases the refcount on the share.

  create_if_not_exists == TRUE:
    creates share if it does not alreade exist
    returns 0 only due to out of memory, and then sets my_error

  create_if_not_exists == FALSE:
    returns 0 if share does not exist

  have_lock == TRUE, pthread_mutex_lock(&ndbcluster_mutex) already taken
*/

NDB_SHARE *ndbcluster_get_share(const char *key, TABLE *table,
                                bool create_if_not_exists,
                                bool have_lock)
{
  NDB_SHARE *share;
  uint length= (uint) strlen(key);
  DBUG_ENTER("ndbcluster_get_share");
  DBUG_PRINT("enter", ("key: '%s'", key));

  if (!have_lock)
    pthread_mutex_lock(&ndbcluster_mutex);
  if (!(share= (NDB_SHARE*) hash_search(&ndbcluster_open_tables,
                                        (uchar*) key,
                                        length)))
  {
    if (!create_if_not_exists)
    {
      DBUG_PRINT("error", ("get_share: %s does not exist", key));
      if (!have_lock)
        pthread_mutex_unlock(&ndbcluster_mutex);
      DBUG_RETURN(0);
    }
    if ((share= (NDB_SHARE*) my_malloc(sizeof(*share),
                                       MYF(MY_WME | MY_ZEROFILL))))
    {
      MEM_ROOT **root_ptr=
        my_pthread_getspecific_ptr(MEM_ROOT**, THR_MALLOC);
      MEM_ROOT *old_root= *root_ptr;
      init_sql_alloc(&share->mem_root, 1024, 0);
      *root_ptr= &share->mem_root; // remember to reset before return
      share->state= NSS_INITIAL;
      /* enough space for key, db, and table_name */
      share->key= (char*) alloc_root(*root_ptr, 2 * (length + 1));
      share->key_length= length;
      strmov(share->key, key);
      if (my_hash_insert(&ndbcluster_open_tables, (uchar*) share))
      {
        free_root(&share->mem_root, MYF(0));
        my_free((uchar*) share, 0);
        *root_ptr= old_root;
        if (!have_lock)
          pthread_mutex_unlock(&ndbcluster_mutex);
        DBUG_RETURN(0);
      }
      thr_lock_init(&share->lock);
      pthread_mutex_init(&share->mutex, MY_MUTEX_INIT_FAST);
      share->commit_count= 0;
      share->commit_count_lock= 0;
      share->db= share->key + length + 1;
      ha_ndbcluster::set_dbname(key, share->db);
      share->table_name= share->db + strlen(share->db) + 1;
      ha_ndbcluster::set_tabname(key, share->table_name);
#ifdef HAVE_NDB_BINLOG
      if (ndbcluster_binlog_init_share(share, table))
      {
        DBUG_PRINT("error", ("get_share: %s could not init share", key));
        ndbcluster_real_free_share(&share);
        *root_ptr= old_root;
        if (!have_lock)
          pthread_mutex_unlock(&ndbcluster_mutex);
        DBUG_RETURN(0);
      }
#endif
      *root_ptr= old_root;
    }
    else
    {
      DBUG_PRINT("error", ("get_share: failed to alloc share"));
      if (!have_lock)
        pthread_mutex_unlock(&ndbcluster_mutex);
      my_error(ER_OUTOFMEMORY, MYF(0), sizeof(*share));
      DBUG_RETURN(0);
    }
  }
  share->use_count++;
  if (ndb_extra_logging > 9)
    sql_print_information ("ndbcluster_get_share: %s use_count: %u", share->key, share->use_count);

  dbug_print_open_tables();
  dbug_print_share("ndbcluster_get_share:", share);
  if (!have_lock)
    pthread_mutex_unlock(&ndbcluster_mutex);
  DBUG_RETURN(share);
}


void ndbcluster_real_free_share(NDB_SHARE **share)
{
  DBUG_ENTER("ndbcluster_real_free_share");
  dbug_print_share("ndbcluster_real_free_share:", *share);

  if (ndb_extra_logging > 9)
    sql_print_information ("ndbcluster_real_free_share: %s use_count: %u", (*share)->key, (*share)->use_count);

  hash_delete(&ndbcluster_open_tables, (uchar*) *share);
  thr_lock_delete(&(*share)->lock);
  pthread_mutex_destroy(&(*share)->mutex);

#ifdef HAVE_NDB_BINLOG
  (*share)->new_op= 0;
  if ((*share)->event_data)
  {
    delete (*share)->event_data;
    (*share)->event_data= 0;
  }
#endif
  free_root(&(*share)->mem_root, MYF(0));
  my_free((uchar*) *share, MYF(0));
  *share= 0;

  dbug_print_open_tables();
  DBUG_VOID_RETURN;
}


void ndbcluster_free_share(NDB_SHARE **share, bool have_lock)
{
  if (!have_lock)
    pthread_mutex_lock(&ndbcluster_mutex);
  if ((*share)->util_lock == current_thd)
    (*share)->util_lock= 0;
  if (!--(*share)->use_count)
  {
    if (ndb_extra_logging > 9)
      sql_print_information ("ndbcluster_free_share: %s use_count: %u", (*share)->key, (*share)->use_count);
    ndbcluster_real_free_share(share);
  }
  else
  {
    if (ndb_extra_logging > 9)
      sql_print_information ("ndbcluster_free_share: %s use_count: %u", (*share)->key, (*share)->use_count);
    dbug_print_open_tables();
    dbug_print_share("ndbcluster_free_share:", *share);
  }
  if (!have_lock)
    pthread_mutex_unlock(&ndbcluster_mutex);
}


struct ndb_table_statistics_row {
  Uint64 rows;
  Uint64 commits;
  Uint32 size;
  Uint64 fixed_mem;
  Uint64 var_mem;
};

static
NdbRecord *
ndb_get_table_statistics_ndbrecord(NDBDICT *dict, const NDBTAB *table)
{
  NdbDictionary::RecordSpecification spec[5];
  spec[0].column= NdbDictionary::Column::ROW_COUNT;
  spec[0].offset= offsetof(struct ndb_table_statistics_row, rows);
  spec[0].nullbit_byte_offset= 0;
  spec[0].nullbit_bit_in_byte= 0;
  spec[1].column= NdbDictionary::Column::COMMIT_COUNT;
  spec[1].offset= offsetof(struct ndb_table_statistics_row, commits);
  spec[1].nullbit_byte_offset= 0;
  spec[1].nullbit_bit_in_byte= 0;
  spec[2].column= NdbDictionary::Column::ROW_SIZE;
  spec[2].offset= offsetof(struct ndb_table_statistics_row, size);
  spec[2].nullbit_byte_offset= 0;
  spec[2].nullbit_bit_in_byte= 0;
  spec[3].column= NdbDictionary::Column::FRAGMENT_FIXED_MEMORY;
  spec[3].offset= offsetof(struct ndb_table_statistics_row, fixed_mem);
  spec[3].nullbit_byte_offset= 0;
  spec[3].nullbit_bit_in_byte= 0;
  spec[4].column= NdbDictionary::Column::FRAGMENT_VARSIZED_MEMORY;
  spec[4].offset= offsetof(struct ndb_table_statistics_row, var_mem);
  spec[4].nullbit_byte_offset= 0;
  spec[4].nullbit_bit_in_byte= 0;

  return dict->createRecord(table, spec,
                            sizeof(spec)/sizeof(spec[0]), sizeof(spec[0]), 0);
}

static 
int
ndb_get_table_statistics(ha_ndbcluster* file, bool report_error, Ndb* ndb,
                         const NdbRecord *record,
                         struct Ndb_statistics * ndbstat)
{
  NdbTransaction* pTrans;
  NdbError error;
  int retries= 10;
  int reterr= 0;
  int retry_sleep= 30 * 1000; /* 30 milliseconds */
  const char *row;
#ifndef DBUG_OFF
  char buff[22], buff2[22], buff3[22], buff4[22];
#endif
  DBUG_ENTER("ndb_get_table_statistics");

  DBUG_ASSERT(record != 0);

  do
  {
    Uint32 count= 0;
    Uint64 sum_rows= 0;
    Uint64 sum_commits= 0;
    Uint64 sum_row_size= 0;
    Uint64 sum_mem= 0;
    NdbScanOperation*pOp;
    int check;

    if ((pTrans= ndb->startTransaction()) == NULL)
    {
      error= ndb->getNdbError();
      goto retry;
    }

    /* Set batch_size=1, as we need only one row per fragment. */
    if ((pOp= pTrans->scanTable(record, NdbOperation::LM_CommittedRead,
                                NULL, 0, 0, 1)) == NULL)
    {
      error= pTrans->getNdbError();
      goto retry;
    }
    
    if (pOp->interpret_exit_last_row() == -1)
    {
      error= pOp->getNdbError();
      goto retry;
    }
    
    if (pTrans->execute(NdbTransaction::NoCommit,
                        NdbOperation::AbortOnError,
                        TRUE) == -1)
    {
      error= pTrans->getNdbError();
      goto retry;
    }
    
    while ((check= pOp->nextResult(row, TRUE, TRUE)) == 0)
    {
      /* NDB API ensures proper alignment of rows to make the cast valid. */
      const ndb_table_statistics_row *stat=
        (const ndb_table_statistics_row *)row;
      sum_rows+= stat->rows;
      sum_commits+= stat->commits;
      if (sum_row_size < stat->size)
        sum_row_size= stat->size;
      sum_mem+= stat->fixed_mem + stat->var_mem;
      count++;
    }
    
    if (check == -1)
    {
      error= pOp->getNdbError();
      goto retry;
    }

    pOp->close(TRUE);

    ndb->closeTransaction(pTrans);

    ndbstat->row_count= sum_rows;
    ndbstat->commit_count= sum_commits;
    ndbstat->row_size= sum_row_size;
    ndbstat->fragment_memory= sum_mem;

    DBUG_PRINT("exit", ("records: %s  commits: %s "
                        "row_size: %s  mem: %s count: %u",
			llstr(sum_rows, buff),
                        llstr(sum_commits, buff2),
                        llstr(sum_row_size, buff3),
                        llstr(sum_mem, buff4),
                        count));

    DBUG_RETURN(0);
retry:
    if(report_error)
    {
      if (file && pTrans)
      {
        reterr= file->ndb_err(pTrans);
      }
      else
      {
        const NdbError& tmp= error;
        ERR_PRINT(tmp);
        reterr= ndb_to_mysql_error(&tmp);
      }
    }
    else
      reterr= error.code;

    if (pTrans)
    {
      ndb->closeTransaction(pTrans);
      pTrans= NULL;
    }
    if (error.status == NdbError::TemporaryError && retries--)
    {
      my_sleep(retry_sleep);
      continue;
    }
    break;
  } while(1);
  DBUG_PRINT("exit", ("failed, reterr: %u, NdbError %u(%s)", reterr,
                      error.code, error.message));
  DBUG_RETURN(reterr);
}

/*
  Query cache stuff still call this NdbRecAttr-based version, as they
  have no easy access to a pre-computed NdbRecord for the table. Could be
  fixed to also use the NdbRecord version.
*/
static 
int
ndb_get_table_statistics(ha_ndbcluster* file, bool report_error, Ndb* ndb, const NDBTAB *ndbtab,
                         struct Ndb_statistics * ndbstat)
{
  NdbTransaction* pTrans;
  NdbError error;
  int retries= 10;
  int reterr= 0;
  int retry_sleep= 30; /* 30 milliseconds, transaction */
#ifndef DBUG_OFF
  char buff[22], buff2[22], buff3[22], buff4[22];
#endif
  DBUG_ENTER("ndb_get_table_statistics");
  DBUG_PRINT("enter", ("table: %s", ndbtab->getName()));

  DBUG_ASSERT(ndbtab != 0);

  do
  {
    Uint64 rows, commits, fixed_mem, var_mem;
    Uint32 size;
    Uint32 count= 0;
    Uint64 sum_rows= 0;
    Uint64 sum_commits= 0;
    Uint64 sum_row_size= 0;
    Uint64 sum_mem= 0;
    NdbScanOperation*pOp;
    int check;

    if ((pTrans= ndb->startTransaction()) == NULL)
    {
      error= ndb->getNdbError();
      goto retry;
    }
      
    if ((pOp= pTrans->getNdbScanOperation(ndbtab)) == NULL)
    {
      error= pTrans->getNdbError();
      goto retry;
    }

    /*
      Set batch_size = 1 to avoid allocating unnecessary NdbRecAttr's.
      We will in any case only read a single row from each fragment.
    */
    if (pOp->readTuples(NdbOperation::LM_CommittedRead, 0, 0, 1))
    {
      error= pOp->getNdbError();
      goto retry;
    }
    
    if (pOp->interpret_exit_last_row() == -1)
    {
      error= pOp->getNdbError();
      goto retry;
    }
    
    pOp->getValue(NdbDictionary::Column::ROW_COUNT, (char*)&rows);
    pOp->getValue(NdbDictionary::Column::COMMIT_COUNT, (char*)&commits);
    pOp->getValue(NdbDictionary::Column::ROW_SIZE, (char*)&size);
    pOp->getValue(NdbDictionary::Column::FRAGMENT_FIXED_MEMORY, 
		  (char*)&fixed_mem);
    pOp->getValue(NdbDictionary::Column::FRAGMENT_VARSIZED_MEMORY, 
		  (char*)&var_mem);
    
    if (pTrans->execute(NdbTransaction::NoCommit,
                        NdbOperation::AbortOnError,
                        TRUE) == -1)
    {
      error= pTrans->getNdbError();
      goto retry;
    }
    
    while ((check= pOp->nextResult(TRUE, TRUE)) == 0)
    {
      sum_rows+= rows;
      sum_commits+= commits;
      if (sum_row_size < size)
        sum_row_size= size;
      sum_mem+= fixed_mem + var_mem;
      count++;
    }
    
    if (check == -1)
    {
      error= pOp->getNdbError();
      goto retry;
    }

    pOp->close(TRUE);

    ndb->closeTransaction(pTrans);

    ndbstat->row_count= sum_rows;
    ndbstat->commit_count= sum_commits;
    ndbstat->row_size= sum_row_size;
    ndbstat->fragment_memory= sum_mem;

    DBUG_PRINT("exit", ("records: %s  commits: %s "
                        "row_size: %s  mem: %s count: %u",
			llstr(sum_rows, buff),
                        llstr(sum_commits, buff2),
                        llstr(sum_row_size, buff3),
                        llstr(sum_mem, buff4),
                        count));

    DBUG_RETURN(0);
retry:
    if(report_error)
    {
      if (file && pTrans)
      {
        reterr= file->ndb_err(pTrans);
      }
      else
      {
        const NdbError& tmp= error;
        ERR_PRINT(tmp);
        reterr= ndb_to_mysql_error(&tmp);
      }
    }
    else
      reterr= error.code;

    if (pTrans)
    {
      ndb->closeTransaction(pTrans);
      pTrans= NULL;
    }
    if (error.status == NdbError::TemporaryError && retries--)
    {
      my_sleep(retry_sleep);
      continue;
    }
    set_ndb_err(current_thd, error);
    break;
  } while(1);
  DBUG_PRINT("exit", ("failed, reterr: %u, NdbError %u(%s)", reterr,
                      error.code, error.message));
  DBUG_RETURN(reterr);
}

/*
  Create a .ndb file to serve as a placeholder indicating 
  that the table with this name is a ndb table
*/

int ha_ndbcluster::write_ndb_file(const char *name)
{
  File file;
  bool error=1;
  char path[FN_REFLEN];
  
  DBUG_ENTER("write_ndb_file");
  DBUG_PRINT("enter", ("name: %s", name));

  (void)strxnmov(path, FN_REFLEN-1, 
                 mysql_data_home,"/",name,ha_ndb_ext,NullS);

  if ((file=my_create(path, CREATE_MODE,O_RDWR | O_TRUNC,MYF(MY_WME))) >= 0)
  {
    // It's an empty file
    error=0;
    my_close(file,MYF(0));
  }
  DBUG_RETURN(error);
}

void 
ha_ndbcluster::release_completed_operations(NdbTransaction *trans,
					    bool force_release)
{
  if (trans->hasBlobOperation())
  {
    /* We are reading/writing BLOB fields, 
       releasing operation records is unsafe
    */
    return;
  }
  if (!force_release)
  {
    if (m_thd_ndb->query_state & NDB_QUERY_MULTI_READ_RANGE)
    {
      /* We are batching reads and have not consumed all fetched
	 rows yet, releasing operation records is unsafe 
      */
      return;
    }
  }
  trans->releaseCompletedOperations();
}

/****************************************************************************
 * MRR interface implementation
 ***************************************************************************/


/*
  Get cost and other information about MRR scan over a known list of ranges

  SYNOPSIS
    See handler::multi_range_read_info_const.

  DESCRIPTION
    The implementation is copied from handler::multi_range_read_info_const.
    The only difference is that NDB-MRR cannot handle blob columns or keys
    with NULLs for unique indexes. We disable MRR for those cases.
*/

ha_rows 
ha_ndbcluster::multi_range_read_info_const(uint keyno, RANGE_SEQ_IF *seq,
                                           void *seq_init_param, 
                                           uint n_ranges_arg, uint *bufsz,
                                           uint *flags, COST_VECT *cost)
{
  KEY_MULTI_RANGE range;
  range_seq_t seq_it;
  ha_rows rows, total_rows= 0;
  uint n_ranges=0;
  bool null_ranges= FALSE;

  seq_it= seq->init(seq_init_param, n_ranges, *flags);
  while (!seq->next(seq_it, &range))
  {
    n_ranges++;
    key_range *min_endp= range.start_key.length? &range.start_key : NULL;
    key_range *max_endp= range.end_key.length? &range.end_key : NULL;
    null_ranges |= (range.range_flag & NULL_RANGE);
    if ((range.range_flag & UNIQUE_RANGE) && !(range.range_flag & NULL_RANGE))
      rows= 1; /* there can be at most one row */
    else
    {
      if (HA_POS_ERROR == (rows= this->records_in_range(keyno, min_endp, 
                                                        max_endp)))
      {
        /* Can't scan one range => can't do MRR scan at all */
        total_rows= HA_POS_ERROR;
        break;
      }
    }
    total_rows += rows;
  }

  if (total_rows != HA_POS_ERROR)
  {
    if (*flags & HA_MRR_USE_DEFAULT_IMPL ||
        uses_blob_value(table->read_set) ||
        ((get_index_type(keyno) ==  UNIQUE_INDEX &&
         has_null_in_unique_index(keyno)) && null_ranges))
    {
      /* Use default MRR implementation */
      *flags |= HA_MRR_USE_DEFAULT_IMPL;
      *bufsz= 0;
    }
    else
    {
      /* 
        We'll be most efficient when we have buffer big enough to accomodate
        all rows we expect.
      */
      *bufsz= min(*bufsz, total_rows * table_share->reclength);
    }

    cost->zero();
    cost->avg_io_cost= 1; /* assume random seeks */
    if ((*flags & HA_MRR_INDEX_ONLY) && total_rows > 2)
      cost->io_count= index_only_read_time(keyno, total_rows);
    else
      cost->io_count= read_time(keyno, n_ranges, total_rows);
    cost->cpu_cost= (double) total_rows / TIME_FOR_COMPARE + 0.01;
  }
  return total_rows;
}


/*
  Get cost and other information about MRR scan over some sequence of ranges

  SYNOPSIS
    See handler::multi_range_read_info.
*/

int 
ha_ndbcluster::multi_range_read_info(uint keyno, uint n_ranges, uint keys,
                                     uint *bufsz, uint *flags, COST_VECT *cost)
{
  int res;
  uint save_bufsize= *bufsz;
  res= handler::multi_range_read_info(keyno, n_ranges, keys, bufsz, flags,
                                      cost);
  if (uses_blob_value(table->read_set) ||
      !(*flags & HA_MRR_NO_NULL_ENDPOINTS))
  {
    *flags |= HA_MRR_USE_DEFAULT_IMPL;
    *bufsz= 0;
  }
  else
  {
    *flags &= ~HA_MRR_USE_DEFAULT_IMPL;
    *bufsz= min(save_bufsize, keys * table_share->reclength);
  }
  return res;
}

/*
  This is used to check if an ordered index scan is needed for a range in
  a multi range read.
  If a scan is not needed, we use a faster primary/unique key operation
  instead.
*/
static my_bool
read_multi_needs_scan(NDB_INDEX_TYPE cur_index_type, const KEY *key_info,
                      const KEY_MULTI_RANGE *r)
{
  if (cur_index_type == ORDERED_INDEX)
    return TRUE;
  if (cur_index_type == PRIMARY_KEY_INDEX ||
      cur_index_type == UNIQUE_INDEX)
    return FALSE;
  DBUG_ASSERT(cur_index_type == PRIMARY_KEY_ORDERED_INDEX ||
              cur_index_type == UNIQUE_ORDERED_INDEX);
  if (r->start_key.length != key_info->key_length ||
      r->start_key.flag != HA_READ_KEY_EXACT)
    return TRUE;                                // Not exact match, need scan
  if (cur_index_type == UNIQUE_ORDERED_INDEX &&
      check_null_in_key(key_info, r->start_key.key,r->start_key.length))
    return TRUE;                                // Can't use for NULL values
  return FALSE;
}

struct read_multi_callback_data {
  const KEY *key_info;
  int first_range;
  int range;
  range_seq_t mrr_iter;
  RANGE_SEQ_IF *mrr_funcs;
};

/* Callback to set up scan bounds for read multi range. */
static int
read_multi_bounds_callback(void *arg, Uint32 i,
                           NdbIndexScanOperation::IndexBound & bound)
{
  struct read_multi_callback_data *data=
    (struct read_multi_callback_data *)arg;

  /* Skip any ranges not to be included in the scan. */
  KEY_MULTI_RANGE mrr_cur_range;
  for(;;)
  {
    data->mrr_funcs->next(data->mrr_iter, &mrr_cur_range);
    data->range++;
    if (!(mrr_persistent_flag_storage(data->mrr_iter, data->range)
          & (SKIP_RANGE|UNIQUE_RANGE)))
      break;
  }
  compute_index_bounds(bound, data->key_info,
                       &mrr_cur_range.start_key,
                       &mrr_cur_range.end_key);
  bound.range_no= data->range - data->first_range;

  return 0;                                     // Success
}

int ha_ndbcluster::multi_range_read_init(RANGE_SEQ_IF *seq_funcs, 
                                         void *seq_init_param,
                                         uint n_ranges, uint mode,
                                         HANDLER_BUFFER *buffer)
{
<<<<<<< HEAD
  int res;
  Thd_ndb *thd_ndb= get_thd_ndb(current_thd);
  DBUG_ENTER("ha_ndbcluster::multi_range_read_init");
=======
  KEY* key_info= table->key_info + active_index;
  NDB_INDEX_TYPE cur_index_type= get_index_type(active_index);
  ulong reclength= table_share->reclength;
  NdbOperation* op;
  Thd_ndb *thd_ndb= m_thd_ndb;
  struct read_multi_callback_data data;

  DBUG_ENTER("ha_ndbcluster::read_multi_range_first");
  DBUG_PRINT("info", ("blob fields=%d read_set=0x%x", table_share->blob_fields, table->read_set->bitmap[0]));
>>>>>>> 696cbeb3

  if (mode & HA_MRR_USE_DEFAULT_IMPL
      || m_delete_cannot_batch || m_update_cannot_batch)
  {
    m_disable_multi_read= TRUE;
    DBUG_RETURN(handler::multi_range_read_init(seq_funcs, seq_init_param,
                                               n_ranges, mode, buffer));
  }

  thd_ndb->query_state|= NDB_QUERY_MULTI_READ_RANGE;
  m_disable_multi_read= FALSE;

  mrr_is_output_sorted= test(mode & HA_MRR_SORTED);
  /**
   * Copy arguments into member variables
   */
  multi_range_buffer= buffer;
  mrr_funcs= *seq_funcs;
  mrr_iter= mrr_funcs.init(seq_init_param, n_ranges, mode);
  ranges_in_seq= n_ranges;

  res= multi_range_start_retrievals(-1);
  if (first_unstarted_range == n_ranges)
  {
    /**
     * Mark that we're using entire buffer (even if might not) as
     *   we haven't read all ranges for some reason
     * This as we don't want mysqld to reuse the buffer when we read
     *   the remaining ranges
     */
    buffer->end_of_used_area= multi_range_buffer->buffer_end;
  }
  else
  {
    /* Using all buffer */
  }
  
  DBUG_RETURN(res);
}


int ha_ndbcluster::multi_range_start_retrievals(int starting_range)
{
  int range_res;
  KEY* key_info= table->key_info + active_index;
  ulong reclength= table_share->reclength;
  NdbOperation* op;
  NDB_INDEX_TYPE cur_index_type= get_index_type(active_index);
  DBUG_ENTER("multi_range_start_retrievals");

  /**
   * read multi range will read ranges as follows (if not ordered)
   *
   * input    read order
   * ======   ==========
   * pk-op 1  pk-op 1
   * pk-op 2  pk-op 2
   * range 3  range (3,5) NOTE result rows will be intermixed
   * pk-op 4  pk-op 4
   * range 5
   * pk-op 6  pk-op 6
   */   

  /*
    We first loop over all ranges, converting into primary/unique key
    operations if possible, and counting ranges that require an
    ordered index scan. If the supplied HANDLER_BUFFER is too small, we
    may also need to do only part of the multi read at once.

    Afterwards, we create the ordered index scan cursor (if needed).
  */

  DBUG_ASSERT(cur_index_type != UNDEFINED_INDEX);

  const NdbOperation* lastOp= m_thd_ndb->trans->getLastDefinedOperation();
  NdbOperation::LockMode lm= 
    (NdbOperation::LockMode)get_ndb_lock_type(m_lock.type, table->read_set);
  uchar *row_buf= (uchar *)multi_range_buffer->buffer;
  const uchar *end_of_buffer= multi_range_buffer->buffer_end;
  uint num_scan_ranges= 0;
  int range_no= -1;
  int mrr_range_no= starting_range;
  struct read_multi_callback_data data;
  // ToDo: proper interface to save/retrieve point to iterate from
  QUICK_RANGE_SEQ_CTX *ctx= (QUICK_RANGE_SEQ_CTX*)mrr_iter;
  QUICK_RANGE **callback_ctx_cur= ctx->cur;
  data.first_range= starting_range;

  while (!(range_res= mrr_funcs.next(mrr_iter, &mrr_cur_range)) &&
         row_buf+reclength <= end_of_buffer) // ToDo: is this really correct, will not mrr_cur_range be offset on reentering
  {
    range_no++;
    mrr_range_no++;
    part_id_range part_spec;
    if (m_use_partition_pruning)
    {
      get_partition_set(table, table->record[0], active_index,
                        &mrr_cur_range.start_key,
                        &part_spec);
      DBUG_PRINT("info", ("part_spec.start_part: %u  part_spec.end_part: %u",
                          part_spec.start_part, part_spec.end_part));
      /*
        If partition pruning has found no partition in set
        we can skip this scan
      */
      if (part_spec.start_part > part_spec.end_part)
      {
        /*
          We can skip this partition since the key won't fit into any
          partition
        */
        row_buf += reclength;
        mrr_persistent_flag_storage(mrr_iter, mrr_range_no)|= SKIP_RANGE;
        continue;
      }
    }
    mrr_persistent_flag_storage(mrr_iter, mrr_range_no)&= ~(uint)SKIP_RANGE;

    if (read_multi_needs_scan(cur_index_type, key_info, &mrr_cur_range))
    {
      /*
        If we reach the limit of ranges allowed in a single scan: stop
        here, send what we have so far, and continue when done with that.
      */
      if (range_no > NdbIndexScanOperation::MaxRangeNo)
        break; // ToDo: is this really correct, will not mrr_cur_range be offset on reentering

      /* Include this range in the ordered index scan. */
      mrr_persistent_flag_storage(mrr_iter, mrr_range_no)&= ~(uint)UNIQUE_RANGE;
      num_scan_ranges++;
    }
    else
    {
      /*
        Convert to primary/unique key operation.

        If there is not enough buffer for reading the row: stop here, send
        what we have so far, and continue when done with that.
      */
      if (row_buf + reclength > end_of_buffer)
        break;

      mrr_persistent_flag_storage(mrr_iter, mrr_range_no)|= UNIQUE_RANGE;

      if (!(op= pk_unique_index_read_key(active_index,
                                         mrr_cur_range.start_key.key,
                                         row_buf, lm)))
        ERR_RETURN(m_thd_ndb->trans->getNdbError());

      if (m_user_defined_partitioning &&
          (cur_index_type == PRIMARY_KEY_ORDERED_INDEX ||
           cur_index_type == PRIMARY_KEY_INDEX))
        op->setPartitionId(part_spec.start_part);

      row_buf+= reclength;
    }
  }

  if (num_scan_ranges > 0)
  {
    /* save state of iterator */
    QUICK_RANGE **save_ctx_cur= ctx->cur;
    ctx->cur= callback_ctx_cur;

    /* Do a multi-range index scan for ranges not done by primary/unique key. */
    uchar *mask;

    data.key_info= key_info;
    data.range= data.first_range;
    data.mrr_iter= mrr_iter;
    data.mrr_funcs= &mrr_funcs;
    data.first_range++;

    Uint32 flags= NdbScanOperation::SF_ReadRangeNo;
    if (lm == NdbOperation::LM_Read)
      flags|= NdbScanOperation::SF_KeyInfo;
    if (mrr_is_output_sorted)
      flags|= NdbScanOperation::SF_OrderBy;

    if (m_user_defined_partitioning || table_share->primary_key == MAX_KEY)
    {
      mask= copy_column_set(table->read_set);
      if (table_share->primary_key == MAX_KEY)
        request_hidden_key(mask);
    }
    else
      mask= (uchar *)(table->read_set->bitmap);

    NdbIndexScanOperation *scanOp= m_thd_ndb->trans->scanIndex
      (m_index[active_index].ndb_record_key, read_multi_bounds_callback,
       &data, num_scan_ranges, m_index[active_index].ndb_record_row, lm,
       mask, flags, parallelism, 0);
    if (!scanOp)
      ERR_RETURN(m_thd_ndb->trans->getNdbError());
    m_multi_cursor= scanOp;

    /*
      We do not get_blob_values() here, as when using blobs we always
      fallback to non-batched multi range read (see if statement at
      top of this function).
    */

    if (m_cond && m_cond->generate_scan_filter(scanOp))
      ERR_RETURN(scanOp->getNdbError());

    /* We set m_next_row=0 to say that no row was fetched from the scan yet. */
    m_next_row= 0;

    ctx->cur= save_ctx_cur;
  }
  else
  {
    m_multi_cursor= 0;
  }

  /**
   * Set first operation in multi range
   */
  m_current_multi_operation= 
    lastOp ? lastOp->next() : m_thd_ndb->trans->getFirstDefinedOperation();
  if (execute_no_commit_ie(this, m_thd_ndb->trans, true))
    ERR_RETURN(m_thd_ndb->trans->getNdbError());

  m_multi_range_result_ptr= (uchar*)multi_range_buffer->buffer;
  first_running_range= first_range_in_batch= starting_range + 1;
  first_unstarted_range= mrr_range_no + 1;
  DBUG_RETURN(0);
}

int ha_ndbcluster::multi_range_read_next(char **range_info)
{
  DBUG_ENTER("ha_ndbcluster::multi_range_read_next");

 if (m_disable_multi_read)
  {
    DBUG_RETURN(handler::multi_range_read_next(range_info));
  }

  int res;

  //for each range (we should have remembered the number)
  for (;first_running_range < first_unstarted_range; first_running_range++)
  {
    if (mrr_persistent_flag_storage(mrr_iter, first_running_range) & SKIP_RANGE)
    {
      /* Nothing in this range, move to next one. */
      continue;
    }
    else if (mrr_persistent_flag_storage(mrr_iter, first_running_range) & UNIQUE_RANGE)
    {
      /*
        Move to next range; we can have at most one record from a unique range.
      */
      /*
        Clear m_active_cursor; it is used as a flag in update_row() /
        delete_row() to know whether the current tuple is from a scan
        or pk operation.
      */
      m_active_cursor= NULL;
      const NdbOperation *op= m_current_multi_operation;
      m_current_multi_operation= m_thd_ndb->trans->getNextCompletedOperation(op);
      const uchar *src_row= m_multi_range_result_ptr;
      m_multi_range_result_ptr= src_row + table_share->reclength;

      const NdbError &error= op->getNdbError();
      if (error.code == 0)
      {
        *range_info= mrr_get_ptr_by_idx(mrr_iter, first_running_range++);
        memcpy(table->record[0], src_row, table_share->reclength);
        if (table_share->primary_key == MAX_KEY)
        {
          m_ref= get_hidden_key(src_row);
          if (m_user_defined_partitioning)
            m_part_id= get_partition_fragment(src_row);
        }
        DBUG_RETURN(0);
      }
      else if (error.classification != NdbError::NoDataFound)
      {
<<<<<<< HEAD
        first_running_range++;
        DBUG_RETURN(ndb_err(m_active_trans));
=======
        DBUG_RETURN(ndb_err(m_thd_ndb->trans));
>>>>>>> 696cbeb3
      }

      /* No row found, so fall through to try the next range. */
      continue;
    }
    else
    {
      /* An index scan range. */
      {
        int res;
        if ((res= read_multi_range_fetch_next()) != 0)
          DBUG_RETURN(res);
      }
      if (!m_next_row)
      {
        /*
          The whole scan is done, and the cursor has been closed.
          So nothing more for this range. Move to next.
        */
        continue;
      }
      else
      {
        int current_range_no= m_current_range_no;
        int expected_range_no;
        /*
          For a sorted index scan, we will receive rows in increasing range_no
          order, so we can return ranges in order, pausing when range_no
          indicate that the currently processed range (first_running_range) is
          done.

          But for unsorted scan, we may receive a high range_no from one
          fragment followed by a low range_no from another fragment. So we
          need to process all index scan ranges together.
        */
        if (!mrr_is_output_sorted ||
            (expected_range_no= first_running_range - first_range_in_batch)
                == current_range_no)
        {
          *range_info= mrr_get_ptr_by_idx(mrr_iter, first_running_range);
          /* Copy out data from the new row. */
          if (table_share->primary_key == MAX_KEY)
          {
            m_ref= get_hidden_key(m_next_row);
            if (m_user_defined_partitioning)
              m_part_id= get_partition_fragment(m_next_row);
          }
          unpack_record(table->record[0], m_next_row);
          /*
            Mark that we have used this row, so we need to fetch a new
            one on the next call.
          */
          m_next_row= 0;
          /*
            Set m_active_cursor; it is used as a flag in update_row() /
            delete_row() to know whether the current tuple is from a scan or
            pk operation.
          */
          m_active_cursor= m_multi_cursor;

          DBUG_RETURN(0);
        }
        else if (current_range_no > expected_range_no)
        {
          /* Nothing more in scan for this range. Move to next. */
          continue;
        }
        else
        {
          /*
            Should not happen. Ranges should be returned from NDB API in
            the order we requested them.
          */
          DBUG_ASSERT(0);
          continue;                     // Attempt to carry on
        }
      }
    }
  }

  if (first_running_range == ranges_in_seq)
  {
    m_thd_ndb->query_state&= NDB_QUERY_NORMAL;
    DBUG_RETURN(HA_ERR_END_OF_FILE);
  }

  /*
    Read remaining ranges
  */
  if ((res= multi_range_start_retrievals(first_running_range-1)))
    DBUG_RETURN(res);
  DBUG_RETURN(multi_range_read_next(range_info));
}

/*
  Fetch next row from the ordered index cursor in multi range scan.

  We keep the next row in m_next_row, and the range_no of the
  next row in m_current_range_no. This is used in sorted index scan
  to correctly interleave rows from primary/unique key operations with
  rows from the scan.
*/
int
ha_ndbcluster::read_multi_range_fetch_next()
{
  NdbIndexScanOperation *cursor= (NdbIndexScanOperation *)m_multi_cursor;

  if (!cursor)
    return 0;                                   // Scan already done.

  if (!m_next_row)
  {
    int res= fetch_next(cursor);
    if (res == 0)
    {
      m_current_range_no= cursor->get_range_no();
    }
    else if (res == 1)
    {
      /* We have fetched the last row from the scan. */
      cursor->close(FALSE, TRUE);
      m_active_cursor= 0;
      m_multi_cursor= 0;
      m_next_row= 0;
      return 0;
    }
    else
    {
      /* An error. */
      return res;
    }
  }
  return 0;
}

/*****************************************************************************
 * MRR implementation ends
 ****************************************************************************/

char*
ha_ndbcluster::update_table_comment(
                                /* out: table comment + additional */
        const char*     comment)/* in:  table comment defined by user */
{
  uint length= strlen(comment);
  if (length > 64000 - 3)
  {
    return((char*)comment); /* string too long */
  }

  Ndb* ndb;
  if (!(ndb= get_ndb()))
  {
    return((char*)comment);
  }

  if (ndb->setDatabaseName(m_dbname))
  {
    return((char*)comment);
  }
  const NDBTAB* tab= m_table;
  DBUG_ASSERT(tab != NULL);

  char *str;
  const char *fmt="%s%snumber_of_replicas: %d";
  const unsigned fmt_len_plus_extra= length + strlen(fmt);
  if ((str= (char*) my_malloc(fmt_len_plus_extra, MYF(0))) == NULL)
  {
    sql_print_error("ha_ndbcluster::update_table_comment: "
                    "my_malloc(%u) failed", (unsigned int)fmt_len_plus_extra);
    return (char*)comment;
  }

  my_snprintf(str,fmt_len_plus_extra,fmt,comment,
              length > 0 ? " ":"",
              tab->getReplicaCount());
  return str;
}


// Utility thread main loop
pthread_handler_t ndb_util_thread_func(void *arg __attribute__((unused)))
{
  THD *thd; /* needs to be first for thread_stack */
  struct timespec abstime;
  Thd_ndb *thd_ndb;
  uint share_list_size= 0;
  NDB_SHARE **share_list= NULL;

  my_thread_init();
  DBUG_ENTER("ndb_util_thread");
  DBUG_PRINT("enter", ("ndb_cache_check_time: %lu", ndb_cache_check_time));
 
   pthread_mutex_lock(&LOCK_ndb_util_thread);

  thd= new THD; /* note that contructor of THD uses DBUG_ */
  if (thd == NULL)
  {
    my_errno= HA_ERR_OUT_OF_MEM;
    DBUG_RETURN(NULL);
  }
  THD_CHECK_SENTRY(thd);
  pthread_detach_this_thread();
  ndb_util_thread= pthread_self();

  thd->thread_stack= (char*)&thd; /* remember where our stack is */
  if (thd->store_globals())
    goto ndb_util_thread_fail;
  thd->init_for_queries();
  thd->version=refresh_version;
  thd->main_security_ctx.host_or_ip= "";
  thd->client_capabilities = 0;
  my_net_init(&thd->net, 0);
  thd->main_security_ctx.master_access= ~0;
  thd->main_security_ctx.priv_user = 0;

  CHARSET_INFO *charset_connection;
  charset_connection= get_charset_by_csname("utf8",
                                            MY_CS_PRIMARY, MYF(MY_WME));
  thd->variables.character_set_client= charset_connection;
  thd->variables.character_set_results= charset_connection;
  thd->variables.collation_connection= charset_connection;
  thd->update_charset();

  /* Signal successful initialization */
  ndb_util_thread_running= 1;
  pthread_cond_signal(&COND_ndb_util_ready);
  pthread_mutex_unlock(&LOCK_ndb_util_thread);

  /*
    wait for mysql server to start
  */
  pthread_mutex_lock(&LOCK_server_started);
  while (!mysqld_server_started)
  {
    set_timespec(abstime, 1);
    pthread_cond_timedwait(&COND_server_started, &LOCK_server_started,
	                       &abstime);
    if (ndbcluster_terminating)
    {
      pthread_mutex_unlock(&LOCK_server_started);
      pthread_mutex_lock(&LOCK_ndb_util_thread);
      goto ndb_util_thread_end;
    }
  }
  pthread_mutex_unlock(&LOCK_server_started);

  /*
    Wait for cluster to start
  */
  pthread_mutex_lock(&LOCK_ndb_util_thread);
  while (!g_ndb_status.cluster_node_id && (ndbcluster_hton->slot != ~(uint)0))
  {
    /* ndb not connected yet */
    pthread_cond_wait(&COND_ndb_util_thread, &LOCK_ndb_util_thread);
    if (ndbcluster_terminating)
      goto ndb_util_thread_end;
  }
  pthread_mutex_unlock(&LOCK_ndb_util_thread);

  /* Get thd_ndb for this thread */
  if (!(thd_ndb= ha_ndbcluster::seize_thd_ndb()))
  {
    sql_print_error("Could not allocate Thd_ndb object");
    pthread_mutex_lock(&LOCK_ndb_util_thread);
    goto ndb_util_thread_end;
  }
  set_thd_ndb(thd, thd_ndb);
  thd_ndb->options|= TNO_NO_LOG_SCHEMA_OP;

#ifdef HAVE_NDB_BINLOG
  if (ndb_extra_logging && ndb_binlog_running)
    sql_print_information("NDB Binlog: Ndb tables initially read only.");
  /* create tables needed by the replication */
  ndbcluster_setup_binlog_table_shares(thd);
#else
  /*
    Get all table definitions from the storage node
  */
  ndbcluster_find_all_files(thd);
#endif

  set_timespec(abstime, 0);
  for (;;)
  {
    pthread_mutex_lock(&LOCK_ndb_util_thread);
    if (!ndbcluster_terminating)
      pthread_cond_timedwait(&COND_ndb_util_thread,
                             &LOCK_ndb_util_thread,
                             &abstime);
    if (ndbcluster_terminating) /* Shutting down server */
      goto ndb_util_thread_end;
    pthread_mutex_unlock(&LOCK_ndb_util_thread);
#ifdef NDB_EXTRA_DEBUG_UTIL_THREAD
    DBUG_PRINT("ndb_util_thread", ("Started, ndb_cache_check_time: %lu",
                                   ndb_cache_check_time));
#endif

#ifdef HAVE_NDB_BINLOG
    /*
      Check that the ndb_apply_status_share and ndb_schema_share 
      have been created.
      If not try to create it
    */
    if (!ndb_binlog_tables_inited)
      ndbcluster_setup_binlog_table_shares(thd);
#endif

    if (ndb_cache_check_time == 0)
    {
      /* Wake up in 1 second to check if value has changed */
      set_timespec(abstime, 1);
      continue;
    }

    /* Lock mutex and fill list with pointers to all open tables */
    NDB_SHARE *share;
    pthread_mutex_lock(&ndbcluster_mutex);
    uint i, open_count, record_count= ndbcluster_open_tables.records;
    if (share_list_size < record_count)
    {
      NDB_SHARE ** new_share_list= new NDB_SHARE * [record_count];
      if (!new_share_list)
      {
        sql_print_warning("ndb util thread: malloc failure, "
                          "query cache not maintained properly");
        pthread_mutex_unlock(&ndbcluster_mutex);
        goto next;                               // At least do not crash
      }
      delete [] share_list;
      share_list_size= record_count;
      share_list= new_share_list;
    }
    for (i= 0, open_count= 0; i < record_count; i++)
    {
      share= (NDB_SHARE *)hash_element(&ndbcluster_open_tables, i);
#ifdef HAVE_NDB_BINLOG
      if ((share->use_count - (int) (share->op != 0) - (int) (share->op != 0))
          <= 0)
        continue; // injector thread is the only user, skip statistics
      share->util_lock= thd; // Mark that util thread has lock
#endif /* HAVE_NDB_BINLOG */
      /* ndb_share reference temporary, free below */
      share->use_count++; /* Make sure the table can't be closed */
      DBUG_PRINT("NDB_SHARE", ("%s temporary  use_count: %u",
                               share->key, share->use_count));
      DBUG_PRINT("ndb_util_thread",
                 ("Found open table[%d]: %s, use_count: %d",
                  i, share->table_name, share->use_count));

      /* Store pointer to table */
      share_list[open_count++]= share;
    }
    pthread_mutex_unlock(&ndbcluster_mutex);

    /* Iterate through the open files list */
    for (i= 0; i < open_count; i++)
    {
      share= share_list[i];
#ifdef HAVE_NDB_BINLOG
      if ((share->use_count - (int) (share->op != 0) - (int) (share->op != 0))
          <= 1)
      {
        /*
          Util thread and injector thread is the only user, skip statistics
	*/
        /* ndb_share reference temporary free */
        DBUG_PRINT("NDB_SHARE", ("%s temporary free  use_count: %u",
                                 share->key, share->use_count));
        free_share(&share);
        continue;
      }
#endif /* HAVE_NDB_BINLOG */
      DBUG_PRINT("ndb_util_thread",
                 ("Fetching commit count for: %s", share->key));

      struct Ndb_statistics stat;
      uint lock;
      pthread_mutex_lock(&share->mutex);
      lock= share->commit_count_lock;
      pthread_mutex_unlock(&share->mutex);
      {
        /* Contact NDB to get commit count for table */
        Ndb* ndb= thd_ndb->ndb;
        if (ndb->setDatabaseName(share->db))
        {
          goto loop_next;
        }
        Ndb_table_guard ndbtab_g(ndb->getDictionary(), share->table_name);
        if (ndbtab_g.get_table() &&
            ndb_get_table_statistics(NULL, FALSE, ndb,
                                     ndbtab_g.get_table(), &stat) == 0)
        {
#ifndef DBUG_OFF
          char buff[22], buff2[22];
#endif
          DBUG_PRINT("info",
                     ("Table: %s  commit_count: %s  rows: %s",
                      share->key,
                      llstr(stat.commit_count, buff),
                      llstr(stat.row_count, buff2)));
        }
        else
        {
          DBUG_PRINT("ndb_util_thread",
                     ("Error: Could not get commit count for table %s",
                      share->key));
          stat.commit_count= 0;
        }
      }
  loop_next:
      pthread_mutex_lock(&share->mutex);
      if (share->commit_count_lock == lock)
        share->commit_count= stat.commit_count;
      pthread_mutex_unlock(&share->mutex);

      /* ndb_share reference temporary free */
      DBUG_PRINT("NDB_SHARE", ("%s temporary free  use_count: %u",
                               share->key, share->use_count));
      free_share(&share);
    }
next:
    /* Calculate new time to wake up */
    int secs= 0;
    int msecs= ndb_cache_check_time;

    struct timeval tick_time;
    gettimeofday(&tick_time, 0);
    abstime.tv_sec=  tick_time.tv_sec;
    abstime.tv_nsec= tick_time.tv_usec * 1000;

    if (msecs >= 1000){
      secs=  msecs / 1000;
      msecs= msecs % 1000;
    }

    abstime.tv_sec+=  secs;
    abstime.tv_nsec+= msecs * 1000000;
    if (abstime.tv_nsec >= 1000000000) {
      abstime.tv_sec+=  1;
      abstime.tv_nsec-= 1000000000;
    }
  }

  pthread_mutex_lock(&LOCK_ndb_util_thread);

ndb_util_thread_end:
  net_end(&thd->net);
ndb_util_thread_fail:
  if (share_list)
    delete [] share_list;
  thd->cleanup();
  delete thd;
  
  /* signal termination */
  ndb_util_thread_running= 0;
  pthread_cond_signal(&COND_ndb_util_ready);
  pthread_mutex_unlock(&LOCK_ndb_util_thread);
  DBUG_PRINT("exit", ("ndb_util_thread"));
  my_thread_end();
  pthread_exit(0);
  DBUG_RETURN(NULL);
}

/*
  Condition pushdown
*/
/*
  Push a condition to ndbcluster storage engine for evaluation 
  during table   and index scans. The conditions will be stored on a stack
  for possibly storing several conditions. The stack can be popped
  by calling cond_pop, handler::extra(HA_EXTRA_RESET) (handler::reset())
  will clear the stack.
  The current implementation supports arbitrary AND/OR nested conditions
  with comparisons between columns and constants (including constant
  expressions and function calls) and the following comparison operators:
  =, !=, >, >=, <, <=, "is null", and "is not null".
  
  RETURN
    NULL The condition was supported and will be evaluated for each 
    row found during the scan
    cond The condition was not supported and all rows will be returned from
         the scan for evaluation (and thus not saved on stack)
*/
const 
COND* 
ha_ndbcluster::cond_push(const COND *cond) 
{ 
  DBUG_ENTER("cond_push");
  if (!m_cond) 
    m_cond= new ha_ndbcluster_cond;
  if (!m_cond)
  {
    my_errno= HA_ERR_OUT_OF_MEM;
    DBUG_RETURN(NULL);
  }
  DBUG_EXECUTE("where",print_where((COND *)cond, m_tabname););
  DBUG_RETURN(m_cond->cond_push(cond, table, (NDBTAB *)m_table));
}

/*
  Pop the top condition from the condition stack of the handler instance.
*/
void 
ha_ndbcluster::cond_pop() 
{ 
  if (m_cond)
    m_cond->cond_pop();
}


/*
  Implements the SHOW NDB STATUS command.
*/
bool
ndbcluster_show_status(handlerton *hton, THD* thd, stat_print_fn *stat_print,
                       enum ha_stat_type stat_type)
{
  char buf[IO_SIZE];
  uint buflen;
  DBUG_ENTER("ndbcluster_show_status");
  
  if (stat_type != HA_ENGINE_STATUS)
  {
    DBUG_RETURN(FALSE);
  }

  Ndb* ndb= check_ndb_in_thd(thd);
  struct st_ndb_status ns;
  if (ndb)
    update_status_variables(&ns, get_thd_ndb(thd)->connection);
  else
    update_status_variables(&ns, g_ndb_cluster_connection);

  buflen=
    my_snprintf(buf, sizeof(buf),
                "cluster_node_id=%ld, "
                "connected_host=%s, "
                "connected_port=%ld, "
                "number_of_data_nodes=%ld, "
                "number_of_ready_data_nodes=%ld, "
                "connect_count=%ld",
                ns.cluster_node_id,
                ns.connected_host,
                ns.connected_port,
                ns.number_of_data_nodes,
                ns.number_of_ready_data_nodes,
                ns.connect_count);
  if (stat_print(thd, ndbcluster_hton_name, ndbcluster_hton_name_length,
                 STRING_WITH_LEN("connection"), buf, buflen))
    DBUG_RETURN(TRUE);

  if (ndb)
  {
    Ndb::Free_list_usage tmp;
    tmp.m_name= 0;
    while (ndb->get_free_list_usage(&tmp))
    {
      buflen=
        my_snprintf(buf, sizeof(buf),
                  "created=%u, free=%u, sizeof=%u",
                  tmp.m_created, tmp.m_free, tmp.m_sizeof);
      if (stat_print(thd, ndbcluster_hton_name, ndbcluster_hton_name_length,
                     tmp.m_name, strlen(tmp.m_name), buf, buflen))
        DBUG_RETURN(TRUE);
    }
  }
#ifdef HAVE_NDB_BINLOG
  ndbcluster_show_status_binlog(thd, stat_print, stat_type);
#endif

  DBUG_RETURN(FALSE);
}


/*
  Create a table in NDB Cluster
 */
static uint get_no_fragments(ulonglong max_rows)
{
#if MYSQL_VERSION_ID >= 50000
  uint acc_row_size= 25 + /*safety margin*/ 2;
#else
  uint acc_row_size= pk_length*4;
  /* add acc overhead */
  if (pk_length <= 8)  /* main page will set the limit */
    acc_row_size+= 25 + /*safety margin*/ 2;
  else                /* overflow page will set the limit */
    acc_row_size+= 4 + /*safety margin*/ 4;
#endif
  ulonglong acc_fragment_size= 512*1024*1024;
#if MYSQL_VERSION_ID >= 50100
  return (max_rows*acc_row_size)/acc_fragment_size+1;
#else
  return ((max_rows*acc_row_size)/acc_fragment_size+1
	  +1/*correct rounding*/)/2;
#endif
}


/*
  Routine to adjust default number of partitions to always be a multiple
  of number of nodes and never more than 4 times the number of nodes.

*/
static bool adjusted_frag_count(uint no_fragments, uint no_nodes,
                                uint &reported_frags)
{
  uint i= 0;
  reported_frags= no_nodes;
  while (reported_frags < no_fragments && ++i < 4 &&
         (reported_frags + no_nodes) < MAX_PARTITIONS) 
    reported_frags+= no_nodes;
  return (reported_frags < no_fragments);
}

int ha_ndbcluster::get_default_no_partitions(HA_CREATE_INFO *create_info)
{
  ha_rows max_rows, min_rows;
  if (create_info)
  {
    max_rows= create_info->max_rows;
    min_rows= create_info->min_rows;
  }
  else
  {
    max_rows= table_share->max_rows;
    min_rows= table_share->min_rows;
  }
  uint reported_frags;
  uint no_fragments=
    get_no_fragments(max_rows >= min_rows ? max_rows : min_rows);
  uint no_nodes= g_ndb_cluster_connection->no_db_nodes();
  if (adjusted_frag_count(no_fragments, no_nodes, reported_frags))
  {
    push_warning(current_thd,
                 MYSQL_ERROR::WARN_LEVEL_WARN, ER_UNKNOWN_ERROR,
    "Ndb might have problems storing the max amount of rows specified");
  }
  return (int)reported_frags;
}

uint32 ha_ndbcluster::calculate_key_hash_value(Field **field_array)
{
  Uint32 hash_value;
  struct Ndb::Key_part_ptr key_data[MAX_REF_PARTS];
  struct Ndb::Key_part_ptr *key_data_ptr= &key_data[0];
  Uint32 i= 0;
  int ret_val;
  Uint64 tmp[4096];
  void *buf= (void*)&tmp[0];
  Ndb *ndb= m_thd_ndb->ndb;
  DBUG_ENTER("ha_ndbcluster::calculate_key_hash_value");

  do
  {
    Field *field= *field_array;
    uint len= field->data_length();
    DBUG_ASSERT(!field->is_real_null());
    if (field->real_type() == MYSQL_TYPE_VARCHAR)
      len+= ((Field_varstring*)field)->length_bytes;
    key_data[i].ptr= field->ptr;
    key_data[i++].len= len;
  } while (*(++field_array));
  key_data[i].ptr= 0;
  if ((ret_val= ndb->computeHash(&hash_value, m_table,
                                 key_data_ptr, buf, sizeof(tmp))))
  {
    DBUG_PRINT("info", ("ret_val = %d", ret_val));
    DBUG_ASSERT(FALSE);
    abort();
  }
  DBUG_RETURN(hash_value);
}

/*
  Set-up auto-partitioning for NDB Cluster

  SYNOPSIS
    set_auto_partitions()
    part_info                  Partition info struct to set-up
 
  RETURN VALUE
    NONE

  DESCRIPTION
    Set-up auto partitioning scheme for tables that didn't define any
    partitioning. We'll use PARTITION BY KEY() in this case which
    translates into partition by primary key if a primary key exists
    and partition by hidden key otherwise.
*/

void ha_ndbcluster::set_auto_partitions(partition_info *part_info)
{
  DBUG_ENTER("ha_ndbcluster::set_auto_partitions");
  part_info->list_of_part_fields= TRUE;
  part_info->part_type= HASH_PARTITION;
  switch (opt_ndb_distribution_id)
  {
  case ND_KEYHASH:
    part_info->linear_hash_ind= FALSE;
    break;
  case ND_LINHASH:
    part_info->linear_hash_ind= TRUE;
    break;
  }
  DBUG_VOID_RETURN;
}


int ha_ndbcluster::set_range_data(void *tab_ref, partition_info *part_info)
{
  NDBTAB *tab= (NDBTAB*)tab_ref;
  int32 *range_data= (int32*)my_malloc(part_info->no_parts*sizeof(int32),
                                       MYF(0));
  uint i;
  int error= 0;
  bool unsigned_flag= part_info->part_expr->unsigned_flag;
  DBUG_ENTER("set_range_data");

  if (!range_data)
  {
    mem_alloc_error(part_info->no_parts*sizeof(int32));
    DBUG_RETURN(1);
  }
  for (i= 0; i < part_info->no_parts; i++)
  {
    longlong range_val= part_info->range_int_array[i];
    if (unsigned_flag)
      range_val-= 0x8000000000000000ULL;
    if (range_val < INT_MIN32 || range_val >= INT_MAX32)
    {
      if ((i != part_info->no_parts - 1) ||
          (range_val != LONGLONG_MAX))
      {
        my_error(ER_LIMITED_PART_RANGE, MYF(0), "NDB");
        error= 1;
        goto error;
      }
      range_val= INT_MAX32;
    }
    range_data[i]= (int32)range_val;
  }
  tab->setRangeListData(range_data, sizeof(int32)*part_info->no_parts);
error:
  my_free((char*)range_data, MYF(0));
  DBUG_RETURN(error);
}

int ha_ndbcluster::set_list_data(void *tab_ref, partition_info *part_info)
{
  NDBTAB *tab= (NDBTAB*)tab_ref;
  int32 *list_data= (int32*)my_malloc(part_info->no_list_values * 2
                                      * sizeof(int32), MYF(0));
  uint32 *part_id, i;
  int error= 0;
  bool unsigned_flag= part_info->part_expr->unsigned_flag;
  DBUG_ENTER("set_list_data");

  if (!list_data)
  {
    mem_alloc_error(part_info->no_list_values*2*sizeof(int32));
    DBUG_RETURN(1);
  }
  for (i= 0; i < part_info->no_list_values; i++)
  {
    LIST_PART_ENTRY *list_entry= &part_info->list_array[i];
    longlong list_val= list_entry->list_value;
    if (unsigned_flag)
      list_val-= 0x8000000000000000ULL;
    if (list_val < INT_MIN32 || list_val > INT_MAX32)
    {
      my_error(ER_LIMITED_PART_RANGE, MYF(0), "NDB");
      error= 1;
      goto error;
    }
    list_data[2*i]= (int32)list_val;
    part_id= (uint32*)&list_data[2*i+1];
    *part_id= list_entry->partition_id;
  }
  tab->setRangeListData(list_data, 2*sizeof(int32)*part_info->no_list_values);
error:
  my_free((char*)list_data, MYF(0));
  DBUG_RETURN(error);
}

/*
  User defined partitioning set-up. We need to check how many fragments the
  user wants defined and which node groups to put those into. Later we also
  want to attach those partitions to a tablespace.

  All the functionality of the partition function, partition limits and so
  forth are entirely handled by the MySQL Server. There is one exception to
  this rule for PARTITION BY KEY where NDB handles the hash function and
  this type can thus be handled transparently also by NDB API program.
  For RANGE, HASH and LIST and subpartitioning the NDB API programs must
  implement the function to map to a partition.
*/

uint ha_ndbcluster::set_up_partition_info(partition_info *part_info,
                                          TABLE *table,
                                          void *tab_par)
{
  uint16 frag_data[MAX_PARTITIONS];
  char *ts_names[MAX_PARTITIONS];
  ulong fd_index= 0, i, j;
  NDBTAB *tab= (NDBTAB*)tab_par;
  NDBTAB::FragmentType ftype= NDBTAB::UserDefined;
  partition_element *part_elem;
  bool first= TRUE;
  uint tot_ts_name_len;
  List_iterator<partition_element> part_it(part_info->partitions);
  int error;
  DBUG_ENTER("ha_ndbcluster::set_up_partition_info");

  if (part_info->part_type == HASH_PARTITION &&
      part_info->list_of_part_fields == TRUE)
  {
    Field **fields= part_info->part_field_array;

    if (part_info->linear_hash_ind)
      ftype= NDBTAB::DistrKeyLin;
    else
      ftype= NDBTAB::DistrKeyHash;

    for (i= 0; i < part_info->part_field_list.elements; i++)
    {
      NDBCOL *col= tab->getColumn(fields[i]->field_index);
      DBUG_PRINT("info",("setting dist key on %s", col->getName()));
      col->setPartitionKey(TRUE);
    }
  }
  else 
  {
    if (!current_thd->variables.new_mode)
    {
      push_warning_printf(current_thd, MYSQL_ERROR::WARN_LEVEL_ERROR,
                          ER_ILLEGAL_HA_CREATE_OPTION,
                          ER(ER_ILLEGAL_HA_CREATE_OPTION),
                          ndbcluster_hton_name,
                          "LIST, RANGE and HASH partition disabled by default,"
                          " use --new option to enable");
      DBUG_RETURN(HA_ERR_UNSUPPORTED);
    }
   /*
      Create a shadow field for those tables that have user defined
      partitioning. This field stores the value of the partition
      function such that NDB can handle reorganisations of the data
      even when the MySQL Server isn't available to assist with
      calculation of the partition function value.
    */
    NDBCOL col;
    DBUG_PRINT("info", ("Generating partition func value field"));
    col.setName("$PART_FUNC_VALUE");
    col.setType(NdbDictionary::Column::Int);
    col.setLength(1);
    col.setNullable(FALSE);
    col.setPrimaryKey(FALSE);
    col.setAutoIncrement(FALSE);
    tab->addColumn(col);
    if (part_info->part_type == RANGE_PARTITION)
    {
      if ((error= set_range_data((void*)tab, part_info)))
      {
        DBUG_RETURN(error);
      }
    }
    else if (part_info->part_type == LIST_PARTITION)
    {
      if ((error= set_list_data((void*)tab, part_info)))
      {
        DBUG_RETURN(error);
      }
    }
  }
  tab->setFragmentType(ftype);
  i= 0;
  tot_ts_name_len= 0;
  do
  {
    uint ng;
    part_elem= part_it++;
    if (!part_info->is_sub_partitioned())
    {
      ng= part_elem->nodegroup_id;
      if (first && ng == UNDEF_NODEGROUP)
        ng= 0;
      ts_names[fd_index]= part_elem->tablespace_name;
      frag_data[fd_index++]= ng;
    }
    else
    {
      List_iterator<partition_element> sub_it(part_elem->subpartitions);
      j= 0;
      do
      {
        part_elem= sub_it++;
        ng= part_elem->nodegroup_id;
        if (first && ng == UNDEF_NODEGROUP)
          ng= 0;
        ts_names[fd_index]= part_elem->tablespace_name;
        frag_data[fd_index++]= ng;
      } while (++j < part_info->no_subparts);
    }
    first= FALSE;
  } while (++i < part_info->no_parts);
  tab->setDefaultNoPartitionsFlag(part_info->use_default_no_partitions);
  tab->setLinearFlag(part_info->linear_hash_ind);
  {
    ha_rows max_rows= table_share->max_rows;
    ha_rows min_rows= table_share->min_rows;
    if (max_rows < min_rows)
      max_rows= min_rows;
    if (max_rows != (ha_rows)0) /* default setting, don't set fragmentation */
    {
      tab->setMaxRows(max_rows);
      tab->setMinRows(min_rows);
    }
  }
  tab->setTablespaceNames(ts_names, fd_index*sizeof(char*));
  tab->setFragmentCount(fd_index);
  tab->setFragmentData(&frag_data, fd_index*2);
  DBUG_RETURN(0);
}


HA_ALTER_FLAGS supported_alter_operations()
{
  HA_ALTER_FLAGS alter_flags;
  return alter_flags |
    HA_ADD_INDEX |
    HA_DROP_INDEX |
    HA_ADD_UNIQUE_INDEX |
    HA_DROP_UNIQUE_INDEX |
    HA_ADD_COLUMN |
    HA_COLUMN_STORAGE |
    HA_COLUMN_FORMAT;
}

int ha_ndbcluster::check_if_supported_alter(TABLE *altered_table,
                                            HA_CREATE_INFO *create_info,
                                            HA_ALTER_FLAGS *alter_flags,
                                            uint table_changes)
{
  HA_ALTER_FLAGS not_supported= ~(supported_alter_operations());
  uint i;
  const NDBTAB *tab= (const NDBTAB *) m_table;
  NDBCOL new_col;
  int pk= 0;
  int ai= 0;
  HA_ALTER_FLAGS add_column;
  HA_ALTER_FLAGS adding;
  HA_ALTER_FLAGS dropping;

  DBUG_ENTER("ha_ndbcluster::check_if_supported_alter");
  add_column= add_column | HA_ADD_COLUMN;
  adding= adding | HA_ADD_INDEX | HA_ADD_UNIQUE_INDEX;
  dropping= dropping | HA_DROP_INDEX | HA_DROP_UNIQUE_INDEX;

  if (current_thd->variables.ndb_use_copying_alter_table)
  {
    DBUG_PRINT("info", ("On-line alter table disabled"));
    DBUG_RETURN(HA_ALTER_NOT_SUPPORTED);
  }
#ifndef DBUG_OFF
  {
    char dbug_string[HA_MAX_ALTER_FLAGS+1];
    alter_flags->print(dbug_string);
    DBUG_PRINT("info", ("Not supported %s", dbug_string));
  }
#endif
  if ((*alter_flags & not_supported).is_set())
  {
    DBUG_PRINT("info", ("Detected unsupported change"));
    DBUG_RETURN(HA_ALTER_NOT_SUPPORTED);
  }

  if (alter_flags->is_set(HA_ADD_COLUMN))
  {
     NDBCOL col;
     Ndb *ndb= get_ndb();
     NDBDICT *dict= ndb->getDictionary();
     ndb->setDatabaseName(m_dbname);
     const NDBTAB *old_tab= m_table;
     NdbDictionary::Table new_tab= *old_tab;
     partition_info *part_info= table->part_info;

     /*
        Check that we are only adding columns
     */
     if ((*alter_flags & ~add_column).is_set())
     {
       DBUG_PRINT("info", ("Only add column exclusively can be performed on-line"));
       DBUG_RETURN(HA_ALTER_NOT_SUPPORTED);
     }
     /*
        Check for extra fields for hidden primary key
        or user defined partitioning
     */
     if (table_share->primary_key == MAX_KEY ||
	 part_info->part_type != HASH_PARTITION ||
	 !part_info->list_of_part_fields)
       DBUG_RETURN(HA_ALTER_NOT_SUPPORTED);

     /* Find the new fields */
     for (uint i= table->s->fields; i < altered_table->s->fields; i++)
     {
       Field *field= altered_table->field[i];
       DBUG_PRINT("info", ("Found new field %s", field->field_name));
       DBUG_PRINT("info", ("storage_type %i, column_format %i",
			   (uint) field->field_storage_type(),
			   (uint) field->column_format()));
       /* Create new field to check if it can be added */
       if ((my_errno= create_ndb_column(0, col, field, create_info,
                                        COLUMN_FORMAT_TYPE_DYNAMIC)))
       {
         DBUG_PRINT("info", ("create_ndb_column returned %u", my_errno));
         DBUG_RETURN(my_errno);
       }
       new_tab.addColumn(col);
     }
     if (dict->supportedAlterTable(*old_tab, new_tab))
     {
       DBUG_PRINT("info", ("Adding column(s) supported on-line"));
     }
     else
     {
       DBUG_PRINT("info",("Adding column not supported on-line"));
       DBUG_RETURN(HA_ALTER_NOT_SUPPORTED);
     }
  }

  /*
    Check that we are not adding multiple indexes
  */
  if ((*alter_flags & adding).is_set())
  {
    if (((altered_table->s->keys - table->s->keys) != 1) ||
        (*alter_flags & dropping).is_set())
    {
       DBUG_PRINT("info",("Only one index can be added on-line"));
       DBUG_RETURN(HA_ALTER_NOT_SUPPORTED);
    }
  }

  /*
    Check that we are not dropping multiple indexes
  */
  if ((*alter_flags & dropping).is_set())
  {
    if (((table->s->keys - altered_table->s->keys) != 1) ||
        (*alter_flags & adding).is_set())
    {
       DBUG_PRINT("info",("Only one index can be dropped on-line"));
       DBUG_RETURN(HA_ALTER_NOT_SUPPORTED);
    }
  }

  for (i= 0; i < table->s->fields; i++)
  {
    Field *field= table->field[i];
    const NDBCOL *col= tab->getColumn(i);

    create_ndb_column(0, new_col, field, create_info);
    if (col->getStorageType() != new_col.getStorageType())
    {
      DBUG_PRINT("info", ("Column storage media is changed"));
      DBUG_RETURN(HA_ALTER_NOT_SUPPORTED);
    }

    if (field->flags & FIELD_IS_RENAMED)
    {
      DBUG_PRINT("info", ("Field has been renamed, copy table"));
      DBUG_RETURN(HA_ALTER_NOT_SUPPORTED);
    }

    if ((field->flags & FIELD_IN_ADD_INDEX) &&
        (col->getStorageType() == NdbDictionary::Column::StorageTypeDisk))
    {
      DBUG_PRINT("info", ("add/drop index not supported for disk stored column"));
      DBUG_RETURN(HA_ALTER_NOT_SUPPORTED);
    }

    if (field->flags & PRI_KEY_FLAG)
      pk=1;
    if (field->flags & FIELD_IN_ADD_INDEX)
      ai=1;
  }

  /**
   * Changing from/to primary key
   *
   * This is _not_ correct, but check_if_incompatible_data-interface
   *   doesnt give more info, so I guess that we can't do any
   *   online add index if not using primary key
   *
   *   This as mysql will handle a unique not null index as primary
   *     even wo/ user specifiying it... :-(
   *
   */
  if ((table_share->primary_key == MAX_KEY && pk) ||
      (table_share->primary_key != MAX_KEY && !pk) ||
      (table_share->primary_key == MAX_KEY && !pk && ai))
  {
    DBUG_RETURN(HA_ALTER_NOT_SUPPORTED);
  }

  /* Check that auto_increment value was not changed */
  if ((create_info->used_fields & HA_CREATE_USED_AUTO) &&
      create_info->auto_increment_value != 0)
  {
    DBUG_PRINT("info", ("Auto_increment value changed"));
    DBUG_RETURN(HA_ALTER_NOT_SUPPORTED);
  }

  /* Check that row format didn't change */
  if ((create_info->used_fields & HA_CREATE_USED_AUTO) &&
      get_row_type() != create_info->row_type)
  {
    DBUG_PRINT("info", ("Row format changed"));
    DBUG_RETURN(HA_ALTER_NOT_SUPPORTED);
  }

  DBUG_PRINT("info", ("Ndb supports ALTER on-line"));
  DBUG_RETURN(HA_ALTER_SUPPORTED_WAIT_LOCK);
}

int ha_ndbcluster::alter_table_phase1(THD *thd,
                                      TABLE *altered_table,
                                      HA_CREATE_INFO *create_info,
                                      HA_ALTER_INFO *alter_info,
                                      HA_ALTER_FLAGS *alter_flags)
{
  int error= 0;
  uint i;
  Ndb *ndb= get_ndb();
  NDBDICT *dict= ndb->getDictionary();
  ndb->setDatabaseName(m_dbname);
  NDB_ALTER_DATA *alter_data;
  const NDBTAB *old_tab;
  NdbDictionary::Table *new_tab;
  HA_ALTER_FLAGS adding;
  HA_ALTER_FLAGS dropping;

  DBUG_ENTER("alter_table_phase1");
  adding=  adding | HA_ADD_INDEX | HA_ADD_UNIQUE_INDEX;
  dropping= dropping | HA_DROP_INDEX | HA_DROP_UNIQUE_INDEX;

  if (!(alter_data= new NDB_ALTER_DATA(dict, m_table)))
    DBUG_RETURN(HA_ERR_OUT_OF_MEM);
  old_tab= alter_data->old_table;
  new_tab= alter_data->new_table;
  alter_info->data= alter_data;
#ifndef DBUG_OFF
  {
    char dbug_string[HA_MAX_ALTER_FLAGS+1];
    alter_flags->print(dbug_string);
    DBUG_PRINT("info", ("altered_table %s, alter_flags %s",
                        altered_table->s->table_name.str,
                        (char *) dbug_string));
  }
#endif

  prepare_for_alter();

  if ((*alter_flags & adding).is_set())
  {
    KEY           *key_info;
    KEY           *key;
    uint          *idx_p;
    uint          *idx_end_p;
    KEY_PART_INFO *key_part;
    KEY_PART_INFO *part_end;
    DBUG_PRINT("info", ("Adding indexes"));
    key_info= (KEY*) thd->alloc(sizeof(KEY) * alter_info->index_add_count);
    key= key_info;
    for (idx_p=  alter_info->index_add_buffer,
	 idx_end_p= idx_p + alter_info->index_add_count;
	 idx_p < idx_end_p;
	 idx_p++, key++)
    {
      /* Copy the KEY struct. */
      *key= alter_info->key_info_buffer[*idx_p];
      /* Fix the key parts. */
      part_end= key->key_part + key->key_parts;
      for (key_part= key->key_part; key_part < part_end; key_part++)
	key_part->field= table->field[key_part->fieldnr];
    }
    if ((error= add_index(altered_table, key_info,
			  alter_info->index_add_count)))
    {
      /*
	Exchange the key_info for the error message. If we exchange
	key number by key name in the message later, we need correct info.
      */
      KEY *save_key_info= table->key_info;
      table->key_info= key_info;
      table->file->print_error(error, MYF(0));
      table->key_info= save_key_info;
      goto err;
    }
  }

  if ((*alter_flags & dropping).is_set())
  {
    uint          *key_numbers;
    uint          *keyno_p;
    uint          *idx_p;
    uint          *idx_end_p;
    DBUG_PRINT("info", ("Renumbering indexes"));
    /* The prepare_drop_index() method takes an array of key numbers. */
    key_numbers= (uint*) thd->alloc(sizeof(uint) * alter_info->index_drop_count);
    keyno_p= key_numbers;
    /* Get the number of each key. */
    for (idx_p= alter_info->index_drop_buffer,
	 idx_end_p= idx_p + alter_info->index_drop_count;
	 idx_p < idx_end_p;
	 idx_p++, keyno_p++)
      *keyno_p= *idx_p;
    /*
      Tell the handler to prepare for drop indexes.
      This re-numbers the indexes to get rid of gaps.
    */
    if ((error= prepare_drop_index(table, key_numbers,
				   alter_info->index_drop_count)))
    {
      table->file->print_error(error, MYF(0));
      goto err;
    }
  }

  if (alter_flags->is_set(HA_ADD_COLUMN))
  {
     NDBCOL col;

     /* Find the new fields */
     for (i= table->s->fields; i < altered_table->s->fields; i++)
     {
       Field *field= altered_table->field[i];
       DBUG_PRINT("info", ("Found new field %s", field->field_name));
       if ((my_errno= create_ndb_column(thd, col, field, create_info,
                                        COLUMN_FORMAT_TYPE_DYNAMIC)))
       {
         error= my_errno;
         goto err;
       }
       /*
	 If the user has not specified the field format
	 make it dynamic to enable on-line add attribute
       */
       if (field->column_format() == COLUMN_FORMAT_TYPE_DEFAULT &&
           create_info->row_type == ROW_TYPE_DEFAULT &&
           col.getDynamic())
       {
	 push_warning_printf(thd, MYSQL_ERROR::WARN_LEVEL_WARN,
                             ER_ILLEGAL_HA_CREATE_OPTION,
		             "Converted FIXED field to DYNAMIC "
			     "to enable on-line ADD COLUMN",
                             field->field_name);
	}
        new_tab->addColumn(col);
     }
  }

  DBUG_RETURN(0);
 err:
  set_ndb_share_state(m_share, NSS_INITIAL);
  /* ndb_share reference schema free */
  DBUG_PRINT("NDB_SHARE", ("%s binlog schema free  use_count: %u",
                           m_share->key, m_share->use_count));
  free_share(&m_share); // Decrease ref_count
  delete alter_data;
  DBUG_RETURN(error);
}

int ha_ndbcluster::alter_frm(THD *thd, const char *file, 
                             NDB_ALTER_DATA *alter_data)
{
  uchar *data= NULL, *pack_data= NULL;
  size_t length, pack_length;
  int error= 0;

  DBUG_ENTER("alter_frm");

  DBUG_PRINT("enter", ("file: %s", file));

  NDBDICT *dict= alter_data->dictionary;

  // TODO handle this
  DBUG_ASSERT(m_table != 0);

  DBUG_ASSERT(get_ndb_share_state(m_share) == NSS_ALTERED);
  if (readfrm(file, &data, &length) ||
      packfrm(data, length, &pack_data, &pack_length))
  {
    DBUG_PRINT("info", ("Missing frm for %s", m_tabname));
    my_free((char*)data, MYF(MY_ALLOW_ZERO_PTR));
    my_free((char*)pack_data, MYF(MY_ALLOW_ZERO_PTR));
    error= 1;
  }
  else
  {
    DBUG_PRINT("info", ("Table %s has changed, altering frm in ndb",
                        m_tabname));
    const NDBTAB *old_tab= alter_data->old_table;
    NdbDictionary::Table *new_tab= alter_data->new_table;

    new_tab->setFrm(pack_data, pack_length);
    if (dict->alterTableGlobal(*old_tab, *new_tab))
    {
      DBUG_PRINT("info", ("On-line alter of table %s failed", m_tabname));
      error= ndb_to_mysql_error(&dict->getNdbError());
    }
    my_free((char*)data, MYF(MY_ALLOW_ZERO_PTR));
    my_free((char*)pack_data, MYF(MY_ALLOW_ZERO_PTR));
  }

  /* ndb_share reference schema(?) free */
  DBUG_PRINT("NDB_SHARE", ("%s binlog schema(?) free  use_count: %u",
                           m_share->key, m_share->use_count));
  free_share(&m_share); // Decrease ref_count

  DBUG_RETURN(error);
}

int ha_ndbcluster::alter_table_phase2(THD *thd,
                                      TABLE *altered_table,
                                      HA_CREATE_INFO *create_info,
                                      HA_ALTER_INFO *alter_info,
                                      HA_ALTER_FLAGS *alter_flags)

{
  int error= 0;
  NDB_ALTER_DATA *alter_data= (NDB_ALTER_DATA *) alter_info->data;
  HA_ALTER_FLAGS dropping;

  DBUG_ENTER("alter_table_phase2");
  dropping= dropping  | HA_DROP_INDEX | HA_DROP_UNIQUE_INDEX;

  if ((*alter_flags & dropping).is_set())
  {
    /* Tell the handler to finally drop the indexes. */
    if ((error= final_drop_index(table)))
    {
      print_error(error, MYF(0));
      goto err;
    }
  }

  DBUG_PRINT("info", ("getting frm file %s", altered_table->s->path.str));

  DBUG_ASSERT(alter_data);
  error= alter_frm(thd, altered_table->s->path.str, alter_data);
 err:
  if (error)
  {
    set_ndb_share_state(m_share, NSS_INITIAL);
    /* ndb_share reference schema free */
    DBUG_PRINT("NDB_SHARE", ("%s binlog schema free  use_count: %u",
                             m_share->key, m_share->use_count));
    free_share(&m_share); // Decrease ref_count
  }
  delete alter_data;
  DBUG_RETURN(error);
}

int ha_ndbcluster::alter_table_phase3(THD *thd, TABLE *table)
{
  DBUG_ENTER("alter_table_phase3");

#ifdef HAVE_NDB_BINLOG
  const char *db= table->s->db.str;
  const char *name= table->s->table_name.str;
  /*
    all mysqld's will read frms from disk and setup new
    event operation for the table (new_op)
  */
  ndbcluster_log_schema_op(thd, thd->query, thd->query_length,
                           db, name,
                           0, 0,
                           SOT_ONLINE_ALTER_TABLE_PREPARE,
                           0, 0, 0);
  /*
    all mysqld's will switch to using the new_op, and delete the old
    event operation
  */
  ndbcluster_log_schema_op(thd, thd->query, thd->query_length,
                           db, name,
                           0, 0,
                           SOT_ONLINE_ALTER_TABLE_COMMIT,
                           0, 0, 0);
#endif

  DBUG_RETURN(0);
}


bool set_up_tablespace(st_alter_tablespace *alter_info,
                       NdbDictionary::Tablespace *ndb_ts)
{
  ndb_ts->setName(alter_info->tablespace_name);
  ndb_ts->setExtentSize(alter_info->extent_size);
  ndb_ts->setDefaultLogfileGroup(alter_info->logfile_group_name);
  return FALSE;
}

bool set_up_datafile(st_alter_tablespace *alter_info,
                     NdbDictionary::Datafile *ndb_df)
{
  if (alter_info->max_size > 0)
  {
    my_error(ER_TABLESPACE_AUTO_EXTEND_ERROR, MYF(0));
    return TRUE;
  }
  ndb_df->setPath(alter_info->data_file_name);
  ndb_df->setSize(alter_info->initial_size);
  ndb_df->setTablespace(alter_info->tablespace_name);
  return FALSE;
}

bool set_up_logfile_group(st_alter_tablespace *alter_info,
                          NdbDictionary::LogfileGroup *ndb_lg)
{
  ndb_lg->setName(alter_info->logfile_group_name);
  ndb_lg->setUndoBufferSize(alter_info->undo_buffer_size);
  return FALSE;
}

bool set_up_undofile(st_alter_tablespace *alter_info,
                     NdbDictionary::Undofile *ndb_uf)
{
  ndb_uf->setPath(alter_info->undo_file_name);
  ndb_uf->setSize(alter_info->initial_size);
  ndb_uf->setLogfileGroup(alter_info->logfile_group_name);
  return FALSE;
}

int ndbcluster_alter_tablespace(handlerton *hton,
                                THD* thd, st_alter_tablespace *alter_info)
{
  int is_tablespace= 0;
  NdbError err;
  NDBDICT *dict;
  int error;
  const char *errmsg;
  Ndb *ndb;
  DBUG_ENTER("ha_ndbcluster::alter_tablespace");
  LINT_INIT(errmsg);

  ndb= check_ndb_in_thd(thd);
  if (ndb == NULL)
  {
    DBUG_RETURN(HA_ERR_NO_CONNECTION);
  }
  dict= ndb->getDictionary();

  switch (alter_info->ts_cmd_type){
  case (CREATE_TABLESPACE):
  {
    error= ER_CREATE_FILEGROUP_FAILED;
    
    NdbDictionary::Tablespace ndb_ts;
    NdbDictionary::Datafile ndb_df;
    NdbDictionary::ObjectId objid;
    if (set_up_tablespace(alter_info, &ndb_ts))
    {
      DBUG_RETURN(1);
    }
    if (set_up_datafile(alter_info, &ndb_df))
    {
      DBUG_RETURN(1);
    }
    errmsg= "TABLESPACE";
    if (dict->createTablespace(ndb_ts, &objid))
    {
      DBUG_PRINT("error", ("createTablespace returned %d", error));
      goto ndberror;
    }
    DBUG_PRINT("alter_info", ("Successfully created Tablespace"));
    errmsg= "DATAFILE";
    if (dict->createDatafile(ndb_df))
    {
      err= dict->getNdbError();
      NdbDictionary::Tablespace tmp= dict->getTablespace(ndb_ts.getName());
      if (dict->getNdbError().code == 0 &&
	  tmp.getObjectId() == objid.getObjectId() &&
	  tmp.getObjectVersion() == objid.getObjectVersion())
      {
	dict->dropTablespace(tmp);
      }
      
      DBUG_PRINT("error", ("createDatafile returned %d", error));
      goto ndberror2;
    }
    is_tablespace= 1;
    break;
  }
  case (ALTER_TABLESPACE):
  {
    error= ER_ALTER_FILEGROUP_FAILED;
    if (alter_info->ts_alter_tablespace_type == ALTER_TABLESPACE_ADD_FILE)
    {
      NdbDictionary::Datafile ndb_df;
      if (set_up_datafile(alter_info, &ndb_df))
      {
	DBUG_RETURN(1);
      }
      errmsg= " CREATE DATAFILE";
      if (dict->createDatafile(ndb_df))
      {
	goto ndberror;
      }
    }
    else if(alter_info->ts_alter_tablespace_type == ALTER_TABLESPACE_DROP_FILE)
    {
      NdbDictionary::Tablespace ts= dict->getTablespace(alter_info->tablespace_name);
      NdbDictionary::Datafile df= dict->getDatafile(0, alter_info->data_file_name);
      NdbDictionary::ObjectId objid;
      df.getTablespaceId(&objid);
      if (ts.getObjectId() == objid.getObjectId() && 
	  strcmp(df.getPath(), alter_info->data_file_name) == 0)
      {
	errmsg= " DROP DATAFILE";
	if (dict->dropDatafile(df))
	{
	  goto ndberror;
	}
      }
      else
      {
	DBUG_PRINT("error", ("No such datafile"));
	my_error(ER_ALTER_FILEGROUP_FAILED, MYF(0), " NO SUCH FILE");
	DBUG_RETURN(1);
      }
    }
    else
    {
      DBUG_PRINT("error", ("Unsupported alter tablespace: %d", 
			   alter_info->ts_alter_tablespace_type));
      DBUG_RETURN(HA_ADMIN_NOT_IMPLEMENTED);
    }
    is_tablespace= 1;
    break;
  }
  case (CREATE_LOGFILE_GROUP):
  {
    error= ER_CREATE_FILEGROUP_FAILED;
    NdbDictionary::LogfileGroup ndb_lg;
    NdbDictionary::Undofile ndb_uf;
    NdbDictionary::ObjectId objid;
    if (alter_info->undo_file_name == NULL)
    {
      /*
	REDO files in LOGFILE GROUP not supported yet
      */
      DBUG_RETURN(HA_ADMIN_NOT_IMPLEMENTED);
    }
    if (set_up_logfile_group(alter_info, &ndb_lg))
    {
      DBUG_RETURN(1);
    }
    errmsg= "LOGFILE GROUP";
    if (dict->createLogfileGroup(ndb_lg, &objid))
    {
      goto ndberror;
    }
    DBUG_PRINT("alter_info", ("Successfully created Logfile Group"));
    if (set_up_undofile(alter_info, &ndb_uf))
    {
      DBUG_RETURN(1);
    }
    errmsg= "UNDOFILE";
    if (dict->createUndofile(ndb_uf))
    {
      err= dict->getNdbError();
      NdbDictionary::LogfileGroup tmp= dict->getLogfileGroup(ndb_lg.getName());
      if (dict->getNdbError().code == 0 &&
	  tmp.getObjectId() == objid.getObjectId() &&
	  tmp.getObjectVersion() == objid.getObjectVersion())
      {
	dict->dropLogfileGroup(tmp);
      }
      goto ndberror2;
    }
    break;
  }
  case (ALTER_LOGFILE_GROUP):
  {
    error= ER_ALTER_FILEGROUP_FAILED;
    if (alter_info->undo_file_name == NULL)
    {
      /*
	REDO files in LOGFILE GROUP not supported yet
      */
      DBUG_RETURN(HA_ADMIN_NOT_IMPLEMENTED);
    }
    NdbDictionary::Undofile ndb_uf;
    if (set_up_undofile(alter_info, &ndb_uf))
    {
      DBUG_RETURN(1);
    }
    errmsg= "CREATE UNDOFILE";
    if (dict->createUndofile(ndb_uf))
    {
      goto ndberror;
    }
    break;
  }
  case (DROP_TABLESPACE):
  {
    error= ER_DROP_FILEGROUP_FAILED;
    errmsg= "TABLESPACE";
    if (dict->dropTablespace(dict->getTablespace(alter_info->tablespace_name)))
    {
      goto ndberror;
    }
    is_tablespace= 1;
    break;
  }
  case (DROP_LOGFILE_GROUP):
  {
    error= ER_DROP_FILEGROUP_FAILED;
    errmsg= "LOGFILE GROUP";
    if (dict->dropLogfileGroup(dict->getLogfileGroup(alter_info->logfile_group_name)))
    {
      goto ndberror;
    }
    break;
  }
  case (CHANGE_FILE_TABLESPACE):
  {
    DBUG_RETURN(HA_ADMIN_NOT_IMPLEMENTED);
  }
  case (ALTER_ACCESS_MODE_TABLESPACE):
  {
    DBUG_RETURN(HA_ADMIN_NOT_IMPLEMENTED);
  }
  default:
  {
    DBUG_RETURN(HA_ADMIN_NOT_IMPLEMENTED);
  }
  }
#ifdef HAVE_NDB_BINLOG
  if (is_tablespace)
    ndbcluster_log_schema_op(thd,
                             thd->query, thd->query_length,
                             "", alter_info->tablespace_name,
                             0, 0,
                             SOT_TABLESPACE, 0, 0, 0);
  else
    ndbcluster_log_schema_op(thd,
                             thd->query, thd->query_length,
                             "", alter_info->logfile_group_name,
                             0, 0,
                             SOT_LOGFILE_GROUP, 0, 0, 0);
#endif
  DBUG_RETURN(FALSE);

ndberror:
  err= dict->getNdbError();
ndberror2:
  set_ndb_err(thd, err);
  ndb_to_mysql_error(&err);
  
  my_error(error, MYF(0), errmsg);
  DBUG_RETURN(1);
}


bool ha_ndbcluster::get_no_parts(const char *name, uint *no_parts)
{
  Ndb *ndb;
  NDBDICT *dict;
  int err;
  DBUG_ENTER("ha_ndbcluster::get_no_parts");
  LINT_INIT(err);

  set_dbname(name);
  set_tabname(name);
  for (;;)
  {
    if (check_ndb_connection())
    {
      err= HA_ERR_NO_CONNECTION;
      break;
    }
    ndb= get_ndb();
    ndb->setDatabaseName(m_dbname);
    Ndb_table_guard ndbtab_g(dict= ndb->getDictionary(), m_tabname);
    if (!ndbtab_g.get_table())
      ERR_BREAK(dict->getNdbError(), err);
    *no_parts= ndbtab_g.get_table()->getFragmentCount();
    DBUG_RETURN(FALSE);
  }

  print_error(err, MYF(0));
  DBUG_RETURN(TRUE);
}

static int ndbcluster_fill_files_table(handlerton *hton, 
                                       THD *thd, 
                                       TABLE_LIST *tables,
                                       COND *cond)
{
  TABLE* table= tables->table;
  Ndb *ndb= check_ndb_in_thd(thd);
  NdbDictionary::Dictionary* dict= ndb->getDictionary();
  NdbDictionary::Dictionary::List dflist;
  NdbError ndberr;
  uint i;
  DBUG_ENTER("ndbcluster_fill_files_table");

  dict->listObjects(dflist, NdbDictionary::Object::Datafile);
  ndberr= dict->getNdbError();
  if (ndberr.classification != NdbError::NoError)
    ERR_RETURN(ndberr);

  for (i= 0; i < dflist.count; i++)
  {
    NdbDictionary::Dictionary::List::Element& elt = dflist.elements[i];
    Ndb_cluster_connection_node_iter iter;
    uint id;
    
    g_ndb_cluster_connection->init_get_next_node(iter);

    while ((id= g_ndb_cluster_connection->get_next_node(iter)))
    {
      init_fill_schema_files_row(table);
      NdbDictionary::Datafile df= dict->getDatafile(id, elt.name);
      ndberr= dict->getNdbError();
      if(ndberr.classification != NdbError::NoError)
      {
        if (ndberr.classification == NdbError::SchemaError)
          continue;

        if (ndberr.classification == NdbError::UnknownResultError)
          continue;

        ERR_RETURN(ndberr);
      }
      NdbDictionary::Tablespace ts= dict->getTablespace(df.getTablespace());
      ndberr= dict->getNdbError();
      if (ndberr.classification != NdbError::NoError)
      {
        if (ndberr.classification == NdbError::SchemaError)
          continue;
        ERR_RETURN(ndberr);
      }

      table->field[IS_FILES_FILE_NAME]->set_notnull();
      table->field[IS_FILES_FILE_NAME]->store(elt.name, strlen(elt.name),
                                              system_charset_info);
      table->field[IS_FILES_FILE_TYPE]->set_notnull();
      table->field[IS_FILES_FILE_TYPE]->store("DATAFILE",8,
                                              system_charset_info);
      table->field[IS_FILES_TABLESPACE_NAME]->set_notnull();
      table->field[IS_FILES_TABLESPACE_NAME]->store(df.getTablespace(),
                                                    strlen(df.getTablespace()),
                                                    system_charset_info);
      table->field[IS_FILES_LOGFILE_GROUP_NAME]->set_notnull();
      table->field[IS_FILES_LOGFILE_GROUP_NAME]->
        store(ts.getDefaultLogfileGroup(),
              strlen(ts.getDefaultLogfileGroup()),
              system_charset_info);
      table->field[IS_FILES_ENGINE]->set_notnull();
      table->field[IS_FILES_ENGINE]->store(ndbcluster_hton_name,
                                           ndbcluster_hton_name_length,
                                           system_charset_info);

      table->field[IS_FILES_FREE_EXTENTS]->set_notnull();
      table->field[IS_FILES_FREE_EXTENTS]->store(df.getFree()
                                                 / ts.getExtentSize());
      table->field[IS_FILES_TOTAL_EXTENTS]->set_notnull();
      table->field[IS_FILES_TOTAL_EXTENTS]->store(df.getSize()
                                                  / ts.getExtentSize());
      table->field[IS_FILES_EXTENT_SIZE]->set_notnull();
      table->field[IS_FILES_EXTENT_SIZE]->store(ts.getExtentSize());
      table->field[IS_FILES_INITIAL_SIZE]->set_notnull();
      table->field[IS_FILES_INITIAL_SIZE]->store(df.getSize());
      table->field[IS_FILES_MAXIMUM_SIZE]->set_notnull();
      table->field[IS_FILES_MAXIMUM_SIZE]->store(df.getSize());
      table->field[IS_FILES_VERSION]->set_notnull();
      table->field[IS_FILES_VERSION]->store(df.getObjectVersion());

      table->field[IS_FILES_ROW_FORMAT]->set_notnull();
      table->field[IS_FILES_ROW_FORMAT]->store("FIXED", 5, system_charset_info);

      char extra[30];
      int len= my_snprintf(extra, sizeof(extra), "CLUSTER_NODE=%u", id);
      table->field[IS_FILES_EXTRA]->set_notnull();
      table->field[IS_FILES_EXTRA]->store(extra, len, system_charset_info);
      schema_table_store_record(thd, table);
    }
  }

  NdbDictionary::Dictionary::List uflist;
  dict->listObjects(uflist, NdbDictionary::Object::Undofile);
  ndberr= dict->getNdbError();
  if (ndberr.classification != NdbError::NoError)
    ERR_RETURN(ndberr);

  for (i= 0; i < uflist.count; i++)
  {
    NdbDictionary::Dictionary::List::Element& elt= uflist.elements[i];
    Ndb_cluster_connection_node_iter iter;
    unsigned id;

    g_ndb_cluster_connection->init_get_next_node(iter);

    while ((id= g_ndb_cluster_connection->get_next_node(iter)))
    {
      NdbDictionary::Undofile uf= dict->getUndofile(id, elt.name);
      ndberr= dict->getNdbError();
      if (ndberr.classification != NdbError::NoError)
      {
        if (ndberr.classification == NdbError::SchemaError)
          continue;
        if (ndberr.classification == NdbError::UnknownResultError)
          continue;
        ERR_RETURN(ndberr);
      }
      NdbDictionary::LogfileGroup lfg=
        dict->getLogfileGroup(uf.getLogfileGroup());
      ndberr= dict->getNdbError();
      if (ndberr.classification != NdbError::NoError)
      {
        if (ndberr.classification == NdbError::SchemaError)
          continue;
        ERR_RETURN(ndberr);
      }

      init_fill_schema_files_row(table);
      table->field[IS_FILES_FILE_NAME]->set_notnull();
      table->field[IS_FILES_FILE_NAME]->store(elt.name, strlen(elt.name),
                                              system_charset_info);
      table->field[IS_FILES_FILE_TYPE]->set_notnull();
      table->field[IS_FILES_FILE_TYPE]->store("UNDO LOG", 8,
                                              system_charset_info);
      NdbDictionary::ObjectId objid;
      uf.getLogfileGroupId(&objid);
      table->field[IS_FILES_LOGFILE_GROUP_NAME]->set_notnull();
      table->field[IS_FILES_LOGFILE_GROUP_NAME]->store(uf.getLogfileGroup(),
                                                  strlen(uf.getLogfileGroup()),
                                                       system_charset_info);
      table->field[IS_FILES_LOGFILE_GROUP_NUMBER]->set_notnull();
      table->field[IS_FILES_LOGFILE_GROUP_NUMBER]->store(objid.getObjectId());
      table->field[IS_FILES_ENGINE]->set_notnull();
      table->field[IS_FILES_ENGINE]->store(ndbcluster_hton_name,
                                           ndbcluster_hton_name_length,
                                           system_charset_info);

      table->field[IS_FILES_TOTAL_EXTENTS]->set_notnull();
      table->field[IS_FILES_TOTAL_EXTENTS]->store(uf.getSize()/4);
      table->field[IS_FILES_EXTENT_SIZE]->set_notnull();
      table->field[IS_FILES_EXTENT_SIZE]->store(4);

      table->field[IS_FILES_INITIAL_SIZE]->set_notnull();
      table->field[IS_FILES_INITIAL_SIZE]->store(uf.getSize());
      table->field[IS_FILES_MAXIMUM_SIZE]->set_notnull();
      table->field[IS_FILES_MAXIMUM_SIZE]->store(uf.getSize());

      table->field[IS_FILES_VERSION]->set_notnull();
      table->field[IS_FILES_VERSION]->store(uf.getObjectVersion());

      char extra[100];
      int len= my_snprintf(extra,sizeof(extra),"CLUSTER_NODE=%u;UNDO_BUFFER_SIZE=%lu",
                           id, (ulong) lfg.getUndoBufferSize());
      table->field[IS_FILES_EXTRA]->set_notnull();
      table->field[IS_FILES_EXTRA]->store(extra, len, system_charset_info);
      schema_table_store_record(thd, table);
    }
  }

  // now for LFGs
  NdbDictionary::Dictionary::List lfglist;
  dict->listObjects(lfglist, NdbDictionary::Object::LogfileGroup);
  ndberr= dict->getNdbError();
  if (ndberr.classification != NdbError::NoError)
    ERR_RETURN(ndberr);

  for (i= 0; i < lfglist.count; i++)
  {
    NdbDictionary::Dictionary::List::Element& elt= lfglist.elements[i];

    NdbDictionary::LogfileGroup lfg= dict->getLogfileGroup(elt.name);
    ndberr= dict->getNdbError();
    if (ndberr.classification != NdbError::NoError)
    {
      if (ndberr.classification == NdbError::SchemaError)
        continue;
      ERR_RETURN(ndberr);
    }

    init_fill_schema_files_row(table);
    table->field[IS_FILES_FILE_TYPE]->set_notnull();
    table->field[IS_FILES_FILE_TYPE]->store("UNDO LOG", 8,
                                            system_charset_info);

    table->field[IS_FILES_LOGFILE_GROUP_NAME]->set_notnull();
    table->field[IS_FILES_LOGFILE_GROUP_NAME]->store(elt.name,
                                                     strlen(elt.name),
                                                     system_charset_info);
    table->field[IS_FILES_LOGFILE_GROUP_NUMBER]->set_notnull();
    table->field[IS_FILES_LOGFILE_GROUP_NUMBER]->store(lfg.getObjectId());
    table->field[IS_FILES_ENGINE]->set_notnull();
    table->field[IS_FILES_ENGINE]->store(ndbcluster_hton_name,
                                         ndbcluster_hton_name_length,
                                         system_charset_info);

    table->field[IS_FILES_FREE_EXTENTS]->set_notnull();
    table->field[IS_FILES_FREE_EXTENTS]->store(lfg.getUndoFreeWords());
    table->field[IS_FILES_EXTENT_SIZE]->set_notnull();
    table->field[IS_FILES_EXTENT_SIZE]->store(4);

    table->field[IS_FILES_VERSION]->set_notnull();
    table->field[IS_FILES_VERSION]->store(lfg.getObjectVersion());

    char extra[100];
    int len= my_snprintf(extra,sizeof(extra),
                         "UNDO_BUFFER_SIZE=%lu",
                         (ulong) lfg.getUndoBufferSize());
    table->field[IS_FILES_EXTRA]->set_notnull();
    table->field[IS_FILES_EXTRA]->store(extra, len, system_charset_info);
    schema_table_store_record(thd, table);
  }
  DBUG_RETURN(0);
}

SHOW_VAR ndb_status_variables_export[]= {
  {"Ndb",                      (char*) &ndb_status_variables,   SHOW_ARRAY},
  {NullS, NullS, SHOW_LONG}
};

struct st_mysql_storage_engine ndbcluster_storage_engine=
{ MYSQL_HANDLERTON_INTERFACE_VERSION };

mysql_declare_plugin(ndbcluster)
{
  MYSQL_STORAGE_ENGINE_PLUGIN,
  &ndbcluster_storage_engine,
  ndbcluster_hton_name,
  "MySQL AB",
  "Clustered, fault-tolerant tables",
  PLUGIN_LICENSE_GPL,
  ndbcluster_init, /* Plugin Init */
  NULL, /* Plugin Deinit */
  0x0100 /* 1.0 */,
  ndb_status_variables_export,/* status variables                */
  NULL,                       /* system variables                */
  NULL                        /* config options                  */
}
mysql_declare_plugin_end;

#endif<|MERGE_RESOLUTION|>--- conflicted
+++ resolved
@@ -9721,21 +9721,9 @@
                                          uint n_ranges, uint mode,
                                          HANDLER_BUFFER *buffer)
 {
-<<<<<<< HEAD
   int res;
-  Thd_ndb *thd_ndb= get_thd_ndb(current_thd);
+  Thd_ndb *thd_ndb= m_thd_ndb;
   DBUG_ENTER("ha_ndbcluster::multi_range_read_init");
-=======
-  KEY* key_info= table->key_info + active_index;
-  NDB_INDEX_TYPE cur_index_type= get_index_type(active_index);
-  ulong reclength= table_share->reclength;
-  NdbOperation* op;
-  Thd_ndb *thd_ndb= m_thd_ndb;
-  struct read_multi_callback_data data;
-
-  DBUG_ENTER("ha_ndbcluster::read_multi_range_first");
-  DBUG_PRINT("info", ("blob fields=%d read_set=0x%x", table_share->blob_fields, table->read_set->bitmap[0]));
->>>>>>> 696cbeb3
 
   if (mode & HA_MRR_USE_DEFAULT_IMPL
       || m_delete_cannot_batch || m_update_cannot_batch)
@@ -10015,12 +10003,8 @@
       }
       else if (error.classification != NdbError::NoDataFound)
       {
-<<<<<<< HEAD
         first_running_range++;
-        DBUG_RETURN(ndb_err(m_active_trans));
-=======
         DBUG_RETURN(ndb_err(m_thd_ndb->trans));
->>>>>>> 696cbeb3
       }
 
       /* No row found, so fall through to try the next range. */
