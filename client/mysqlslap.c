--- conflicted
+++ resolved
@@ -2316,8 +2316,8 @@
 {
   printf("Benchmark\n");
   if (con->engine)
-<<<<<<< HEAD
       printf("\tRunning for engine %s\n", con->engine);
+  printf("\tRand Seed:%lu\n", random_seed);
   if (opt_label || auto_generate_sql_type)
   {
     const char *ptr= auto_generate_sql_type ? auto_generate_sql_type : "query";
@@ -2325,10 +2325,6 @@
   }
   printf("\tAverage Time took to generate schema and initial data: %ld.%03ld seconds\n",
          con->create_avg_timing / 1000, con->create_avg_timing % 1000);
-=======
-    printf("\tRunning for engine %s\n", con->engine);
-  printf("\tRand Seed:%lu\n", random_seed);
->>>>>>> ce8afc01
   printf("\tAverage number of seconds to run all queries: %ld.%03ld seconds\n",
          con->avg_timing / 1000, con->avg_timing % 1000);
   printf("\tMinimum number of seconds to run all queries: %ld.%03ld seconds\n",
