/* Copyright (C) 2000-2006 MySQL AB

   This program is free software; you can redistribute it and/or modify
   it under the terms of the GNU General Public License as published by
   the Free Software Foundation; version 2 of the License.

   This program is distributed in the hope that it will be useful,
   but WITHOUT ANY WARRANTY; without even the implied warranty of
   MERCHANTABILITY or FITNESS FOR A PARTICULAR PURPOSE.  See the
   GNU General Public License for more details.

   You should have received a copy of the GNU General Public License
   along with this program; if not, write to the Free Software
   Foundation, Inc., 59 Temple Place, Suite 330, Boston, MA  02111-1307  USA */


/* Insert of records */

/*
  INSERT DELAYED

  Insert delayed is distinguished from a normal insert by lock_type ==
  TL_WRITE_DELAYED instead of TL_WRITE. It first tries to open a
  "delayed" table (delayed_get_table()), but falls back to
  open_and_lock_tables() on error and proceeds as normal insert then.

  Opening a "delayed" table means to find a delayed insert thread that
  has the table open already. If this fails, a new thread is created and
  waited for to open and lock the table.

  If accessing the thread succeeded, in
  Delayed_insert::get_local_table() the table of the thread is copied
  for local use. A copy is required because the normal insert logic
  works on a target table, but the other threads table object must not
  be used. The insert logic uses the record buffer to create a record.
  And the delayed insert thread uses the record buffer to pass the
  record to the table handler. So there must be different objects. Also
  the copied table is not included in the lock, so that the statement
  can proceed even if the real table cannot be accessed at this moment.

  Copying a table object is not a trivial operation. Besides the TABLE
  object there are the field pointer array, the field objects and the
  record buffer. After copying the field objects, their pointers into
  the record must be "moved" to point to the new record buffer.

  After this setup the normal insert logic is used. Only that for
  delayed inserts write_delayed() is called instead of write_record().
  It inserts the rows into a queue and signals the delayed insert thread
  instead of writing directly to the table.

  The delayed insert thread awakes from the signal. It locks the table,
  inserts the rows from the queue, unlocks the table, and waits for the
  next signal. It does normally live until a FLUSH TABLES or SHUTDOWN.

*/

#include "mysql_priv.h"
#include "sp_head.h"
#include "sql_trigger.h"
#include "sql_select.h"
#include "sql_show.h"
#include "slave.h"
#include "rpl_mi.h"

#ifndef EMBEDDED_LIBRARY
static bool delayed_get_table(THD *thd, TABLE_LIST *table_list);
static int write_delayed(THD *thd, TABLE *table, enum_duplicates duplic,
                         LEX_STRING query, bool ignore, bool log_on);
static void end_delayed_insert(THD *thd);
pthread_handler_t handle_delayed_insert(void *arg);
static void unlink_blobs(register TABLE *table);
#endif
static bool check_view_insertability(THD *thd, TABLE_LIST *view);

/* Define to force use of my_malloc() if the allocated memory block is big */

#ifndef HAVE_ALLOCA
#define my_safe_alloca(size, min_length) my_alloca(size)
#define my_safe_afree(ptr, size, min_length) my_afree(ptr)
#else
#define my_safe_alloca(size, min_length) ((size <= min_length) ? my_alloca(size) : my_malloc(size,MYF(0)))
#define my_safe_afree(ptr, size, min_length) if (size > min_length) my_free(ptr,MYF(0))
#endif

/*
  Check that insert/update fields are from the same single table of a view.

  SYNOPSIS
    check_view_single_update()
    fields            The insert/update fields to be checked.
    view              The view for insert.
    map     [in/out]  The insert table map.

  DESCRIPTION
    This function is called in 2 cases:
    1. to check insert fields. In this case *map will be set to 0.
       Insert fields are checked to be all from the same single underlying
       table of the given view. Otherwise the error is thrown. Found table
       map is returned in the map parameter.
    2. to check update fields of the ON DUPLICATE KEY UPDATE clause.
       In this case *map contains table_map found on the previous call of
       the function to check insert fields. Update fields are checked to be
       from the same table as the insert fields.

  RETURN
    0   OK
    1   Error
*/

bool check_view_single_update(List<Item> &fields, TABLE_LIST *view,
                              table_map *map)
{
  /* it is join view => we need to find the table for update */
  List_iterator_fast<Item> it(fields);
  Item *item;
  TABLE_LIST *tbl= 0;            // reset for call to check_single_table()
  table_map tables= 0;

  while ((item= it++))
    tables|= item->used_tables();

  /* Check found map against provided map */
  if (*map)
  {
    if (tables != *map)
      goto error;
    return FALSE;
  }

  if (view->check_single_table(&tbl, tables, view) || tbl == 0)
    goto error;

  view->table= tbl->table;
  *map= tables;

  return FALSE;

error:
  my_error(ER_VIEW_MULTIUPDATE, MYF(0),
           view->view_db.str, view->view_name.str);
  return TRUE;
}


/*
  Check if insert fields are correct.

  SYNOPSIS
    check_insert_fields()
    thd                         The current thread.
    table                       The table for insert.
    fields                      The insert fields.
    values                      The insert values.
    check_unique                If duplicate values should be rejected.

  NOTE
    Clears TIMESTAMP_AUTO_SET_ON_INSERT from table->timestamp_field_type
    or leaves it as is, depending on if timestamp should be updated or
    not.

  RETURN
    0           OK
    -1          Error
*/

static int check_insert_fields(THD *thd, TABLE_LIST *table_list,
                               List<Item> &fields, List<Item> &values,
                               bool check_unique, table_map *map)
{
  TABLE *table= table_list->table;

  if (!table_list->updatable)
  {
    my_error(ER_NON_INSERTABLE_TABLE, MYF(0), table_list->alias, "INSERT");
    return -1;
  }

  if (fields.elements == 0 && values.elements != 0)
  {
    if (!table)
    {
      my_error(ER_VIEW_NO_INSERT_FIELD_LIST, MYF(0),
               table_list->view_db.str, table_list->view_name.str);
      return -1;
    }
    if (values.elements != table->s->fields)
    {
      my_error(ER_WRONG_VALUE_COUNT_ON_ROW, MYF(0), 1L);
      return -1;
    }
#ifndef NO_EMBEDDED_ACCESS_CHECKS
    if (grant_option)
    {
      Field_iterator_table field_it;
      field_it.set_table(table);
      if (check_grant_all_columns(thd, INSERT_ACL, &table->grant,
                                  table->s->db.str, table->s->table_name.str,
                                  &field_it))
        return -1;
    }
#endif
    clear_timestamp_auto_bits(table->timestamp_field_type,
                              TIMESTAMP_AUTO_SET_ON_INSERT);
    /*
      No fields are provided so all fields must be provided in the values.
      Thus we set all bits in the write set.
    */
    bitmap_set_all(table->write_set);
  }
  else
  {						// Part field list
    SELECT_LEX *select_lex= &thd->lex->select_lex;
    Name_resolution_context *context= &select_lex->context;
    Name_resolution_context_state ctx_state;
    int res;

    if (fields.elements != values.elements)
    {
      my_error(ER_WRONG_VALUE_COUNT_ON_ROW, MYF(0), 1L);
      return -1;
    }

    thd->dup_field= 0;
    select_lex->no_wrap_view_item= TRUE;

    /* Save the state of the current name resolution context. */
    ctx_state.save_state(context, table_list);

    /*
      Perform name resolution only in the first table - 'table_list',
      which is the table that is inserted into.
    */
    table_list->next_local= 0;
    context->resolve_in_table_list_only(table_list);
    res= setup_fields(thd, 0, fields, MARK_COLUMNS_WRITE, 0, 0);

    /* Restore the current context. */
    ctx_state.restore_state(context, table_list);
    thd->lex->select_lex.no_wrap_view_item= FALSE;

    if (res)
      return -1;

    if (table_list->effective_algorithm == VIEW_ALGORITHM_MERGE)
    {
      if (check_view_single_update(fields, table_list, map))
        return -1;
      table= table_list->table;
    }

    if (check_unique && thd->dup_field)
    {
      my_error(ER_FIELD_SPECIFIED_TWICE, MYF(0), thd->dup_field->field_name);
      return -1;
    }
    if (table->timestamp_field)	// Don't automaticly set timestamp if used
    {
      if (bitmap_is_set(table->write_set,
                        table->timestamp_field->field_index))
        clear_timestamp_auto_bits(table->timestamp_field_type,
                                  TIMESTAMP_AUTO_SET_ON_INSERT);
      else
      {
        bitmap_set_bit(table->write_set,
                       table->timestamp_field->field_index);
      }
    }
  }
  // For the values we need select_priv
#ifndef NO_EMBEDDED_ACCESS_CHECKS
  table->grant.want_privilege= (SELECT_ACL & ~table->grant.privilege);
#endif

  if (check_key_in_view(thd, table_list) ||
      (table_list->view &&
       check_view_insertability(thd, table_list)))
  {
    my_error(ER_NON_INSERTABLE_TABLE, MYF(0), table_list->alias, "INSERT");
    return -1;
  }

  return 0;
}


/*
  Check update fields for the timestamp field.

  SYNOPSIS
    check_update_fields()
    thd                         The current thread.
    insert_table_list           The insert table list.
    table                       The table for update.
    update_fields               The update fields.

  NOTE
    If the update fields include the timestamp field,
    remove TIMESTAMP_AUTO_SET_ON_UPDATE from table->timestamp_field_type.

  RETURN
    0           OK
    -1          Error
*/

static int check_update_fields(THD *thd, TABLE_LIST *insert_table_list,
                               List<Item> &update_fields, table_map *map)
{
  TABLE *table= insert_table_list->table;
  my_bool timestamp_mark;

  LINT_INIT(timestamp_mark);

  if (table->timestamp_field)
  {
    /*
      Unmark the timestamp field so that we can check if this is modified
      by update_fields
    */
    timestamp_mark= bitmap_test_and_clear(table->write_set,
                                          table->timestamp_field->field_index);
  }

  /* Check the fields we are going to modify */
  if (setup_fields(thd, 0, update_fields, MARK_COLUMNS_WRITE, 0, 0))
    return -1;

  if (insert_table_list->effective_algorithm == VIEW_ALGORITHM_MERGE &&
      check_view_single_update(update_fields, insert_table_list, map))
    return -1;

  if (table->timestamp_field)
  {
    /* Don't set timestamp column if this is modified. */
    if (bitmap_is_set(table->write_set,
                      table->timestamp_field->field_index))
      clear_timestamp_auto_bits(table->timestamp_field_type,
                                TIMESTAMP_AUTO_SET_ON_UPDATE);
    if (timestamp_mark)
      bitmap_set_bit(table->write_set,
                     table->timestamp_field->field_index);
  }
  return 0;
}

/*
  Prepare triggers  for INSERT-like statement.

  SYNOPSIS
    prepare_triggers_for_insert_stmt()
      table   Table to which insert will happen

  NOTE
    Prepare triggers for INSERT-like statement by marking fields
    used by triggers and inform handlers that batching of UPDATE/DELETE 
    cannot be done if there are BEFORE UPDATE/DELETE triggers.
*/

void prepare_triggers_for_insert_stmt(TABLE *table)
{
  if (table->triggers)
  {
    if (table->triggers->has_triggers(TRG_EVENT_DELETE,
                                      TRG_ACTION_AFTER))
    {
      /*
        The table has AFTER DELETE triggers that might access to 
        subject table and therefore might need delete to be done 
        immediately. So we turn-off the batching.
      */ 
      (void) table->file->extra(HA_EXTRA_DELETE_CANNOT_BATCH);
    }
    if (table->triggers->has_triggers(TRG_EVENT_UPDATE,
                                      TRG_ACTION_AFTER))
    {
      /*
        The table has AFTER UPDATE triggers that might access to subject 
        table and therefore might need update to be done immediately. 
        So we turn-off the batching.
      */ 
      (void) table->file->extra(HA_EXTRA_UPDATE_CANNOT_BATCH);
    }
  }
  table->mark_columns_needed_for_insert();
}


/**
  Upgrade table-level lock of INSERT statement to TL_WRITE if
  a more concurrent lock is infeasible for some reason. This is
  necessary for engines without internal locking support (MyISAM).
  An engine with internal locking implementation might later
  downgrade the lock in handler::store_lock() method.
*/

static
void upgrade_lock_type(THD *thd, thr_lock_type *lock_type,
                       enum_duplicates duplic,
                       bool is_multi_insert)
{
  if (duplic == DUP_UPDATE ||
      duplic == DUP_REPLACE && *lock_type == TL_WRITE_CONCURRENT_INSERT)
  {
    *lock_type= TL_WRITE;
    return;
  }

  if (*lock_type == TL_WRITE_DELAYED)
  {
    /*
      We do not use delayed threads if:
      - we're running in the safe mode or skip-new mode -- the
        feature is disabled in these modes
      - we're executing this statement on a replication slave --
        we need to ensure serial execution of queries on the
        slave
      - it is INSERT .. ON DUPLICATE KEY UPDATE - in this case the
        insert cannot be concurrent
      - this statement is directly or indirectly invoked from
        a stored function or trigger (under pre-locking) - to
        avoid deadlocks, since INSERT DELAYED involves a lock
        upgrade (TL_WRITE_DELAYED -> TL_WRITE) which we should not
        attempt while keeping other table level locks.
      - this statement itself may require pre-locking.
        We should upgrade the lock even though in most cases
        delayed functionality may work. Unfortunately, we can't
        easily identify whether the subject table is not used in
        the statement indirectly via a stored function or trigger:
        if it is used, that will lead to a deadlock between the
        client connection and the delayed thread.
    */
    if (specialflag & (SPECIAL_NO_NEW_FUNC | SPECIAL_SAFE_MODE) ||
        thd->slave_thread ||
        thd->variables.max_insert_delayed_threads == 0 ||
        thd->prelocked_mode ||
        thd->lex->uses_stored_routines())
    {
      *lock_type= TL_WRITE;
      return;
    }
    bool log_on= (thd->options & OPTION_BIN_LOG ||
                  ! (thd->security_ctx->master_access & SUPER_ACL));
    if (global_system_variables.binlog_format == BINLOG_FORMAT_STMT &&
        log_on && mysql_bin_log.is_open() && is_multi_insert)
    {
      /*
        Statement-based binary logging does not work in this case, because:
        a) two concurrent statements may have their rows intermixed in the
        queue, leading to autoincrement replication problems on slave (because
        the values generated used for one statement don't depend only on the
        value generated for the first row of this statement, so are not
        replicable)
        b) if first row of the statement has an error the full statement is
        not binlogged, while next rows of the statement may be inserted.
        c) if first row succeeds, statement is binlogged immediately with a
        zero error code (i.e. "no error"), if then second row fails, query
        will fail on slave too and slave will stop (wrongly believing that the
        master got no error).
        So we fallback to non-delayed INSERT.
        Note that to be fully correct, we should test the "binlog format which
        the delayed thread is going to use for this row". But in the common case
        where the global binlog format is not changed and the session binlog
        format may be changed, that is equal to the global binlog format.
        We test it without mutex for speed reasons (condition rarely true), and
        in the common case (global not changed) it is as good as without mutex;
        if global value is changed, anyway there is uncertainty as the delayed
        thread may be old and use the before-the-change value.
      */
      *lock_type= TL_WRITE;
    }
  }
}


/**
  Find or create a delayed insert thread for the first table in
  the table list, then open and lock the remaining tables.
  If a table can not be used with insert delayed, upgrade the lock
  and open and lock all tables using the standard mechanism.

  @param thd         thread context
  @param table_list  list of "descriptors" for tables referenced
                     directly in statement SQL text.
                     The first element in the list corresponds to
                     the destination table for inserts, remaining
                     tables, if any, are usually tables referenced
                     by sub-queries in the right part of the
                     INSERT.

  @return Status of the operation. In case of success 'table'
  member of every table_list element points to an instance of
  class TABLE.

  @sa open_and_lock_tables for more information about MySQL table
  level locking
*/

static
bool open_and_lock_for_insert_delayed(THD *thd, TABLE_LIST *table_list)
{
  DBUG_ENTER("open_and_lock_for_insert_delayed");

#ifndef EMBEDDED_LIBRARY
  if (delayed_get_table(thd, table_list))
    DBUG_RETURN(TRUE);

  if (table_list->table)
  {
    /*
      Open tables used for sub-selects or in stored functions, will also
      cache these functions.
    */
    if (open_and_lock_tables(thd, table_list->next_global))
    {
      end_delayed_insert(thd);
      DBUG_RETURN(TRUE);
    }
    /*
      First table was not processed by open_and_lock_tables(),
      we need to set updatability flag "by hand".
    */
    if (!table_list->derived && !table_list->view)
      table_list->updatable= 1;  // usual table
    DBUG_RETURN(FALSE);
  }
#endif
  /*
    * This is embedded library and we don't have auxiliary
    threads OR
    * a lock upgrade was requested inside delayed_get_table
      because
      - there are too many delayed insert threads OR
      - the table has triggers.
    Use a normal insert.
  */
  table_list->lock_type= TL_WRITE;
  DBUG_RETURN(open_and_lock_tables(thd, table_list));
}


/**
  INSERT statement implementation
*/

bool mysql_insert(THD *thd,TABLE_LIST *table_list,
                  List<Item> &fields,
                  List<List_item> &values_list,
                  List<Item> &update_fields,
                  List<Item> &update_values,
                  enum_duplicates duplic,
		  bool ignore)
{
  int error, res;
  bool transactional_table, joins_freed= FALSE;
  bool changed;
  uint value_count;
  ulong counter = 1;
  ulonglong id;
  COPY_INFO info;
  TABLE *table= 0;
  List_iterator_fast<List_item> its(values_list);
  List_item *values;
  Name_resolution_context *context;
  Name_resolution_context_state ctx_state;
#ifndef EMBEDDED_LIBRARY
  char *query= thd->query;
  /*
    log_on is about delayed inserts only.
    By default, both logs are enabled (this won't cause problems if the server
    runs without --log-update or --log-bin).
  */
  bool log_on= ((thd->options & OPTION_BIN_LOG) ||
                (!(thd->security_ctx->master_access & SUPER_ACL)));
#endif
  thr_lock_type lock_type = table_list->lock_type;
  Item *unused_conds= 0;
  DBUG_ENTER("mysql_insert");

  /*
    Upgrade lock type if the requested lock is incompatible with
    the current connection mode or table operation.
  */
  upgrade_lock_type(thd, &table_list->lock_type, duplic,
                    values_list.elements > 1);

  /*
    We can't write-delayed into a table locked with LOCK TABLES:
    this will lead to a deadlock, since the delayed thread will
    never be able to get a lock on the table. QQQ: why not
    upgrade the lock here instead?
  */
  if (table_list->lock_type == TL_WRITE_DELAYED && thd->locked_tables &&
      find_locked_table(thd, table_list->db, table_list->table_name))
  {
    my_error(ER_DELAYED_INSERT_TABLE_LOCKED, MYF(0),
             table_list->table_name);
    DBUG_RETURN(TRUE);
  }

  if (table_list->lock_type == TL_WRITE_DELAYED)
  {
    if (open_and_lock_for_insert_delayed(thd, table_list))
      DBUG_RETURN(TRUE);
  }
  else
  {
    if (open_and_lock_tables(thd, table_list))
      DBUG_RETURN(TRUE);
  }

  thd->proc_info="init";
  thd->used_tables=0;
  values= its++;
  value_count= values->elements;

  if (mysql_prepare_insert(thd, table_list, table, fields, values,
			   update_fields, update_values, duplic, &unused_conds,
                           FALSE,
                           (fields.elements || !value_count),
                           !ignore && (thd->variables.sql_mode &
                                       (MODE_STRICT_TRANS_TABLES |
                                        MODE_STRICT_ALL_TABLES))))
    goto abort;

  /* mysql_prepare_insert set table_list->table if it was not set */
  table= table_list->table;
  lock_type= table_list->lock_type;

  context= &thd->lex->select_lex.context;
  /*
    These three asserts test the hypothesis that the resetting of the name
    resolution context below is not necessary at all since the list of local
    tables for INSERT always consists of one table.
  */
  DBUG_ASSERT(!table_list->next_local);
  DBUG_ASSERT(!context->table_list->next_local);
  DBUG_ASSERT(!context->first_name_resolution_table->next_name_resolution_table);

  /* Save the state of the current name resolution context. */
  ctx_state.save_state(context, table_list);

  /*
    Perform name resolution only in the first table - 'table_list',
    which is the table that is inserted into.
  */
  table_list->next_local= 0;
  context->resolve_in_table_list_only(table_list);

  while ((values= its++))
  {
    counter++;
    if (values->elements != value_count)
    {
      my_error(ER_WRONG_VALUE_COUNT_ON_ROW, MYF(0), counter);
      goto abort;
    }
    if (setup_fields(thd, 0, *values, MARK_COLUMNS_READ, 0, 0))
      goto abort;
  }
  its.rewind ();
 
  /* Restore the current context. */
  ctx_state.restore_state(context, table_list);

  /*
    Fill in the given fields and dump it to the table file
  */
  info.records= info.deleted= info.copied= info.updated= 0;
  info.ignore= ignore;
  info.handle_duplicates=duplic;
  info.update_fields= &update_fields;
  info.update_values= &update_values;
  info.view= (table_list->view ? table_list : 0);

  /*
    Count warnings for all inserts.
    For single line insert, generate an error if try to set a NOT NULL field
    to NULL.
  */
  thd->count_cuted_fields= ((values_list.elements == 1 &&
                             !ignore) ?
			    CHECK_FIELD_ERROR_FOR_NULL :
			    CHECK_FIELD_WARN);
  thd->cuted_fields = 0L;
  table->next_number_field=table->found_next_number_field;

#ifdef HAVE_REPLICATION
  if (thd->slave_thread &&
      (info.handle_duplicates == DUP_UPDATE) &&
      (table->next_number_field != NULL) &&
      rpl_master_has_bug(&active_mi->rli, 24432))
    goto abort;
#endif

  error=0;
  thd->proc_info="update";
  if (duplic != DUP_ERROR || ignore)
    table->file->extra(HA_EXTRA_IGNORE_DUP_KEY);
  if (duplic == DUP_REPLACE &&
      (!table->triggers || !table->triggers->has_delete_triggers()))
    table->file->extra(HA_EXTRA_WRITE_CAN_REPLACE);
  /*
    let's *try* to start bulk inserts. It won't necessary
    start them as values_list.elements should be greater than
    some - handler dependent - threshold.
    We should not start bulk inserts if this statement uses
    functions or invokes triggers since they may access
    to the same table and therefore should not see its
    inconsistent state created by this optimization.
    So we call start_bulk_insert to perform nesessary checks on
    values_list.elements, and - if nothing else - to initialize
    the code to make the call of end_bulk_insert() below safe.
  */
  if (lock_type != TL_WRITE_DELAYED && !thd->prelocked_mode)
    table->file->ha_start_bulk_insert(values_list.elements);

  thd->no_trans_update.stmt= FALSE;
  thd->abort_on_warning= (!ignore && (thd->variables.sql_mode &
                                       (MODE_STRICT_TRANS_TABLES |
                                        MODE_STRICT_ALL_TABLES)));

  prepare_triggers_for_insert_stmt(table);


  if (table_list->prepare_where(thd, 0, TRUE) ||
      table_list->prepare_check_option(thd))
    error= 1;

  while ((values= its++))
  {
    if (fields.elements || !value_count)
    {
      restore_record(table,s->default_values);	// Get empty record
      if (fill_record_n_invoke_before_triggers(thd, fields, *values, 0,
                                               table->triggers,
                                               TRG_EVENT_INSERT))
      {
	if (values_list.elements != 1 && !thd->net.report_error)
	{
	  info.records++;
	  continue;
	}
	/*
	  TODO: set thd->abort_on_warning if values_list.elements == 1
	  and check that all items return warning in case of problem with
	  storing field.
        */
	error=1;
	break;
      }
    }
    else
    {
      if (thd->used_tables)			// Column used in values()
	restore_record(table,s->default_values);	// Get empty record
      else
      {
        /*
          Fix delete marker. No need to restore rest of record since it will
          be overwritten by fill_record() anyway (and fill_record() does not
          use default values in this case).
        */
	table->record[0][0]= table->s->default_values[0];
      }
      if (fill_record_n_invoke_before_triggers(thd, table->field, *values, 0,
                                               table->triggers,
                                               TRG_EVENT_INSERT))
      {
	if (values_list.elements != 1 && ! thd->net.report_error)
	{
	  info.records++;
	  continue;
	}
	error=1;
	break;
      }
    }

    if ((res= table_list->view_check_option(thd,
					    (values_list.elements == 1 ?
					     0 :
					     ignore))) ==
        VIEW_CHECK_SKIP)
      continue;
    else if (res == VIEW_CHECK_ERROR)
    {
      error= 1;
      break;
    }
#ifndef EMBEDDED_LIBRARY
    if (lock_type == TL_WRITE_DELAYED)
    {
      LEX_STRING const st_query = { query, thd->query_length };
      error=write_delayed(thd, table, duplic, st_query, ignore, log_on);
      query=0;
    }
    else
#endif
      error=write_record(thd, table ,&info);
    if (error)
      break;
    thd->row_count++;
  }

  free_underlaid_joins(thd, &thd->lex->select_lex);
  joins_freed= TRUE;

  /*
    Now all rows are inserted.  Time to update logs and sends response to
    user
  */
#ifndef EMBEDDED_LIBRARY
  if (lock_type == TL_WRITE_DELAYED)
  {
    if (!error)
    {
      info.copied=values_list.elements;
      end_delayed_insert(thd);
    }
    query_cache_invalidate3(thd, table_list, 1);
  }
  else
#endif
  {
    /*
      Do not do this release if this is a delayed insert, it would steal
      auto_inc values from the delayed_insert thread as they share TABLE.
    */
    table->file->ha_release_auto_increment();
    if (!thd->prelocked_mode && table->file->ha_end_bulk_insert() && !error)
    {
      table->file->print_error(my_errno,MYF(0));
      error=1;
    }
    transactional_table= table->file->has_transactions();

    if ((changed= (info.copied || info.deleted || info.updated)))
    {
      /*
        Invalidate the table in the query cache if something changed.
        For the transactional algorithm to work the invalidation must be
        before binlog writing and ha_autocommit_or_rollback
      */
      query_cache_invalidate3(thd, table_list, 1);
      if (error <= 0 || !transactional_table)
      {
        if (mysql_bin_log.is_open())
        {
          if (error <= 0)
          {
            /*
              [Guilhem wrote] Temporary errors may have filled
              thd->net.last_error/errno.  For example if there has
              been a disk full error when writing the row, and it was
              MyISAM, then thd->net.last_error/errno will be set to
              "disk full"... and the my_pwrite() will wait until free
              space appears, and so when it finishes then the
              write_row() was entirely successful
            */
            /* todo: consider removing */
            thd->clear_error();
          }
          /* bug#22725:

          A query which per-row-loop can not be interrupted with
          KILLED, like INSERT, and that does not invoke stored
          routines can be binlogged with neglecting the KILLED error.
          
          If there was no error (error == zero) until after the end of
          inserting loop the KILLED flag that appeared later can be
          disregarded since previously possible invocation of stored
          routines did not result in any error due to the KILLED.  In
          such case the flag is ignored for constructing binlog event.
          */
<<<<<<< HEAD
          assert(thd->killed != THD::KILL_BAD_DATA || error > 0);
          if (thd->binlog_query(THD::ROW_QUERY_TYPE,
                                thd->query, thd->query_length,
                                transactional_table, FALSE,
                                (error>0) ? thd->killed : THD::NOT_KILLED) &&
              transactional_table)
          {
=======
          Query_log_event qinfo(thd, thd->query, thd->query_length,
                                transactional_table, FALSE,
                                (error>0) ? thd->killed : THD::NOT_KILLED);
          DBUG_ASSERT(thd->killed != THD::KILL_BAD_DATA || error > 0);
          if (mysql_bin_log.write(&qinfo) && transactional_table)
>>>>>>> b1166725
            error=1;
          }
        }
        if (!transactional_table)
          thd->no_trans_update.all= TRUE;
      }
    }
    if (transactional_table)
      error=ha_autocommit_or_rollback(thd,error);
    
    if (thd->lock)
    {
      mysql_unlock_tables(thd, thd->lock);
      /*
        Invalidate the table in the query cache if something changed
        after unlocking when changes become fisible.
        TODO: this is workaround. right way will be move invalidating in
        the unlock procedure.
      */
      if (lock_type ==  TL_WRITE_CONCURRENT_INSERT && changed)
      {
        query_cache_invalidate3(thd, table_list, 1);
      }
      thd->lock=0;
    }
  }
  thd->proc_info="end";
  /*
    We'll report to the client this id:
    - if the table contains an autoincrement column and we successfully
    inserted an autogenerated value, the autogenerated value.
    - if the table contains no autoincrement column and LAST_INSERT_ID(X) was
    called, X.
    - if the table contains an autoincrement column, and some rows were
    inserted, the id of the last "inserted" row (if IGNORE, that value may not
    have been really inserted but ignored).
  */
  id= (thd->first_successful_insert_id_in_cur_stmt > 0) ?
    thd->first_successful_insert_id_in_cur_stmt :
    (thd->arg_of_last_insert_id_function ?
     thd->first_successful_insert_id_in_prev_stmt :
     ((table->next_number_field && info.copied) ?
     table->next_number_field->val_int() : 0));
  table->next_number_field=0;
  thd->count_cuted_fields= CHECK_FIELD_IGNORE;
  table->auto_increment_field_not_null= FALSE;
  if (duplic != DUP_ERROR || ignore)
    table->file->extra(HA_EXTRA_NO_IGNORE_DUP_KEY);
  if (duplic == DUP_REPLACE &&
      (!table->triggers || !table->triggers->has_delete_triggers()))
    table->file->extra(HA_EXTRA_WRITE_CANNOT_REPLACE);

  if (error)
    goto abort;
  if (values_list.elements == 1 && (!(thd->options & OPTION_WARNINGS) ||
				    !thd->cuted_fields))
  {
    thd->row_count_func= info.copied+info.deleted+info.updated;
    send_ok(thd, (ulong) thd->row_count_func, id);
  }
  else
  {
    char buff[160];
    if (ignore)
      sprintf(buff, ER(ER_INSERT_INFO), (ulong) info.records,
	      (lock_type == TL_WRITE_DELAYED) ? (ulong) 0 :
	      (ulong) (info.records - info.copied), (ulong) thd->cuted_fields);
    else
      sprintf(buff, ER(ER_INSERT_INFO), (ulong) info.records,
	      (ulong) (info.deleted+info.updated), (ulong) thd->cuted_fields);
    thd->row_count_func= info.copied+info.deleted+info.updated;
    ::send_ok(thd, (ulong) thd->row_count_func, id, buff);
  }
  thd->abort_on_warning= 0;
  DBUG_RETURN(FALSE);

abort:
#ifndef EMBEDDED_LIBRARY
  if (lock_type == TL_WRITE_DELAYED)
    end_delayed_insert(thd);
#endif
  if (table != NULL)
    table->file->ha_release_auto_increment();
  if (!joins_freed)
    free_underlaid_joins(thd, &thd->lex->select_lex);
  thd->abort_on_warning= 0;
  DBUG_RETURN(TRUE);
}


/*
  Additional check for insertability for VIEW

  SYNOPSIS
    check_view_insertability()
    thd     - thread handler
    view    - reference on VIEW

  IMPLEMENTATION
    A view is insertable if the folloings are true:
    - All columns in the view are columns from a table
    - All not used columns in table have a default values
    - All field in view are unique (not referring to the same column)

  RETURN
    FALSE - OK
      view->contain_auto_increment is 1 if and only if the view contains an
      auto_increment field

    TRUE  - can't be used for insert
*/

static bool check_view_insertability(THD * thd, TABLE_LIST *view)
{
  uint num= view->view->select_lex.item_list.elements;
  TABLE *table= view->table;
  Field_translator *trans_start= view->field_translation,
		   *trans_end= trans_start + num;
  Field_translator *trans;
  uint used_fields_buff_size= bitmap_buffer_size(table->s->fields);
  uint32 *used_fields_buff= (uint32*)thd->alloc(used_fields_buff_size);
  MY_BITMAP used_fields;
  enum_mark_columns save_mark_used_columns= thd->mark_used_columns;
  DBUG_ENTER("check_key_in_view");

  if (!used_fields_buff)
    DBUG_RETURN(TRUE);  // EOM

  DBUG_ASSERT(view->table != 0 && view->field_translation != 0);

  VOID(bitmap_init(&used_fields, used_fields_buff, table->s->fields, 0));
  bitmap_clear_all(&used_fields);

  view->contain_auto_increment= 0;
  /* 
    we must not set query_id for fields as they're not 
    really used in this context
  */
  thd->mark_used_columns= MARK_COLUMNS_NONE;
  /* check simplicity and prepare unique test of view */
  for (trans= trans_start; trans != trans_end; trans++)
  {
    if (!trans->item->fixed && trans->item->fix_fields(thd, &trans->item))
    {
      thd->mark_used_columns= save_mark_used_columns;
      DBUG_RETURN(TRUE);
    }
    Item_field *field;
    /* simple SELECT list entry (field without expression) */
    if (!(field= trans->item->filed_for_view_update()))
    {
      thd->mark_used_columns= save_mark_used_columns;
      DBUG_RETURN(TRUE);
    }
    if (field->field->unireg_check == Field::NEXT_NUMBER)
      view->contain_auto_increment= 1;
    /* prepare unique test */
    /*
      remove collation (or other transparent for update function) if we have
      it
    */
    trans->item= field;
  }
  thd->mark_used_columns= save_mark_used_columns;
  /* unique test */
  for (trans= trans_start; trans != trans_end; trans++)
  {
    /* Thanks to test above, we know that all columns are of type Item_field */
    Item_field *field= (Item_field *)trans->item;
    /* check fields belong to table in which we are inserting */
    if (field->field->table == table &&
        bitmap_fast_test_and_set(&used_fields, field->field->field_index))
      DBUG_RETURN(TRUE);
  }

  DBUG_RETURN(FALSE);
}


/*
  Check if table can be updated

  SYNOPSIS
     mysql_prepare_insert_check_table()
     thd		Thread handle
     table_list		Table list
     fields		List of fields to be updated
     where		Pointer to where clause
     select_insert      Check is making for SELECT ... INSERT

   RETURN
     FALSE ok
     TRUE  ERROR
*/

static bool mysql_prepare_insert_check_table(THD *thd, TABLE_LIST *table_list,
                                             List<Item> &fields,
                                             bool select_insert)
{
  bool insert_into_view= (table_list->view != 0);
  DBUG_ENTER("mysql_prepare_insert_check_table");

  /*
     first table in list is the one we'll INSERT into, requires INSERT_ACL.
     all others require SELECT_ACL only. the ACL requirement below is for
     new leaves only anyway (view-constituents), so check for SELECT rather
     than INSERT.
  */

  if (setup_tables_and_check_access(thd, &thd->lex->select_lex.context,
                                    &thd->lex->select_lex.top_join_list,
                                    table_list,
                                    &thd->lex->select_lex.leaf_tables,
                                    select_insert, INSERT_ACL, SELECT_ACL))
    DBUG_RETURN(TRUE);

  if (insert_into_view && !fields.elements)
  {
    thd->lex->empty_field_list_on_rset= 1;
    if (!table_list->table)
    {
      my_error(ER_VIEW_NO_INSERT_FIELD_LIST, MYF(0),
               table_list->view_db.str, table_list->view_name.str);
      DBUG_RETURN(TRUE);
    }
    DBUG_RETURN(insert_view_fields(thd, &fields, table_list));
  }

  DBUG_RETURN(FALSE);
}


/*
  Prepare items in INSERT statement

  SYNOPSIS
    mysql_prepare_insert()
    thd			Thread handler
    table_list	        Global/local table list
    table		Table to insert into (can be NULL if table should
			be taken from table_list->table)    
    where		Where clause (for insert ... select)
    select_insert	TRUE if INSERT ... SELECT statement
    check_fields        TRUE if need to check that all INSERT fields are 
                        given values.
    abort_on_warning    whether to report if some INSERT field is not 
                        assigned as an error (TRUE) or as a warning (FALSE).

  TODO (in far future)
    In cases of:
    INSERT INTO t1 SELECT a, sum(a) as sum1 from t2 GROUP BY a
    ON DUPLICATE KEY ...
    we should be able to refer to sum1 in the ON DUPLICATE KEY part

  WARNING
    You MUST set table->insert_values to 0 after calling this function
    before releasing the table object.
  
  RETURN VALUE
    FALSE OK
    TRUE  error
*/

bool mysql_prepare_insert(THD *thd, TABLE_LIST *table_list,
                          TABLE *table, List<Item> &fields, List_item *values,
                          List<Item> &update_fields, List<Item> &update_values,
                          enum_duplicates duplic,
                          COND **where, bool select_insert,
                          bool check_fields, bool abort_on_warning)
{
  SELECT_LEX *select_lex= &thd->lex->select_lex;
  Name_resolution_context *context= &select_lex->context;
  Name_resolution_context_state ctx_state;
  bool insert_into_view= (table_list->view != 0);
  bool res= 0;
  table_map map= 0;
  DBUG_ENTER("mysql_prepare_insert");
  DBUG_PRINT("enter", ("table_list 0x%lx, table 0x%lx, view %d",
		       (ulong)table_list, (ulong)table,
		       (int)insert_into_view));
  /* INSERT should have a SELECT or VALUES clause */
  DBUG_ASSERT (!select_insert || !values);

  /*
    For subqueries in VALUES() we should not see the table in which we are
    inserting (for INSERT ... SELECT this is done by changing table_list,
    because INSERT ... SELECT share SELECT_LEX it with SELECT.
  */
  if (!select_insert)
  {
    for (SELECT_LEX_UNIT *un= select_lex->first_inner_unit();
         un;
         un= un->next_unit())
    {
      for (SELECT_LEX *sl= un->first_select();
           sl;
           sl= sl->next_select())
      {
        sl->context.outer_context= 0;
      }
    }
  }

  if (duplic == DUP_UPDATE)
  {
    /* it should be allocated before Item::fix_fields() */
    if (table_list->set_insert_values(thd->mem_root))
      DBUG_RETURN(TRUE);
  }

  if (mysql_prepare_insert_check_table(thd, table_list, fields, select_insert))
    DBUG_RETURN(TRUE);


  /* Prepare the fields in the statement. */
  if (values)
  {
    /* if we have INSERT ... VALUES () we cannot have a GROUP BY clause */
    DBUG_ASSERT (!select_lex->group_list.elements);

    /* Save the state of the current name resolution context. */
    ctx_state.save_state(context, table_list);

    /*
      Perform name resolution only in the first table - 'table_list',
      which is the table that is inserted into.
     */
    table_list->next_local= 0;
    context->resolve_in_table_list_only(table_list);

    res= check_insert_fields(thd, context->table_list, fields, *values,
                             !insert_into_view, &map) ||
      setup_fields(thd, 0, *values, MARK_COLUMNS_READ, 0, 0);

    if (!res && check_fields)
    {
      bool saved_abort_on_warning= thd->abort_on_warning;
      thd->abort_on_warning= abort_on_warning;
      res= check_that_all_fields_are_given_values(thd, 
                                                  table ? table : 
                                                  context->table_list->table,
                                                  context->table_list);
      thd->abort_on_warning= saved_abort_on_warning;
    }

    if (!res && duplic == DUP_UPDATE)
    {
      select_lex->no_wrap_view_item= TRUE;
      res= check_update_fields(thd, context->table_list, update_fields, &map);
      select_lex->no_wrap_view_item= FALSE;
    }

    /* Restore the current context. */
    ctx_state.restore_state(context, table_list);

    if (!res)
      res= setup_fields(thd, 0, update_values, MARK_COLUMNS_READ, 0, 0);
  }

  if (res)
    DBUG_RETURN(res);

  if (!table)
    table= table_list->table;

  if (!select_insert)
  {
    Item *fake_conds= 0;
    TABLE_LIST *duplicate;
    if ((duplicate= unique_table(thd, table_list, table_list->next_global, 1)))
    {
      update_non_unique_table_error(table_list, "INSERT", duplicate);
      DBUG_RETURN(TRUE);
    }
    select_lex->fix_prepare_information(thd, &fake_conds, &fake_conds);
    select_lex->first_execution= 0;
  }
  if (duplic == DUP_UPDATE || duplic == DUP_REPLACE)
    table->prepare_for_position();
  DBUG_RETURN(FALSE);
}


	/* Check if there is more uniq keys after field */

static int last_uniq_key(TABLE *table,uint keynr)
{
  while (++keynr < table->s->keys)
    if (table->key_info[keynr].flags & HA_NOSAME)
      return 0;
  return 1;
}


/*
  Write a record to table with optional deleting of conflicting records,
  invoke proper triggers if needed.

  SYNOPSIS
     write_record()
      thd   - thread context
      table - table to which record should be written
      info  - COPY_INFO structure describing handling of duplicates
              and which is used for counting number of records inserted
              and deleted.

  NOTE
    Once this record will be written to table after insert trigger will
    be invoked. If instead of inserting new record we will update old one
    then both on update triggers will work instead. Similarly both on
    delete triggers will be invoked if we will delete conflicting records.

    Sets thd->no_trans_update.stmt to TRUE if table which is updated didn't have
    transactions.

  RETURN VALUE
    0     - success
    non-0 - error
*/


int write_record(THD *thd, TABLE *table,COPY_INFO *info)
{
  int error, trg_error= 0;
  char *key=0;
  MY_BITMAP *save_read_set, *save_write_set;
  ulonglong prev_insert_id= table->file->next_insert_id;
  ulonglong insert_id_for_cur_row= 0;
  DBUG_ENTER("write_record");

  info->records++;
  save_read_set=  table->read_set;
  save_write_set= table->write_set;

  if (info->handle_duplicates == DUP_REPLACE ||
      info->handle_duplicates == DUP_UPDATE)
  {
    while ((error=table->file->ha_write_row(table->record[0])))
    {
      uint key_nr;
      /*
        If we do more than one iteration of this loop, from the second one the
        row will have an explicit value in the autoinc field, which was set at
        the first call of handler::update_auto_increment(). So we must save
        the autogenerated value to avoid thd->insert_id_for_cur_row to become
        0.
      */
      if (table->file->insert_id_for_cur_row > 0)
        insert_id_for_cur_row= table->file->insert_id_for_cur_row;
      else
        table->file->insert_id_for_cur_row= insert_id_for_cur_row;
      bool is_duplicate_key_error;
      if (table->file->is_fatal_error(error, HA_CHECK_DUP))
	goto err;
      is_duplicate_key_error= table->file->is_fatal_error(error, 0);
      if (!is_duplicate_key_error)
      {
        /*
          We come here when we had an ignorable error which is not a duplicate
          key error. In this we ignore error if ignore flag is set, otherwise
          report error as usual. We will not do any duplicate key processing.
        */
        if (info->ignore)
          goto ok_or_after_trg_err; /* Ignoring a not fatal error, return 0 */
        goto err;
      }
      if ((int) (key_nr = table->file->get_dup_key(error)) < 0)
      {
	error= HA_ERR_FOUND_DUPP_KEY;         /* Database can't find key */
	goto err;
      }
      /* Read all columns for the row we are going to replace */
      table->use_all_columns();
      /*
	Don't allow REPLACE to replace a row when a auto_increment column
	was used.  This ensures that we don't get a problem when the
	whole range of the key has been used.
      */
      if (info->handle_duplicates == DUP_REPLACE &&
          table->next_number_field &&
          key_nr == table->s->next_number_index &&
	  (insert_id_for_cur_row > 0))
	goto err;
      if (table->file->ha_table_flags() & HA_DUPLICATE_POS)
      {
	if (table->file->rnd_pos(table->record[1],table->file->dup_ref))
	  goto err;
      }
      else
      {
	if (table->file->extra(HA_EXTRA_FLUSH_CACHE)) /* Not needed with NISAM */
	{
	  error=my_errno;
	  goto err;
	}

	if (!key)
	{
	  if (!(key=(char*) my_safe_alloca(table->s->max_unique_length,
					   MAX_KEY_LENGTH)))
	  {
	    error=ENOMEM;
	    goto err;
	  }
	}
	key_copy((byte*) key,table->record[0],table->key_info+key_nr,0);
	if ((error=(table->file->index_read_idx(table->record[1],key_nr,
                                                (byte*) key, HA_WHOLE_KEY,
						HA_READ_KEY_EXACT))))
	  goto err;
      }
      if (info->handle_duplicates == DUP_UPDATE)
      {
        int res= 0;
        /*
          We don't check for other UNIQUE keys - the first row
          that matches, is updated. If update causes a conflict again,
          an error is returned
        */
	DBUG_ASSERT(table->insert_values != NULL);
        store_record(table,insert_values);
        restore_record(table,record[1]);
        DBUG_ASSERT(info->update_fields->elements ==
                    info->update_values->elements);
        if (fill_record_n_invoke_before_triggers(thd, *info->update_fields,
                                                 *info->update_values,
                                                 info->ignore,
                                                 table->triggers,
                                                 TRG_EVENT_UPDATE))
          goto before_trg_err;

        /* CHECK OPTION for VIEW ... ON DUPLICATE KEY UPDATE ... */
        if (info->view &&
            (res= info->view->view_check_option(current_thd, info->ignore)) ==
            VIEW_CHECK_SKIP)
          goto ok_or_after_trg_err;
        if (res == VIEW_CHECK_ERROR)
          goto before_trg_err;

        table->file->restore_auto_increment(prev_insert_id);
        if ((error=table->file->ha_update_row(table->record[1],
                                              table->record[0])))
	{
          if (info->ignore &&
              !table->file->is_fatal_error(error, HA_CHECK_DUP_KEY))
          {
            goto ok_or_after_trg_err;
          }
          goto err;
        }
        if ((table->file->ha_table_flags() & HA_PARTIAL_COLUMN_READ) ||
             compare_record(table))
        {
          info->updated++;
          /*
            If ON DUP KEY UPDATE updates a row instead of inserting one, it's
            like a regular UPDATE statement: it should not affect the value of a
            next SELECT LAST_INSERT_ID() or mysql_insert_id().
            Except if LAST_INSERT_ID(#) was in the INSERT query, which is
            handled separately by THD::arg_of_last_insert_id_function.
          */
          insert_id_for_cur_row= table->file->insert_id_for_cur_row= 0;
          if (table->next_number_field)
            table->file->adjust_next_insert_id_after_explicit_value(
              table->next_number_field->val_int());
          trg_error= (table->triggers &&
                      table->triggers->process_triggers(thd, TRG_EVENT_UPDATE,
                                                        TRG_ACTION_AFTER, TRUE));
          info->copied++;
        }

        goto ok_or_after_trg_err;
      }
      else /* DUP_REPLACE */
      {
	/*
	  The manual defines the REPLACE semantics that it is either
	  an INSERT or DELETE(s) + INSERT; FOREIGN KEY checks in
	  InnoDB do not function in the defined way if we allow MySQL
	  to convert the latter operation internally to an UPDATE.
          We also should not perform this conversion if we have 
          timestamp field with ON UPDATE which is different from DEFAULT.
          Another case when conversion should not be performed is when
          we have ON DELETE trigger on table so user may notice that
          we cheat here. Note that it is ok to do such conversion for
          tables which have ON UPDATE but have no ON DELETE triggers,
          we just should not expose this fact to users by invoking
          ON UPDATE triggers.
	*/
	if (last_uniq_key(table,key_nr) &&
	    !table->file->referenced_by_foreign_key() &&
            (table->timestamp_field_type == TIMESTAMP_NO_AUTO_SET ||
             table->timestamp_field_type == TIMESTAMP_AUTO_SET_ON_BOTH) &&
            (!table->triggers || !table->triggers->has_delete_triggers()))
        {
          if ((error=table->file->ha_update_row(table->record[1],
					        table->record[0])))
            goto err;
          info->deleted++;
          thd->record_first_successful_insert_id_in_cur_stmt(table->file->insert_id_for_cur_row);
          /*
            Since we pretend that we have done insert we should call
            its after triggers.
          */
          goto after_trg_n_copied_inc;
        }
        else
        {
          if (table->triggers &&
              table->triggers->process_triggers(thd, TRG_EVENT_DELETE,
                                                TRG_ACTION_BEFORE, TRUE))
            goto before_trg_err;
          if ((error=table->file->ha_delete_row(table->record[1])))
            goto err;
          info->deleted++;
          if (!table->file->has_transactions())
            thd->no_trans_update.stmt= TRUE;
          if (table->triggers &&
              table->triggers->process_triggers(thd, TRG_EVENT_DELETE,
                                                TRG_ACTION_AFTER, TRUE))
          {
            trg_error= 1;
            goto ok_or_after_trg_err;
          }
          /* Let us attempt do write_row() once more */
        }
      }
    }
    thd->record_first_successful_insert_id_in_cur_stmt(table->file->insert_id_for_cur_row);
    /*
      Restore column maps if they where replaced during an duplicate key
      problem.
    */
    if (table->read_set != save_read_set ||
        table->write_set != save_write_set)
      table->column_bitmaps_set(save_read_set, save_write_set);
  }
  else if ((error=table->file->ha_write_row(table->record[0])))
  {
    if (!info->ignore ||
        table->file->is_fatal_error(error, HA_CHECK_DUP))
      goto err;
    table->file->restore_auto_increment(prev_insert_id);
    goto ok_or_after_trg_err;
  }

after_trg_n_copied_inc:
  info->copied++;
  thd->record_first_successful_insert_id_in_cur_stmt(table->file->insert_id_for_cur_row);
  trg_error= (table->triggers &&
              table->triggers->process_triggers(thd, TRG_EVENT_INSERT,
                                                TRG_ACTION_AFTER, TRUE));

ok_or_after_trg_err:
  if (key)
    my_safe_afree(key,table->s->max_unique_length,MAX_KEY_LENGTH);
  if (!table->file->has_transactions())
    thd->no_trans_update.stmt= TRUE;
  DBUG_RETURN(trg_error);

err:
  info->last_errno= error;
  /* current_select is NULL if this is a delayed insert */
  if (thd->lex->current_select)
    thd->lex->current_select->no_error= 0;        // Give error
  table->file->print_error(error,MYF(0));
  
before_trg_err:
  table->file->restore_auto_increment(prev_insert_id);
  if (key)
    my_safe_afree(key, table->s->max_unique_length, MAX_KEY_LENGTH);
  table->column_bitmaps_set(save_read_set, save_write_set);
  DBUG_RETURN(1);
}


/******************************************************************************
  Check that all fields with arn't null_fields are used
******************************************************************************/

int check_that_all_fields_are_given_values(THD *thd, TABLE *entry,
                                           TABLE_LIST *table_list)
{
  int err= 0;
  MY_BITMAP *write_set= entry->write_set;

  for (Field **field=entry->field ; *field ; field++)
  {
    if (!bitmap_is_set(write_set, (*field)->field_index) &&
        ((*field)->flags & NO_DEFAULT_VALUE_FLAG) &&
        ((*field)->real_type() != MYSQL_TYPE_ENUM))
    {
      bool view= FALSE;
      if (table_list)
      {
        table_list= table_list->top_table();
        view= test(table_list->view);
      }
      if (view)
      {
        push_warning_printf(thd, MYSQL_ERROR::WARN_LEVEL_WARN,
                            ER_NO_DEFAULT_FOR_VIEW_FIELD,
                            ER(ER_NO_DEFAULT_FOR_VIEW_FIELD),
                            table_list->view_db.str,
                            table_list->view_name.str);
      }
      else
      {
        push_warning_printf(thd, MYSQL_ERROR::WARN_LEVEL_WARN,
                            ER_NO_DEFAULT_FOR_FIELD,
                            ER(ER_NO_DEFAULT_FOR_FIELD),
                            (*field)->field_name);
      }
      err= 1;
    }
  }
  return thd->abort_on_warning ? err : 0;
}

/*****************************************************************************
  Handling of delayed inserts
  A thread is created for each table that one uses with the DELAYED attribute.
*****************************************************************************/

#ifndef EMBEDDED_LIBRARY

class delayed_row :public ilink {
public:
  char *record;
  enum_duplicates dup;
  time_t start_time;
  bool query_start_used, ignore, log_query;
  bool stmt_depends_on_first_successful_insert_id_in_prev_stmt;
  ulonglong first_successful_insert_id_in_prev_stmt;
  ulonglong forced_insert_id;
  ulong auto_increment_increment;
  ulong auto_increment_offset;
  timestamp_auto_set_type timestamp_field_type;
  LEX_STRING query;

  delayed_row(LEX_STRING const query_arg, enum_duplicates dup_arg,
              bool ignore_arg, bool log_query_arg)
    : record(0), dup(dup_arg), ignore(ignore_arg), log_query(log_query_arg),
      forced_insert_id(0), query(query_arg)
    {}
  ~delayed_row()
  {
    x_free(query.str);
    x_free(record);
  }
};

/**
  Delayed_insert - context of a thread responsible for delayed insert
  into one table. When processing delayed inserts, we create an own
  thread for every distinct table. Later on all delayed inserts directed
  into that table are handled by a dedicated thread.
*/

class Delayed_insert :public ilink {
  uint locks_in_memory;
public:
  THD thd;
  TABLE *table;
  pthread_mutex_t mutex;
  pthread_cond_t cond,cond_client;
  volatile uint tables_in_use,stacked_inserts;
  volatile bool status,dead;
  COPY_INFO info;
  I_List<delayed_row> rows;
  ulong group_count;
  TABLE_LIST table_list;			// Argument

  Delayed_insert()
    :locks_in_memory(0),
     table(0),tables_in_use(0),stacked_inserts(0), status(0), dead(0),
     group_count(0)
  {
    thd.security_ctx->user=thd.security_ctx->priv_user=(char*) delayed_user;
    thd.security_ctx->host=(char*) my_localhost;
    thd.current_tablenr=0;
    thd.version=refresh_version;
    thd.command=COM_DELAYED_INSERT;
    thd.lex->current_select= 0; 		// for my_message_sql
    thd.lex->sql_command= SQLCOM_INSERT;        // For innodb::store_lock()
    /*
      Statement-based replication of INSERT DELAYED has problems with RAND()
      and user vars, so in mixed mode we go to row-based.
    */
    thd.set_current_stmt_binlog_row_based_if_mixed();

    bzero((char*) &thd.net, sizeof(thd.net));		// Safety
    bzero((char*) &table_list, sizeof(table_list));	// Safety
    thd.system_thread= SYSTEM_THREAD_DELAYED_INSERT;
    thd.security_ctx->host_or_ip= "";
    bzero((char*) &info,sizeof(info));
    pthread_mutex_init(&mutex,MY_MUTEX_INIT_FAST);
    pthread_cond_init(&cond,NULL);
    pthread_cond_init(&cond_client,NULL);
    VOID(pthread_mutex_lock(&LOCK_thread_count));
    delayed_insert_threads++;
    VOID(pthread_mutex_unlock(&LOCK_thread_count));
  }
  ~Delayed_insert()
  {
    /* The following is not really needed, but just for safety */
    delayed_row *row;
    while ((row=rows.get()))
      delete row;
    if (table)
      close_thread_tables(&thd);
    VOID(pthread_mutex_lock(&LOCK_thread_count));
    pthread_mutex_destroy(&mutex);
    pthread_cond_destroy(&cond);
    pthread_cond_destroy(&cond_client);
    thd.unlink();				// Must be unlinked under lock
    x_free(thd.query);
    thd.security_ctx->user= thd.security_ctx->host=0;
    thread_count--;
    delayed_insert_threads--;
    VOID(pthread_mutex_unlock(&LOCK_thread_count));
    VOID(pthread_cond_broadcast(&COND_thread_count)); /* Tell main we are ready */
  }

  /* The following is for checking when we can delete ourselves */
  inline void lock()
  {
    locks_in_memory++;				// Assume LOCK_delay_insert
  }
  void unlock()
  {
    pthread_mutex_lock(&LOCK_delayed_insert);
    if (!--locks_in_memory)
    {
      pthread_mutex_lock(&mutex);
      if (thd.killed && ! stacked_inserts && ! tables_in_use)
      {
	pthread_cond_signal(&cond);
	status=1;
      }
      pthread_mutex_unlock(&mutex);
    }
    pthread_mutex_unlock(&LOCK_delayed_insert);
  }
  inline uint lock_count() { return locks_in_memory; }

  TABLE* get_local_table(THD* client_thd);
  bool handle_inserts(void);
};


I_List<Delayed_insert> delayed_threads;


/**
  Return an instance of delayed insert thread that can handle
  inserts into a given table, if it exists. Otherwise return NULL.
*/

static
Delayed_insert *find_handler(THD *thd, TABLE_LIST *table_list)
{
  thd->proc_info="waiting for delay_list";
  pthread_mutex_lock(&LOCK_delayed_insert);	// Protect master list
  I_List_iterator<Delayed_insert> it(delayed_threads);
  Delayed_insert *tmp;
  while ((tmp=it++))
  {
    if (!strcmp(tmp->thd.db, table_list->db) &&
	!strcmp(table_list->table_name, tmp->table->s->table_name.str))
    {
      tmp->lock();
      break;
    }
  }
  pthread_mutex_unlock(&LOCK_delayed_insert); // For unlink from list
  return tmp;
}


/**
  Attempt to find or create a delayed insert thread to handle inserts
  into this table.

  @return In case of success, table_list->table points to a local copy
          of the delayed table or is set to NULL, which indicates a
          request for lock upgrade. In case of failure, value of
          table_list->table is undefined.
  @retval TRUE  - this thread ran out of resources OR
                - a newly created delayed insert thread ran out of
                  resources OR
                - the created thread failed to open and lock the table
                  (e.g. because it does not exist) OR
                - the table opened in the created thread turned out to
                  be a view
  @retval FALSE - table successfully opened OR
                - too many delayed insert threads OR
                - the table has triggers and we have to fall back to
                  a normal INSERT
                Two latter cases indicate a request for lock upgrade.

  XXX: why do we regard INSERT DELAYED into a view as an error and
  do not simply a lock upgrade?
*/

static
bool delayed_get_table(THD *thd, TABLE_LIST *table_list)
{
  int error;
  Delayed_insert *tmp;
  DBUG_ENTER("delayed_get_table");

  /* Must be set in the parser */
  DBUG_ASSERT(table_list->db);

  /* Find the thread which handles this table. */
  if (!(tmp=find_handler(thd,table_list)))
  {
    /*
      No match. Create a new thread to handle the table, but
      no more than max_insert_delayed_threads.
    */
    if (delayed_insert_threads >= thd->variables.max_insert_delayed_threads)
      DBUG_RETURN(0);
    thd->proc_info="Creating delayed handler";
    pthread_mutex_lock(&LOCK_delayed_create);
    /*
      The first search above was done without LOCK_delayed_create.
      Another thread might have created the handler in between. Search again.
    */
    if (! (tmp= find_handler(thd, table_list)))
    {
      if (!(tmp=new Delayed_insert()))
      {
	my_error(ER_OUTOFMEMORY,MYF(0),sizeof(Delayed_insert));
        thd->fatal_error();
        goto end_create;
      }
      pthread_mutex_lock(&LOCK_thread_count);
      thread_count++;
      pthread_mutex_unlock(&LOCK_thread_count);
      tmp->thd.set_db(table_list->db, strlen(table_list->db));
      tmp->thd.query= my_strdup(table_list->table_name,MYF(MY_WME));
      if (tmp->thd.db == NULL || tmp->thd.query == NULL)
      {
        /* The error is reported */
	delete tmp;
        thd->fatal_error();
        goto end_create;
      }
      tmp->table_list= *table_list;			// Needed to open table
      tmp->table_list.alias= tmp->table_list.table_name= tmp->thd.query;
      tmp->lock();
      pthread_mutex_lock(&tmp->mutex);
      if ((error=pthread_create(&tmp->thd.real_id,&connection_attrib,
				handle_delayed_insert,(void*) tmp)))
      {
	DBUG_PRINT("error",
		   ("Can't create thread to handle delayed insert (error %d)",
		    error));
	pthread_mutex_unlock(&tmp->mutex);
	tmp->unlock();
	delete tmp;
	my_error(ER_CANT_CREATE_THREAD, MYF(0), error);
        thd->fatal_error();
        goto end_create;
      }

      /* Wait until table is open */
      thd->proc_info="waiting for handler open";
      while (!tmp->thd.killed && !tmp->table && !thd->killed)
      {
	pthread_cond_wait(&tmp->cond_client,&tmp->mutex);
      }
      pthread_mutex_unlock(&tmp->mutex);
      thd->proc_info="got old table";
      if (tmp->thd.killed)
      {
	if (tmp->thd.net.report_error)
	{
          /*
            Copy the error message. Note that we don't treat fatal
            errors in the delayed thread as fatal errors in the
            main thread. Use of my_message will enable stored
            procedures continue handlers.
          */
          my_message(tmp->thd.net.last_errno, tmp->thd.net.last_error,
                     MYF(0));
	}
	tmp->unlock();
        goto end_create;
      }
      if (thd->killed)
      {
	tmp->unlock();
        goto end_create;
      }
    }
    pthread_mutex_unlock(&LOCK_delayed_create);
  }

  pthread_mutex_lock(&tmp->mutex);
  table_list->table= tmp->get_local_table(thd);
  pthread_mutex_unlock(&tmp->mutex);
  if (table_list->table)
  {
    DBUG_ASSERT(thd->net.report_error == 0);
    thd->di=tmp;
  }
  /* Unlock the delayed insert object after its last access. */
  tmp->unlock();
  DBUG_RETURN(table_list->table == NULL);

end_create:
  pthread_mutex_unlock(&LOCK_delayed_create);
  DBUG_RETURN(thd->net.report_error);
}


/**
  As we can't let many client threads modify the same TABLE
  structure of the dedicated delayed insert thread, we create an
  own structure for each client thread. This includes a row
  buffer to save the column values and new fields that point to
  the new row buffer. The memory is allocated in the client
  thread and is freed automatically.

  @pre This function is called from the client thread.  Delayed
       insert thread mutex must be acquired before invoking this
       function.

  @return Not-NULL table object on success. NULL in case of an error,
                    which is set in client_thd.
*/

TABLE *Delayed_insert::get_local_table(THD* client_thd)
{
  my_ptrdiff_t adjust_ptrs;
  Field **field,**org_field, *found_next_number_field;
  TABLE *copy;
  TABLE_SHARE *share= table->s;
  byte *bitmap;
  DBUG_ENTER("Delayed_insert::get_local_table");

  /* First request insert thread to get a lock */
  status=1;
  tables_in_use++;
  if (!thd.lock)				// Table is not locked
  {
    client_thd->proc_info="waiting for handler lock";
    pthread_cond_signal(&cond);			// Tell handler to lock table
    while (!dead && !thd.lock && ! client_thd->killed)
    {
      pthread_cond_wait(&cond_client,&mutex);
    }
    client_thd->proc_info="got handler lock";
    if (client_thd->killed)
      goto error;
    if (dead)
    {
      my_message(thd.net.last_errno, thd.net.last_error, MYF(0));
      goto error;
    }
  }

  /*
    Allocate memory for the TABLE object, the field pointers array, and
    one record buffer of reclength size. Normally a table has three
    record buffers of rec_buff_length size, which includes alignment
    bytes. Since the table copy is used for creating one record only,
    the other record buffers and alignment are unnecessary.
  */
  client_thd->proc_info="allocating local table";
  copy= (TABLE*) client_thd->alloc(sizeof(*copy)+
				   (share->fields+1)*sizeof(Field**)+
				   share->reclength +
                                   share->column_bitmap_size*2);
  if (!copy)
    goto error;

  /* Copy the TABLE object. */
  *copy= *table;
  /* We don't need to change the file handler here */
  /* Assign the pointers for the field pointers array and the record. */
  field= copy->field= (Field**) (copy + 1);
  bitmap= (byte*) (field + share->fields + 1);
  copy->record[0]= (bitmap + share->column_bitmap_size * 2);
  memcpy((char*) copy->record[0], (char*) table->record[0], share->reclength);
  /*
    Make a copy of all fields.
    The copied fields need to point into the copied record. This is done
    by copying the field objects with their old pointer values and then
    "move" the pointers by the distance between the original and copied
    records. That way we preserve the relative positions in the records.
  */
  adjust_ptrs= PTR_BYTE_DIFF(copy->record[0], table->record[0]);
  found_next_number_field= table->found_next_number_field;
  for (org_field= table->field; *org_field; org_field++, field++)
  {
    if (!(*field= (*org_field)->new_field(client_thd->mem_root, copy, 1)))
      goto error;
    (*field)->orig_table= copy;			// Remove connection
    (*field)->move_field_offset(adjust_ptrs);	// Point at copy->record[0]
    if (*org_field == found_next_number_field)
      (*field)->table->found_next_number_field= *field;
  }
  *field=0;

  /* Adjust timestamp */
  if (table->timestamp_field)
  {
    /* Restore offset as this may have been reset in handle_inserts */
    copy->timestamp_field=
      (Field_timestamp*) copy->field[share->timestamp_field_offset];
    copy->timestamp_field->unireg_check= table->timestamp_field->unireg_check;
    copy->timestamp_field_type= copy->timestamp_field->get_auto_set_type();
  }

  /* Adjust in_use for pointing to client thread */
  copy->in_use= client_thd;

  /* Adjust lock_count. This table object is not part of a lock. */
  copy->lock_count= 0;

  /* Adjust bitmaps */
  copy->def_read_set.bitmap= (my_bitmap_map*) bitmap;
  copy->def_write_set.bitmap= ((my_bitmap_map*)
                               (bitmap + share->column_bitmap_size));
  copy->tmp_set.bitmap= 0;                      // To catch errors
  bzero((char*) bitmap, share->column_bitmap_size*2);
  copy->read_set=  &copy->def_read_set;
  copy->write_set= &copy->def_write_set;

  DBUG_RETURN(copy);

  /* Got fatal error */
 error:
  tables_in_use--;
  status=1;
  pthread_cond_signal(&cond);			// Inform thread about abort
  DBUG_RETURN(0);
}


/* Put a question in queue */

static
int write_delayed(THD *thd, TABLE *table, enum_duplicates duplic,
                  LEX_STRING query, bool ignore, bool log_on)
{
  delayed_row *row= 0;
  Delayed_insert *di=thd->di;
  const Discrete_interval *forced_auto_inc;
  DBUG_ENTER("write_delayed");
  DBUG_PRINT("enter", ("query = '%s' length %u", query.str, query.length));

  thd->proc_info="waiting for handler insert";
  pthread_mutex_lock(&di->mutex);
  while (di->stacked_inserts >= delayed_queue_size && !thd->killed)
    pthread_cond_wait(&di->cond_client,&di->mutex);
  thd->proc_info="storing row into queue";

  if (thd->killed)
    goto err;

  /*
    Take a copy of the query string, if there is any. The string will
    be free'ed when the row is destroyed. If there is no query string,
    we don't do anything special.
   */

  if (query.str)
  {
    char *str;
    if (!(str= my_strndup(query.str, query.length, MYF(MY_WME))))
      goto err;
    query.str= str;
  }
  row= new delayed_row(query, duplic, ignore, log_on);
  if (row == NULL)
  {
    my_free(query.str, MYF(MY_WME));
    goto err;
  }

  if (!(row->record= (char*) my_malloc(table->s->reclength, MYF(MY_WME))))
    goto err;
  memcpy(row->record, table->record[0], table->s->reclength);
  row->start_time=		thd->start_time;
  row->query_start_used=	thd->query_start_used;
  /*
    those are for the binlog: LAST_INSERT_ID() has been evaluated at this
    time, so record does not need it, but statement-based binlogging of the
    INSERT will need when the row is actually inserted.
    As for SET INSERT_ID, DELAYED does not honour it (BUG#20830).
  */
  row->stmt_depends_on_first_successful_insert_id_in_prev_stmt=
    thd->stmt_depends_on_first_successful_insert_id_in_prev_stmt;
  row->first_successful_insert_id_in_prev_stmt=
    thd->first_successful_insert_id_in_prev_stmt;
  row->timestamp_field_type=    table->timestamp_field_type;

  /* Copy session variables. */
  row->auto_increment_increment= thd->variables.auto_increment_increment;
  row->auto_increment_offset=    thd->variables.auto_increment_offset;
  /* Copy the next forced auto increment value, if any. */
  if ((forced_auto_inc= thd->auto_inc_intervals_forced.get_next()))
  {
    row->forced_insert_id= forced_auto_inc->minimum();
    DBUG_PRINT("delayed", ("transmitting auto_inc: %lu",
                           (ulong) row->forced_insert_id));
  }

  di->rows.push_back(row);
  di->stacked_inserts++;
  di->status=1;
  if (table->s->blob_fields)
    unlink_blobs(table);
  pthread_cond_signal(&di->cond);

  thread_safe_increment(delayed_rows_in_use,&LOCK_delayed_status);
  pthread_mutex_unlock(&di->mutex);
  DBUG_RETURN(0);

 err:
  delete row;
  pthread_mutex_unlock(&di->mutex);
  DBUG_RETURN(1);
}

/**
  Signal the delayed insert thread that this user connection
  is finished using it for this statement.
*/

static void end_delayed_insert(THD *thd)
{
  DBUG_ENTER("end_delayed_insert");
  Delayed_insert *di=thd->di;
  pthread_mutex_lock(&di->mutex);
  DBUG_PRINT("info",("tables in use: %d",di->tables_in_use));
  if (!--di->tables_in_use || di->thd.killed)
  {						// Unlock table
    di->status=1;
    pthread_cond_signal(&di->cond);
  }
  pthread_mutex_unlock(&di->mutex);
  DBUG_VOID_RETURN;
}


/* We kill all delayed threads when doing flush-tables */

void kill_delayed_threads(void)
{
  VOID(pthread_mutex_lock(&LOCK_delayed_insert)); // For unlink from list

  I_List_iterator<Delayed_insert> it(delayed_threads);
  Delayed_insert *tmp;
  while ((tmp=it++))
  {
    tmp->thd.killed= THD::KILL_CONNECTION;
    if (tmp->thd.mysys_var)
    {
      pthread_mutex_lock(&tmp->thd.mysys_var->mutex);
      if (tmp->thd.mysys_var->current_cond)
      {
	/*
	  We need the following test because the main mutex may be locked
	  in handle_delayed_insert()
	*/
	if (&tmp->mutex != tmp->thd.mysys_var->current_mutex)
	  pthread_mutex_lock(tmp->thd.mysys_var->current_mutex);
	pthread_cond_broadcast(tmp->thd.mysys_var->current_cond);
	if (&tmp->mutex != tmp->thd.mysys_var->current_mutex)
	  pthread_mutex_unlock(tmp->thd.mysys_var->current_mutex);
      }
      pthread_mutex_unlock(&tmp->thd.mysys_var->mutex);
    }
  }
  VOID(pthread_mutex_unlock(&LOCK_delayed_insert)); // For unlink from list
}


/*
 * Create a new delayed insert thread
*/

pthread_handler_t handle_delayed_insert(void *arg)
{
  Delayed_insert *di=(Delayed_insert*) arg;
  THD *thd= &di->thd;

  pthread_detach_this_thread();
  /* Add thread to THD list so that's it's visible in 'show processlist' */
  pthread_mutex_lock(&LOCK_thread_count);
  thd->thread_id= thd->variables.pseudo_thread_id= thread_id++;
  thd->end_time();
  threads.append(thd);
  thd->killed=abort_loop ? THD::KILL_CONNECTION : THD::NOT_KILLED;
  pthread_mutex_unlock(&LOCK_thread_count);

  /*
    Wait until the client runs into pthread_cond_wait(),
    where we free it after the table is opened and di linked in the list.
    If we did not wait here, the client might detect the opened table
    before it is linked to the list. It would release LOCK_delayed_create
    and allow another thread to create another handler for the same table,
    since it does not find one in the list.
  */
  pthread_mutex_lock(&di->mutex);
#if !defined( __WIN__) /* Win32 calls this in pthread_create */
  if (my_thread_init())
  {
    strmov(thd->net.last_error,ER(thd->net.last_errno=ER_OUT_OF_RESOURCES));
    goto end;
  }
#endif

  DBUG_ENTER("handle_delayed_insert");
  thd->thread_stack= (char*) &thd;
  if (init_thr_lock() || thd->store_globals())
  {
    thd->fatal_error();
    strmov(thd->net.last_error,ER(thd->net.last_errno=ER_OUT_OF_RESOURCES));
    goto err;
  }

  /* open table */
  if (!(di->table=open_ltable(thd,&di->table_list,TL_WRITE_DELAYED)))
  {
    thd->fatal_error();				// Abort waiting inserts
    goto err;
  }
  if (!(di->table->file->ha_table_flags() & HA_CAN_INSERT_DELAYED))
  {
    thd->fatal_error();
    my_error(ER_ILLEGAL_HA, MYF(0), di->table_list.table_name);
    goto err;
  }
  if (di->table->triggers)
  {
    /*
      Table has triggers. This is not an error, but we do
      not support triggers with delayed insert. Terminate the delayed
      thread without an error and thus request lock upgrade.
    */
    goto err;
  }
  di->table->copy_blobs=1;

  /* One can now use this */
  pthread_mutex_lock(&LOCK_delayed_insert);
  delayed_threads.append(di);
  pthread_mutex_unlock(&LOCK_delayed_insert);

  /* Tell client that the thread is initialized */
  pthread_cond_signal(&di->cond_client);

  /* Now wait until we get an insert or lock to handle */
  /* We will not abort as long as a client thread uses this thread */

  for (;;)
  {
    if (thd->killed == THD::KILL_CONNECTION)
    {
      uint lock_count;
      /*
	Remove this from delay insert list so that no one can request a
	table from this
      */
      pthread_mutex_unlock(&di->mutex);
      pthread_mutex_lock(&LOCK_delayed_insert);
      di->unlink();
      lock_count=di->lock_count();
      pthread_mutex_unlock(&LOCK_delayed_insert);
      pthread_mutex_lock(&di->mutex);
      if (!lock_count && !di->tables_in_use && !di->stacked_inserts)
	break;					// Time to die
    }

    if (!di->status && !di->stacked_inserts)
    {
      struct timespec abstime;
      set_timespec(abstime, delayed_insert_timeout);

      /* Information for pthread_kill */
      di->thd.mysys_var->current_mutex= &di->mutex;
      di->thd.mysys_var->current_cond= &di->cond;
      di->thd.proc_info="Waiting for INSERT";

      DBUG_PRINT("info",("Waiting for someone to insert rows"));
      while (!thd->killed)
      {
	int error;
#if defined(HAVE_BROKEN_COND_TIMEDWAIT)
	error=pthread_cond_wait(&di->cond,&di->mutex);
#else
	error=pthread_cond_timedwait(&di->cond,&di->mutex,&abstime);
#ifdef EXTRA_DEBUG
	if (error && error != EINTR && error != ETIMEDOUT)
	{
	  fprintf(stderr, "Got error %d from pthread_cond_timedwait\n",error);
	  DBUG_PRINT("error",("Got error %d from pthread_cond_timedwait",
			      error));
	}
#endif
#endif
	if (thd->killed || di->status)
	  break;
	if (error == ETIMEDOUT || error == ETIME)
	{
	  thd->killed= THD::KILL_CONNECTION;
	  break;
	}
      }
      /* We can't lock di->mutex and mysys_var->mutex at the same time */
      pthread_mutex_unlock(&di->mutex);
      pthread_mutex_lock(&di->thd.mysys_var->mutex);
      di->thd.mysys_var->current_mutex= 0;
      di->thd.mysys_var->current_cond= 0;
      pthread_mutex_unlock(&di->thd.mysys_var->mutex);
      pthread_mutex_lock(&di->mutex);
    }
    di->thd.proc_info=0;

    if (di->tables_in_use && ! thd->lock)
    {
      bool not_used;
      /*
        Request for new delayed insert.
        Lock the table, but avoid to be blocked by a global read lock.
        If we got here while a global read lock exists, then one or more
        inserts started before the lock was requested. These are allowed
        to complete their work before the server returns control to the
        client which requested the global read lock. The delayed insert
        handler will close the table and finish when the outstanding
        inserts are done.
      */
      if (! (thd->lock= mysql_lock_tables(thd, &di->table, 1,
                                          MYSQL_LOCK_IGNORE_GLOBAL_READ_LOCK,
                                          &not_used)))
      {
	/* Fatal error */
	di->dead= 1;
	thd->killed= THD::KILL_CONNECTION;
      }
      pthread_cond_broadcast(&di->cond_client);
    }
    if (di->stacked_inserts)
    {
      if (di->handle_inserts())
      {
	/* Some fatal error */
	di->dead= 1;
	thd->killed= THD::KILL_CONNECTION;
      }
    }
    di->status=0;
    if (!di->stacked_inserts && !di->tables_in_use && thd->lock)
    {
      /*
        No one is doing a insert delayed
        Unlock table so that other threads can use it
      */
      MYSQL_LOCK *lock=thd->lock;
      thd->lock=0;
      pthread_mutex_unlock(&di->mutex);
      /*
        We need to release next_insert_id before unlocking. This is
        enforced by handler::ha_external_lock().
      */
      di->table->file->ha_release_auto_increment();
      mysql_unlock_tables(thd, lock);
      di->group_count=0;
      pthread_mutex_lock(&di->mutex);
    }
    if (di->tables_in_use)
      pthread_cond_broadcast(&di->cond_client); // If waiting clients
  }

err:
  /*
    mysql_lock_tables() can potentially start a transaction and write
    a table map. In the event of an error, that transaction has to be
    rolled back.  We only need to roll back a potential statement
    transaction, since real transactions are rolled back in
    close_thread_tables().

    TODO: This is not true any more, table maps are generated on the
    first call to ha_*_row() instead. Remove code that are used to
    cover for the case outlined above.
   */
  ha_rollback_stmt(thd);

#ifndef __WIN__
end:
#endif
  /*
    di should be unlinked from the thread handler list and have no active
    clients
  */

  close_thread_tables(thd);			// Free the table
  di->table=0;
  di->dead= 1;                                  // If error
  thd->killed= THD::KILL_CONNECTION;	        // If error
  pthread_cond_broadcast(&di->cond_client);	// Safety
  pthread_mutex_unlock(&di->mutex);

  pthread_mutex_lock(&LOCK_delayed_create);	// Because of delayed_get_table
  pthread_mutex_lock(&LOCK_delayed_insert);	
  delete di;
  pthread_mutex_unlock(&LOCK_delayed_insert);
  pthread_mutex_unlock(&LOCK_delayed_create);  

  my_thread_end();
  pthread_exit(0);
  DBUG_RETURN(0);
}


/* Remove pointers from temporary fields to allocated values */

static void unlink_blobs(register TABLE *table)
{
  for (Field **ptr=table->field ; *ptr ; ptr++)
  {
    if ((*ptr)->flags & BLOB_FLAG)
      ((Field_blob *) (*ptr))->clear_temporary();
  }
}

/* Free blobs stored in current row */

static void free_delayed_insert_blobs(register TABLE *table)
{
  for (Field **ptr=table->field ; *ptr ; ptr++)
  {
    if ((*ptr)->flags & BLOB_FLAG)
    {
      char *str;
      ((Field_blob *) (*ptr))->get_ptr(&str);
      my_free(str,MYF(MY_ALLOW_ZERO_PTR));
      ((Field_blob *) (*ptr))->reset();
    }
  }
}


bool Delayed_insert::handle_inserts(void)
{
  int error;
  ulong max_rows;
  bool using_ignore= 0, using_opt_replace= 0,
       using_bin_log= mysql_bin_log.is_open();
  delayed_row *row;
  DBUG_ENTER("handle_inserts");

  /* Allow client to insert new rows */
  pthread_mutex_unlock(&mutex);

  table->next_number_field=table->found_next_number_field;
  table->use_all_columns();

  thd.proc_info="upgrading lock";
  if (thr_upgrade_write_delay_lock(*thd.lock->locks))
  {
    /* This can only happen if thread is killed by shutdown */
    sql_print_error(ER(ER_DELAYED_CANT_CHANGE_LOCK),table->s->table_name.str);
    goto err;
  }

  thd.proc_info="insert";
  max_rows= delayed_insert_limit;
  if (thd.killed || table->needs_reopen_or_name_lock())
  {
    thd.killed= THD::KILL_CONNECTION;
    max_rows= ULONG_MAX;                     // Do as much as possible
  }

  /*
    We can't use row caching when using the binary log because if
    we get a crash, then binary log will contain rows that are not yet
    written to disk, which will cause problems in replication.
  */
  if (!using_bin_log)
    table->file->extra(HA_EXTRA_WRITE_CACHE);
  pthread_mutex_lock(&mutex);

  while ((row=rows.get()))
  {
    stacked_inserts--;
    pthread_mutex_unlock(&mutex);
    memcpy(table->record[0],row->record,table->s->reclength);

    thd.start_time=row->start_time;
    thd.query_start_used=row->query_start_used;
    /*
      To get the exact auto_inc interval to store in the binlog we must not
      use values from the previous interval (of the previous rows).
    */
    bool log_query= (row->log_query && row->query.str != NULL);
    DBUG_PRINT("delayed", ("query: '%s'  length: %u", row->query.str ?
                           row->query.str : "[NULL]", row->query.length));
    if (log_query)
    {
      /*
        This is the first value of an INSERT statement.
        It is the right place to clear a forced insert_id.
        This is usually done after the last value of an INSERT statement,
        but we won't know this in the insert delayed thread. But before
        the first value is sufficiently equivalent to after the last
        value of the previous statement.
      */
      table->file->ha_release_auto_increment();
      thd.auto_inc_intervals_in_cur_stmt_for_binlog.empty();
    }
    thd.first_successful_insert_id_in_prev_stmt= 
      row->first_successful_insert_id_in_prev_stmt;
    thd.stmt_depends_on_first_successful_insert_id_in_prev_stmt= 
      row->stmt_depends_on_first_successful_insert_id_in_prev_stmt;
    table->timestamp_field_type= row->timestamp_field_type;

    /* Copy the session variables. */
    thd.variables.auto_increment_increment= row->auto_increment_increment;
    thd.variables.auto_increment_offset=    row->auto_increment_offset;
    /* Copy a forced insert_id, if any. */
    if (row->forced_insert_id)
    {
      DBUG_PRINT("delayed", ("received auto_inc: %lu",
                             (ulong) row->forced_insert_id));
      thd.force_one_auto_inc_interval(row->forced_insert_id);
    }

    info.ignore= row->ignore;
    info.handle_duplicates= row->dup;
    if (info.ignore ||
	info.handle_duplicates != DUP_ERROR)
    {
      table->file->extra(HA_EXTRA_IGNORE_DUP_KEY);
      using_ignore=1;
    }
    if (info.handle_duplicates == DUP_REPLACE &&
        (!table->triggers ||
         !table->triggers->has_delete_triggers()))
    {
      table->file->extra(HA_EXTRA_WRITE_CAN_REPLACE);
      using_opt_replace= 1;
    }
    thd.clear_error(); // reset error for binlog
    if (write_record(&thd, table, &info))
    {
      info.error_count++;				// Ignore errors
      thread_safe_increment(delayed_insert_errors,&LOCK_delayed_status);
      row->log_query = 0;
    }

    if (using_ignore)
    {
      using_ignore=0;
      table->file->extra(HA_EXTRA_NO_IGNORE_DUP_KEY);
    }
    if (using_opt_replace)
    {
      using_opt_replace= 0;
      table->file->extra(HA_EXTRA_WRITE_CANNOT_REPLACE);
    }

    if (log_query && mysql_bin_log.is_open())
    {
      /*
        If the query has several rows to insert, only the first row will come
        here. In row-based binlogging, this means that the first row will be
        written to binlog as one Table_map event and one Rows event (due to an
        event flush done in binlog_query()), then all other rows of this query
        will be binlogged together as one single Table_map event and one
        single Rows event.
      */
      thd.binlog_query(THD::ROW_QUERY_TYPE,
                       row->query.str, row->query.length,
                       FALSE, FALSE);
    }

    if (table->s->blob_fields)
      free_delayed_insert_blobs(table);
    thread_safe_sub(delayed_rows_in_use,1,&LOCK_delayed_status);
    thread_safe_increment(delayed_insert_writes,&LOCK_delayed_status);
    pthread_mutex_lock(&mutex);

    delete row;
    /*
      Let READ clients do something once in a while
      We should however not break in the middle of a multi-line insert
      if we have binary logging enabled as we don't want other commands
      on this table until all entries has been processed
    */
    if (group_count++ >= max_rows && (row= rows.head()) &&
	(!(row->log_query & using_bin_log)))
    {
      group_count=0;
      if (stacked_inserts || tables_in_use)	// Let these wait a while
      {
	if (tables_in_use)
	  pthread_cond_broadcast(&cond_client); // If waiting clients
	thd.proc_info="reschedule";
	pthread_mutex_unlock(&mutex);
	if ((error=table->file->extra(HA_EXTRA_NO_CACHE)))
	{
	  /* This should never happen */
	  table->file->print_error(error,MYF(0));
	  sql_print_error("%s",thd.net.last_error);
          DBUG_PRINT("error", ("HA_EXTRA_NO_CACHE failed in loop"));
	  goto err;
	}
	query_cache_invalidate3(&thd, table, 1);
	if (thr_reschedule_write_lock(*thd.lock->locks))
	{
	  /* This should never happen */
	  sql_print_error(ER(ER_DELAYED_CANT_CHANGE_LOCK),
                          table->s->table_name.str);
	}
	if (!using_bin_log)
	  table->file->extra(HA_EXTRA_WRITE_CACHE);
	pthread_mutex_lock(&mutex);
	thd.proc_info="insert";
      }
      if (tables_in_use)
	pthread_cond_broadcast(&cond_client);	// If waiting clients
    }
  }
  thd.proc_info=0;
  pthread_mutex_unlock(&mutex);

  /*
    We need to flush the pending event when using row-based
    replication since the flushing normally done in binlog_query() is
    not done last in the statement: for delayed inserts, the insert
    statement is logged *before* all rows are inserted.

    We can flush the pending event without checking the thd->lock
    since the delayed insert *thread* is not inside a stored function
    or trigger.

    TODO: Move the logging to last in the sequence of rows.
   */
  if (thd.current_stmt_binlog_row_based)
    thd.binlog_flush_pending_rows_event(TRUE);

  if ((error=table->file->extra(HA_EXTRA_NO_CACHE)))
  {						// This shouldn't happen
    table->file->print_error(error,MYF(0));
    sql_print_error("%s",thd.net.last_error);
    DBUG_PRINT("error", ("HA_EXTRA_NO_CACHE failed after loop"));
    goto err;
  }
  query_cache_invalidate3(&thd, table, 1);
  pthread_mutex_lock(&mutex);
  DBUG_RETURN(0);

 err:
#ifndef DBUG_OFF
  max_rows= 0;                                  // For DBUG output
#endif
  /* Remove all not used rows */
  while ((row=rows.get()))
  {
    delete row;
    thread_safe_increment(delayed_insert_errors,&LOCK_delayed_status);
    stacked_inserts--;
#ifndef DBUG_OFF
    max_rows++;
#endif
  }
  DBUG_PRINT("error", ("dropped %lu rows after an error", max_rows));
  thread_safe_increment(delayed_insert_errors, &LOCK_delayed_status);
  pthread_mutex_lock(&mutex);
  DBUG_RETURN(1);
}
#endif /* EMBEDDED_LIBRARY */

/***************************************************************************
  Store records in INSERT ... SELECT *
***************************************************************************/


/*
  make insert specific preparation and checks after opening tables

  SYNOPSIS
    mysql_insert_select_prepare()
    thd         thread handler

  RETURN
    FALSE OK
    TRUE  Error
*/

bool mysql_insert_select_prepare(THD *thd)
{
  LEX *lex= thd->lex;
  SELECT_LEX *select_lex= &lex->select_lex;
  TABLE_LIST *first_select_leaf_table;
  DBUG_ENTER("mysql_insert_select_prepare");

  /*
    SELECT_LEX do not belong to INSERT statement, so we can't add WHERE
    clause if table is VIEW
  */
  
  if (mysql_prepare_insert(thd, lex->query_tables,
                           lex->query_tables->table, lex->field_list, 0,
                           lex->update_list, lex->value_list,
                           lex->duplicates,
                           &select_lex->where, TRUE, FALSE, FALSE))
    DBUG_RETURN(TRUE);

  /*
    exclude first table from leaf tables list, because it belong to
    INSERT
  */
  DBUG_ASSERT(select_lex->leaf_tables != 0);
  lex->leaf_tables_insert= select_lex->leaf_tables;
  /* skip all leaf tables belonged to view where we are insert */
  for (first_select_leaf_table= select_lex->leaf_tables->next_leaf;
       first_select_leaf_table &&
       first_select_leaf_table->belong_to_view &&
       first_select_leaf_table->belong_to_view ==
       lex->leaf_tables_insert->belong_to_view;
       first_select_leaf_table= first_select_leaf_table->next_leaf)
  {}
  select_lex->leaf_tables= first_select_leaf_table;
  DBUG_RETURN(FALSE);
}


select_insert::select_insert(TABLE_LIST *table_list_par, TABLE *table_par,
                             List<Item> *fields_par,
                             List<Item> *update_fields,
                             List<Item> *update_values,
                             enum_duplicates duplic,
                             bool ignore_check_option_errors)
  :table_list(table_list_par), table(table_par), fields(fields_par),
   autoinc_value_of_last_inserted_row(0),
   insert_into_view(table_list_par && table_list_par->view != 0)
{
  bzero((char*) &info,sizeof(info));
  info.handle_duplicates= duplic;
  info.ignore= ignore_check_option_errors;
  info.update_fields= update_fields;
  info.update_values= update_values;
  if (table_list_par)
    info.view= (table_list_par->view ? table_list_par : 0);
}


int
select_insert::prepare(List<Item> &values, SELECT_LEX_UNIT *u)
{
  LEX *lex= thd->lex;
  int res;
  table_map map= 0;
  SELECT_LEX *lex_current_select_save= lex->current_select;
  DBUG_ENTER("select_insert::prepare");

  unit= u;

  /*
    Since table in which we are going to insert is added to the first
    select, LEX::current_select should point to the first select while
    we are fixing fields from insert list.
  */
  lex->current_select= &lex->select_lex;
  res= check_insert_fields(thd, table_list, *fields, values,
                           !insert_into_view, &map) ||
       setup_fields(thd, 0, values, MARK_COLUMNS_READ, 0, 0);

  if (!res && fields->elements)
  {
    bool saved_abort_on_warning= thd->abort_on_warning;
    thd->abort_on_warning= !info.ignore && (thd->variables.sql_mode &
                                            (MODE_STRICT_TRANS_TABLES |
                                             MODE_STRICT_ALL_TABLES));
    res= check_that_all_fields_are_given_values(thd, table_list->table, 
                                                table_list);
    thd->abort_on_warning= saved_abort_on_warning;
  }

  if (info.handle_duplicates == DUP_UPDATE && !res)
  {
    Name_resolution_context *context= &lex->select_lex.context;
    Name_resolution_context_state ctx_state;

    /* Save the state of the current name resolution context. */
    ctx_state.save_state(context, table_list);

    /* Perform name resolution only in the first table - 'table_list'. */
    table_list->next_local= 0;
    context->resolve_in_table_list_only(table_list);

    lex->select_lex.no_wrap_view_item= TRUE;
    res= res || check_update_fields(thd, context->table_list,
                                    *info.update_fields, &map);
    lex->select_lex.no_wrap_view_item= FALSE;
    /*
      When we are not using GROUP BY and there are no ungrouped aggregate functions 
      we can refer to other tables in the ON DUPLICATE KEY part.
      We use next_name_resolution_table descructively, so check it first (views?)
    */
    DBUG_ASSERT (!table_list->next_name_resolution_table);
    if (lex->select_lex.group_list.elements == 0 &&
        !lex->select_lex.with_sum_func)
      /*
        We must make a single context out of the two separate name resolution contexts :
        the INSERT table and the tables in the SELECT part of INSERT ... SELECT.
        To do that we must concatenate the two lists
      */  
      table_list->next_name_resolution_table= 
        ctx_state.get_first_name_resolution_table();

    res= res || setup_fields(thd, 0, *info.update_values,
                             MARK_COLUMNS_READ, 0, 0);
    if (!res)
    {
      /*
        Traverse the update values list and substitute fields from the
        select for references (Item_ref objects) to them. This is done in
        order to get correct values from those fields when the select
        employs a temporary table.
      */
      List_iterator<Item> li(*info.update_values);
      Item *item;

      while ((item= li++))
      {
        item->transform(&Item::update_value_transformer,
                        (byte*)lex->current_select);
      }
    }

    /* Restore the current context. */
    ctx_state.restore_state(context, table_list);
  }

  lex->current_select= lex_current_select_save;
  if (res)
    DBUG_RETURN(1);
  /*
    if it is INSERT into join view then check_insert_fields already found
    real table for insert
  */
  table= table_list->table;

  /*
    Is table which we are changing used somewhere in other parts of
    query
  */
  if (!(lex->current_select->options & OPTION_BUFFER_RESULT) &&
      unique_table(thd, table_list, table_list->next_global, 0))
  {
    /* Using same table for INSERT and SELECT */
    lex->current_select->options|= OPTION_BUFFER_RESULT;
    lex->current_select->join->select_options|= OPTION_BUFFER_RESULT;
  }
  else if (!thd->prelocked_mode)
  {
    /*
      We must not yet prepare the result table if it is the same as one of the 
      source tables (INSERT SELECT). The preparation may disable 
      indexes on the result table, which may be used during the select, if it
      is the same table (Bug #6034). Do the preparation after the select phase
      in select_insert::prepare2().
      We won't start bulk inserts at all if this statement uses functions or
      should invoke triggers since they may access to the same table too.
    */
    table->file->ha_start_bulk_insert((ha_rows) 0);
  }
  restore_record(table,s->default_values);		// Get empty record
  table->next_number_field=table->found_next_number_field;

#ifdef HAVE_REPLICATION
  if (thd->slave_thread &&
      (info.handle_duplicates == DUP_UPDATE) &&
      (table->next_number_field != NULL) &&
      rpl_master_has_bug(&active_mi->rli, 24432))
    DBUG_RETURN(1);
#endif

  thd->cuted_fields=0;
  if (info.ignore || info.handle_duplicates != DUP_ERROR)
    table->file->extra(HA_EXTRA_IGNORE_DUP_KEY);
  if (info.handle_duplicates == DUP_REPLACE &&
      (!table->triggers || !table->triggers->has_delete_triggers()))
    table->file->extra(HA_EXTRA_WRITE_CAN_REPLACE);
  thd->no_trans_update.stmt= FALSE;
  thd->abort_on_warning= (!info.ignore &&
                          (thd->variables.sql_mode &
                           (MODE_STRICT_TRANS_TABLES |
                            MODE_STRICT_ALL_TABLES)));
  res= (table_list->prepare_where(thd, 0, TRUE) ||
        table_list->prepare_check_option(thd));

  if (!res)
     prepare_triggers_for_insert_stmt(table);

  DBUG_RETURN(res);
}


/*
  Finish the preparation of the result table.

  SYNOPSIS
    select_insert::prepare2()
    void

  DESCRIPTION
    If the result table is the same as one of the source tables (INSERT SELECT),
    the result table is not finally prepared at the join prepair phase.
    Do the final preparation now.
		       
  RETURN
    0   OK
*/

int select_insert::prepare2(void)
{
  DBUG_ENTER("select_insert::prepare2");
  if (thd->lex->current_select->options & OPTION_BUFFER_RESULT &&
      !thd->prelocked_mode)
    table->file->ha_start_bulk_insert((ha_rows) 0);
  DBUG_RETURN(0);
}


void select_insert::cleanup()
{
  /* select_insert/select_create are never re-used in prepared statement */
  DBUG_ASSERT(0);
}

select_insert::~select_insert()
{
  DBUG_ENTER("~select_insert");
  if (table)
  {
    table->next_number_field=0;
    table->auto_increment_field_not_null= FALSE;
    table->file->ha_reset();
  }
  thd->count_cuted_fields= CHECK_FIELD_IGNORE;
  thd->abort_on_warning= 0;
  DBUG_VOID_RETURN;
}


bool select_insert::send_data(List<Item> &values)
{
  DBUG_ENTER("select_insert::send_data");
  bool error=0;

  if (unit->offset_limit_cnt)
  {						// using limit offset,count
    unit->offset_limit_cnt--;
    DBUG_RETURN(0);
  }

  thd->count_cuted_fields= CHECK_FIELD_WARN;	// Calculate cuted fields
  store_values(values);
  thd->count_cuted_fields= CHECK_FIELD_IGNORE;
  if (thd->net.report_error)
    DBUG_RETURN(1);
  if (table_list)                               // Not CREATE ... SELECT
  {
    switch (table_list->view_check_option(thd, info.ignore)) {
    case VIEW_CHECK_SKIP:
      DBUG_RETURN(0);
    case VIEW_CHECK_ERROR:
      DBUG_RETURN(1);
    }
  }

  error= write_record(thd, table, &info);
    
  if (!error)
  {
    if (table->triggers || info.handle_duplicates == DUP_UPDATE)
    {
      /*
        Restore fields of the record since it is possible that they were
        changed by ON DUPLICATE KEY UPDATE clause.
    
        If triggers exist then whey can modify some fields which were not
        originally touched by INSERT ... SELECT, so we have to restore
        their original values for the next row.
      */
      restore_record(table, s->default_values);
    }
    if (table->next_number_field)
    {
      /*
        If no value has been autogenerated so far, we need to remember the
        value we just saw, we may need to send it to client in the end.
      */
      if (thd->first_successful_insert_id_in_cur_stmt == 0) // optimization
        autoinc_value_of_last_inserted_row= 
          table->next_number_field->val_int();
      /*
        Clear auto-increment field for the next record, if triggers are used
        we will clear it twice, but this should be cheap.
      */
      table->next_number_field->reset();
    }
  }
  DBUG_RETURN(error);
}


void select_insert::store_values(List<Item> &values)
{
  if (fields->elements)
    fill_record_n_invoke_before_triggers(thd, *fields, values, 1,
                                         table->triggers, TRG_EVENT_INSERT);
  else
    fill_record_n_invoke_before_triggers(thd, table->field, values, 1,
                                         table->triggers, TRG_EVENT_INSERT);
}

void select_insert::send_error(uint errcode,const char *err)
{
  DBUG_ENTER("select_insert::send_error");

  /* Avoid an extra 'unknown error' message if we already reported an error */
  if (errcode != ER_UNKNOWN_ERROR && !thd->net.report_error)
    my_message(errcode, err, MYF(0));

  /*
    If the creation of the table failed (due to a syntax error, for
    example), no table will have been opened and therefore 'table'
    will be NULL. In that case, we still need to execute the rollback
    and the end of the function.
   */
  if (table)
  {
    /*
      If we are not in prelocked mode, we end the bulk insert started
      before.
    */
    if (!thd->prelocked_mode)
      table->file->ha_end_bulk_insert();

    /*
      If at least one row has been inserted/modified and will stay in
      the table (the table doesn't have transactions) we must write to
      the binlog (and the error code will make the slave stop).

      For many errors (example: we got a duplicate key error while
      inserting into a MyISAM table), no row will be added to the table,
      so passing the error to the slave will not help since there will
      be an error code mismatch (the inserts will succeed on the slave
      with no error).

      If table creation failed, the number of rows modified will also be
      zero, so no check for that is made.
    */
    if (info.copied || info.deleted || info.updated)
    {
      DBUG_ASSERT(table != NULL);
      if (!table->file->has_transactions())
      {
        if (mysql_bin_log.is_open())
          thd->binlog_query(THD::ROW_QUERY_TYPE, thd->query, thd->query_length,
                            table->file->has_transactions(), FALSE);
        if (!thd->current_stmt_binlog_row_based && !table->s->tmp_table &&
            !can_rollback_data())
          thd->no_trans_update.all= TRUE;
        query_cache_invalidate3(thd, table, 1);
      }
    }
    table->file->ha_release_auto_increment();
  }

  ha_rollback_stmt(thd);
  DBUG_VOID_RETURN;
}


bool select_insert::send_eof()
{
  int error;
  bool const trans_table= table->file->has_transactions();
  ulonglong id;
  DBUG_ENTER("select_insert::send_eof");
  DBUG_PRINT("enter", ("trans_table=%d, table_type='%s'",
                       trans_table, table->file->table_type()));

  error= (!thd->prelocked_mode) ? table->file->ha_end_bulk_insert():0;
  table->file->extra(HA_EXTRA_NO_IGNORE_DUP_KEY);
  table->file->extra(HA_EXTRA_WRITE_CANNOT_REPLACE);

  if (info.copied || info.deleted || info.updated)
  {
    /*
      We must invalidate the table in the query cache before binlog writing
      and ha_autocommit_or_rollback.
    */
    query_cache_invalidate3(thd, table, 1);
    /*
      Mark that we have done permanent changes if all of the below is true
      - Table doesn't support transactions
      - It's a normal (not temporary) table. (Changes to temporary tables
        are not logged in RBR)
      - We are using statement based replication
    */
    if (!trans_table &&
        (!table->s->tmp_table || !thd->current_stmt_binlog_row_based))
      thd->no_trans_update.all= TRUE;
   }

  /*
    Write to binlog before commiting transaction.  No statement will
    be written by the binlog_query() below in RBR mode.  All the
    events are in the transaction cache and will be written when
    ha_autocommit_or_rollback() is issued below.
  */
  if (mysql_bin_log.is_open())
  {
    if (!error)
      thd->clear_error();
    thd->binlog_query(THD::ROW_QUERY_TYPE,
                      thd->query, thd->query_length,
                      trans_table, FALSE);
  }
  /*
    We will call ha_autocommit_or_rollback() also for
    non-transactional tables under row-based replication: there might
    be events in the binary logs transaction, and we need to write
    them to the binary log.
   */
  if (trans_table || thd->current_stmt_binlog_row_based)
  {
    int error2= ha_autocommit_or_rollback(thd, error);
    if (error2 && !error)
      error= error2;
  }
  table->file->ha_release_auto_increment();

  if (error)
  {
    table->file->print_error(error,MYF(0));
    DBUG_RETURN(1);
  }
  char buff[160];
  if (info.ignore)
    sprintf(buff, ER(ER_INSERT_INFO), (ulong) info.records,
	    (ulong) (info.records - info.copied), (ulong) thd->cuted_fields);
  else
    sprintf(buff, ER(ER_INSERT_INFO), (ulong) info.records,
	    (ulong) (info.deleted+info.updated), (ulong) thd->cuted_fields);
  thd->row_count_func= info.copied+info.deleted+info.updated;

  id= (thd->first_successful_insert_id_in_cur_stmt > 0) ?
    thd->first_successful_insert_id_in_cur_stmt :
    (thd->arg_of_last_insert_id_function ?
     thd->first_successful_insert_id_in_prev_stmt :
     (info.copied ? autoinc_value_of_last_inserted_row : 0));
  ::send_ok(thd, (ulong) thd->row_count_func, id, buff);
  DBUG_RETURN(0);
}


/***************************************************************************
  CREATE TABLE (SELECT) ...
***************************************************************************/

/*
  Create table from lists of fields and items (or just return TABLE
  object for pre-opened existing table).

  SYNOPSIS
    create_table_from_items()
      thd          in     Thread object
      create_info  in     Create information (like MAX_ROWS, ENGINE or
                          temporary table flag)
      create_table in     Pointer to TABLE_LIST object providing database
                          and name for table to be created or to be open
      extra_fields in/out Initial list of fields for table to be created
      keys         in     List of keys for table to be created
      items        in     List of items which should be used to produce rest
                          of fields for the table (corresponding fields will
                          be added to the end of 'extra_fields' list)
      lock         out    Pointer to the MYSQL_LOCK object for table created
                          (or open temporary table) will be returned in this
                          parameter. Since this table is not included in
                          THD::lock caller is responsible for explicitly
                          unlocking this table.
      hooks

  NOTES
    This function behaves differently for base and temporary tables:
    - For base table we assume that either table exists and was pre-opened
      and locked at open_and_lock_tables() stage (and in this case we just
      emit error or warning and return pre-opened TABLE object) or special
      placeholder was put in table cache that guarantees that this table
      won't be created or opened until the placeholder will be removed
      (so there is an exclusive lock on this table).
    - We don't pre-open existing temporary table, instead we either open
      or create and then open table in this function.

    Since this function contains some logic specific to CREATE TABLE ...
    SELECT it should be changed before it can be used in other contexts.

  RETURN VALUES
    non-zero  Pointer to TABLE object for table created or opened
    0         Error
*/

static TABLE *create_table_from_items(THD *thd, HA_CREATE_INFO *create_info,
                                      TABLE_LIST *create_table,
                                      List<create_field> *extra_fields,
                                      List<Key> *keys,
                                      List<Item> *items,
                                      MYSQL_LOCK **lock,
                                      TABLEOP_HOOKS *hooks)
{
  TABLE tmp_table;		// Used during 'create_field()'
  TABLE_SHARE share;
  TABLE *table= 0;
  uint select_field_count= items->elements;
  /* Add selected items to field list */
  List_iterator_fast<Item> it(*items);
  Item *item;
  Field *tmp_field;
  bool not_used;
  DBUG_ENTER("create_table_from_items");

  DBUG_EXECUTE_IF("sleep_create_select_before_check_if_exists", my_sleep(6000000););

  if (!(create_info->options & HA_LEX_CREATE_TMP_TABLE) &&
      create_table->table->db_stat)
  {
    /* Table already exists and was open at open_and_lock_tables() stage. */
    if (create_info->options & HA_LEX_CREATE_IF_NOT_EXISTS)
    {
      create_info->table_existed= 1;		// Mark that table existed
      push_warning_printf(thd, MYSQL_ERROR::WARN_LEVEL_NOTE,
                          ER_TABLE_EXISTS_ERROR, ER(ER_TABLE_EXISTS_ERROR),
                          create_table->table_name);
      DBUG_RETURN(create_table->table);
    }

    my_error(ER_TABLE_EXISTS_ERROR, MYF(0), create_table->table_name);
    DBUG_RETURN(0);
  }

  tmp_table.alias= 0;
  tmp_table.timestamp_field= 0;
  tmp_table.s= &share;
  init_tmp_table_share(&share, "", 0, "", "");

  tmp_table.s->db_create_options=0;
  tmp_table.s->blob_ptr_size= portable_sizeof_char_ptr;
  tmp_table.s->db_low_byte_first= 
        test(create_info->db_type == myisam_hton ||
             create_info->db_type == heap_hton);
  tmp_table.null_row=tmp_table.maybe_null=0;

  while ((item=it++))
  {
    create_field *cr_field;
    Field *field, *def_field;
    if (item->type() == Item::FUNC_ITEM)
      field= item->tmp_table_field(&tmp_table);
    else
      field= create_tmp_field(thd, &tmp_table, item, item->type(),
                              (Item ***) 0, &tmp_field, &def_field, 0, 0, 0, 0,
                              0);
    if (!field ||
	!(cr_field=new create_field(field,(item->type() == Item::FIELD_ITEM ?
					   ((Item_field *)item)->field :
					   (Field*) 0))))
      DBUG_RETURN(0);
    if (item->maybe_null)
      cr_field->flags &= ~NOT_NULL_FLAG;
    extra_fields->push_back(cr_field);
  }

  DBUG_EXECUTE_IF("sleep_create_select_before_create", my_sleep(6000000););

  /*
    Create and lock table.

    Note that we either creating (or opening existing) temporary table or
    creating base table on which name we have exclusive lock. So code below
    should not cause deadlocks or races.

    We don't log the statement, it will be logged later.

    If this is a HEAP table, the automatic DELETE FROM which is written to the
    binlog when a HEAP table is opened for the first time since startup, must
    not be written: 1) it would be wrong (imagine we're in CREATE SELECT: we
    don't want to delete from it) 2) it would be written before the CREATE
    TABLE, which is a wrong order. So we keep binary logging disabled when we
    open_table().
  */
  {
    tmp_disable_binlog(thd);
    if (!mysql_create_table_no_lock(thd, create_table->db,
                                    create_table->table_name,
                                    create_info, *extra_fields, *keys, 0,
                                    select_field_count, 0))
    {

      if (create_info->table_existed &&
          !(create_info->options & HA_LEX_CREATE_TMP_TABLE))
      {
        /*
          This means that someone created table underneath server
          or it was created via different mysqld front-end to the
          cluster. We don't have much options but throw an error.
        */
        my_error(ER_TABLE_EXISTS_ERROR, MYF(0), create_table->table_name);
        DBUG_RETURN(0);
      }

      DBUG_EXECUTE_IF("sleep_create_select_before_open", my_sleep(6000000););

      if (!(create_info->options & HA_LEX_CREATE_TMP_TABLE))
      {
        VOID(pthread_mutex_lock(&LOCK_open));
        if (reopen_name_locked_table(thd, create_table, FALSE))
        {
          quick_rm_table(create_info->db_type, create_table->db,
                         table_case_name(create_info, create_table->table_name),
                         0);
        }
        else
          table= create_table->table;
        VOID(pthread_mutex_unlock(&LOCK_open));
      }
      else
      {
        if (!(table= open_table(thd, create_table, thd->mem_root, (bool*) 0,
                                MYSQL_OPEN_TEMPORARY_ONLY)) &&
            !create_info->table_existed)
        {
          /*
            This shouldn't happen as creation of temporary table should make
            it preparable for open. But let us do close_temporary_table() here
            just in case.
          */
          close_temporary_table(thd, create_table);
        }
      }

    }
    reenable_binlog(thd);
    if (!table)                                   // open failed
      DBUG_RETURN(0);
  }

  DBUG_EXECUTE_IF("sleep_create_select_before_lock", my_sleep(6000000););

  table->reginfo.lock_type=TL_WRITE;
  hooks->prelock(&table, 1);                    // Call prelock hooks
  if (! ((*lock)= mysql_lock_tables(thd, &table, 1,
                                    MYSQL_LOCK_IGNORE_FLUSH, &not_used)))
  {
    if (!create_info->table_existed)
      drop_open_table(thd, table, create_table->db, create_table->table_name);
    DBUG_RETURN(0);
  }
  DBUG_RETURN(table);
}


int
select_create::prepare(List<Item> &values, SELECT_LEX_UNIT *u)
{
  DBUG_ENTER("select_create::prepare");

  TABLEOP_HOOKS *hook_ptr= NULL;
  /*
    For row-based replication, the CREATE-SELECT statement is written
    in two pieces: the first one contain the CREATE TABLE statement
    necessary to create the table and the second part contain the rows
    that should go into the table.

    For non-temporary tables, the start of the CREATE-SELECT
    implicitly commits the previous transaction, and all events
    forming the statement will be stored the transaction cache. At end
    of the statement, the entire statement is committed as a
    transaction, and all events are written to the binary log.

    On the master, the table is locked for the duration of the
    statement, but since the CREATE part is replicated as a simple
    statement, there is no way to lock the table for accesses on the
    slave.  Hence, we have to hold on to the CREATE part of the
    statement until the statement has finished.
   */
  class MY_HOOKS : public TABLEOP_HOOKS {
  public:
    MY_HOOKS(select_create *x) : ptr(x) { }

  private:
    virtual void do_prelock(TABLE **tables, uint count)
    {
      TABLE const *const table = *tables;
      if (ptr->get_thd()->current_stmt_binlog_row_based  &&
          !table->s->tmp_table &&
          !ptr->get_create_info()->table_existed)
      {
        ptr->binlog_show_create_table(tables, count);
      }
    }

    select_create *ptr;
  };

  MY_HOOKS hooks(this);
  hook_ptr= &hooks;

  unit= u;

  /*
    Start a statement transaction before the create if we are using
    row-based replication for the statement.  If we are creating a
    temporary table, we need to start a statement transaction.
  */
  if ((thd->lex->create_info.options & HA_LEX_CREATE_TMP_TABLE) == 0 &&
      thd->current_stmt_binlog_row_based)
  {
    thd->binlog_start_trans_and_stmt();
  }

  if (!(table= create_table_from_items(thd, create_info, create_table,
                                       extra_fields, keys, &values,
                                       &thd->extra_lock, hook_ptr)))
    DBUG_RETURN(-1);				// abort() deletes table

  if (table->s->fields < values.elements)
  {
    my_error(ER_WRONG_VALUE_COUNT_ON_ROW, MYF(0), 1);
    DBUG_RETURN(-1);
  }

 /* First field to copy */
  field= table->field+table->s->fields - values.elements;

  /* Mark all fields that are given values */
  for (Field **f= field ; *f ; f++)
    bitmap_set_bit(table->write_set, (*f)->field_index);

  /* Don't set timestamp if used */
  table->timestamp_field_type= TIMESTAMP_NO_AUTO_SET;
  table->next_number_field=table->found_next_number_field;

  restore_record(table,s->default_values);      // Get empty record
  thd->cuted_fields=0;
  if (info.ignore || info.handle_duplicates != DUP_ERROR)
    table->file->extra(HA_EXTRA_IGNORE_DUP_KEY);
  if (info.handle_duplicates == DUP_REPLACE &&
      (!table->triggers || !table->triggers->has_delete_triggers()))
    table->file->extra(HA_EXTRA_WRITE_CAN_REPLACE);
  if (!thd->prelocked_mode)
    table->file->ha_start_bulk_insert((ha_rows) 0);
  thd->no_trans_update.stmt= FALSE;
  thd->abort_on_warning= (!info.ignore &&
                          (thd->variables.sql_mode &
                           (MODE_STRICT_TRANS_TABLES |
                            MODE_STRICT_ALL_TABLES)));
  if (check_that_all_fields_are_given_values(thd, table, table_list))
    DBUG_RETURN(1);
  table->mark_columns_needed_for_insert();
  table->file->extra(HA_EXTRA_WRITE_CACHE);
  DBUG_RETURN(0);
}

void
select_create::binlog_show_create_table(TABLE **tables, uint count)
{
  /*
    Note 1: In RBR mode, we generate a CREATE TABLE statement for the
    created table by calling store_create_info() (behaves as SHOW
    CREATE TABLE).  In the event of an error, nothing should be
    written to the binary log, even if the table is non-transactional;
    therefore we pretend that the generated CREATE TABLE statement is
    for a transactional table.  The event will then be put in the
    transaction cache, and any subsequent events (e.g., table-map
    events and binrow events) will also be put there.  We can then use
    ha_autocommit_or_rollback() to either throw away the entire
    kaboodle of events, or write them to the binary log.

    We write the CREATE TABLE statement here and not in prepare()
    since there potentially are sub-selects or accesses to information
    schema that will do a close_thread_tables(), destroying the
    statement transaction cache.
  */
  DBUG_ASSERT(thd->current_stmt_binlog_row_based);
  DBUG_ASSERT(tables && *tables && count > 0);

  char buf[2048];
  String query(buf, sizeof(buf), system_charset_info);
  int result;
  TABLE_LIST table_list;

  memset(&table_list, 0, sizeof(table_list));
  table_list.table = *tables;
  query.length(0);      // Have to zero it since constructor doesn't

  result= store_create_info(thd, &table_list, &query, create_info);
  DBUG_ASSERT(result == 0); /* store_create_info() always return 0 */

  thd->binlog_query(THD::STMT_QUERY_TYPE,
                    query.ptr(), query.length(),
                    /* is_trans */ TRUE,
                    /* suppress_use */ FALSE);
}

void select_create::store_values(List<Item> &values)
{
  fill_record_n_invoke_before_triggers(thd, field, values, 1,
                                       table->triggers, TRG_EVENT_INSERT);
}


void select_create::send_error(uint errcode,const char *err)
{
  DBUG_ENTER("select_create::send_error");

  DBUG_PRINT("info",
             ("Current statement %s row-based",
              thd->current_stmt_binlog_row_based ? "is" : "is NOT"));
  DBUG_PRINT("info",
             ("Current table (at 0x%lu) %s a temporary (or non-existant) table",
              (ulong) table,
              table && !table->s->tmp_table ? "is NOT" : "is"));
  DBUG_PRINT("info",
             ("Table %s prior to executing this statement",
              get_create_info()->table_existed ? "existed" : "did not exist"));

  /*
    This will execute any rollbacks that are necessary before writing
    the transcation cache.

    We disable the binary log since nothing should be written to the
    binary log.  This disabling is important, since we potentially do
    a "roll back" of non-transactional tables by removing the table,
    and the actual rollback might generate events that should not be
    written to the binary log.

  */
  tmp_disable_binlog(thd);
  select_insert::send_error(errcode, err);
  reenable_binlog(thd);

  DBUG_VOID_RETURN;
}


bool select_create::send_eof()
{
  bool tmp=select_insert::send_eof();
  if (tmp)
    abort();
  else
  {
    /*
      Do an implicit commit at end of statement for non-temporary
      tables.  This can fail, but we should unlock the table
      nevertheless.
    */
    if (!table->s->tmp_table)
      ha_commit(thd);               // Can fail, but we proceed anyway

    table->file->extra(HA_EXTRA_NO_IGNORE_DUP_KEY);
    table->file->extra(HA_EXTRA_WRITE_CANNOT_REPLACE);
    if (thd->extra_lock)
    {
      mysql_unlock_tables(thd, thd->extra_lock);
      thd->extra_lock=0;
    }
  }
  return tmp;
}


void select_create::abort()
{
  DBUG_ENTER("select_create::abort");

  /*
    We roll back the statement, including truncating the transaction
    cache of the binary log, if the statement failed.

    We roll back the statement prior to deleting the table and prior
    to releasing the lock on the table, since there might be potential
    for failure if the rollback is executed after the drop or after
    unlocking the table.

    We also roll back the statement regardless of whether the creation
    of the table succeeded or not, since we need to reset the binary
    log state.
  */
  if (thd->current_stmt_binlog_row_based)
    ha_rollback_stmt(thd);

  if (thd->extra_lock)
  {
    mysql_unlock_tables(thd, thd->extra_lock);
    thd->extra_lock=0;
  }

  if (table)
  {
    table->file->extra(HA_EXTRA_NO_IGNORE_DUP_KEY);
    table->file->extra(HA_EXTRA_WRITE_CANNOT_REPLACE);
    if (!create_info->table_existed)
      drop_open_table(thd, table, create_table->db, create_table->table_name);
    table=0;                                    // Safety
  }
  DBUG_VOID_RETURN;
}


/*****************************************************************************
  Instansiate templates
*****************************************************************************/

#ifdef HAVE_EXPLICIT_TEMPLATE_INSTANTIATION
template class List_iterator_fast<List_item>;
#ifndef EMBEDDED_LIBRARY
template class I_List<Delayed_insert>;
template class I_List_iterator<Delayed_insert>;
template class I_List<delayed_row>;
#endif /* EMBEDDED_LIBRARY */
#endif /* HAVE_EXPLICIT_TEMPLATE_INSTANTIATION */<|MERGE_RESOLUTION|>--- conflicted
+++ resolved
@@ -871,21 +871,13 @@
           routines did not result in any error due to the KILLED.  In
           such case the flag is ignored for constructing binlog event.
           */
-<<<<<<< HEAD
-          assert(thd->killed != THD::KILL_BAD_DATA || error > 0);
+          DBUG_ASSERT(thd->killed != THD::KILL_BAD_DATA || error > 0);
           if (thd->binlog_query(THD::ROW_QUERY_TYPE,
                                 thd->query, thd->query_length,
                                 transactional_table, FALSE,
                                 (error>0) ? thd->killed : THD::NOT_KILLED) &&
               transactional_table)
           {
-=======
-          Query_log_event qinfo(thd, thd->query, thd->query_length,
-                                transactional_table, FALSE,
-                                (error>0) ? thd->killed : THD::NOT_KILLED);
-          DBUG_ASSERT(thd->killed != THD::KILL_BAD_DATA || error > 0);
-          if (mysql_bin_log.write(&qinfo) && transactional_table)
->>>>>>> b1166725
             error=1;
           }
         }
