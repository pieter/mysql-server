/* Copyright (C) 2006 MySQL AB

   This program is free software; you can redistribute it and/or modify
   it under the terms of the GNU General Public License as published by
   the Free Software Foundation; version 2 of the License.

   This program is distributed in the hope that it will be useful,
   but WITHOUT ANY WARRANTY; without even the implied warranty of
   MERCHANTABILITY or FITNESS FOR A PARTICULAR PURPOSE.  See the
   GNU General Public License for more details.

   You should have received a copy of the GNU General Public License
   along with this program; if not, write to the Free Software
   Foundation, Inc., 59 Temple Place, Suite 330, Boston, MA  02111-1307  USA */

// Database.h: interface for the Database class.
//
//////////////////////////////////////////////////////////////////////

#if !defined(AFX_DATABASE_H__5EC961D1_A406_11D2_AB5B_0000C01D2301__INCLUDED_)
#define AFX_DATABASE_H__5EC961D1_A406_11D2_AB5B_0000C01D2301__INCLUDED_

#if _MSC_VER >= 1000
#pragma once
#endif // _MSC_VER >= 1000

#include "SyncObject.h"

#define ODS_VERSION1		1
#define ODS_VERSION2		2		// Fixed numeric index sign problem, 1/22/2002
#define ODS_VERSION			ODS_VERSION2

#define ODS_MINOR_VERSION0	0
#define ODS_MINOR_VERSION1	1		// Has serial log
#define ODS_MINOR_VERSION2	2		// Has SequencePages external to the section tree
#define ODS_MINOR_VERSION3	3		// Switch to variable length record numbers in index
#define ODS_MINOR_VERSION	ODS_MINOR_VERSION3
//#define AGE_GROUPS			32

#define COMBINED_VERSION(major,minor)	(major * 100 + minor)
#define VERSION_CURRENT					COMBINED_VERSION(ODS_VERSION, ODS_MINOR_VERSION)					
#define VERSION_SERIAL_LOG				COMBINED_VERSION(ODS_VERSION2, ODS_MINOR_VERSION1)

static const int FALC0N_TRACE_TRANSACTIONS	= 1;
static const int FALC0N_SYNC_TEST			= 2;
static const int FALC0N_SYNC_OBJECTS		= 4;
static const int FALC0N_FREEZE				= 8;
static const int FALC0N_REPORT_WRITES		= 16;

#define TABLE_HASH_SIZE		101

class Table;
class UnTable;
class Dbb;
CLASS(Statement);
class PreparedStatement;
class CompiledStatement;
class Table;
class Connection;
class Transaction;
class TransactionManager;
class Stream;
class InversionFilter;
class Bitmap;
class ResultList;
class ResultSet;
class TemplateManager;
class TemplateContext;
class Inversion;
class Java;
class Application;
class Applications;
class Threads;
class Scheduler;
class Scavenger;
class Session;
class SessionManager;
class RoleModel;
class ImageManager;
class LicenseManager;
class Sequence;
class SequenceManager;
class Repository;
class RepositoryManager;
class User;
class Role;
class SymbolManager;
class FilterSetManager;
class TableSpaceManager;
class Coterie;
class Parameters;
class SearchWords;
class Cache; 
class Schema;
class Configuration;
class SerialLog;
class PageWriter;
class IndexKey;
class InfoTable;
class TableSpace;
class MemMgr;
class RecordScavenge;

struct JavaCallback;

class Database
{
public:
	Database(const char *dbName, Configuration *config, Threads *parent);
	virtual ~Database();

	void			shutdownNow();
	void			dropDatabase();
	void			rollback (Transaction *transaction);
	void			commit (Transaction *transaction);
	void			start();
	void			deleteRepositoryBlob(const char *schema, const char *repositoryName, int volume, int64 blobId, Transaction *transaction);
	void			deleteRepository (Repository *repository);
	Schema*			getSchema (const char *schemaName);
	Repository*		createRepository(const char *name, const char *schema, Sequence *sequence, const char *fileName, int volume, const char *rolloverString);
	Repository*		getRepository(const char *schema, const char *name);
	Repository*		findRepository(const char *schema, const char *name);
	const char*		fetchTemplate (JString applicationName, JString templateName, TemplateContext *context);
	void			licenseCheck();
	void			cleanupRecords (RecordScavenge *recordScavenge);
	void			serverOperation (int op, Parameters *parameters);
	void			retireRecords(bool forced);
	int				getMemorySize (const char *string);
	JString			analyze(int mask);
	void			upgradeSystemTables();
	const char*		getString (const char *string);
	const char*		getSymbol (const WCString *string);
	bool			isSymbol (const char *string);
	const char*		getSymbol (const char *string);
	Role*			findRole (const WCString *schema, const WCString *roleName);
	PreparedStatement* prepareStatement (Connection *connection, const WCString *sqlStr);
	CompiledStatement* compileStatement (Connection *connection, JString sqlString);
	CompiledStatement* getCompiledStatement (Connection *connection, const WCString *sqlString);
	void			rebuildIndexes();
	void			removeFromInversion (InversionFilter *filter, Transaction *transaction);
	Transaction*	getSystemTransaction();
	int64			updateSequence (int sequenceId, int64 delta, Transaction *transaction);
	int				createSequence(int64 initialValue);
	void			ticker();
	static void		ticker (void *database);
	void			scavenge();
	void			validate (int optionMask);
	Role*			findRole(const char *schemaName, const char * roleName);
	User*			findUser (const char *account);
	User*			createUser (const char *account, const char *password, bool encrypted, Coterie *coterie);
	int				getMaxKeyLength(void);

#ifndef STORAGE_ENGINE
	void		startSessionManager();
	void		genHTML (ResultSet *resultSet, const char *series, const char *type, 
						 TemplateContext *context, Stream *stream, JavaCallback *callback);
	void		genHTML(ResultSet * resultSet, const WCString *series, const WCString *type, TemplateContext *context, Stream *stream, JavaCallback *callback);
	JString		expandHTML(ResultSet *resultSet, const WCString *applicationName, const char *source, TemplateContext *context, JavaCallback *callback);
	void		zapLinkages();
	void		checkManifest();
	void		detachDebugger();
	JString		debugRequest(const char *request);
	int			attachDebugger();
	Application* getApplication (const char *applicationName);
#endif

	void			invalidateCompiledStatements (Table *table);
	void			shutdown();
	void			execute (const char *sql);
	void			addTable (Table *table);
	void			dropTable (Table *table, Transaction *transaction);
	void			flushInversion(Transaction *transaction);
	bool			matches (const char *fileName);
	Table*			loadTable (ResultSet *resultSet);
	Table*			getTable (int tableId);
	void			reindex(Transaction *transaction);
	void			search (ResultList *resultList, const char *string);
	int32			addInversion (InversionFilter *filter, Transaction *transaction);
	void			clearDebug();
	void			setDebug();
	void			commitSystemTransaction();
	bool			flush(int64 arg);
	
	Transaction*	startTransaction(Connection *connection);
	CompiledStatement* getCompiledStatement (Connection *connection, const char *sqlString);
	void			openDatabase (const char *filename);
	PreparedStatement* prepareStatement (Connection* connection, const char *sqlStr);
	Statement*		createStatement (Connection *connection);
	void			release();
	void			addRef();
	PreparedStatement* prepareStatement (const char *sqlStr);
	void			addSystemTables();
	Table*			addTable (User *owner, const char *name, const char *schema, TableSpace *tableSpace);
	Table*			findTable (const char *schema, const char *name);
	Statement*		createStatement();
	virtual void	createDatabase (const char *filename);
	void			renameTable(Table* table, const char* newSchema, const char* newName);
	bool			hasUncommittedRecords(Table* table, Transaction *transaction);
	void			validateCache(void);
	void			commitByXid(int xidLength, const UCHAR* xid);
	void			rollbackByXid(int xidLength, const UCHAR* xid);
	void			getTransactionSummaryInfo(InfoTable* infoTable);
	void			updateCardinalities(void);
	void			getIOInfo(InfoTable* infoTable);
	void			getTransactionInfo(InfoTable* infoTable);
	void			getSerialLogInfo(InfoTable* infoTable);
	void 			setSyncDisable(int value);
	void			sync(uint threshold);
	void			preUpdate();
	void			setRecordMemoryMax(uint64 value);
	void			setRecordScavengeThreshold(int value);
	void			setRecordScavengeFloor(int value);
	void			forceRecordScavenge(void);
	void			debugTrace(void);
<<<<<<< HEAD
	JString			setLogRoot(const char *defaultPath, bool create);
=======
	void			pageCacheFlushed(int64 flushArg);
>>>>>>> ead53e02

	Dbb				*dbb;
	Cache			*cache;
	JString			name;
	Database		*next;					// used by Connection
	Database		*prior;					// used by Connection
	Schema			*schemas [TABLE_HASH_SIZE];
	Table			*tables [TABLE_HASH_SIZE];
	Table			*tablesModId [TABLE_HASH_SIZE];
	Table			*tableList;
	Table			*zombieTables;
	UnTable			*unTables [TABLE_HASH_SIZE];
	CompiledStatement	*compiledStatements;
	Configuration	*configuration;
	SerialLog		*serialLog;
	Connection		*systemConnection;
	int				nextTableId;
	bool			formatting;
	bool			licensed;
	bool			fieldExtensions;
	bool			utf8;
	bool			panicShutdown;
	bool			shuttingDown;
	bool			longSync;
	int				useCount;
	int				sequence;
	int				stepNumber;
	int				scavengeCycle;
	Java			*java;
	Applications	*applications;
	SyncObject		syncObject;
	SyncObject		syncTables;
	SyncObject		syncStatements;
	SyncObject		syncAddStatement;
	SyncObject		syncSysConnection;
	SyncObject		syncResultSets;
	SyncObject		syncConnectionStatements;
	SyncObject		syncScavenge;
	Threads			*threads;
	Scheduler		*scheduler;
	Scheduler		*internalScheduler;
	Scavenger		*scavenger;
	Scavenger		*garbageCollector;
	TemplateManager		*templateManager;
	ImageManager		*imageManager;
	SessionManager		*sessionManager;
	RoleModel			*roleModel;
	LicenseManager		*licenseManager;
	SequenceManager		*sequenceManager;
	SymbolManager		*symbolManager;
	RepositoryManager	*repositoryManager;
	TransactionManager	*transactionManager;
	FilterSetManager	*filterSetManager;
	TableSpaceManager	*tableSpaceManager;
	SearchWords			*searchWords;
	Thread				*tickerThread;
	PageWriter			*pageWriter;
	PreparedStatement	*updateCardinality;
	MemMgr				*recordDataPool;
	
	volatile time_t	timestamp;
	volatile int	numberQueries;
	volatile int	numberRecords;
	volatile int	numberTemplateEvals;
	volatile int	numberTemplateExpands;
	int				odsVersion;
	int				noSchedule;

	volatile INTERLOCK_TYPE	currentGeneration;
	//volatile long	overflowSize;
	//volatile long 	ageGroupSizes [AGE_GROUPS];
	uint64			recordMemoryMax;
	uint64			recordScavengeThreshold;
	uint64			recordScavengeFloor;
	int64			lastRecordMemory;
	time_t			creationTime;
	volatile time_t	lastScavenge;
};

#endif // !defined(AFX_DATABASE_H__5EC961D1_A406_11D2_AB5B_0000C01D2301__INCLUDED_)<|MERGE_RESOLUTION|>--- conflicted
+++ resolved
@@ -212,11 +212,8 @@
 	void			setRecordScavengeFloor(int value);
 	void			forceRecordScavenge(void);
 	void			debugTrace(void);
-<<<<<<< HEAD
+	void			pageCacheFlushed(int64 flushArg);
 	JString			setLogRoot(const char *defaultPath, bool create);
-=======
-	void			pageCacheFlushed(int64 flushArg);
->>>>>>> ead53e02
 
 	Dbb				*dbb;
 	Cache			*cache;
