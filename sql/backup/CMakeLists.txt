# Copyright (C) 2006 MySQL AB
# 
# This program is free software; you can redistribute it and/or modify
# it under the terms of the GNU General Public License as published by
# the Free Software Foundation; version 2 of the License.
# 
# This program is distributed in the hope that it will be useful,
# but WITHOUT ANY WARRANTY; without even the implied warranty of
# MERCHANTABILITY or FITNESS FOR A PARTICULAR PURPOSE.  See the
# GNU General Public License for more details.
# 
# You should have received a copy of the GNU General Public License
# along with this program; if not, write to the Free Software
# Foundation, Inc., 51 Franklin St, Fifth Floor, Boston, MA  02110-1301  USA

SET(CMAKE_CXX_FLAGS_DEBUG "${CMAKE_CXX_FLAGS_DEBUG} -DSAFEMALLOC -DSAFE_MUTEX")
SET(CMAKE_C_FLAGS_DEBUG "${CMAKE_C_FLAGS_DEBUG} -DSAFEMALLOC -DSAFE_MUTEX")

INCLUDE_DIRECTORIES(${CMAKE_SOURCE_DIR}/include
                    ${CMAKE_SOURCE_DIR}/sql
                    ${CMAKE_SOURCE_DIR}/sql/backup
                    ${CMAKE_SOURCE_DIR}/regex
                    ${CMAKE_SOURCE_DIR}/extra/yassl/include)

<<<<<<< HEAD
SET(BACKUP_SOURCES stream.cc logger.cc string_pool.cc
               archive.cc meta_backup.cc data_backup.cc
               sql_backup.cc be_default.cc buffer_iterator.cc
               be_snapshot.cc be_thread.cc backup_progress.cc)
=======
SET(BACKUP_SOURCES stream.cc logger.cc kernel.cc
               catalog.cc meta_data.cc data_backup.cc
               be_default.cc buffer_iterator.cc
               be_snapshot.cc be_thread.cc)
>>>>>>> 0e8c682d

IF(NOT SOURCE_SUBLIBS)
  ADD_LIBRARY(backup ${BACKUP_SOURCES})
  ADD_LIBRARY(backupstream stream_v1.c stream_v1_transport.c)
ENDIF(NOT SOURCE_SUBLIBS)

TARGET_LINK_LIBRARIES(backup backupstream)
ADD_DEPENDENCIES(backup mysys)
<|MERGE_RESOLUTION|>--- conflicted
+++ resolved
@@ -22,17 +22,10 @@
                     ${CMAKE_SOURCE_DIR}/regex
                     ${CMAKE_SOURCE_DIR}/extra/yassl/include)
 
-<<<<<<< HEAD
-SET(BACKUP_SOURCES stream.cc logger.cc string_pool.cc
-               archive.cc meta_backup.cc data_backup.cc
-               sql_backup.cc be_default.cc buffer_iterator.cc
-               be_snapshot.cc be_thread.cc backup_progress.cc)
-=======
 SET(BACKUP_SOURCES stream.cc logger.cc kernel.cc
                catalog.cc meta_data.cc data_backup.cc
                be_default.cc buffer_iterator.cc
-               be_snapshot.cc be_thread.cc)
->>>>>>> 0e8c682d
+               be_snapshot.cc be_thread.cc backup_progress.cc)
 
 IF(NOT SOURCE_SUBLIBS)
   ADD_LIBRARY(backup ${BACKUP_SOURCES})
