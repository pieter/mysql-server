# Copyright (C) 2000-2007 MySQL AB
# 
# This program is free software; you can redistribute it and/or modify
# it under the terms of the GNU General Public License as published by
# the Free Software Foundation; version 2 of the License.
# 
# This program is distributed in the hope that it will be useful,
# but WITHOUT ANY WARRANTY; without even the implied warranty of
# MERCHANTABILITY or FITNESS FOR A PARTICULAR PURPOSE.  See the
# GNU General Public License for more details.
# 
# You should have received a copy of the GNU General Public License
# along with this program; see the file COPYING. If not, write to the
# Free Software Foundation, Inc., 51 Franklin St, Fifth Floor, Boston
# MA  02110-1301  USA.

%define mysql_version		@VERSION@
%define mysql_vendor    MySQL AB

# use "rpmbuild --with static" or "rpm --define '_with_static 1'" (for RPM 3.x)
# to enable static linking (off by default)
%{?_with_static:%define STATIC_BUILD 1}
%{!?_with_static:%define STATIC_BUILD 0}

# use "rpmbuild --with yassl" or "rpm --define '_with_yassl 1'" (for RPM 3.x)
# to build with yaSSL support (off by default)
%{?_with_yassl:%define YASSL_BUILD 1}
%{!?_with_yassl:%define YASSL_BUILD 0}

%if %{STATIC_BUILD}
%define release 0
%else
%define release 0.glibc23
%endif
%define license GPL
%define mysqld_user		mysql
%define mysqld_group	mysql
%define server_suffix -standard
%define mysqldatadir /var/lib/mysql

# We don't package all files installed into the build root by intention -
# See BUG#998 for details.
%define _unpackaged_files_terminate_build 0

%define see_base For a description of MySQL see the base MySQL RPM or http://www.mysql.com

# On SuSE 9 no separate "debuginfo" package is built. To enable basic
# debugging on that platform, we don't strip binaries on SuSE 9. We
# disable the strip of binaries by redefining the RPM macro
# "__os_install_post" leaving out the script calls that normally does
# this. We do this in all cases, as on platforms where "debuginfo" is
# created, a script "find-debuginfo.sh" will be called that will do
# the strip anyway, part of separating the executable and debug
# information into separate files put into separate packages.
#
# Some references (shows more advanced conditional usage):
# http://www.redhat.com/archives/rpm-list/2001-November/msg00257.html
# http://www.redhat.com/archives/rpm-list/2003-February/msg00275.html
# http://www.redhat.com/archives/rhl-devel-list/2004-January/msg01546.html
# http://lists.opensuse.org/archive/opensuse-commit/2006-May/1171.html

%define __os_install_post /usr/lib/rpm/brp-compress

Name: MySQL
Summary:	MySQL: a very fast and reliable SQL database server
Group:		Applications/Databases
Version:	@MYSQL_NO_DASH_VERSION@
Release:	%{release}
License:	%{license}
Source:		http://www.mysql.com/Downloads/MySQL-@MYSQL_BASE_VERSION@/mysql-%{mysql_version}.tar.gz
URL:		http://www.mysql.com/
Packager:	MySQL Production Engineering Team <build@mysql.com>
Vendor:		%{mysql_vendor}
Provides:	msqlormysql MySQL-server mysql
BuildRequires: ncurses-devel
Obsoletes:	mysql

# Think about what you use here since the first step is to
# run a rm -rf
BuildRoot:    %{_tmppath}/%{name}-%{version}-build

# From the manual
%description
The MySQL(TM) software delivers a very fast, multi-threaded, multi-user,
and robust SQL (Structured Query Language) database server. MySQL Server
is intended for mission-critical, heavy-load production systems as well
as for embedding into mass-deployed software. MySQL is a trademark of
MySQL AB.

Copyright (C) 2000-2007 MySQL AB
This software comes with ABSOLUTELY NO WARRANTY. This is free software,
and you are welcome to modify and redistribute it under the GPL license.

The MySQL web site (http://www.mysql.com/) provides the latest
news and information about the MySQL software. Also please see the
documentation and the manual for more information.

%package server
Summary:	MySQL: a very fast and reliable SQL database server
Group:		Applications/Databases
Requires: coreutils grep procps /usr/sbin/useradd /usr/sbin/groupadd /sbin/chkconfig
Provides:	msqlormysql mysql-server mysql MySQL
Obsoletes:	MySQL mysql mysql-server

%description server
The MySQL(TM) software delivers a very fast, multi-threaded, multi-user,
and robust SQL (Structured Query Language) database server. MySQL Server
is intended for mission-critical, heavy-load production systems as well
as for embedding into mass-deployed software. MySQL is a trademark of
MySQL AB.

Copyright (C) 2000-2007 MySQL AB
This software comes with ABSOLUTELY NO WARRANTY. This is free software,
and you are welcome to modify and redistribute it under the GPL license.

The MySQL web site (http://www.mysql.com/) provides the latest
news and information about the MySQL software. Also please see the
documentation and the manual for more information.

This package includes the MySQL server binary (incl. InnoDB) as well
as related utilities to run and administrate a MySQL server.

If you want to access and work with the database, you have to install
package "MySQL-client" as well!

%package client
Summary: MySQL - Client
Group: Applications/Databases
Obsoletes: mysql-client
Provides: mysql-client

%description client
This package contains the standard MySQL clients and administration tools. 

%{see_base}

%package ndb-storage
Summary:	MySQL - ndbcluster storage engine
Group:		Applications/Databases

%description ndb-storage
This package contains the ndbcluster storage engine. 
It is necessary to have this package installed on all 
computers that should store ndbcluster table data.

%{see_base}

%package ndb-management
Summary:	MySQL - ndbcluster storage engine management
Group:		Applications/Databases

%description ndb-management
This package contains ndbcluster storage engine management.
It is necessary to have this package installed on at least 
one computer in the cluster.

%{see_base}

%package ndb-tools
Summary:	MySQL - ndbcluster storage engine basic tools
Group:		Applications/Databases

%description ndb-tools
This package contains ndbcluster storage engine basic tools.

%{see_base}

%package ndb-extra
Summary:	MySQL - ndbcluster storage engine extra tools
Group:		Applications/Databases

%description ndb-extra
This package contains some extra ndbcluster storage engine tools for the advanced user.
They should be used with caution.

%{see_base}

%package test
Requires: %{name}-client perl-DBI perl
Summary: MySQL - Test suite
Group: Applications/Databases
Provides: mysql-test
Obsoletes: mysql-bench mysql-test
AutoReqProv: no

%description test
This package contains the MySQL regression test suite.

%{see_base}

%package devel
Summary: MySQL - Development header files and libraries
Group: Applications/Databases
Provides: mysql-devel
Obsoletes: mysql-devel

%description devel
This package contains the development header files and libraries
necessary to develop MySQL client applications.

%{see_base}

%package shared
Summary: MySQL - Shared libraries
Group: Applications/Databases

%description shared
This package contains the shared libraries (*.so*) which certain
languages and applications need to dynamically load and use MySQL.

%package embedded
Requires: %{name}-devel
Summary: MySQL - embedded library
Group: Applications/Databases
Obsoletes: mysql-embedded

%description embedded
This package contains the MySQL server as an embedded library.

The embedded MySQL server library makes it possible to run a
full-featured MySQL server inside the client application.
The main benefits are increased speed and more simple management
for embedded applications.

The API is identical for the embedded MySQL version and the
client/server version.

%{see_base}

%prep
# We unpack the source two times, for 'debug' and 'release' build.
%setup -T -a 0 -c -n mysql-%{mysql_version}
mv mysql-%{mysql_version} mysql-debug-%{mysql_version}
%setup -D -T -a 0 -n mysql-%{mysql_version}
mv mysql-%{mysql_version} mysql-release-%{mysql_version}

%build

BuildMySQL() {
# The --enable-assembler simply does nothing on systems that does not
# support assembler speedups.
sh -c  "PATH=\"${MYSQL_BUILD_PATH:-$PATH}\" \
	CC=\"${CC:-$MYSQL_BUILD_CC}\" \
	CXX=\"${CXX:-$MYSQL_BUILD_CXX}\" \
	CFLAGS=\"$CFLAGS\" \
	CXXFLAGS=\"$CXXFLAGS\" \
	LDFLAGS=\"$MYSQL_BUILD_LDFLAGS\" \
	./configure \
 	    $* \
	    --with-mysqld-ldflags='-static' \
	    --with-client-ldflags='-static' \
	    --with-zlib-dir=bundled \
	    --enable-assembler \
	    --enable-local-infile \
	    --with-fast-mutexes \
            --with-mysqld-user=%{mysqld_user} \
            --with-unix-socket-path=/var/lib/mysql/mysql.sock \
	    --with-pic \
            --prefix=/ \
	    --with-extra-charsets=all \
%if %{YASSL_BUILD}
	    --with-ssl \
%endif
            --exec-prefix=%{_exec_prefix} \
            --libexecdir=%{_sbindir} \
            --libdir=%{_libdir} \
            --sysconfdir=%{_sysconfdir} \
            --datadir=%{_datadir} \
            --localstatedir=%{mysqldatadir} \
            --infodir=%{_infodir} \
            --includedir=%{_includedir} \
            --mandir=%{_mandir} \
	    --enable-thread-safe-client \
	    --with-readline \
	    "
 make
}

# Use our own copy of glibc

OTHER_LIBC_DIR=/usr/local/mysql-glibc
USE_OTHER_LIBC_DIR=""
if test -d "$OTHER_LIBC_DIR"
then
  USE_OTHER_LIBC_DIR="--with-other-libc=$OTHER_LIBC_DIR"
fi

# Use the build root for temporary storage of the shared libraries.

RBR=$RPM_BUILD_ROOT

# Clean up the BuildRoot first
[ "$RBR" != "/" ] && [ -d $RBR ] && rm -rf $RBR;
mkdir -p $RBR%{_libdir}/mysql

#
# Use MYSQL_BUILD_PATH so that we can use a dedicated version of gcc
#
PATH=${MYSQL_BUILD_PATH:-/bin:/usr/bin}
export PATH

# Build the Debug binary.

# Use gcc for C and C++ code (to avoid a dependency on libstdc++ and
# including exceptions into the code
if [ -z "$CXX" -a -z "$CC" ]
then
	export CC="gcc"
	export CXX="gcc"
fi

##############################################################################
#
#  Build the debug version
#
##############################################################################

# Strip -Oxxx, add -g and --with-debug.
(cd mysql-debug-%{mysql_version} &&
CFLAGS=`echo "${MYSQL_BUILD_CFLAGS:-$RPM_OPT_FLAGS} -g" | sed -e 's/-O[0-9]*//g'` \
CXXFLAGS=`echo "${MYSQL_BUILD_CXXFLAGS:-$RPM_OPT_FLAGS -felide-constructors -fno-exceptions -fno-rtti} -g" | sed -e 's/-O[0-9]*//g'` \
BuildMySQL "--enable-shared \
		--with-debug \
		--with-innodb \
		--with-ndbcluster \
		--with-archive-storage-engine \
		--with-csv-storage-engine \
		--with-example-storage-engine \
		--with-blackhole-storage-engine \
		--with-federated-storage-engine \
%ifarch i386 x86_64
		--with-falcon \
%else
		--without-falcon \
%endif
		--with-partition \
		--with-big-tables \
		--with-comment=\"MySQL Community Server - Debug (GPL)\"")

# We might want to save the config log file
if test -n "$MYSQL_DEBUGCONFLOG_DEST"
then
  cp -fp mysql-debug-%{mysql_version}/config.log "$MYSQL_DEBUGCONFLOG_DEST"
fi

(cd mysql-debug-%{mysql_version} ; make test-bt-debug)

##############################################################################
#
#  Build the release binary
#
##############################################################################

(cd mysql-release-%{mysql_version} &&
CFLAGS="${MYSQL_BUILD_CFLAGS:-$RPM_OPT_FLAGS} -g" \
CXXFLAGS="${MYSQL_BUILD_CXXFLAGS:-$RPM_OPT_FLAGS -felide-constructors -fno-exceptions -fno-rtti} -g" \
BuildMySQL "--enable-shared \
		--with-innodb \
		--with-ndbcluster \
		--with-archive-storage-engine \
		--with-csv-storage-engine \
		--with-example-storage-engine \
		--with-blackhole-storage-engine \
		--with-federated-storage-engine \
%ifarch i386 x86_64
		--with-falcon \
%else
		--without-falcon \
%endif
		--with-partition \
		--with-embedded-server \
		--with-big-tables \
		--with-comment=\"MySQL Community Server (GPL)\"")
# We might want to save the config log file
if test -n "$MYSQL_CONFLOG_DEST"
then
  cp -fp  mysql-release-%{mysql_version}/config.log "$MYSQL_CONFLOG_DEST"
fi

(cd mysql-release-%{mysql_version} ; make test-bt)

##############################################################################

# Include libgcc.a in the devel subpackage (BUG 4921)
if expr "$CC" : ".*gcc.*" > /dev/null ;
then
  libgcc=`$CC $CFLAGS --print-libgcc-file`
  if [ -f $libgcc ]
  then
    %define have_libgcc 1
    install -m 644 $libgcc $RBR%{_libdir}/mysql/libmygcc.a
  fi
fi

##############################################################################

%install
RBR=$RPM_BUILD_ROOT
MBD=$RPM_BUILD_DIR/mysql-%{mysql_version}/mysql-release-%{mysql_version}

# Ensure that needed directories exists
install -d $RBR%{_sysconfdir}/{logrotate.d,init.d}
install -d $RBR%{mysqldatadir}/mysql
install -d $RBR%{_datadir}/mysql-test
install -d $RBR%{_includedir}
install -d $RBR%{_libdir}
install -d $RBR%{_mandir}
install -d $RBR%{_sbindir}


# Install all binaries 
(cd $MBD && make install DESTDIR=$RBR benchdir_root=%{_datadir})
# Old packages put shared libs in %{_libdir}/ (not %{_libdir}/mysql), so do
# the same here.
mv $RBR/%{_libdir}/mysql/*.so* $RBR/%{_libdir}/

# install "mysqld-debug"
$MBD/libtool --mode=execute install -m 755 \
                 $RPM_BUILD_DIR/mysql-%{mysql_version}/mysql-debug-%{mysql_version}/sql/mysqld \
                 $RBR%{_sbindir}/mysqld-debug

# install saved perror binary with NDB support (BUG#13740)
install -m 755 $MBD/extra/perror $RBR%{_bindir}/perror

# Install logrotate and autostart
install -m 644 $MBD/support-files/mysql-log-rotate $RBR%{_sysconfdir}/logrotate.d/mysql
install -m 755 $MBD/support-files/mysql.server $RBR%{_sysconfdir}/init.d/mysql

# Install embedded server library in the build root
install -m 644 $MBD/libmysqld/libmysqld.a $RBR%{_libdir}/mysql/

# Create a symlink "rcmysql", pointing to the init.script. SuSE users
# will appreciate that, as all services usually offer this.
ln -s %{_sysconfdir}/init.d/mysql $RPM_BUILD_ROOT%{_sbindir}/rcmysql

# Touch the place where the my.cnf config file might be located.
# Just to make sure it's in the file list and marked as a config file.
touch $RBR%{_sysconfdir}/my.cnf

%pre server
# Check if we can safely upgrade.  An upgrade is only safe if it's from one
# of our RPMs in the same version family.

installed=`rpm -q --whatprovides mysql-server 2> /dev/null`
if [ $? -eq 0 -a -n "$installed" ]; then
  vendor=`rpm -q --queryformat='%{VENDOR}' "$installed" 2>&1`
  version=`rpm -q --queryformat='%{VERSION}' "$installed" 2>&1`
  myvendor='%{mysql_vendor}'
  myversion='%{mysql_version}'

  old_family=`echo $version   | sed -n -e 's,^\([1-9][0-9]*\.[0-9][0-9]*\)\..*$,\1,p'`
  new_family=`echo $myversion | sed -n -e 's,^\([1-9][0-9]*\.[0-9][0-9]*\)\..*$,\1,p'`

  [ -z "$vendor" ] && vendor='<unknown>'
  [ -z "$old_family" ] && old_family="<unrecognized version $version>"
  [ -z "$new_family" ] && new_family="<bad package specification: version $myversion>"

  error_text=
  if [ "$vendor" != "$myvendor" ]; then
    error_text="$error_text
The current MySQL server package is provided by a different
vendor ($vendor) than $myvendor.  Some files may be installed
to different locations, including log files and the service
startup script in %{_sysconfdir}/init.d/.
"
  fi

  if [ "$old_family" != "$new_family" ]; then
    error_text="$error_text
Upgrading directly from MySQL $old_family to MySQL $new_family may not
be safe in all cases.  A manual dump and restore using mysqldump is
recommended.  It is important to review the MySQL manual's Upgrading
section for version-specific incompatibilities.
"
  fi

  if [ -n "$error_text" ]; then
    cat <<HERE >&2

******************************************************************
A MySQL server package ($installed) is installed.
$error_text
A manual upgrade is required.

- Ensure that you have a complete, working backup of your data and my.cnf
  files
- Shut down the MySQL server cleanly
- Remove the existing MySQL packages.  Usually this command will
  list the packages you should remove:
  rpm -qa | grep -i '^mysql-'

  You may choose to use 'rpm --nodeps -ev <package-name>' to remove
  the package which contains the mysqlclient shared library.  The
  library will be reinstalled by the MySQL-shared-compat package.
- Install the new MySQL packages supplied by $myvendor
- Ensure that the MySQL server is started
- Run the 'mysql_upgrade' program

This is a brief description of the upgrade process.  Important details
can be found in the MySQL manual, in the Upgrading section.
******************************************************************
HERE
    exit 1
  fi
fi

# Shut down a previously installed server first
if test -x %{_sysconfdir}/init.d/mysql
then
  %{_sysconfdir}/init.d/mysql stop > /dev/null 2>&1
  echo "Giving mysqld a couple of seconds to exit nicely"
  sleep 5
elif test -x %{_sysconfdir}/rc.d/init.d/mysql
then
  %{_sysconfdir}/rc.d/init.d/mysql stop > /dev/null 2>&1
  echo "Giving mysqld a couple of seconds to exit nicely"
  sleep 5
fi

%post server
mysql_datadir=%{mysqldatadir}

# Create data directory if needed
if test ! -d $mysql_datadir; then mkdir -m 755 $mysql_datadir; fi
if test ! -d $mysql_datadir/mysql; then mkdir $mysql_datadir/mysql; fi
if test ! -d $mysql_datadir/test; then mkdir $mysql_datadir/test; fi

# Make MySQL start/shutdown automatically when the machine does it.
# use insserv for older SuSE Linux versions
if test -x /sbin/insserv
then
	/sbin/insserv %{_sysconfdir}/init.d/mysql
# use chkconfig on Red Hat and newer SuSE releases
elif test -x /sbin/chkconfig
then
	/sbin/chkconfig --add mysql
fi

# Create a MySQL user and group. Do not report any problems if it already
# exists.
groupadd -r %{mysqld_group} 2> /dev/null || true
useradd -M -r -d $mysql_datadir -s /bin/bash -c "MySQL server" -g %{mysqld_group} %{mysqld_user} 2> /dev/null || true 
# The user may already exist, make sure it has the proper group nevertheless (BUG#12823)
usermod -g %{mysqld_group} %{mysqld_user} 2> /dev/null || true

# Change permissions so that the user that will run the MySQL daemon
# owns all database files.
chown -R %{mysqld_user}:%{mysqld_group} $mysql_datadir

# Initiate databases if needed
%{_bindir}/mysql_install_db --rpm --user=%{mysqld_user}

# Upgrade databases if needed would go here - but it cannot be automated yet

# Change permissions again to fix any new files.
chown -R %{mysqld_user}:%{mysqld_group} $mysql_datadir

# Fix permissions for the permission database so that only the user
# can read them.
chmod -R og-rw $mysql_datadir/mysql

# Restart in the same way that mysqld will be started normally.
%{_sysconfdir}/init.d/mysql start

# Allow mysqld_safe to start mysqld and print a message before we exit
sleep 2

#echo "Thank you for installing the MySQL Community Server! For Production
#systems, we recommend MySQL Enterprise, which contains enterprise-ready
#software, intelligent advisory services, and full production support with
#scheduled service packs and more.  Visit www.mysql.com/enterprise for more
#information." 

%post ndb-storage
mysql_clusterdir=/var/lib/mysql-cluster

# Create cluster directory if needed
if test ! -d $mysql_clusterdir; then mkdir -m 755 $mysql_clusterdir; fi


%preun server
if test $1 = 0
then
  # Stop MySQL before uninstalling it
  if test -x %{_sysconfdir}/init.d/mysql
  then
    %{_sysconfdir}/init.d/mysql stop > /dev/null

    # Remove autostart of mysql
    # for older SuSE Linux versions
    if test -x /sbin/insserv
    then
      /sbin/insserv -r %{_sysconfdir}/init.d/mysql
    # use chkconfig on Red Hat and newer SuSE releases
    elif test -x /sbin/chkconfig
    then
      /sbin/chkconfig --del mysql
    fi
  fi
fi

# We do not remove the mysql user since it may still own a lot of
# database files.

# Clean up the BuildRoot
%clean
[ "$RPM_BUILD_ROOT" != "/" ] && [ -d $RPM_BUILD_ROOT ] && rm -rf $RPM_BUILD_ROOT;

%files server
%defattr(-,root,root,0755)

%doc mysql-release-%{mysql_version}/COPYING mysql-release-%{mysql_version}/README 
%doc mysql-release-%{mysql_version}/support-files/my-*.cnf
%doc mysql-release-%{mysql_version}/support-files/ndb-*.ini

%doc %attr(644, root, root) %{_infodir}/mysql.info*

%doc %attr(644, root, man) %{_mandir}/man1/my_print_defaults.1*
%doc %attr(644, root, man) %{_mandir}/man1/myisam_ftdump.1*
%doc %attr(644, root, man) %{_mandir}/man1/myisamchk.1*
%doc %attr(644, root, man) %{_mandir}/man1/myisamlog.1*
%doc %attr(644, root, man) %{_mandir}/man1/myisampack.1*
%doc %attr(644, root, man) %{_mandir}/man8/mysqld.8*
%doc %attr(644, root, man) %{_mandir}/man1/mysqld_multi.1*
%doc %attr(644, root, man) %{_mandir}/man1/mysqld_safe.1*
%doc %attr(644, root, man) %{_mandir}/man1/mysql_fix_privilege_tables.1*
%doc %attr(644, root, man) %{_mandir}/man1/mysql_install_db.1*
%doc %attr(644, root, man) %{_mandir}/man1/mysql_upgrade.1*
%doc %attr(644, root, man) %{_mandir}/man1/mysqlhotcopy.1*
%doc %attr(644, root, man) %{_mandir}/man1/mysqlman.1*
%doc %attr(644, root, man) %{_mandir}/man1/mysql.server.1*
%doc %attr(644, root, man) %{_mandir}/man1/mysqltest.1*
%doc %attr(644, root, man) %{_mandir}/man1/mysql_tzinfo_to_sql.1*
%doc %attr(644, root, man) %{_mandir}/man1/mysql_zap.1*
%doc %attr(644, root, man) %{_mandir}/man1/perror.1*
%doc %attr(644, root, man) %{_mandir}/man1/replace.1*

%ghost %config(noreplace,missingok) %{_sysconfdir}/my.cnf

%attr(755, root, root) %{_bindir}/my_print_defaults
%attr(755, root, root) %{_bindir}/myisam_ftdump
%attr(755, root, root) %{_bindir}/myisamchk
%attr(755, root, root) %{_bindir}/myisamlog
%attr(755, root, root) %{_bindir}/myisampack
%attr(755, root, root) %{_bindir}/mysql_convert_table_format
%attr(755, root, root) %{_bindir}/mysql_fix_extensions
%attr(755, root, root) %{_bindir}/mysql_fix_privilege_tables
%attr(755, root, root) %{_bindir}/mysql_install_db
%attr(755, root, root) %{_bindir}/mysql_secure_installation
%attr(755, root, root) %{_bindir}/mysql_setpermission
%attr(755, root, root) %{_bindir}/mysql_tzinfo_to_sql
%attr(755, root, root) %{_bindir}/mysql_upgrade
%attr(755, root, root) %{_bindir}/mysql_zap
%attr(755, root, root) %{_bindir}/mysqlbug
%attr(755, root, root) %{_bindir}/mysqld_multi
%attr(755, root, root) %{_bindir}/mysqld_safe
%attr(755, root, root) %{_bindir}/mysqldumpslow
%attr(755, root, root) %{_bindir}/mysqlhotcopy
%attr(755, root, root) %{_bindir}/mysqltest
%attr(755, root, root) %{_bindir}/perror
%attr(755, root, root) %{_bindir}/replace
%attr(755, root, root) %{_bindir}/resolve_stack_dump
%attr(755, root, root) %{_bindir}/resolveip

%attr(755, root, root) %{_sbindir}/mysqld
%attr(755, root, root) %{_sbindir}/mysqld-debug
%attr(755, root, root) %{_sbindir}/rcmysql

%attr(644, root, root) %config(noreplace,missingok) %{_sysconfdir}/logrotate.d/mysql
%attr(755, root, root) %{_sysconfdir}/init.d/mysql

%attr(755, root, root) %{_datadir}/mysql/

%files client
%defattr(-, root, root, 0755)
%attr(755, root, root) %{_bindir}/msql2mysql
%attr(755, root, root) %{_bindir}/mysql
%attr(755, root, root) %{_bindir}/mysql_find_rows
%attr(755, root, root) %{_bindir}/mysql_waitpid
%attr(755, root, root) %{_bindir}/mysqlaccess
%attr(755, root, root) %{_bindir}/mysqladmin
%attr(755, root, root) %{_bindir}/mysqlbinlog
%attr(755, root, root) %{_bindir}/mysqlcheck
%attr(755, root, root) %{_bindir}/mysqldump
%attr(755, root, root) %{_bindir}/mysqlimport
%attr(755, root, root) %{_bindir}/mysqlshow
%attr(755, root, root) %{_bindir}/mysqlslap

%doc %attr(644, root, man) %{_mandir}/man1/msql2mysql.1*
%doc %attr(644, root, man) %{_mandir}/man1/mysql.1*
%doc %attr(644, root, man) %{_mandir}/man1/mysqlaccess.1*
%doc %attr(644, root, man) %{_mandir}/man1/mysqladmin.1*
%doc %attr(644, root, man) %{_mandir}/man1/mysqlbinlog.1*
%doc %attr(644, root, man) %{_mandir}/man1/mysqlcheck.1*
%doc %attr(644, root, man) %{_mandir}/man1/mysqldump.1*
%doc %attr(644, root, man) %{_mandir}/man1/mysqlimport.1*
%doc %attr(644, root, man) %{_mandir}/man1/mysqlshow.1*
%doc %attr(644, root, man) %{_mandir}/man1/mysqlslap.1*

%post shared
/sbin/ldconfig

%postun shared
/sbin/ldconfig

%files ndb-storage
%defattr(-,root,root,0755)
%attr(755, root, root) %{_sbindir}/ndbd

%files ndb-management
%defattr(-,root,root,0755)
%attr(755, root, root) %{_sbindir}/ndb_mgmd

%files ndb-tools
%defattr(-,root,root,0755)
%attr(755, root, root) %{_bindir}/ndb_config
%attr(755, root, root) %{_bindir}/ndb_desc
%attr(755, root, root) %{_bindir}/ndb_error_reporter
%attr(755, root, root) %{_bindir}/ndb_mgm
%attr(755, root, root) %{_bindir}/ndb_print_backup_file
%attr(755, root, root) %{_bindir}/ndb_print_schema_file
%attr(755, root, root) %{_bindir}/ndb_print_sys_file
%attr(755, root, root) %{_bindir}/ndb_restore
%attr(755, root, root) %{_bindir}/ndb_select_all
%attr(755, root, root) %{_bindir}/ndb_select_count
%attr(755, root, root) %{_bindir}/ndb_show_tables
%attr(755, root, root) %{_bindir}/ndb_size.pl
%attr(755, root, root) %{_bindir}/ndb_test_platform
%attr(755, root, root) %{_bindir}/ndb_waiter
%doc %attr(644, root, man) %{_mandir}/man1/ndb_config.1*
%doc %attr(644, root, man) %{_mandir}/man1/ndb_desc.1*
%doc %attr(644, root, man) %{_mandir}/man1/ndb_error_reporter.1*
%doc %attr(644, root, man) %{_mandir}/man1/ndb_print_backup_file.1*
%doc %attr(644, root, man) %{_mandir}/man1/ndb_print_schema_file.1*
%doc %attr(644, root, man) %{_mandir}/man1/ndb_print_sys_file.1*
%doc %attr(644, root, man) %{_mandir}/man1/ndb_select_all.1*
%doc %attr(644, root, man) %{_mandir}/man1/ndb_select_count.1*
%doc %attr(644, root, man) %{_mandir}/man1/ndb_show_tables.1*
%doc %attr(644, root, man) %{_mandir}/man1/ndb_size.pl.1*
%doc %attr(644, root, man) %{_mandir}/man1/ndb_waiter.1*

%files ndb-extra
%defattr(-,root,root,0755)
%attr(755, root, root) %{_sbindir}/ndb_cpcd
%attr(755, root, root) %{_bindir}/ndb_delete_all
%attr(755, root, root) %{_bindir}/ndb_drop_index
%attr(755, root, root) %{_bindir}/ndb_drop_table
%doc %attr(644, root, man) %{_mandir}/man1/ndb_delete_all.1*
%doc %attr(644, root, man) %{_mandir}/man1/ndb_drop_index.1*
%doc %attr(644, root, man) %{_mandir}/man1/ndb_drop_table.1*

%files devel
%defattr(-, root, root, 0755)
%doc mysql-release-%{mysql_version}/EXCEPTIONS-CLIENT
%doc %attr(644, root, man) %{_mandir}/man1/mysql_config.1*
%attr(755, root, root) %{_bindir}/mysql_config
%dir %attr(755, root, root) %{_includedir}/mysql
%dir %attr(755, root, root) %{_libdir}/mysql
%{_includedir}/mysql/*
%{_libdir}/mysql/libdbug.a
%{_libdir}/mysql/libheap.a
%if %{have_libgcc}
%{_libdir}/mysql/libmygcc.a
%endif
%{_libdir}/mysql/libmyisam.a
%{_libdir}/mysql/libmyisammrg.a
%{_libdir}/mysql/libmysqlclient.a
%{_libdir}/mysql/libmysqlclient.la
%{_libdir}/mysql/libmysqlclient_r.a
%{_libdir}/mysql/libmysqlclient_r.la
%{_libdir}/mysql/libmystrings.a
%{_libdir}/mysql/libmysys.a
%{_libdir}/mysql/libndbclient.a
%{_libdir}/mysql/libndbclient.la
%{_libdir}/mysql/libvio.a
%{_libdir}/mysql/libz.a
%{_libdir}/mysql/libz.la

%files shared
%defattr(-, root, root, 0755)
# Shared libraries (omit for architectures that don't support them)
%{_libdir}/libmysql*.so*
%{_libdir}/libndb*.so*

%files test
%defattr(-, root, root, 0755)
%attr(-, root, root) %{_datadir}/mysql-test
%attr(755, root, root) %{_bindir}/mysql_client_test
%attr(755, root, root) %{_bindir}/mysql_client_test_embedded
%attr(755, root, root) %{_bindir}/mysqltest_embedded
%doc %attr(644, root, man) %{_mandir}/man1/mysql_client_test.1*
%doc %attr(644, root, man) %{_mandir}/man1/mysql_client_test_embedded.1*
%doc %attr(644, root, man) %{_mandir}/man1/mysql-stress-test.pl.1*
%doc %attr(644, root, man) %{_mandir}/man1/mysql-test-run.pl.1*
%doc %attr(644, root, man) %{_mandir}/man1/mysqltest_embedded.1*

%files embedded
%defattr(-, root, root, 0755) 
%attr(644, root, root) %{_libdir}/mysql/libmysqld.a

# The spec file changelog only includes changes made to the spec file
# itself - note that they must be ordered by date (important when
# merging BK trees)
%changelog
<<<<<<< HEAD
* Mon Feb 18 2008 Timothy Smith <tim@mysql.com>

- Require a manual upgrade if the alread-installed mysql-server is
  from another vendor, or is of a different major version.
=======
* Fri Dec 21 2007 Joerg Bruehe <joerg@mysql.com>

- "mysqlmanager" got removed from version 6.0, all references deleted.

* Thu Dec 06 2007 Jonathan Perkin <jperkin@mysql.com>

- Enabled the "Falcon" storage engine on i386/x86_64.
>>>>>>> a8c9bf77

* Wed May 02 2007 Joerg Bruehe <joerg@mysql.com>

- "ndb_size.tmpl" is not needed any more, 
  "man1/mysql_install_db.1" lacked the trailing '*'.

* Sat Apr 07 2007 Kent Boortz <kent@mysql.com>

- Removed man page for "mysql_create_system_tables"

* Wed Mar 21 2007 Daniel Fischer <df@mysql.com>

- Add debug server.

* Mon Mar 19 2007 Daniel Fischer <df@mysql.com>

- Remove Max RPMs; the server RPMs contain a mysqld compiled with all
  features that previously only were built into Max.

* Fri Mar 02 2007 Joerg Bruehe <joerg@mysql.com>

- Add several man pages for NDB which are now created.

* Fri Jan 05 2007 Kent Boortz <kent@mysql.com>

- Put back "libmygcc.a", found no real reason it was removed.

- Add CFLAGS to gcc call with --print-libgcc-file, to make sure the
  correct "libgcc.a" path is returned for the 32/64 bit architecture.

* Mon Dec 18 2006 Joerg Bruehe <joerg@mysql.com>

- Fix the move of "mysqlmanager" to section 8: Directory name was wrong.

* Thu Dec 14 2006 Joerg Bruehe <joerg@mysql.com>

- Include the new man pages for "my_print_defaults" and "mysql_tzinfo_to_sql"
  in the server RPM.
- The "mysqlmanager" man page got moved from section 1 to 8.

* Thu Nov 30 2006 Joerg Bruehe <joerg@mysql.com>

- Call "make install" using "benchdir_root=%{_datadir}", 
  because that is affecting the regression test suite as well.

* Thu Nov 16 2006 Joerg Bruehe <joerg@mysql.com>

- Explicitly note that the "MySQL-shared" RPMs (as built by MySQL AB) 
  replace "mysql-shared" (as distributed by SuSE) to allow easy upgrading
  (bug#22081).

* Mon Nov 13 2006 Joerg Bruehe <joerg@mysql.com>

- Add "--with-partition" to all server builds.

- Use "--report-features" in one test run per server build.

* Tue Aug 15 2006 Joerg Bruehe <joerg@mysql.com>

- The "max" server is removed from packages, effective from 5.1.12-beta.
  Delete all steps to build, package, or install it.

* Mon Jul 10 2006 Joerg Bruehe <joerg@mysql.com>

- Fix a typing error in the "make" target for the Perl script to run the tests.

* Tue Jul 04 2006 Joerg Bruehe <joerg@mysql.com>

- Use the Perl script to run the tests, because it will automatically check
  whether the server is configured with SSL.

* Tue Jun 27 2006 Joerg Bruehe <joerg@mysql.com>

- move "mysqldumpslow" from the client RPM to the server RPM (bug#20216)

- Revert all previous attempts to call "mysql_upgrade" during RPM upgrade,
  there are some more aspects which need to be solved before this is possible.
  For now, just ensure the binary "mysql_upgrade" is delivered and installed.

* Thu Jun 22 2006 Joerg Bruehe <joerg@mysql.com>

- Close a gap of the previous version by explicitly using
  a newly created temporary directory for the socket to be used
  in the "mysql_upgrade" operation, overriding any local setting.

* Tue Jun 20 2006 Joerg Bruehe <joerg@mysql.com>

- To run "mysql_upgrade", we need a running server;
  start it in isolation and skip password checks.

* Sat May 20 2006 Kent Boortz <kent@mysql.com>

- Always compile for PIC, position independent code.

* Wed May 10 2006 Kent Boortz <kent@mysql.com>

- Use character set "all" when compiling with Cluster, to make Cluster
  nodes independent on the character set directory, and the problem
  that two RPM sub packages both wants to install this directory.

* Mon May 01 2006 Kent Boortz <kent@mysql.com>

- Use "./libtool --mode=execute" instead of searching for the
  executable in current directory and ".libs".

* Fri Apr 28 2006 Kent Boortz <kent@mysql.com>

- Install and run "mysql_upgrade"

* Wed Apr 12 2006 Jim Winstead <jimw@mysql.com>

- Remove sql-bench, and MySQL-bench RPM (will be built as an independent
  project from the mysql-bench repository)

* Tue Apr 11 2006 Jim Winstead <jimw@mysql.com>

- Remove old mysqltestmanager and related programs
* Sat Apr 01 2006 Kent Boortz <kent@mysql.com>

- Set $LDFLAGS from $MYSQL_BUILD_LDFLAGS

* Wed Mar 07 2006 Kent Boortz <kent@mysql.com>

- Changed product name from "Community Edition" to "Community Server"

* Mon Mar 06 2006 Kent Boortz <kent@mysql.com>

- Fast mutexes is now disabled by default, but should be
  used in Linux builds.

* Mon Feb 20 2006 Kent Boortz <kent@mysql.com>

- Reintroduced a max build
- Limited testing of 'debug' and 'max' servers
- Berkeley DB only in 'max'

* Mon Feb 13 2006 Joerg Bruehe <joerg@mysql.com>

- Use "-i" on "make test-force";
  this is essential for later evaluation of this log file.

* Thu Feb 09 2006 Kent Boortz <kent@mysql.com>

- Pass '-static' to libtool, link static with our own libraries, dynamic
  with system libraries.  Link with the bundled zlib.

* Wed Feb 08 2006 Kristian Nielsen <knielsen@mysql.com>

- Modified RPM spec to match new 5.1 debug+max combined community packaging.

* Sun Dec 18 2005 Kent Boortz <kent@mysql.com>

- Added "client/mysqlslap"

* Mon Dec 12 2005 Rodrigo Novo <rodrigo@mysql.com>

- Added zlib to the list of (static) libraries installed
- Added check against libtool wierdness (WRT: sql/mysqld || sql/.libs/mysqld)
- Compile MySQL with bundled zlib
- Fixed %packager name to "MySQL Production Engineering Team"

* Mon Dec 05 2005 Joerg Bruehe <joerg@mysql.com>

- Avoid using the "bundled" zlib on "shared" builds: 
  As it is not installed (on the build system), this gives dependency 
  problems with "libtool" causing the build to fail.
  (Change was done on Nov 11, but left uncommented.)

* Tue Nov 22 2005 Joerg Bruehe <joerg@mysql.com>

- Extend the file existence check for "init.d/mysql" on un-install
  to also guard the call to "insserv"/"chkconfig".

* Thu Oct 27 2005 Lenz Grimmer <lenz@grimmer.com>

- added more man pages

* Wed Oct 19 2005 Kent Boortz <kent@mysql.com>

- Made yaSSL support an option (off by default)

* Wed Oct 19 2005 Kent Boortz <kent@mysql.com>

- Enabled yaSSL support

* Sat Oct 15 2005 Kent Boortz <kent@mysql.com>

- Give mode arguments the same way in all places
- Moved copy of mysqld.a to "standard" build, but
  disabled it as we don't do embedded yet in 5.0

* Fri Oct 14 2005 Kent Boortz <kent@mysql.com>

- For 5.x, always compile with --with-big-tables
- Copy the config.log file to location outside
  the build tree

* Fri Oct 14 2005 Kent Boortz <kent@mysql.com>

- Removed unneeded/obsolete configure options
- Added archive engine to standard server
- Removed the embedded server from experimental server
- Changed suffix "-Max" => "-max"
- Changed comment string "Max" => "Experimental"

* Thu Oct 13 2005 Lenz Grimmer <lenz@mysql.com>

- added a usermod call to assign a potential existing mysql user to the
  correct user group (BUG#12823)
- Save the perror binary built during Max build so it supports the NDB
  error codes (BUG#13740)
- added a separate macro "mysqld_group" to be able to define the
  user group of the mysql user seperately, if desired.

* Thu Sep 29 2005 Lenz Grimmer <lenz@mysql.com>

- fixed the removing of the RPM_BUILD_ROOT in the %clean section (the
  $RBR variable did not get expanded, thus leaving old build roots behind)

* Thu Aug 04 2005 Lenz Grimmer <lenz@mysql.com>

- Fixed the creation of the mysql user group account in the postinstall
  section (BUG 12348)
- Fixed enabling the Archive storage engine in the Max binary

* Tue Aug 02 2005 Lenz Grimmer <lenz@mysql.com>

- Fixed the Requires: tag for the server RPM (BUG 12233)

* Fri Jul 15 2005 Lenz Grimmer <lenz@mysql.com>

- create a "mysql" user group and assign the mysql user account to that group
  in the server postinstall section. (BUG 10984)

* Tue Jun 14 2005 Lenz Grimmer <lenz@mysql.com>

- Do not build statically on i386 by default, only when adding either "--with
  static" or "--define '_with_static 1'" to the RPM build options. Static
  linking really only makes sense when linking against the specially patched
  glibc 2.2.5.

* Mon Jun 06 2005 Lenz Grimmer <lenz@mysql.com>

- added mysql_client_test to the "bench" subpackage (BUG 10676)
- added the libndbclient static and shared libraries (BUG 10676)

* Wed Jun 01 2005 Lenz Grimmer <lenz@mysql.com>

- use "mysqldatadir" variable instead of hard-coding the path multiple times
- use the "mysqld_user" variable on all occasions a user name is referenced
- removed (incomplete) Brazilian translations
- removed redundant release tags from the subpackage descriptions

* Wed May 25 2005 Joerg Bruehe <joerg@mysql.com>

- Added a "make clean" between separate calls to "BuildMySQL".

* Thu May 12 2005 Guilhem Bichot <guilhem@mysql.com>

- Removed the mysql_tableinfo script made obsolete by the information schema

* Wed Apr 20 2005 Lenz Grimmer <lenz@mysql.com>

- Enabled the "blackhole" storage engine for the Max RPM

* Wed Apr 13 2005 Lenz Grimmer <lenz@mysql.com>

- removed the MySQL manual files (html/ps/texi) - they have been removed
  from the MySQL sources and are now available seperately.

* Mon Apr 4 2005 Petr Chardin <petr@mysql.com>

- old mysqlmanager, mysqlmanagerc and mysqlmanager-pwger renamed into
  mysqltestmanager, mysqltestmanager and mysqltestmanager-pwgen respectively

* Fri Mar 18 2005 Lenz Grimmer <lenz@mysql.com>

- Disabled RAID in the Max binaries once and for all (it has finally been
  removed from the source tree)

* Sun Feb 20 2005 Petr Chardin <petr@mysql.com>

- Install MySQL Instance Manager together with mysqld, touch mysqlmanager
  password file

* Mon Feb 14 2005 Lenz Grimmer <lenz@mysql.com>

- Fixed the compilation comments and moved them into the separate build sections
  for Max and Standard

* Mon Feb 7 2005 Tomas Ulin <tomas@mysql.com>

- enabled the "Ndbcluster" storage engine for the max binary
- added extra make install in ndb subdir after Max build to get ndb binaries
- added packages for ndbcluster storage engine

* Fri Jan 14 2005 Lenz Grimmer <lenz@mysql.com>

- replaced obsoleted "BuildPrereq" with "BuildRequires" instead

* Thu Jan 13 2005 Lenz Grimmer <lenz@mysql.com>

- enabled the "Federated" storage engine for the max binary

* Tue Jan 04 2005 Petr Chardin <petr@mysql.com>

- ISAM and merge storage engines were purged. As well as appropriate
  tools and manpages (isamchk and isamlog)

* Thu Dec 31 2004 Lenz Grimmer <lenz@mysql.com>

- enabled the "Archive" storage engine for the max binary
- enabled the "CSV" storage engine for the max binary
- enabled the "Example" storage engine for the max binary

* Thu Aug 26 2004 Lenz Grimmer <lenz@mysql.com>

- MySQL-Max now requires MySQL-server instead of MySQL (BUG 3860)

* Fri Aug 20 2004 Lenz Grimmer <lenz@mysql.com>

- do not link statically on IA64/AMD64 as these systems do not have
  a patched glibc installed

* Tue Aug 10 2004 Lenz Grimmer <lenz@mysql.com>

- Added libmygcc.a to the devel subpackage (required to link applications
  against the the embedded server libmysqld.a) (BUG 4921)

* Mon Aug 09 2004 Lenz Grimmer <lenz@mysql.com>

- Added EXCEPTIONS-CLIENT to the "devel" package

* Thu Jul 29 2004 Lenz Grimmer <lenz@mysql.com>

- disabled OpenSSL in the Max binaries again (the RPM packages were the
  only exception to this anyway) (BUG 1043)

* Wed Jun 30 2004 Lenz Grimmer <lenz@mysql.com>

- fixed server postinstall (mysql_install_db was called with the wrong
  parameter)

* Thu Jun 24 2004 Lenz Grimmer <lenz@mysql.com>

- added mysql_tzinfo_to_sql to the server subpackage
- run "make clean" instead of "make distclean"

* Mon Apr 05 2004 Lenz Grimmer <lenz@mysql.com>

- added ncurses-devel to the build prerequisites (BUG 3377)

* Thu Feb 12 2004 Lenz Grimmer <lenz@mysql.com>

- when using gcc, _always_ use CXX=gcc 
- replaced Copyright with License field (Copyright is obsolete)

* Tue Feb 03 2004 Lenz Grimmer <lenz@mysql.com>

- added myisam_ftdump to the Server package

* Tue Jan 13 2004 Lenz Grimmer <lenz@mysql.com>

- link the mysql client against libreadline instead of libedit (BUG 2289)

* Mon Dec 22 2003 Lenz Grimmer <lenz@mysql.com>

- marked /etc/logrotate.d/mysql as a config file (BUG 2156)

* Fri Dec 13 2003 Lenz Grimmer <lenz@mysql.com>

- fixed file permissions (BUG 1672)

* Thu Dec 11 2003 Lenz Grimmer <lenz@mysql.com>

- made testing for gcc3 a bit more robust

* Fri Dec 05 2003 Lenz Grimmer <lenz@mysql.com>

- added missing file mysql_create_system_tables to the server subpackage

* Fri Nov 21 2003 Lenz Grimmer <lenz@mysql.com>

- removed dependency on MySQL-client from the MySQL-devel subpackage
  as it is not really required. (BUG 1610)

* Fri Aug 29 2003 Lenz Grimmer <lenz@mysql.com>

- Fixed BUG 1162 (removed macro names from the changelog)
- Really fixed BUG 998 (disable the checking for installed but
  unpackaged files)

* Tue Aug 05 2003 Lenz Grimmer <lenz@mysql.com>

- Fixed BUG 959 (libmysqld not being compiled properly)
- Fixed BUG 998 (RPM build errors): added missing files to the
  distribution (mysql_fix_extensions, mysql_tableinfo, mysqldumpslow,
  mysql_fix_privilege_tables.1), removed "-n" from install section.

* Wed Jul 09 2003 Lenz Grimmer <lenz@mysql.com>

- removed the GIF Icon (file was not included in the sources anyway)
- removed unused variable shared_lib_version
- do not run automake before building the standard binary
  (should not be necessary)
- add server suffix '-standard' to standard binary (to be in line
  with the binary tarball distributions)
- Use more RPM macros (_exec_prefix, _sbindir, _libdir, _sysconfdir,
  _datadir, _includedir) throughout the spec file.
- allow overriding CC and CXX (required when building with other compilers)

* Fri May 16 2003 Lenz Grimmer <lenz@mysql.com>

- re-enabled RAID again

* Wed Apr 30 2003 Lenz Grimmer <lenz@mysql.com>

- disabled MyISAM RAID (--with-raid) - it throws an assertion which
  needs to be investigated first.

* Mon Mar 10 2003 Lenz Grimmer <lenz@mysql.com>

- added missing file mysql_secure_installation to server subpackage
  (BUG 141)

* Tue Feb 11 2003 Lenz Grimmer <lenz@mysql.com>

- re-added missing pre- and post(un)install scripts to server subpackage
- added config file /etc/my.cnf to the file list (just for completeness)
- make sure to create the datadir with 755 permissions

* Mon Jan 27 2003 Lenz Grimmer <lenz@mysql.com>

- removed unused CC and CXX variables
- CFLAGS and CXXFLAGS should honor RPM_OPT_FLAGS

* Fri Jan 24 2003 Lenz Grimmer <lenz@mysql.com>

- renamed package "MySQL" to "MySQL-server"
- fixed Copyright tag
- added mysql_waitpid to client subpackage (required for mysql-test-run)

* Wed Nov 27 2002 Lenz Grimmer <lenz@mysql.com>

- moved init script from /etc/rc.d/init.d to /etc/init.d (the majority of 
  Linux distributions now support this scheme as proposed by the LSB either
  directly or via a compatibility symlink)
- Use new "restart" init script action instead of starting and stopping
  separately
- Be more flexible in activating the automatic bootup - use insserv (on
  older SuSE versions) or chkconfig (Red Hat, newer SuSE versions and
  others) to create the respective symlinks

* Wed Sep 25 2002 Lenz Grimmer <lenz@mysql.com>

- MySQL-Max now requires MySQL >= 4.0 to avoid version mismatches
  (mixing 3.23 and 4.0 packages)

* Fri Aug 09 2002 Lenz Grimmer <lenz@mysql.com>
 
- Turn off OpenSSL in MySQL-Max for now until it works properly again
- enable RAID for the Max binary instead
- added compatibility link: safe_mysqld -> mysqld_safe to ease the
  transition from 3.23

* Thu Jul 18 2002 Lenz Grimmer <lenz@mysql.com>

- Reworked the build steps a little bit: the Max binary is supposed
  to include OpenSSL, which cannot be linked statically, thus trying
	to statically link against a special glibc is futile anyway
- because of this, it is not required to make yet another build run
  just to compile the shared libs (saves a lot of time)
- updated package description of the Max subpackage
- clean up the BuildRoot directory afterwards

* Mon Jul 15 2002 Lenz Grimmer <lenz@mysql.com>

- Updated Packager information
- Fixed the build options: the regular package is supposed to
  include InnoDB and linked statically, while the Max package
	should include BDB and SSL support

* Fri May 03 2002 Lenz Grimmer <lenz@mysql.com>

- Use more RPM macros (e.g. infodir, mandir) to make the spec
  file more portable
- reorganized the installation of documentation files: let RPM
  take care of this
- reorganized the file list: actually install man pages along
  with the binaries of the respective subpackage
- do not include libmysqld.a in the devel subpackage as well, if we
  have a special "embedded" subpackage
- reworked the package descriptions

* Mon Oct  8 2001 Monty

- Added embedded server as a separate RPM

* Fri Apr 13 2001 Monty

- Added mysqld-max to the distribution

* Tue Jan 2  2001  Monty

- Added mysql-test to the bench package

* Fri Aug 18 2000 Tim Smith <tim@mysql.com>

- Added separate libmysql_r directory; now both a threaded
  and non-threaded library is shipped.

* Wed Sep 28 1999 David Axmark <davida@mysql.com>

- Added the support-files/my-example.cnf to the docs directory.

- Removed devel dependency on base since it is about client
  development.

* Wed Sep 8 1999 David Axmark <davida@mysql.com>

- Cleaned up some for 3.23.

* Thu Jul 1 1999 David Axmark <davida@mysql.com>

- Added support for shared libraries in a separate sub
  package. Original fix by David Fox (dsfox@cogsci.ucsd.edu)

- The --enable-assembler switch is now automatically disables on
  platforms there assembler code is unavailable. This should allow
  building this RPM on non i386 systems.

* Mon Feb 22 1999 David Axmark <david@detron.se>

- Removed unportable cc switches from the spec file. The defaults can
  now be overridden with environment variables. This feature is used
  to compile the official RPM with optimal (but compiler version
  specific) switches.

- Removed the repetitive description parts for the sub rpms. Maybe add
  again if RPM gets a multiline macro capability.

- Added support for a pt_BR translation. Translation contributed by
  Jorge Godoy <jorge@bestway.com.br>.

* Wed Nov 4 1998 David Axmark <david@detron.se>

- A lot of changes in all the rpm and install scripts. This may even
  be a working RPM :-)

* Sun Aug 16 1998 David Axmark <david@detron.se>

- A developers changelog for MySQL is available in the source RPM. And
  there is a history of major user visible changed in the Reference
  Manual.  Only RPM specific changes will be documented here.<|MERGE_RESOLUTION|>--- conflicted
+++ resolved
@@ -802,12 +802,11 @@
 # itself - note that they must be ordered by date (important when
 # merging BK trees)
 %changelog
-<<<<<<< HEAD
 * Mon Feb 18 2008 Timothy Smith <tim@mysql.com>
 
 - Require a manual upgrade if the alread-installed mysql-server is
   from another vendor, or is of a different major version.
-=======
+
 * Fri Dec 21 2007 Joerg Bruehe <joerg@mysql.com>
 
 - "mysqlmanager" got removed from version 6.0, all references deleted.
@@ -815,7 +814,6 @@
 * Thu Dec 06 2007 Jonathan Perkin <jperkin@mysql.com>
 
 - Enabled the "Falcon" storage engine on i386/x86_64.
->>>>>>> a8c9bf77
 
 * Wed May 02 2007 Joerg Bruehe <joerg@mysql.com>
 
