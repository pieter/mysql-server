/* Copyright (C) 2000 MySQL AB

   This program is free software; you can redistribute it and/or modify
   it under the terms of the GNU General Public License as published by
   the Free Software Foundation; version 2 of the License.

   This program is distributed in the hope that it will be useful,
   but WITHOUT ANY WARRANTY; without even the implied warranty of
   MERCHANTABILITY or FITNESS FOR A PARTICULAR PURPOSE.  See the
   GNU General Public License for more details.

   You should have received a copy of the GNU General Public License
   along with this program; if not, write to the Free Software
   Foundation, Inc., 59 Temple Place, Suite 330, Boston, MA  02111-1307  USA */

/*
  Delete of records and truncate of tables.

  Multi-table deletes were introduced by Monty and Sinisa
*/

#include "mysql_priv.h"
#include "sql_select.h"
#include "sp_head.h"
#include "sql_trigger.h"

bool mysql_delete(THD *thd, TABLE_LIST *table_list, COND *conds,
                  SQL_LIST *order, ha_rows limit, ulonglong options,
                  bool reset_auto_increment)
{
  bool          will_batch;
  int		error, loc_error;
  TABLE		*table;
  SQL_SELECT	*select=0;
  READ_RECORD	info;
  bool          using_limit=limit != HA_POS_ERROR;
  bool		transactional_table, safe_update, const_cond;
  ha_rows	deleted= 0;
  uint usable_index= MAX_KEY;
  SELECT_LEX   *select_lex= &thd->lex->select_lex;
  DBUG_ENTER("mysql_delete");

  if (open_and_lock_tables(thd, table_list))
    DBUG_RETURN(TRUE);
  if (!(table= table_list->table))
  {
    my_error(ER_VIEW_DELETE_MERGE_VIEW, MYF(0),
	     table_list->view_db.str, table_list->view_name.str);
    DBUG_RETURN(TRUE);
  }

  MYSQL_DELETE_START();
  THD_SET_PROC_INFO(thd, "init");
  table->map=1;

  if (mysql_prepare_delete(thd, table_list, &conds))
    goto err;

  /* check ORDER BY even if it can be ignored */
  if (order && order->elements)
  {
    TABLE_LIST   tables;
    List<Item>   fields;
    List<Item>   all_fields;

    bzero((char*) &tables,sizeof(tables));
    tables.table = table;
    tables.alias = table_list->alias;

      if (select_lex->setup_ref_array(thd, order->elements) ||
	  setup_order(thd, select_lex->ref_pointer_array, &tables,
                    fields, all_fields, (ORDER*) order->first))
    {
      delete select;
      free_underlaid_joins(thd, &thd->lex->select_lex);
      goto err;
    }
  }

  const_cond= (!conds || conds->const_item());
  safe_update=test(thd->options & OPTION_SAFE_UPDATES);
  if (safe_update && const_cond)
  {
    my_message(ER_UPDATE_WITHOUT_KEY_IN_SAFE_MODE,
               ER(ER_UPDATE_WITHOUT_KEY_IN_SAFE_MODE), MYF(0));
    goto err;
  }

  select_lex->no_error= thd->lex->ignore;

  /*
    Test if the user wants to delete all rows and deletion doesn't have
    any side-effects (because of triggers), so we can use optimized
    handler::delete_all_rows() method.

    We implement fast TRUNCATE for InnoDB even if triggers are
    present.  TRUNCATE ignores triggers.

    We can use delete_all_rows() if and only if:
    - We allow new functions (not using option --skip-new), and are
      not in safe mode (not using option --safe-mode)
    - There is no limit clause
    - The condition is constant
    - If there is a condition, then it it produces a non-zero value
    - If the current command is DELETE FROM with no where clause
      (i.e., not TRUNCATE) then:
      - We should not be binlogging this statement row-based, and
      - there should be no delete triggers associated with the table.
  */
  if (!using_limit && const_cond && (!conds || conds->val_int()) &&
      !(specialflag & (SPECIAL_NO_NEW_FUNC | SPECIAL_SAFE_MODE)) &&
      (thd->lex->sql_command == SQLCOM_TRUNCATE ||
       (!thd->current_stmt_binlog_row_based &&
        !(table->triggers && table->triggers->has_delete_triggers()))))
  {
    /* Update the table->file->stats.records number */
    table->file->info(HA_STATUS_VARIABLE | HA_STATUS_NO_LOCK);
    ha_rows const maybe_deleted= table->file->stats.records;
    DBUG_PRINT("debug", ("Trying to use delete_all_rows()"));
    if (!(error=table->file->delete_all_rows()))
    {
      error= -1;				// ok
      deleted= maybe_deleted;
      goto cleanup;
    }
    if (error != HA_ERR_WRONG_COMMAND)
    {
      table->file->print_error(error,MYF(0));
      error=0;
      goto cleanup;
    }
    /* Handler didn't support fast delete; Delete rows one by one */
  }
  if (conds)
  {
    Item::cond_result result;
    conds= remove_eq_conds(thd, conds, &result);
    if (result == Item::COND_FALSE)             // Impossible where
      limit= 0;
  }

#ifdef WITH_PARTITION_STORAGE_ENGINE
  if (prune_partitions(thd, table, conds))
  {
    free_underlaid_joins(thd, select_lex);
    thd->row_count_func= 0;
    MYSQL_DELETE_END();
    send_ok(thd, (ha_rows) thd->row_count_func);  // No matching records
    DBUG_RETURN(0);
  }
#endif
  /* Update the table->file->stats.records number */
  table->file->info(HA_STATUS_VARIABLE | HA_STATUS_NO_LOCK);

  table->covering_keys.clear_all();
  table->quick_keys.clear_all();		// Can't use 'only index'
  select=make_select(table, 0, 0, conds, 0, &error);
  if (error)
    goto err;
  if ((select && select->check_quick(thd, safe_update, limit)) || !limit)
  {
    delete select;
    free_underlaid_joins(thd, select_lex);
    thd->row_count_func= 0;
    MYSQL_DELETE_END();
    send_ok(thd, (ha_rows) thd->row_count_func);
    /*
      We don't need to call reset_auto_increment in this case, because
      mysql_truncate always gives a NULL conds argument, hence we never
      get here.
    */
    DBUG_RETURN(0);				// Nothing to delete
  }

  /* If running in safe sql mode, don't allow updates without keys */
  if (table->quick_keys.is_clear_all())
  {
    thd->server_status|=SERVER_QUERY_NO_INDEX_USED;
    if (safe_update && !using_limit)
    {
      delete select;
      free_underlaid_joins(thd, select_lex);
      my_message(ER_UPDATE_WITHOUT_KEY_IN_SAFE_MODE,
                 ER(ER_UPDATE_WITHOUT_KEY_IN_SAFE_MODE), MYF(0));
      goto err;
    }
  }
  if (options & OPTION_QUICK)
    (void) table->file->extra(HA_EXTRA_QUICK);

  if (order && order->elements)
  {
    uint         length= 0;
    SORT_FIELD  *sortorder;
    ha_rows examined_rows;
    
    if ((!select || table->quick_keys.is_clear_all()) && limit != HA_POS_ERROR)
      usable_index= get_index_for_order(table, (ORDER*)(order->first), limit);

    if (usable_index == MAX_KEY)
    {
      table->sort.io_cache= (IO_CACHE *) my_malloc(sizeof(IO_CACHE),
                                                   MYF(MY_FAE | MY_ZEROFILL));
    
      if (!(sortorder= make_unireg_sortorder((ORDER*) order->first,
                                             &length, NULL)) ||
	  (table->sort.found_records = filesort(thd, table, sortorder, length,
                                                select, HA_POS_ERROR, 1,
                                                &examined_rows))
	  == HA_POS_ERROR)
      {
        delete select;
        free_underlaid_joins(thd, &thd->lex->select_lex);
        goto err;
      }
      /*
        Filesort has already found and selected the rows we want to delete,
        so we don't need the where clause
      */
      delete select;
      free_underlaid_joins(thd, select_lex);
      select= 0;
    }
  }

  /* If quick select is used, initialize it before retrieving rows. */
  if (select && select->quick && select->quick->reset())
  {
    delete select;
    free_underlaid_joins(thd, select_lex);
    goto err;
  }
  if (usable_index==MAX_KEY)
    init_read_record(&info,thd,table,select,1,1);
  else
    init_read_record_idx(&info, thd, table, 1, usable_index);

  init_ftfuncs(thd, select_lex, 1);
  THD_SET_PROC_INFO(thd, "updating");
  if (table->triggers && 
      table->triggers->has_triggers(TRG_EVENT_DELETE,
                                    TRG_ACTION_AFTER))
  {
    /*
      The table has AFTER DELETE triggers that might access to subject table
      and therefore might need delete to be done immediately. So we turn-off
      the batching.
    */
    (void) table->file->extra(HA_EXTRA_DELETE_CANNOT_BATCH);
    will_batch= FALSE;
  }
  else
    will_batch= !table->file->start_bulk_delete();


  table->mark_columns_needed_for_delete();

  while (!(error=info.read_record(&info)) && !thd->killed &&
	 ! thd->is_error())
  {
    // thd->is_error() is tested to disallow delete row on error
    if (!(select && select->skip_record())&& ! thd->is_error() )
    {

      if (table->triggers &&
          table->triggers->process_triggers(thd, TRG_EVENT_DELETE,
                                            TRG_ACTION_BEFORE, FALSE))
      {
        error= 1;
        break;
      }

      if (!(error= table->file->ha_delete_row(table->record[0])))
      {
	deleted++;
        if (table->triggers &&
            table->triggers->process_triggers(thd, TRG_EVENT_DELETE,
                                              TRG_ACTION_AFTER, FALSE))
        {
          error= 1;
          break;
        }
	if (!--limit && using_limit)
	{
	  error= -1;
	  break;
	}
      }
      else
      {
	table->file->print_error(error,MYF(0));
	/*
	  In < 4.0.14 we set the error number to 0 here, but that
	  was not sensible, because then MySQL would not roll back the
	  failed DELETE, and also wrote it to the binlog. For MyISAM
	  tables a DELETE probably never should fail (?), but for
	  InnoDB it can fail in a FOREIGN KEY error or an
	  out-of-tablespace error.
	*/
 	error= 1;
	break;
      }
    }
    else
      table->file->unlock_row();  // Row failed selection, release lock on it
  }
  if (thd->killed && !error)
    error= 1;					// Aborted
  if (will_batch && (loc_error= table->file->end_bulk_delete()))
  {
    if (error != 1)
      table->file->print_error(loc_error,MYF(0));
    error=1;
  }
  THD_SET_PROC_INFO(thd, "end");
  end_read_record(&info);
  if (options & OPTION_QUICK)
    (void) table->file->extra(HA_EXTRA_NORMAL);

  if (reset_auto_increment && (error < 0))
  {
    /*
      We're really doing a truncate and need to reset the table's
      auto-increment counter.
    */
    int error2= table->file->reset_auto_increment(0);

    if (error2 && (error2 != HA_ERR_WRONG_COMMAND))
    {
      table->file->print_error(error2, MYF(0));
      error= 1;
    }
  }

cleanup:
  /*
    Invalidate the table in the query cache if something changed. This must
    be before binlog writing and ha_autocommit_...
  */
  if (deleted)
  {
    query_cache_invalidate3(thd, table_list, 1);
  }

  delete select;
  transactional_table= table->file->has_transactions();

  if (!transactional_table && deleted > 0)
    thd->transaction.stmt.modified_non_trans_table= TRUE;
  
  /* See similar binlogging code in sql_update.cc, for comments */
  if ((error < 0) || (deleted && !transactional_table))
  {
    if (mysql_bin_log.is_open())
    {
      if (error < 0)
        thd->clear_error();

      /*
        [binlog]: If 'handler::delete_all_rows()' was called and the
        storage engine does not inject the rows itself, we replicate
        statement-based; otherwise, 'ha_delete_row()' was used to
        delete specific rows which we might log row-based.
      */
      int log_result= thd->binlog_query(THD::ROW_QUERY_TYPE,
                                        thd->query, thd->query_length,
                                        transactional_table, FALSE);

      if (log_result && transactional_table)
      {
	error=1;
      }
    }
    if (thd->transaction.stmt.modified_non_trans_table)
      thd->transaction.all.modified_non_trans_table= TRUE;
  }
  DBUG_ASSERT(transactional_table || !deleted || thd->transaction.stmt.modified_non_trans_table);
  free_underlaid_joins(thd, select_lex);
  if (transactional_table)
  {
    if (ha_autocommit_or_rollback(thd,error >= 0))
      error=1;
  }

  if (thd->lock)
  {
    mysql_unlock_tables(thd, thd->lock);
    thd->lock=0;
  }
  MYSQL_DELETE_END();
  if (error < 0 || (thd->lex->ignore && !thd->is_fatal_error))
  {
    thd->row_count_func= deleted;
    send_ok(thd, (ha_rows) thd->row_count_func);
    DBUG_PRINT("info",("%ld records deleted",(long) deleted));
  }
<<<<<<< HEAD
  DBUG_RETURN(error >= 0 || thd->net.report_error);

err:
  MYSQL_DELETE_END();
  DBUG_RETURN(TRUE);
=======
  DBUG_RETURN(error >= 0 || thd->is_error());
>>>>>>> c2d7ea04
}


/*
  Prepare items in DELETE statement

  SYNOPSIS
    mysql_prepare_delete()
    thd			- thread handler
    table_list		- global/local table list
    conds		- conditions

  RETURN VALUE
    FALSE OK
    TRUE  error
*/
bool mysql_prepare_delete(THD *thd, TABLE_LIST *table_list, Item **conds)
{
  Item *fake_conds= 0;
  SELECT_LEX *select_lex= &thd->lex->select_lex;
  DBUG_ENTER("mysql_prepare_delete");
  List<Item> all_fields;

  thd->lex->allow_sum_func= 0;
  if (setup_tables_and_check_access(thd, &thd->lex->select_lex.context,
                                    &thd->lex->select_lex.top_join_list,
                                    table_list, 
                                    &select_lex->leaf_tables, FALSE, 
                                    DELETE_ACL, SELECT_ACL) ||
      setup_conds(thd, table_list, select_lex->leaf_tables, conds) ||
      setup_ftfuncs(select_lex))
    DBUG_RETURN(TRUE);
  if (!table_list->updatable || check_key_in_view(thd, table_list))
  {
    my_error(ER_NON_UPDATABLE_TABLE, MYF(0), table_list->alias, "DELETE");
    DBUG_RETURN(TRUE);
  }
  {
    TABLE_LIST *duplicate;
    if ((duplicate= unique_table(thd, table_list, table_list->next_global, 0)))
    {
      update_non_unique_table_error(table_list, "DELETE", duplicate);
      DBUG_RETURN(TRUE);
    }
  }

  if (select_lex->inner_refs_list.elements &&
    fix_inner_refs(thd, all_fields, select_lex, select_lex->ref_pointer_array))
    DBUG_RETURN(-1);

  select_lex->fix_prepare_information(thd, conds, &fake_conds);
  DBUG_RETURN(FALSE);
}


/***************************************************************************
  Delete multiple tables from join 
***************************************************************************/

#define MEM_STRIP_BUF_SIZE current_thd->variables.sortbuff_size

extern "C" int refpos_order_cmp(void* arg, const void *a,const void *b)
{
  handler *file= (handler*)arg;
  return file->cmp_ref((const uchar*)a, (const uchar*)b);
}

/*
  make delete specific preparation and checks after opening tables

  SYNOPSIS
    mysql_multi_delete_prepare()
    thd         thread handler

  RETURN
    FALSE OK
    TRUE  Error
*/

bool mysql_multi_delete_prepare(THD *thd)
{
  LEX *lex= thd->lex;
  TABLE_LIST *aux_tables= (TABLE_LIST *)lex->auxiliary_table_list.first;
  TABLE_LIST *target_tbl;
  DBUG_ENTER("mysql_multi_delete_prepare");

  /*
    setup_tables() need for VIEWs. JOIN::prepare() will not do it second
    time.

    lex->query_tables also point on local list of DELETE SELECT_LEX
  */
  if (setup_tables_and_check_access(thd, &thd->lex->select_lex.context,
                                    &thd->lex->select_lex.top_join_list,
                                    lex->query_tables,
                                    &lex->select_lex.leaf_tables, FALSE, 
                                    DELETE_ACL, SELECT_ACL))
    DBUG_RETURN(TRUE);


  /*
    Multi-delete can't be constructed over-union => we always have
    single SELECT on top and have to check underlying SELECTs of it
  */
  lex->select_lex.exclude_from_table_unique_test= TRUE;
  /* Fix tables-to-be-deleted-from list to point at opened tables */
  for (target_tbl= (TABLE_LIST*) aux_tables;
       target_tbl;
       target_tbl= target_tbl->next_local)
  {
    if (!(target_tbl->table= target_tbl->correspondent_table->table))
    {
      DBUG_ASSERT(target_tbl->correspondent_table->view &&
                  target_tbl->correspondent_table->merge_underlying_list &&
                  target_tbl->correspondent_table->merge_underlying_list->
                  next_local);
      my_error(ER_VIEW_DELETE_MERGE_VIEW, MYF(0),
               target_tbl->correspondent_table->view_db.str,
               target_tbl->correspondent_table->view_name.str);
      DBUG_RETURN(TRUE);
    }

    if (!target_tbl->correspondent_table->updatable ||
        check_key_in_view(thd, target_tbl->correspondent_table))
    {
      my_error(ER_NON_UPDATABLE_TABLE, MYF(0),
               target_tbl->table_name, "DELETE");
      DBUG_RETURN(TRUE);
    }
    /*
      Check that table from which we delete is not used somewhere
      inside subqueries/view.
    */
    {
      TABLE_LIST *duplicate;
      if ((duplicate= unique_table(thd, target_tbl->correspondent_table,
                                   lex->query_tables, 0)))
      {
        update_non_unique_table_error(target_tbl->correspondent_table,
                                      "DELETE", duplicate);
        DBUG_RETURN(TRUE);
      }
    }
  }
  DBUG_RETURN(FALSE);
}


multi_delete::multi_delete(TABLE_LIST *dt, uint num_of_tables_arg)
  : delete_tables(dt), deleted(0), found(0),
    num_of_tables(num_of_tables_arg), error(0),
    do_delete(0), transactional_tables(0), normal_tables(0)
{
  tempfiles= (Unique **) sql_calloc(sizeof(Unique *) * num_of_tables);
}


int
multi_delete::prepare(List<Item> &values, SELECT_LEX_UNIT *u)
{
  DBUG_ENTER("multi_delete::prepare");
  unit= u;
  do_delete= 1;
  THD_SET_PROC_INFO(thd, "deleting from main table");
  DBUG_RETURN(0);
}


bool
multi_delete::initialize_tables(JOIN *join)
{
  TABLE_LIST *walk;
  Unique **tempfiles_ptr;
  DBUG_ENTER("initialize_tables");

  if ((thd->options & OPTION_SAFE_UPDATES) && error_if_full_join(join))
    DBUG_RETURN(1);

  table_map tables_to_delete_from=0;
  for (walk= delete_tables; walk; walk= walk->next_local)
    tables_to_delete_from|= walk->table->map;

  walk= delete_tables;
  delete_while_scanning= 1;
  for (JOIN_TAB *tab=join->join_tab, *end=join->join_tab+join->tables;
       tab < end;
       tab++)
  {
    if (tab->table->map & tables_to_delete_from)
    {
      /* We are going to delete from this table */
      TABLE *tbl=walk->table=tab->table;
      walk= walk->next_local;
      /* Don't use KEYREAD optimization on this table */
      tbl->no_keyread=1;
      /* Don't use record cache */
      tbl->no_cache= 1;
      tbl->covering_keys.clear_all();
      if (tbl->file->has_transactions())
	transactional_tables= 1;
      else
	normal_tables= 1;
      if (tbl->triggers &&
          tbl->triggers->has_triggers(TRG_EVENT_DELETE,
                                      TRG_ACTION_AFTER))
      {
	/*
          The table has AFTER DELETE triggers that might access to subject 
          table and therefore might need delete to be done immediately. 
          So we turn-off the batching.
        */
	(void) tbl->file->extra(HA_EXTRA_DELETE_CANNOT_BATCH);
      }
      tbl->prepare_for_position();
      tbl->mark_columns_needed_for_delete();
    }
    else if ((tab->type != JT_SYSTEM && tab->type != JT_CONST) &&
             walk == delete_tables)
    {
      /*
        We are not deleting from the table we are scanning. In this
        case send_data() shouldn't delete any rows a we may touch
        the rows in the deleted table many times
      */
      delete_while_scanning= 0;
    }
  }
  walk= delete_tables;
  tempfiles_ptr= tempfiles;
  if (delete_while_scanning)
  {
    table_being_deleted= delete_tables;
    walk= walk->next_local;
  }
  for (;walk ;walk= walk->next_local)
  {
    TABLE *table=walk->table;
    *tempfiles_ptr++= new Unique (refpos_order_cmp,
				  (void *) table->file,
				  table->file->ref_length,
				  MEM_STRIP_BUF_SIZE);
  }
  init_ftfuncs(thd, thd->lex->current_select, 1);
  DBUG_RETURN(thd->is_fatal_error != 0);
}


multi_delete::~multi_delete()
{
  for (table_being_deleted= delete_tables;
       table_being_deleted;
       table_being_deleted= table_being_deleted->next_local)
  {
    TABLE *table= table_being_deleted->table;
    table->no_keyread=0;
  }

  for (uint counter= 0; counter < num_of_tables; counter++)
  {
    if (tempfiles[counter])
      delete tempfiles[counter];
  }
}


bool multi_delete::send_data(List<Item> &values)
{
  int secure_counter= delete_while_scanning ? -1 : 0;
  TABLE_LIST *del_table;
  DBUG_ENTER("multi_delete::send_data");

  for (del_table= delete_tables;
       del_table;
       del_table= del_table->next_local, secure_counter++)
  {
    TABLE *table= del_table->table;

    /* Check if we are using outer join and we didn't find the row */
    if (table->status & (STATUS_NULL_ROW | STATUS_DELETED))
      continue;

    table->file->position(table->record[0]);
    found++;

    if (secure_counter < 0)
    {
      /* We are scanning the current table */
      DBUG_ASSERT(del_table == table_being_deleted);
      if (table->triggers &&
          table->triggers->process_triggers(thd, TRG_EVENT_DELETE,
                                            TRG_ACTION_BEFORE, FALSE))
        DBUG_RETURN(1);
      table->status|= STATUS_DELETED;
      if (!(error=table->file->ha_delete_row(table->record[0])))
      {
        deleted++;
        if (!table->file->has_transactions())
          thd->transaction.stmt.modified_non_trans_table= TRUE;
        if (table->triggers &&
            table->triggers->process_triggers(thd, TRG_EVENT_DELETE,
                                              TRG_ACTION_AFTER, FALSE))
          DBUG_RETURN(1);
      }
      else
      {
        table->file->print_error(error,MYF(0));
        DBUG_RETURN(1);
      }
    }
    else
    {
      error=tempfiles[secure_counter]->unique_add((char*) table->file->ref);
      if (error)
      {
	error= 1;                               // Fatal error
	DBUG_RETURN(1);
      }
    }
  }
  DBUG_RETURN(0);
}


void multi_delete::send_error(uint errcode,const char *err)
{
  DBUG_ENTER("multi_delete::send_error");

  /* First send error what ever it is ... */
  my_message(errcode, err, MYF(0));

  /* If nothing deleted return */
  if (!deleted)
    DBUG_VOID_RETURN;

  /* Something already deleted so we have to invalidate cache */
  query_cache_invalidate3(thd, delete_tables, 1);

  /*
    If rows from the first table only has been deleted and it is
    transactional, just do rollback.
    The same if all tables are transactional, regardless of where we are.
    In all other cases do attempt deletes ...
  */
  if ((table_being_deleted == delete_tables &&
       table_being_deleted->table->file->has_transactions()) ||
      !normal_tables)
    ha_rollback_stmt(thd);
  else if (do_delete)
  {
    /*
      We have to execute the recorded do_deletes() and write info into the
      error log
    */
    error= 1;
    send_eof();
  }
  DBUG_ASSERT(!normal_tables || !deleted || thd->transaction.stmt.modified_non_trans_table);
  DBUG_VOID_RETURN;
}


/*
  Do delete from other tables.
  Returns values:
	0 ok
	1 error
*/

int multi_delete::do_deletes()
{
  int local_error= 0, counter= 0, tmp_error;
  bool will_batch;
  DBUG_ENTER("do_deletes");
  DBUG_ASSERT(do_delete);

  do_delete= 0;                                 // Mark called
  if (!found)
    DBUG_RETURN(0);

  table_being_deleted= (delete_while_scanning ? delete_tables->next_local :
                        delete_tables);
 
  for (; table_being_deleted;
       table_being_deleted= table_being_deleted->next_local, counter++)
  { 
    ha_rows last_deleted= deleted;
    TABLE *table = table_being_deleted->table;
    if (tempfiles[counter]->get(table))
    {
      local_error=1;
      break;
    }

    READ_RECORD	info;
    init_read_record(&info,thd,table,NULL,0,1);
    /*
      Ignore any rows not found in reference tables as they may already have
      been deleted by foreign key handling
    */
    info.ignore_not_found_rows= 1;
    will_batch= !table->file->start_bulk_delete();
    while (!(local_error=info.read_record(&info)) && !thd->killed)
    {
      if (table->triggers &&
          table->triggers->process_triggers(thd, TRG_EVENT_DELETE,
                                            TRG_ACTION_BEFORE, FALSE))
      {
        local_error= 1;
        break;
      }
      if ((local_error=table->file->ha_delete_row(table->record[0])))
      {
	table->file->print_error(local_error,MYF(0));
	break;
      }
      deleted++;
      if (table->triggers &&
          table->triggers->process_triggers(thd, TRG_EVENT_DELETE,
                                            TRG_ACTION_AFTER, FALSE))
      {
        local_error= 1;
        break;
      }
    }
    if (will_batch && (tmp_error= table->file->end_bulk_delete()))
    {
      if (!local_error)
      {
        local_error= tmp_error;
        table->file->print_error(local_error,MYF(0));
      }
    }
    if (last_deleted != deleted && !table->file->has_transactions())
      thd->transaction.stmt.modified_non_trans_table= TRUE;
    end_read_record(&info);
    if (thd->killed && !local_error)
      local_error= 1;
    if (local_error == -1)				// End of file
      local_error = 0;
  }
  DBUG_RETURN(local_error);
}


/*
  Send ok to the client

  return:  0 sucess
	   1 error
*/

bool multi_delete::send_eof()
{
  THD_SET_PROC_INFO(thd, "deleting from reference tables");

  /* Does deletes for the last n - 1 tables, returns 0 if ok */
  int local_error= do_deletes();		// returns 0 if success

  /* compute a total error to know if something failed */
  local_error= local_error || error;

  /* reset used flags */
  THD_SET_PROC_INFO(thd, "end");

  /*
    We must invalidate the query cache before binlog writing and
    ha_autocommit_...
  */
  if (deleted)
  {
    query_cache_invalidate3(thd, delete_tables, 1);
  }
  if ((local_error == 0) || (deleted && normal_tables))
  {
    if (mysql_bin_log.is_open())
    {
      if (local_error == 0)
        thd->clear_error();
      if (thd->binlog_query(THD::ROW_QUERY_TYPE,
                            thd->query, thd->query_length,
                            transactional_tables, FALSE) &&
          !normal_tables)
      {
	local_error=1;  // Log write failed: roll back the SQL statement
      }
    }
    if (thd->transaction.stmt.modified_non_trans_table)
      thd->transaction.all.modified_non_trans_table= TRUE;
  }
  DBUG_ASSERT(!normal_tables || !deleted || thd->transaction.stmt.modified_non_trans_table);

  /* Commit or rollback the current SQL statement */
  if (transactional_tables)
    if (ha_autocommit_or_rollback(thd,local_error > 0))
      local_error=1;

  if (!local_error)
  {
    thd->row_count_func= deleted;
    ::send_ok(thd, (ha_rows) thd->row_count_func);
  }
  return 0;
}


/***************************************************************************
  TRUNCATE TABLE
****************************************************************************/

/*
  Optimize delete of all rows by doing a full generate of the table
  This will work even if the .ISM and .ISD tables are destroyed

  dont_send_ok should be set if:
  - We should always wants to generate the table (even if the table type
    normally can't safely do this.
  - We don't want an ok to be sent to the end user.
  - We don't want to log the truncate command
  - If we want to have a name lock on the table on exit without errors.
*/

bool mysql_truncate(THD *thd, TABLE_LIST *table_list, bool dont_send_ok)
{
  HA_CREATE_INFO create_info;
  char path[FN_REFLEN];
  TABLE *table;
  bool error;
  uint path_length;
  DBUG_ENTER("mysql_truncate");

  bzero((char*) &create_info,sizeof(create_info));
  /* If it is a temporary table, close and regenerate it */
  if (!dont_send_ok && (table= find_temporary_table(thd, table_list)))
  {
    handlerton *table_type= table->s->db_type();
    TABLE_SHARE *share= table->s;
    bool frm_only= (share->tmp_table == TMP_TABLE_FRM_FILE_ONLY);

    if (!ha_check_storage_engine_flag(table_type, HTON_CAN_RECREATE))
      goto trunc_by_del;

    table->file->info(HA_STATUS_AUTO | HA_STATUS_NO_LOCK);
    
    close_temporary_table(thd, table, 0, 0);    // Don't free share
    ha_create_table(thd, share->normalized_path.str,
                    share->db.str, share->table_name.str, &create_info, 1);
    // We don't need to call invalidate() because this table is not in cache
    if ((error= (int) !(open_temporary_table(thd, share->path.str,
                                             share->db.str,
					     share->table_name.str, 1,
                                             OTM_OPEN))))
      (void) rm_temporary_table(table_type, path, frm_only);
    free_table_share(share);
    my_free((char*) table,MYF(0));
    /*
      If we return here we will not have logged the truncation to the bin log
      and we will not send_ok() to the client.
    */
    goto end;
  }

  path_length= build_table_filename(path, sizeof(path), table_list->db,
                                    table_list->table_name, reg_ext, 0);

  if (!dont_send_ok)
  {
    enum legacy_db_type table_type;
    mysql_frm_type(thd, path, &table_type);
    if (table_type == DB_TYPE_UNKNOWN)
    {
      my_error(ER_NO_SUCH_TABLE, MYF(0),
               table_list->db, table_list->table_name);
      DBUG_RETURN(TRUE);
    }
    if (!ha_check_storage_engine_flag(ha_resolve_by_legacy_type(thd, table_type),
                                      HTON_CAN_RECREATE))
      goto trunc_by_del;

    if (lock_and_wait_for_table_name(thd, table_list))
      DBUG_RETURN(TRUE);
  }

  // Remove the .frm extension AIX 5.2 64-bit compiler bug (BUG#16155): this
  // crashes, replacement works.  *(path + path_length - reg_ext_length)=
  // '\0';
  path[path_length - reg_ext_length] = 0;
  VOID(pthread_mutex_lock(&LOCK_open));
  error= ha_create_table(thd, path, table_list->db, table_list->table_name,
                         &create_info, 1);
  VOID(pthread_mutex_unlock(&LOCK_open));
  query_cache_invalidate3(thd, table_list, 0);

end:
  if (!dont_send_ok)
  {
    if (!error)
    {
      /*
        TRUNCATE must always be statement-based binlogged (not row-based) so
        we don't test current_stmt_binlog_row_based.
      */
      write_bin_log(thd, TRUE, thd->query, thd->query_length);
      send_ok(thd);		// This should return record count
    }
    VOID(pthread_mutex_lock(&LOCK_open));
    unlock_table_name(thd, table_list);
    VOID(pthread_mutex_unlock(&LOCK_open));
  }
  else if (error)
  {
    VOID(pthread_mutex_lock(&LOCK_open));
    unlock_table_name(thd, table_list);
    VOID(pthread_mutex_unlock(&LOCK_open));
  }
  DBUG_RETURN(error);

trunc_by_del:
  /* Probably InnoDB table */
  ulonglong save_options= thd->options;
  table_list->lock_type= TL_WRITE;
  thd->options&= ~(ulong) (OPTION_BEGIN | OPTION_NOT_AUTOCOMMIT);
  ha_enable_transaction(thd, FALSE);
  mysql_init_select(thd->lex);
  bool save_binlog_row_based= thd->current_stmt_binlog_row_based;
  thd->clear_current_stmt_binlog_row_based();
  error= mysql_delete(thd, table_list, (COND*) 0, (SQL_LIST*) 0,
                      HA_POS_ERROR, LL(0), TRUE);
  ha_enable_transaction(thd, TRUE);
  thd->options= save_options;
  thd->current_stmt_binlog_row_based= save_binlog_row_based;
  DBUG_RETURN(error);
}<|MERGE_RESOLUTION|>--- conflicted
+++ resolved
@@ -394,15 +394,11 @@
     send_ok(thd, (ha_rows) thd->row_count_func);
     DBUG_PRINT("info",("%ld records deleted",(long) deleted));
   }
-<<<<<<< HEAD
-  DBUG_RETURN(error >= 0 || thd->net.report_error);
+  DBUG_RETURN(error >= 0 || thd->is_error());
 
 err:
   MYSQL_DELETE_END();
   DBUG_RETURN(TRUE);
-=======
-  DBUG_RETURN(error >= 0 || thd->is_error());
->>>>>>> c2d7ea04
 }
 
 
