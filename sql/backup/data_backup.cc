#include "../mysql_priv.h"
#include "backup_progress.h"

/**
  @file

  Code used to backup table data.

  Function @c write_table_data() and @c restore_table_data() use backup/restore
  drivers and protocols to create snapshot of the data stored in the tables being
  backed up.

  @todo Implement better scheduling strategy in Scheduler::step
  @todo If an error from driver is ignored (and operation retried) leave trace
        of the error in the log.
 */

#include "backup_engine.h"
#include "stream.h"
#include "backup_kernel.h"
#include "debug.h"
#include "be_default.h"  // needed for table locking code

/***********************************************

                  DATA BACKUP

 ***********************************************/

namespace backup {

struct backup_state {

 /// State of a single backup driver.
 enum value { INACTIVE,   ///< Before backup process is started (phase 0).
              INIT,       ///< During initial data transfer (phase 1).
              WAITING,    ///< Waiting for other drivers to finish init phase (phase 2).
              PREPARING,  ///< Preparing for @c lock() call (phase 3).
              READY,      ///< Ready for @c lock() call (phase 4)
              FINISHING,  ///< Final data transfer (phase 7).
              DONE,       ///< Backup complete.
              SHUT_DOWN,  ///< After @c end() call.
              CANCELLED,  ///< After cancelling backup process.
              ERROR,
              MAX };

#ifndef DBUG_OFF

  static const char* name[];

  struct Initializer
  {
    Initializer()
    {
      name[INACTIVE]=   "INACTIVE";
      name[INIT]=       "INIT";
      name[WAITING]=    "WAITING";
      name[PREPARING]=  "PREPARING";
      name[READY]=      "READY";
      name[FINISHING]=  "FINISHING";
      name[DONE]=       "DONE";
      name[SHUT_DOWN]=  "SHUT DOWN";
      name[CANCELLED]=  "CANCELLED";
      name[ERROR]=      "ERROR";
    }
  };

 private:

  static Initializer init;

#endif

};

#ifndef DBUG_OFF

const char* backup_state::name[backup_state::MAX];
backup_state::Initializer init;

#endif

/**
  Used to write data blocks to a stream.

  This class defines how buffers are allocated for data transfers
  (@c get_buf() method). Each block is written as a separate chunk of data.
 */
class Block_writer
{
 public:

  enum result_t { OK, NO_RES, ERROR };

  result_t  get_buf(Buffer &);
  result_t  write_buf(const Buffer&);
  result_t  drop_buf(Buffer&);

  Block_writer(byte, size_t, OStream&);
  ~Block_writer();

 private:

  byte     snap_no;   ///< snapshot to which the data belongs
  OStream  &m_str;    ///< stream to which we write
  size_t   buf_size;  ///< size of a single data block
  byte     *data_buf; ///< pointer to data buffer
  bool     taken;     ///< flag which indicates that the buffer is in use

  friend class Backup_pump;
};

/**
  @class Backup_pump

  Poll backup driver for backup data and send it to a stream. Monitors stages
  of the backup process, keeps track of closed streams etc.

  Usage: Initialize using @c begin() method, then call @c pump() method
  repeatedly. The state @c member informs about the current state of the backup
  process. When done, call @c end() method. Methods @c prepare(), @c lock() and
  @c unlock() are forwarded to backup driver to implement multi-engine
  synchronization.
*/

class Backup_pump
{
 public:

  backup_state::value  state; ///< State of the backup driver.

  enum { READING, ///< Pump is polling driver for data.
         WRITING  ///< Pump sends data to the stream.
       } mode;

  size_t  init_size;  ///< The estimate returned by backup driver's @c init_data() method.
  size_t  bytes_in, bytes_out;

  const char *m_name; ///< Name of the driver (for debug purposes).

  Backup_pump(Snapshot_info&, Block_writer&);
  ~Backup_pump();

  bool is_valid()
  { return m_drv && state != backup_state::ERROR; }

  int pump(size_t*);

  int begin();
  int end();
  int prepare();
  int lock();
  int unlock();
  int cancel();

  /// Return the backup driver used by the pump.
  Backup_driver &drv() const
  {
    DBUG_ASSERT(m_drv);
    return *m_drv;
  }

  void set_logger(Logger *log)
  { m_log= log; }

 private:

  static const uint get_buf_retries= 3; /**< if block writer has no buffers, retry
                                              this many times before giving up */
  Logger        *m_log;   ///< Used to report errors if not NULL.
  Backup_driver *m_drv;   ///< Pointer to the backup driver.
  Block_writer  &m_bw;    ///< Block writer used for writing data blocks.
  Buffer        m_buf;    ///< Buffer used for data transfers.

  /**
    Pointer to the memory area used as write buffer.

    If m_buf_head is NULL and we are in READ state, then we should allocate new write
    buffer and ask driver to fill it with data. M_buf_head is not NULL only when the
    write buffer is being filled with data but the operation is not complete.
   */
  byte          *m_buf_head;

  uint          m_buf_retries; ///< how many times failed to get a buffer from block writer

  /// Bitmap showing which streams have been closed by the driver.
  MY_BITMAP     m_closed_streams;

  void mark_stream_closed(uint stream_no)
  {
    bitmap_set_bit(&m_closed_streams, stream_no);
  }

  bool all_streams_closed()
  {
     return bitmap_is_set_all(&m_closed_streams);
  }

};

/**
 @class Scheduler

 Used to drive several backup pumps in a fair fashion. Also, keeps track of the
 state of these pumps.

*/
class Scheduler
{
  class Pump;
  class Pump_iterator;

 public:

  int add(Pump*);
  int step();

  int prepare();
  int lock();
  int unlock();

  uint  init_count;     ///< no. drivers sending init data
  uint  prepare_count;  ///< no. drivers preparing for lock
  uint  finish_count;   ///< no. drivers sending final data

  size_t init_left() const
  { return m_known_count? m_init_left/m_known_count + 1 : 0; }

  bool is_empty() const
  { return m_count == 0; }

  ~Scheduler() { cancel_backup(); }

 private:

  LIST   *m_pumps, *m_last;
  Logger *m_log;        ///< used to report errors if not NULL
  uint   m_count;       ///< current number of pumps
  size_t m_total;       ///< accumulated position of all drivers
  size_t m_init_left;   ///< how much of init data is left (estimate)
  uint   m_known_count; ///< no. drivers which can estimate init data size
  OStream &m_str;       ///< stream to which we write
  bool   cancelled;      ///< true if backup process was cancelled

  Scheduler(OStream &s, Logger *log):
    init_count(0), prepare_count(0), finish_count(0),
    m_pumps(NULL), m_last(NULL), m_log(log),
    m_count(0), m_total(0), m_init_left(0), m_known_count(0),
    m_str(s), cancelled(FALSE)
  {}

  void move_pump_to_end(const Pump_iterator&);
  void remove_pump(Pump_iterator&);
  void cancel_backup();

  friend int write_table_data(THD*, Backup_info&, OStream&);
  friend class Pump_iterator;
};

/**
  Extend Backup_pump with information about its position relative
  to other pumps.
 */
class Scheduler::Pump: public Backup_pump
{
  size_t start_pos;
  Block_writer bw;

  friend class Scheduler;

 public:

  // FIXME: how to react if the buffer could not be allocated?
  Pump(Snapshot_info &snap, OStream &s):
    Backup_pump(snap,bw), start_pos(0),
    bw(snap.m_no-1,DATA_BUFFER_SIZE,s)
  {
    DBUG_ASSERT(snap.m_no > 0);
  }

  size_t pos() const
  { return start_pos + bytes_in; }
};

/*
  Collect tables from default and snapshot for open and lock tables.
  There should be at most only 1 of each driver.
*/
int get_default_snapshot_tables(backup::Backup_driver *backup_drv,
                                backup::Restore_driver *restore_drv,
                                TABLE_LIST **tables,
                                TABLE_LIST **tables_last)
{
  TABLE_LIST *table_list= *tables;
  TABLE_LIST *table_list_last= *tables_last;

  DBUG_ENTER("backup::get_default_snapshot_tables");
  /*
    If the table list is defined and the last pointer is
    defined then we are seeing a duplicate of either default
    or snapshot drivers. There should be at most 1 of each.
  */
  if (table_list && table_list_last->next_global)
  {
    DBUG_PRINT("restore",("Duplicate default or snapshot subimage"));
    DBUG_RETURN(ERROR);
  }
  /*
    If the table list is empty, use the first one and loop
    until the end then record the end of the first one.
  */
  if (!table_list)
  {
    if (backup_drv)
      table_list= ((default_backup::Backup *)backup_drv)->get_table_list();
    else if (restore_drv)
      table_list= ((default_backup::Restore *)restore_drv)->get_table_list();
    else
      DBUG_RETURN(ERROR);
    *tables= table_list;
    table_list_last= table_list;
    while (table_list_last->next_global != NULL)
      table_list_last= table_list_last->next_global;
    *tables_last= table_list_last;
  }
  else
    if (backup_drv)
     (*tables_last)->next_global= ((default_backup::Backup *)backup_drv)->get_table_list();
    else if (restore_drv)
     (*tables_last)->next_global= ((default_backup::Restore *)restore_drv)->get_table_list();
    else
      DBUG_RETURN(ERROR);
  DBUG_RETURN(0);
}

/**
   Commit Blocker

   The commit blocker ensures storage engines can't commit while in the
   synchronization phase of Online Backup algorithm. This is needed to
   make sure that:

     1) backups are consistent between engines, and
     2) that the binlog position is consistent with the engine images.

   REQUREMENTS
     A transactional engine needs to block commits during the locking phase
   of backup kernel.  It can not block DDL for long time.

   ALGORITHM
     The algortihm is implemented using five steps.

     1) Preventing new write locks on tables -- lock_global_read_lock()

        The idea is that non-transactional tables should not be modified.
        It is also a prerequisite of step 3.

     2) Wait for existing locks to unlock -- close_cached_tables()

        Ensures that no non-transactional table has any write lock. And thus
        no non-transactional engine can change any data (Note that the global
        read lock from step 1 is still in effect).

     3) Prevents new commits and waits for running commits to finish --
        make_global_read_lock_block_commit()

        This will make it impossible to enter commit phase in any transaction.
        This will also wait for any ongoing commit to finish.
        When the function returns, no transaction is in its commit phase.

     4) Read binlog position & do lock calls to all backup drivers

        This step will read the binlog position and save it in the backup_info
        structure. This will occur between the lock() and unlock() calls in
        the kernel.

     5) unlock_global_read_lock()

        This step unlocks the global read lock and thereby terminating the
        commit blocker.
  */


/**
   Block commits

   This method is used to initiate the first three steps of the commit blocker
   algorithm (global read lock, close cached tables, make global read lock
   block commits).

   @param  thd    (in) the current thread structure.
   @param  tables (in) list of tables to be backed-up.

   @returns 0 on success.
  */
int block_commits(THD *thd, TABLE_LIST *tables)
{
  DBUG_ENTER("block_commits()");

  /*
    Step 1 - global read lock.
  */
  BACKUP_BREAKPOINT("commit_blocker_step_1");
  if (lock_global_read_lock(thd))
    DBUG_RETURN(1);

  /*
    Step 2 - close cached tables.

    Notice to Online Backup developers.

    The method "close_cached_tables" as originally included in the commit
    blocker algorithm (see above) was omitted because there are no non-
    transactional tables that are not included in the existing default,
    consistent snapshot, and myisam drivers. This is only needed for engines
    that do not take lock tables. Thus, it should apply to write locked
    tables only and only to non-transactional engines.

    BACKUP_BREAKPOINT("commit_blocker_step_2");
    result= close_cached_tables(thd, 0, tables);
  */

  /*
    Step 3 - make the global read lock to block commits.
  */
  BACKUP_BREAKPOINT("commit_blocker_step_3");
  if (make_global_read_lock_block_commit(thd))
  {
    /* Don't leave things in a half-locked state */
    unlock_global_read_lock(thd);
    DBUG_RETURN(1);
  }
  DBUG_RETURN(0);
}

/**
   Unblock commits

   This method is used to terminate the commit blocker. It calls the last
   step of the algorithm (unlock global read lock).

   @param  thd    (in) the current thread structure.

   @returns 0
  */
int unblock_commits(THD *thd)
{
  DBUG_ENTER("unblock_commits()");
  BACKUP_BREAKPOINT("commit_blocker_step_5");
  unlock_global_read_lock(thd);
  DBUG_RETURN(0);
}

/**
  Save data from tables being backed up.

  Function initializes and controls backup drivers which create the image
  of table data. Currently single thread is used and drivers are polled in
  a round robin fashion.

  @returns 0 on success.
 */
int write_table_data(THD* thd, Backup_info &info, OStream &s)
{
  DBUG_ENTER("backup::write_table_data");

  if (info.snap_count==0 || info.table_count==0) // nothing to backup
    DBUG_RETURN(0);

  Scheduler   sch(s,&info);         // scheduler instance
  List<Scheduler::Pump>  inactive;  // list of images not yet being created
  size_t      max_init_size=0;      // keeps maximal init size for images in inactive list

  DBUG_PRINT("backup/data",("initializing scheduler"));

  // add unknown "at end" drivers to scheduler, rest to inactive list

  for (uint no=0; no < 256; ++no)
  {
    Snapshot_info *i= info.m_snap[no];

    if (!i)
      continue;

<<<<<<< HEAD
    Scheduler::Pump *p= new Scheduler::Pump(no,*i,s);
    
    /*
      Record the backup id and name for this driver.
    */
    report_ob_engines(info.backup_prog_id, p->m_name);
=======
    Scheduler::Pump *p= new Scheduler::Pump(*i,s);
>>>>>>> 0e8c682d

    if (!p || !p->is_valid())
    {
      info.report_error(ER_OUT_OF_RESOURCES);
      goto error;
    }

    size_t init_size= p->init_size;

    if (init_size == Driver::UNKNOWN_SIZE)
    {
      if (sch.add(p))
        goto error;
    }
    else
    {
      if (init_size > max_init_size)
        max_init_size= init_size;

      inactive.push_back(p);
    }
  }

  /*
    Each driver should be either in the scheduler or on inactive list.
   */
  DBUG_ASSERT( !sch.is_empty() || !inactive.is_empty() );

  DBUG_PRINT("backup/data",("%u drivers initialized, %u inactive",
                            sch.init_count,
                            inactive.elements));

  DBUG_PRINT("backup/data",("-- INIT PHASE --"));
  BACKUP_BREAKPOINT("data_init");

  /*
   Poll "at end" drivers activating inactive ones on the way.

   Note: if scheduler is empty and there are images with non-zero
   init size (max_init_size > 0) then enter the loop as one such image
   will be added to the scheduler inside.
  */

  while (sch.init_count > 0 || sch.is_empty() && max_init_size > 0)
  {

    // add inactive image if it is a time for it

    if (max_init_size > 0 && sch.init_left() <= max_init_size)
    {
      List_iterator<Scheduler::Pump>  it(inactive);
      Scheduler::Pump *p;

      size_t second_max= 0;
      max_init_size= 0;
      Scheduler::Pump *p1= NULL;

      while ((p= it++))
      {
        if ( p->init_size >= max_init_size )
        {
          second_max= max_init_size;
          max_init_size= p->init_size;
          p1= p;
        }
      }

      max_init_size= second_max;

      if (sch.add(p1))
        goto error;
    }

    // poll drivers

    if (sch.step())
      goto error;
  }

  {
    // start "at begin" drivers
    DBUG_PRINT("backup/data",("- activating \"at begin\" drivers"));

    List_iterator<Scheduler::Pump>  it1(inactive);
    Scheduler::Pump *p;

    while ((p= it1++))
    if (sch.add(p))
      goto error;

    while (sch.init_count > 0)
    if (sch.step())
      goto error;

    // prepare for VP
    DBUG_PRINT("backup/data",("-- PREPARE PHASE --"));
    BACKUP_BREAKPOINT("data_prepare");

    if (sch.prepare())
      goto error;

    while (sch.prepare_count > 0)
    if (sch.step())
      goto error;

    // VP creation
    DBUG_PRINT("backup/data",("-- SYNC PHASE --"));

    report_ob_state(info.backup_prog_id, BUP_VALIDITY_POINT);
    /*
      Block commits.

      TODO: Step 2 of the commit blocker has been skipped for this release.
      When it is included, developer needs to build a list of all of the
      non-transactional tables and pass that to block_commits().
    */
    int error= 0;
    error= block_commits(thd, NULL);
    if (error)
      goto error;

    BACKUP_BREAKPOINT("data_lock");
    if (sch.lock())
      goto error;

    /*
      Save binlog information for point in time recovery on restore.
    */
    if (mysql_bin_log.is_open())
    {
      LOG_INFO li;
      mysql_bin_log.get_current_log(&li);
<<<<<<< HEAD
      info.binlog_information.position= li.pos;
      memcpy(info.binlog_information.binlog_file_name, 
             li.log_file_name, strlen(li.log_file_name));
      DBUG_PRINT("SYNC PHASE - binlog position : ", ("%d", (int) li.pos));
=======
      info.save_binlog_pos(li);
      DBUG_PRINT("SYNC PHASE - binlog position : ", ("%d", li.pos));
>>>>>>> 0e8c682d
      DBUG_PRINT("SYNC PHASE - binlog filename : ", ("%s", li.log_file_name));
    }

    /*
      Save VP creation time.
    */
    save_current_time(info.vp_time);

    BACKUP_BREAKPOINT("commit_blocker_step_4");
    BACKUP_BREAKPOINT("data_unlock");
    if (sch.unlock())
      goto error;

    /*
      Unblock commits.
    */
    BACKUP_BREAKPOINT("backup_commit_blocker");
    error= unblock_commits(thd);
    if (error)
      goto error;

    /*
      This breakpoint is used to assist in testing state changes for
      the backup progress. It is not to be used to indicate actual
      timing of the validity point.
    */
    BACKUP_BREAKPOINT("bp_vp_state");
    report_ob_vp_time(info.backup_prog_id, (my_time_t)skr);
    report_ob_state(info.backup_prog_id, BUP_RUNNING);
    BACKUP_BREAKPOINT("bp_running_state");

    if (mysql_bin_log.is_open())
      report_ob_binlog_info(info.backup_prog_id, (int)info.binlog_information.position,
                            info.binlog_information.binlog_file_name);

    // get final data from drivers
    DBUG_PRINT("backup/data",("-- FINISH PHASE --"));
    BACKUP_BREAKPOINT("data_finish");

    while (sch.finish_count > 0)
    if (sch.step())
      goto error;

    DBUG_PRINT("backup/data",("-- DONE --"));
  }

  DBUG_RETURN(0);

 error:

  DBUG_RETURN(ERROR);
}

} // backup namespace

/**************************************************

        Implementation of Scheduler

 **************************************************/

namespace backup {

/**
  Used to iterate over backup pumps of a scheduler.
 */
class Scheduler::Pump_iterator
{
 public:

  LIST  *el;

  Pump* operator->()
  {
    return el? static_cast<Pump*>(el->data) : NULL;
  }

  void  operator++()
  {
    if(el) el= el->next;
  }

  operator bool() const
  { return el && el->data; }

  void operator=(const Pump_iterator &p)
  { el= p.el; }

  Pump_iterator(): el(NULL)
  {}

  Pump_iterator(const Scheduler &sch): el(sch.m_pumps)
  {}

};

/**
  Pick next backup pump and call its @c pump() method.

  Method updates statistics of number of drivers in each phase which is used
  to detect end of a backup process.
 */
int Scheduler::step()
{
  // Pick next driver to pump data from.

  Pump_iterator p(*this);

  /*
    An attempt to implement more advanced scheduling strategy (not working).

    for (Pump_ptr it(m_pumps); it; ++it)
      if ( !p || it->pos() < p->pos() )
        p= it;
  */

  if (!p) // No active pumps
  {
    init_count= prepare_count= finish_count= 0;  // safety
    return 0;
  }

  move_pump_to_end(p);

  DBUG_PRINT("backup/data",("polling %s",p->m_name));

  backup_state::value before_state= p->state;

  size_t howmuch;
  int res= p->pump(&howmuch);

  backup_state::value after_state= p->state;

  // The error state should be set iff error was reported
  DBUG_ASSERT(!(res && after_state != backup_state::ERROR));
  DBUG_ASSERT(!(!res && after_state == backup_state::ERROR));

  // update statistics

  if (!res && howmuch > 0)
  {
    m_total += howmuch;

    if (before_state == backup_state::INIT
        && p->init_size != Driver::UNKNOWN_SIZE)
      m_init_left -= howmuch;
  }

  if (after_state != before_state)
  {
    switch (before_state) {

    case backup_state::INIT:
      if (init_count>0)
        init_count--;
      break;

    case backup_state::PREPARING:
      if (prepare_count>0)
        prepare_count--;
      break;

    case backup_state::FINISHING:
      if (finish_count>0)
        finish_count--;
      break;

    default: break;
    }

    switch (after_state) {

    case backup_state::INIT:
      init_count++;
      break;

    case backup_state::PREPARING:
      prepare_count++;
      break;

    case backup_state::FINISHING:
      finish_count++;
      break;

    case backup_state::DONE:
      p->end();

    case backup_state::ERROR:
      remove_pump(p);
      if (res)
        cancel_backup(); // we hit an error - bail out
      break;

    default: break;
    }

    DBUG_PRINT("backup/data",("driver counts: total=%u, init=%u, prepare=%u, finish=%u.",
                              m_count, init_count, prepare_count, finish_count));
  }

  return res;
}

/**
  Add backup pump to the scheduler.

  The pump is initialized with begin() call. In case of error, it is deleted.
 */
int Scheduler::add(Pump *p)
{
  size_t  avg= m_count? m_total/m_count + 1 : 0;

  if (!p)  // no pump to add
    return 0;

  p->set_logger(m_log);
  p->start_pos= avg;

  if (p->begin())
    goto error;

  // in case of error, above call should return non-zero code (and report error)
  DBUG_ASSERT(p->state != backup_state::ERROR);

  DBUG_PRINT("backup/data",("Adding %s to scheduler (at pos %lu)",
                            p->m_name, (unsigned long)avg));

  m_pumps= list_cons(p,m_pumps);
  if (!m_last)
    m_last= m_pumps;

  m_count++;
  m_total += avg;

  if (p->init_size != Driver::UNKNOWN_SIZE)
  {
    m_init_left += p->init_size;
    m_known_count++;
  }

  switch (p->state) {

  case backup_state::INIT:
    init_count++;
    break;

  case backup_state::PREPARING:
    prepare_count++;
    break;

  case backup_state::FINISHING:
    finish_count++;
    break;

  default: break;
  }

  DBUG_PRINT("backup/data",("driver counts: total=%u, init=%u, prepare=%u, finish=%u.",
                            m_count, init_count, prepare_count, finish_count));
  DBUG_PRINT("backup/data",("total init data size estimate: %lu",(unsigned long)m_init_left));

  return 0;

 error:

  delete p;
  cancel_backup();
  return ERROR;
}

/// Move backup pump to the end of scheduler's list.
void Scheduler::move_pump_to_end(const Pump_iterator &p)
{
  // The pump to move is in the m_pumps list so the list can't be empty.
  DBUG_ASSERT(m_pumps);
  if (m_last != p.el)
  {
    m_pumps= list_delete(m_pumps,p.el);
    m_last->next= p.el;
    p.el->prev= m_last;
    p.el->next= NULL;
    m_last= p.el;
  }
}

/**
  Remove backup pump from the scheduler.

  The corresponding backup driver is shut down using @c end() call.
 */
void Scheduler::remove_pump(Pump_iterator &p)
{
  DBUG_ASSERT(p.el);

  if (m_last == p.el)
    m_last= m_last->prev;

  if (m_pumps)
  {
    m_pumps= list_delete(m_pumps,p.el);
    m_count--;
  }

  if (p)
  {
    // destructor calls driver's free() method
    delete static_cast<Pump*>(p.el->data);
    my_free(p.el,MYF(0));
  }
}

/// Shut down backup process.
void Scheduler::cancel_backup()
{
  if (cancelled)
    return;

  // shutdown any remaining drivers
  while (m_count && m_pumps)
  {
    Pump_iterator p(*this);
    p->cancel();
    remove_pump(p);
  }

  cancelled= TRUE;
}


/// Start prepare phase for all drivers.
int Scheduler::prepare()
{
  DBUG_ASSERT(!cancelled);
  // we should start prepare phase only when init phase is finished
  DBUG_ASSERT(init_count==0);
  DBUG_PRINT("backup/data",("calling prepare() for all drivers"));

  for (Pump_iterator it(*this); it; ++it)
  {
    if (it->prepare())
    {
      cancel_backup();
      return ERROR;
    }
    if (it->state == backup_state::PREPARING)
     prepare_count++;
  }

  DBUG_PRINT("backup/data",("driver counts: total=%u, init=%u, prepare=%u, finish=%u.",
                            m_count, init_count, prepare_count, finish_count));
  return 0;
}

/// Lock all drivers.
int Scheduler::lock()
{
  DBUG_ASSERT(!cancelled);
  // lock only when init and prepare phases are finished
  DBUG_ASSERT(init_count==0 && prepare_count==0);
  DBUG_PRINT("backup/data",("calling lock() for all drivers"));

  for (Pump_iterator it(*this); it; ++it)
   if (it->lock())
   {
     cancel_backup();
     return ERROR;
   }

  DBUG_PRINT("backup/data",("driver counts: total=%u, init=%u, prepare=%u, finish=%u.",
                            m_count, init_count, prepare_count, finish_count));
  return 0;
}

/// Unlock all drivers.
int Scheduler::unlock()
{
  DBUG_ASSERT(!cancelled);
  DBUG_PRINT("backup/data",("calling unlock() for all drivers"));

  for(Pump_iterator it(*this); it; ++it)
  {
    if (it->unlock())
    {
      cancel_backup();
      return ERROR;
    }
    if (it->state == backup_state::FINISHING)
      finish_count++;
  }

  return 0;
}


/**************************************************

         Implementation of Backup_pump

 **************************************************/

Backup_pump::Backup_pump(Snapshot_info &snap, Block_writer &bw):
  state(backup_state::INACTIVE), mode(READING),
  init_size(0), bytes_in(0), bytes_out(0),
  m_drv(NULL), m_bw(bw), m_buf_head(NULL),
  m_buf_retries(0)
{
  DBUG_ASSERT(snap.m_no > 0);
  m_buf.data= NULL;
  bitmap_init(&m_closed_streams,
              NULL,
              1+snap.table_count(),
              FALSE); // not thread safe
  m_name= snap.name();
  if (ERROR == snap.get_backup_driver(m_drv) || !m_drv)
    state= backup_state::ERROR;
  else
    init_size= m_drv->init_size();
}

Backup_pump::~Backup_pump()
{
  if (m_drv)
    m_drv->free();
  bitmap_free(&m_closed_streams);
}

/// Initialize backup driver.
int Backup_pump::begin()
{
  state= backup_state::INIT;
  DBUG_PRINT("backup/data",(" %s enters INIT state",m_name));

  if (ERROR == m_drv->begin(m_bw.buf_size))
  {
    state= backup_state::ERROR;
    // We check if logger is always setup. Later the assertion can
    // be replaced with "if (m_log)"
    DBUG_ASSERT(m_log);
      m_log->report_error(ER_BACKUP_INIT_BACKUP_DRIVER,m_name);
    return ERROR;
  }

  return 0;
}

/// Shut down the driver.
int Backup_pump::end()
{
  if (state != backup_state::SHUT_DOWN)
  {
    DBUG_PRINT("backup/data",(" shutting down %s",m_name));

    if (ERROR == m_drv->end())
    {
      state= backup_state::ERROR;
      DBUG_ASSERT(m_log);
        m_log->report_error(ER_BACKUP_STOP_BACKUP_DRIVER,m_name);
      return ERROR;
    }

    state= backup_state::SHUT_DOWN;
  }

  return 0;
}

/// Start prepare phase for the driver.
int Backup_pump::prepare()
{
  result_t res= m_drv->prelock();

  switch (res) {

  case READY:
    state= backup_state::READY;
    break;

  case OK:
    state= backup_state::PREPARING;
    break;

  case ERROR:
  default:
    state= backup_state::ERROR;
    DBUG_ASSERT(m_log);
      m_log->report_error(ER_BACKUP_PREPARE_DRIVER, m_name);
      return ERROR;
  }

  DBUG_PRINT("backup/data",(" preparing %s, goes to %s state",
                            m_name,backup_state::name[state]));
  return 0;
}

/// Request VP from the driver.
int Backup_pump::lock()
{
  DBUG_PRINT("backup/data",(" locking %s",m_name));
  if (ERROR == m_drv->lock())
  {
    state= backup_state::ERROR;
    DBUG_ASSERT(m_log);
      m_log->report_error(ER_BACKUP_CREATE_VP,m_name);
    return ERROR;
  }

  return 0;
}

/// Unlock the driver after VP creation.
int Backup_pump::unlock()
{
  DBUG_PRINT("backup/data",(" unlocking %s, goes to FINISHING state",m_name));
  state= backup_state::FINISHING;
  if (ERROR == m_drv->unlock())
  {
    state= backup_state::ERROR;
    DBUG_ASSERT(m_log);
      m_log->report_error(ER_BACKUP_UNLOCK_DRIVER,m_name);
    return ERROR;
  }

  return 0;
}

int Backup_pump::cancel()
{
  if (ERROR == m_drv->cancel())
  {
    state= backup_state::ERROR;
    DBUG_ASSERT(m_log);
      m_log->report_error(ER_BACKUP_CANCEL_BACKUP,m_name);
    return ERROR;
  }
  state= backup_state::CANCELLED;
  return 0;
}

/**
  Poll the driver for next block of data and/or write data to stream.

  Depending on the current mode in which the pump is operating (@c mode member)
  the backup driver is polled for image data or data obtained before is written
  to the stream. Answers from drivers @c get_data() method are interpreted and
  the state of the driver is updated accordingly.
*/
int Backup_pump::pump(size_t *howmuch)
{
  // pumping not allowed in these states
  DBUG_ASSERT(state != backup_state::INACTIVE);
  DBUG_ASSERT(state != backup_state::SHUT_DOWN);
  DBUG_ASSERT(state != backup_state::CANCELLED);

  // we have detected error before - report it once more
  if (state == backup_state::ERROR)
    return ERROR;

  // we are done and thus there is nothing to do
  if (state == backup_state::DONE)
    return 0;

  backup_state::value before_state= state;

  if (howmuch)
    *howmuch= 0;

  if (all_streams_closed())
  {
    switch (state) {

    case backup_state::INIT:
      state= backup_state::WAITING;
      break;

    case backup_state::PREPARING:
      state= backup_state::READY;
      break;

    case backup_state::FINISHING:
      state= backup_state::DONE;
      break;

    case backup_state::ERROR:
      return ERROR;

    default: break;
    }
  }
  else
  {
    if (mode == READING)
    {
      /*
        If m_buf_head is NULL then a new request to the driver
        should be made. We should allocate a new output buffer.
       */

      if (!m_buf_head)
        switch (m_bw.get_buf(m_buf)) {

        case Block_writer::OK:
          m_buf_retries= 0;
          m_buf_head= m_buf.data;
          break;

        case Block_writer::NO_RES:
          if (++m_buf_retries <= get_buf_retries)
            return 0; // we shall try again

        case Block_writer::ERROR:
        default:
          DBUG_ASSERT(m_log);
            m_log->report_error(ER_BACKUP_GET_BUF);
          state= backup_state::ERROR;
          return ERROR;
        }

      DBUG_ASSERT(m_buf_head);

      result_t res= m_drv->get_data(m_buf);

      switch (res) {

      case READY:

        if( state == backup_state::INIT )
          state= backup_state::WAITING;
        else if( state == backup_state::WAITING )
          state= backup_state::READY;

      case OK:

        if (m_buf.last)
        {
          mark_stream_closed(m_buf.table_no);
          if (all_streams_closed())
            DBUG_PRINT("backup/data",(" all streams of %s closed",m_name));
          else
            DBUG_PRINT("backup/data",(" stream %u closed",m_buf.table_no));
        }

        m_buf.data= m_buf_head;
        m_buf_head= NULL;

        if ( m_buf.size > 0 )
          mode= WRITING;
        else
          m_bw.drop_buf(m_buf);

        break;

      case PROCESSING:
        break;

      case ERROR:
      default:
        DBUG_ASSERT(m_log);
          m_log->report_error(ER_BACKUP_GET_DATA,m_name);
        state= backup_state::ERROR;
        return ERROR;

      case DONE:
        state= backup_state::DONE;

      case BUSY:
        m_bw.drop_buf(m_buf);
        m_buf_head=NULL;  // thus a new request will be made
      }

    } // if (mode == READING)

    if (mode == WRITING
        && state != backup_state::ERROR
        && state != backup_state::DONE)
    {
      switch (m_bw.write_buf(m_buf)) {

      case Block_writer::OK:

        if (howmuch)
          *howmuch= m_buf.size;

        DBUG_PRINT("backup/data",(" added %lu bytes from %s to archive (drv_no=%u, table_no=%u)",
                                  (unsigned long)howmuch, m_name, m_bw.snap_no, m_buf.table_no));
        mode= READING;
        break;

      case Block_writer::ERROR:

        DBUG_ASSERT(m_log);
          m_log->report_error(ER_BACKUP_WRITE_DATA, m_name, m_buf.table_no);
        state= backup_state::ERROR;
        return ERROR;

      default:  // retry write
        break;

      }
    }
  }

  if (state != before_state)
    DBUG_PRINT("backup/data",(" %s changes state %s->%s",
                              m_name,backup_state::name[before_state],
                                     backup_state::name[state]));
  return 0;
}

} // backup namespace


/***********************************************

                  DATA RESTORE

 ***********************************************/

namespace backup {


/**
  Read backup image data from a backup stream and forward it to restore drivers.
 */
int restore_table_data(THD*, Restore_info &info, IStream &s)
{
  DBUG_ENTER("restore::restore_table_data");

  enum { READING, SENDING, DONE, ERROR } state= READING;

  if (info.snap_count==0 || info.table_count==0) // nothing to restore
    DBUG_RETURN(0);

  Restore_driver* drv[256];

  TABLE_LIST *table_list= 0;
  TABLE_LIST *table_list_last= 0;

  if (info.snap_count > 256)
  {
    info.report_error(ER_BACKUP_TOO_MANY_IMAGES, info.snap_count, 256);
    DBUG_RETURN(ERROR);
  }

  // Initializing restore drivers
  result_t res;

  for (uint no=0; no < info.snap_count; ++no)
  {
    drv[no]= NULL;

    Snapshot_info *snap= info.m_snap[no];

    // note: img can be NULL if it is not used in restore.
    if (!snap)
      continue;

    res= snap->get_restore_driver(drv[no]);
    if (res == backup::ERROR)
    {
      info.report_error(ER_BACKUP_CREATE_RESTORE_DRIVER,snap->name());
      goto error;
    };

    res= drv[no]->begin(0);
    if (res == backup::ERROR)
    {
      info.report_error(ER_BACKUP_INIT_RESTORE_DRIVER,snap->name());
      goto error;
    }
    /*
      Collect tables from default and snapshot for open and lock tables.
      There should be at most only 1 of each driver.
    */
    if ((snap->type() == Snapshot_info::DEFAULT_SNAPSHOT) ||
        (snap->type() == Snapshot_info::CS_SNAPSHOT))
      get_default_snapshot_tables(NULL, (default_backup::Restore *)drv[no],
                                  &table_list, &table_list_last);

    /*
      Record the name for this driver.
    */
    report_ob_engines(info.backup_prog_id, img->name());
  }

  {
    Buffer  buf;
    uint    snap_no=0;
    uint    repeats=0, errors= 0;
    int     ret;

    static const uint MAX_ERRORS= 3;
    static const uint MAX_REPEATS= 7;

    Restore_driver  *drvr= NULL;  // pointer to the current driver
    Snapshot_info   *snap= NULL;   // corresponding snapshot object

    /*
      Open tables for default and snapshot drivers.
    */
    if (table_list)
    {
      table_list->lock_type= TL_WRITE;
      query_cache.invalidate_locked_for_write(table_list);
      if (open_and_lock_tables(::current_thd, table_list))
      {
        DBUG_PRINT("restore",
          ( "error on open tables for default and snapshot drivers!" ));
        info.report_error(ER_BACKUP_OPEN_TABLES, "restore");
        DBUG_RETURN(backup::ERROR);
      }
      if (table_list_last)
        table_list_last->next_global= NULL; // break lists
    }

    // main data reading loop

    st_bstream_data_chunk chunk_info;

    while ( state != DONE && state != ERROR )
    {
      switch (state) {

      case READING:

        bzero(&chunk_info, sizeof(chunk_info));
        ret= bstream_rd_data_chunk(&s,&chunk_info);

        switch (ret) {

        case BSTREAM_EOS:
        case BSTREAM_EOC:
          state= DONE;
          break;

        case BSTREAM_OK:
          state= SENDING;
          break;

        case BSTREAM_ERROR:
          info.report_error(ER_BACKUP_READ_DATA);
        default:
          state= ERROR;
          goto error;

        }

        if (state != SENDING)
          break;

        // data chunk should never be empty
        DBUG_ASSERT(chunk_info.data.begin);
        DBUG_ASSERT(chunk_info.data.begin < chunk_info.data.end);

        snap_no= chunk_info.snap_no;
        buf.table_no= chunk_info.table_no;
        buf.last= chunk_info.flags & BSTREAM_FLAG_LAST_CHUNK;
        buf.data= chunk_info.data.begin;
        buf.size= chunk_info.data.end - chunk_info.data.begin;

        if (snap_no > info.snap_count || !(drvr= drv[snap_no]))
        {
          DBUG_PRINT("restore",("Skipping data from snapshot #%u",snap_no));
          state= READING;
          break;
        }

        snap= info.m_snap[snap_no];
        // Each restore driver should have corresponding Image_info object.
        DBUG_ASSERT(snap);

        DBUG_PRINT("restore",("Got %lu bytes of %s image data (for table #%u)",
                   (unsigned long)buf.size, snap->name(), buf.table_no));

      case SENDING:

        /*
          If we are here, the img pointer should point at the image for which
          we have next data block and drvr at its restore driver.
         */
        DBUG_ASSERT(snap && drvr);

        switch( drvr->send_data(buf) ) {

        case backup::OK:
          state= READING;
          snap= NULL;
          drvr= NULL;
          repeats= 0;
          break;

        case backup::ERROR:
          if( errors > MAX_ERRORS )
          {
            info.report_error(ER_BACKUP_SEND_DATA, buf.table_no, snap->name());
            state= ERROR;
            goto error;
          }
          errors++;
          break;

        case backup::PROCESSING:
        case backup::BUSY:
        default:
          if( repeats > MAX_REPEATS )
          {
            info.report_error(ER_BACKUP_SEND_DATA_RETRY, repeats, snap->name());
            state= ERROR;
            goto error;
          }
          repeats++;
          break;
        }

      default:
        break;
      } // switch(state)

    } // main reading loop

    DBUG_PRINT("restore",("End of backup stream"));
    if (state != DONE)
      DBUG_PRINT("restore",("state is %d",state));
  }

  { // Shutting down drivers

    String bad_drivers;

    for (uint no=0; no < info.snap_count; ++no)
    {
      if (!drv[no])
        continue;

      DBUG_PRINT("restore",("Shutting down restore driver %s",
                            info.m_snap[no]->name()));
      res= drv[no]->end();
      if (res == backup::ERROR)
      {
        state= ERROR;

        if (!bad_drivers.is_empty())
          bad_drivers.append(",");
        bad_drivers.append(info.m_snap[no]->name());
      }
      drv[no]->free();
    }

    if (!bad_drivers.is_empty())
      info.report_error(ER_BACKUP_STOP_RESTORE_DRIVERS, bad_drivers.c_ptr());
  }

  /*
    Close all tables if default or snapshot driver used.
  */
  if (table_list)
    close_thread_tables(::current_thd);

  DBUG_RETURN(state == ERROR ? backup::ERROR : 0);

 error:

  DBUG_PRINT("restore",("Cancelling restore process"));

  for (uint no=0; no < info.snap_count; ++no)
  {
    if (!drv[no])
      continue;

    drv[no]->free();
  }

  DBUG_RETURN(backup::ERROR);
}


} // backup namespace


/**************************************************

       Implementation of Block_writer

 **************************************************/

namespace backup {

Block_writer::Block_writer(byte snap_no, size_t size, OStream &s):
  m_str(s), buf_size(size), taken(FALSE), snap_no(snap_no)
{
  data_buf= (byte*)my_malloc(buf_size,MYF(0));
}

Block_writer::~Block_writer()
{
  if (data_buf)
    my_free(data_buf,MYF(0));
  data_buf= NULL;
}

/**
  Allocate new buffer for data transfer.

  The buffer size is given by @c buf.size member.

  Current implementation tries to allocate the data transfer buffer in the
  stream. It can handle only one buffer at a time.

  @returns @c NO_RES if buffer can not be allocated, @c OK otherwise.
 */
Block_writer::result_t
Block_writer::get_buf(Buffer &buf)
{
  buf.table_no= 0;
  buf.last= FALSE;
  buf.size= buf_size;
  buf.data= NULL;

  if (taken)
    return NO_RES;

  buf.data= data_buf;

  if (!buf.data)
    return NO_RES;

  taken= TRUE;

  return OK;
}

/**
  Write block of data to stream.

  The buffer containing data must be obtained from a previous @c get_buf() call.
  After this call, buffer is returned to the buffer pool and can be reused for
  other transfers.
 */
Block_writer::result_t
Block_writer::write_buf(const Buffer &buf)
{
  st_bstream_data_chunk  chunk_info;

  chunk_info.table_no= buf.table_no;
  chunk_info.data.begin= buf.data;
  chunk_info.data.end= buf.data + buf.size;
  chunk_info.flags= buf.last ? BSTREAM_FLAG_LAST_CHUNK : 0x00;
  chunk_info.snap_no= snap_no;

  int ret= bstream_wr_data_chunk(&m_str,&chunk_info);

  if (ret == BSTREAM_OK)
  {
    taken= FALSE;
    return OK;
  }
  else
    return ERROR;
}

/**
  Return buffer to the buffer pool.

  If a buffer obtained from @c get_buf() is not written to the stream, this
  method can return it to the buffer pool so that it can be reused for other
  transfers.
 */
Block_writer::result_t
Block_writer::drop_buf(Buffer &buf)
{
  buf.data= NULL;
  buf.size= 0;
  taken= FALSE;
  return OK;
}

} // backup namespace<|MERGE_RESOLUTION|>--- conflicted
+++ resolved
@@ -482,16 +482,12 @@
     if (!i)
       continue;
 
-<<<<<<< HEAD
-    Scheduler::Pump *p= new Scheduler::Pump(no,*i,s);
+    Scheduler::Pump *p= new Scheduler::Pump(*i,s);
     
     /*
       Record the backup id and name for this driver.
     */
     report_ob_engines(info.backup_prog_id, p->m_name);
-=======
-    Scheduler::Pump *p= new Scheduler::Pump(*i,s);
->>>>>>> 0e8c682d
 
     if (!p || !p->is_valid())
     {
@@ -624,15 +620,8 @@
     {
       LOG_INFO li;
       mysql_bin_log.get_current_log(&li);
-<<<<<<< HEAD
-      info.binlog_information.position= li.pos;
-      memcpy(info.binlog_information.binlog_file_name, 
-             li.log_file_name, strlen(li.log_file_name));
+      info.save_binlog_pos(li);
       DBUG_PRINT("SYNC PHASE - binlog position : ", ("%d", (int) li.pos));
-=======
-      info.save_binlog_pos(li);
-      DBUG_PRINT("SYNC PHASE - binlog position : ", ("%d", li.pos));
->>>>>>> 0e8c682d
       DBUG_PRINT("SYNC PHASE - binlog filename : ", ("%s", li.log_file_name));
     }
 
