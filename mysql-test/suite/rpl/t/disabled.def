--- conflicted
+++ resolved
@@ -10,18 +10,9 @@
 #
 ##############################################################################
 
-<<<<<<< HEAD
 rpl_ddl                    : BUG#26418 2007-03-01 mleich Slave out of sync after CREATE                            /DROP TEMPORARY TABLE + ROLLBACK on master
 rpl_invoked_features       : BUG#29020 2007-06-21 Lars Non-deterministic test case
 rpl_auto_increment_11932   : Bug#29809 2007-07-16 ingo Slave SQL errors in warnings 
                              file
-rpl_row_extraColmaster_ndb : BUG#29549 : Replication of BLOBs fail for NDB
 rpl_extraColmaster_innodb  : BUG#30854 : Tables name show as binary in slave err msg on                             vm-win2003-64-b and Solaris
-rpl_ndb_extraColMaster     : BUG#30854
-=======
-rpl_ddl                  : BUG#26418 2007-03-01 mleich Slave out of sync after CREATE/DROP TEMPORARY TABLE + ROLLBACK on master
-rpl_invoked_features     : BUG#29020 2007-06-21 Lars Non-deterministic test case
-rpl_auto_increment_11932   : Bug#29809 2007-07-16 ingo Slave SQL errors in warnings file
-rpl_extraColmaster_innodb  : BUG#30854 : Tables name show as binary in slave err msg on                             vm-win2003-64-b and Solaris
->>>>>>> eae8f0ea
 rpl_extraColmaster_myisam  : BUG#30854