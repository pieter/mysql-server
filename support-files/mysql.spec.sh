--- conflicted
+++ resolved
@@ -336,17 +336,14 @@
 		--with-innodb \
 %if %{CLUSTER_BUILD}
 		--with-ndbcluster \
-<<<<<<< HEAD
-=======
 %endif
->>>>>>> f0c744e5
 		--with-archive-storage-engine \
 		--with-csv-storage-engine \
 		--with-example-storage-engine \
 		--with-blackhole-storage-engine \
 %if %{FEDERATED_BUILD}
 		--with-federated-storage-engine \
-<<<<<<< HEAD
+%endif
 %ifarch i386 x86_64
 		--with-falcon \
 %else
@@ -354,11 +351,6 @@
 %endif
 		--with-partition \
 		--with-big-tables \
-=======
-%endif
-	        --with-partition \
-	        --with-big-tables \
->>>>>>> f0c744e5
 		--with-comment=\"MySQL Community Server - Debug (GPL)\"")
 
 # We might want to save the config log file
@@ -366,7 +358,6 @@
 then
   cp -fp mysql-debug-%{mysql_version}/config.log "$MYSQL_DEBUGCONFLOG_DEST"
 fi
-<<<<<<< HEAD
 
 (cd mysql-debug-%{mysql_version} ; make test-bt-debug)
 
@@ -376,35 +367,21 @@
 #
 ##############################################################################
 
-=======
-
-(cd mysql-debug-%{mysql_version} ; make test-bt-debug)
-
-##############################################################################
-#
-#  Build the release binary
-#
-##############################################################################
-
->>>>>>> f0c744e5
 (cd mysql-release-%{mysql_version} &&
 CFLAGS="${MYSQL_BUILD_CFLAGS:-$RPM_OPT_FLAGS} -g" \
 CXXFLAGS="${MYSQL_BUILD_CXXFLAGS:-$RPM_OPT_FLAGS -felide-constructors -fno-exceptions -fno-rtti} -g" \
 BuildMySQL "--enable-shared \
 		--with-innodb \
-<<<<<<< HEAD
-		--with-ndbcluster \
-=======
 %if %{CLUSTER_BUILD}
 		--with-ndbcluster \
 %endif
->>>>>>> f0c744e5
 		--with-archive-storage-engine \
 		--with-csv-storage-engine \
 		--with-example-storage-engine \
 		--with-blackhole-storage-engine \
-<<<<<<< HEAD
+%if %{FEDERATED_BUILD}
 		--with-federated-storage-engine \
+%endif
 %ifarch i386 x86_64
 		--with-falcon \
 %else
@@ -413,20 +390,11 @@
 		--with-partition \
 		--with-embedded-server \
 		--with-big-tables \
-=======
-%if %{FEDERATED_BUILD}
-		--with-federated-storage-engine \
-%endif
-	        --with-partition \
-		--with-embedded-server \
-	        --with-big-tables \
->>>>>>> f0c744e5
 		--with-comment=\"MySQL Community Server (GPL)\"")
 # We might want to save the config log file
 if test -n "$MYSQL_CONFLOG_DEST"
 then
   cp -fp  mysql-release-%{mysql_version}/config.log "$MYSQL_CONFLOG_DEST"
-<<<<<<< HEAD
 fi
 
 (cd mysql-release-%{mysql_version} ; make test-bt)
@@ -444,25 +412,6 @@
   fi
 fi
 
-=======
-fi
-
-(cd mysql-release-%{mysql_version} ; make test-bt)
-
-##############################################################################
-
-# Include libgcc.a in the devel subpackage (BUG 4921)
-if expr "$CC" : ".*gcc.*" > /dev/null ;
-then
-  libgcc=`$CC $CFLAGS --print-libgcc-file`
-  if [ -f $libgcc ]
-  then
-    %define have_libgcc 1
-    install -m 644 $libgcc $RBR%{_libdir}/mysql/libmygcc.a
-  fi
-fi
-
->>>>>>> f0c744e5
 ##############################################################################
 
 %install
@@ -478,7 +427,6 @@
 install -d $RBR%{_mandir}
 install -d $RBR%{_sbindir}
 
-<<<<<<< HEAD
 
 # Install all binaries 
 (cd $MBD && make install DESTDIR=$RBR benchdir_root=%{_datadir})
@@ -491,20 +439,6 @@
                  $RPM_BUILD_DIR/mysql-%{mysql_version}/mysql-debug-%{mysql_version}/sql/mysqld \
                  $RBR%{_sbindir}/mysqld-debug
 
-=======
-
-# Install all binaries 
-(cd $MBD && make install DESTDIR=$RBR benchdir_root=%{_datadir})
-# Old packages put shared libs in %{_libdir}/ (not %{_libdir}/mysql), so do
-# the same here.
-mv $RBR/%{_libdir}/mysql/*.so* $RBR/%{_libdir}/
-
-# install "mysqld-debug"
-$MBD/libtool --mode=execute install -m 755 \
-                 $RPM_BUILD_DIR/mysql-%{mysql_version}/mysql-debug-%{mysql_version}/sql/mysqld \
-                 $RBR%{_sbindir}/mysqld-debug
-
->>>>>>> f0c744e5
 # install saved perror binary with NDB support (BUG#13740)
 install -m 755 $MBD/extra/perror $RBR%{_bindir}/perror
 
@@ -519,14 +453,8 @@
 # will appreciate that, as all services usually offer this.
 ln -s %{_sysconfdir}/init.d/mysql $RPM_BUILD_ROOT%{_sbindir}/rcmysql
 
-<<<<<<< HEAD
 # Touch the place where the my.cnf config file might be located.
 # Just to make sure it's in the file list and marked as a config file.
-=======
-# Touch the place where the my.cnf config file and mysqlmanager.passwd
-# (MySQL Instance Manager password file) might be located
-# Just to make sure it's in the file list and marked as a config file
->>>>>>> f0c744e5
 touch $RBR%{_sysconfdir}/my.cnf
 
 %pre server
@@ -663,17 +591,13 @@
 #scheduled service packs and more.  Visit www.mysql.com/enterprise for more
 #information." 
 
-<<<<<<< HEAD
-=======
 %if %{CLUSTER_BUILD}
->>>>>>> f0c744e5
 %post ndb-storage
 mysql_clusterdir=/var/lib/mysql-cluster
 
 # Create cluster directory if needed
 if test ! -d $mysql_clusterdir; then mkdir -m 755 $mysql_clusterdir; fi
 %endif
-
 
 %preun server
 if test $1 = 0
@@ -708,13 +632,9 @@
 
 %doc mysql-release-%{mysql_version}/COPYING mysql-release-%{mysql_version}/README 
 %doc mysql-release-%{mysql_version}/support-files/my-*.cnf
-<<<<<<< HEAD
-%doc mysql-release-%{mysql_version}/support-files/ndb-*.ini
-=======
 %if %{CLUSTER_BUILD}
 %doc mysql-release-%{mysql_version}/support-files/ndb-*.ini
 %endif
->>>>>>> f0c744e5
 
 %doc %attr(644, root, root) %{_infodir}/mysql.info*
 
@@ -889,13 +809,9 @@
 %defattr(-, root, root, 0755)
 # Shared libraries (omit for architectures that don't support them)
 %{_libdir}/libmysql*.so*
-<<<<<<< HEAD
-%{_libdir}/libndb*.so*
-=======
 %if %{CLUSTER_BUILD}
 %{_libdir}/libndb*.so*
 %endif
->>>>>>> f0c744e5
 
 %files test
 %defattr(-, root, root, 0755)
@@ -931,7 +847,6 @@
 - Require a manual upgrade if the alread-installed mysql-server is
   from another vendor, or is of a different major version.
 
-<<<<<<< HEAD
 * Fri Dec 21 2007 Joerg Bruehe <joerg@mysql.com>
 
 - "mysqlmanager" got removed from version 6.0, all references deleted.
@@ -940,8 +855,6 @@
 
 - Enabled the "Falcon" storage engine on i386/x86_64.
 
-=======
->>>>>>> f0c744e5
 * Wed May 02 2007 Joerg Bruehe <joerg@mysql.com>
 
 - "ndb_size.tmpl" is not needed any more, 
@@ -993,15 +906,9 @@
   (bug#22081).
 
 * Mon Nov 13 2006 Joerg Bruehe <joerg@mysql.com>
-<<<<<<< HEAD
 
 - Add "--with-partition" to all server builds.
 
-=======
-
-- Add "--with-partition" to all server builds.
-
->>>>>>> f0c744e5
 - Use "--report-features" in one test run per server build.
 
 * Tue Aug 15 2006 Joerg Bruehe <joerg@mysql.com>
@@ -1069,19 +976,11 @@
 - Set $LDFLAGS from $MYSQL_BUILD_LDFLAGS
 
 * Wed Mar 07 2006 Kent Boortz <kent@mysql.com>
-<<<<<<< HEAD
 
 - Changed product name from "Community Edition" to "Community Server"
 
 * Mon Mar 06 2006 Kent Boortz <kent@mysql.com>
 
-=======
-
-- Changed product name from "Community Edition" to "Community Server"
-
-* Mon Mar 06 2006 Kent Boortz <kent@mysql.com>
-
->>>>>>> f0c744e5
 - Fast mutexes is now disabled by default, but should be
   used in Linux builds.
 
