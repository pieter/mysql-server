--- conflicted
+++ resolved
@@ -172,7 +172,6 @@
 #endif
 #endif /* __FreeBSD__ && HAVE_IEEEFP_H */
 
-<<<<<<< HEAD
 #ifdef HAVE_FPU_CONTROL_H
 #include <fpu_control.h>
 #endif
@@ -183,13 +182,6 @@
 #endif
 
 inline void setup_fpu()
-=======
-/**
-  We can't handle floating point exceptions with threads, so disable
-  this on freebsd.
-*/
-inline void set_proper_floating_point_mode()
->>>>>>> 5d105641
 {
 #if defined(__FreeBSD__) && defined(HAVE_IEEEFP_H)
   /*
@@ -227,26 +219,6 @@
   set_fpc_csr(n.fc_word);
 #endif
 }
-<<<<<<< HEAD
-=======
-#elif defined(__sgi)
-/* for IRIX to use set_fpc_csr() */
-#include <sys/fpu.h>
-
-inline void set_proper_floating_point_mode()
-{
-  /* Enable denormalized DOUBLE values support for IRIX */
-  {
-    union fpc_csr n;
-    n.fc_word = get_fpc_csr();
-    n.fc_struct.flush = 0;
-    set_fpc_csr(n.fc_word);
-  }
-}
-#else
-#define set_proper_floating_point_mode()
-#endif /* __FreeBSD__ && HAVE_IEEEFP_H */
->>>>>>> 5d105641
 
 } /* cplusplus */
 
@@ -561,7 +533,6 @@
 ulong expire_logs_days = 0;
 ulong rpl_recovery_rank=0;
 const char *log_output_str= "FILE";
-<<<<<<< HEAD
 
 const double log_10[] = {
   1e000, 1e001, 1e002, 1e003, 1e004, 1e005, 1e006, 1e007, 1e008, 1e009,
@@ -596,8 +567,6 @@
   1e290, 1e291, 1e292, 1e293, 1e294, 1e295, 1e296, 1e297, 1e298, 1e299,
   1e300, 1e301, 1e302, 1e303, 1e304, 1e305, 1e306, 1e307, 1e308
 };
-=======
->>>>>>> 5d105641
 
 time_t server_start_time, flush_status_time;
 
@@ -3009,7 +2978,7 @@
   server_start_time= flush_status_time= my_time(0);
   rpl_filter= new Rpl_filter;
   binlog_filter= new Rpl_filter;
-  if (!rpl_filter || !binlog_filter)
+  if (!rpl_filter || !binlog_filter) 
   {
     sql_perror("Could not allocate replication and binlog filters");
     exit(1);
@@ -3537,11 +3506,7 @@
   query_cache_init();
   query_cache_resize(query_cache_size);
   randominit(&sql_rand,(ulong) server_start_time,(ulong) server_start_time/2);
-<<<<<<< HEAD
   setup_fpu();
-=======
-  set_proper_floating_point_mode();
->>>>>>> 5d105641
   init_thr_lock();
 #ifdef HAVE_REPLICATION
   init_slave_list();
@@ -6387,14 +6352,6 @@
    (uchar**) &global_system_variables.min_examined_row_limit,
    (uchar**) &max_system_variables.min_examined_row_limit, 0, GET_ULONG,
   REQUIRED_ARG, 0, 0, ULONG_MAX, 0, 1L, 0},
-<<<<<<< HEAD
-=======
-  {"multi_range_count", OPT_MULTI_RANGE_COUNT,
-   "Number of key ranges to request at once.",
-   (uchar**) &global_system_variables.multi_range_count,
-   (uchar**) &max_system_variables.multi_range_count, 0,
-   GET_ULONG, REQUIRED_ARG, 256, 1, ULONG_MAX, 0, 1, 0},
->>>>>>> 5d105641
   {"myisam_block_size", OPT_MYISAM_BLOCK_SIZE,
    "Block size to be used for MyISAM index pages.",
    (uchar**) &opt_myisam_block_size,
@@ -6710,6 +6667,16 @@
   return 0;
 }
 
+#ifdef COMMUNITY_SERVER
+static int show_flushstatustime(THD *thd, SHOW_VAR *var, char *buff)
+{
+  var->type= SHOW_LONG;
+  var->value= buff;
+  *((long *)buff)= (long) (thd->query_start() - flush_status_time);
+  return 0;
+}
+#endif
+
 #ifdef HAVE_REPLICATION
 static int show_rpl_status(THD *thd, SHOW_VAR *var, char *buff)
 {
@@ -7047,115 +7014,7 @@
   {"Binlog_cache_use",         (char*) &binlog_cache_use,       SHOW_LONG},
   {"Bytes_received",           (char*) offsetof(STATUS_VAR, bytes_received), SHOW_LONGLONG_STATUS},
   {"Bytes_sent",               (char*) offsetof(STATUS_VAR, bytes_sent), SHOW_LONGLONG_STATUS},
-<<<<<<< HEAD
-  {"Com_admin_commands",       (char*) offsetof(STATUS_VAR, com_other), SHOW_LONG_STATUS},
-  {"Com_alter_db",	       (char*) offsetof(STATUS_VAR, com_stat[(uint) SQLCOM_ALTER_DB]), SHOW_LONG_STATUS},
-  {"Com_alter_event",	       (char*) offsetof(STATUS_VAR, com_stat[(uint) SQLCOM_ALTER_EVENT]), SHOW_LONG_STATUS},
-  {"Com_alter_table",	       (char*) offsetof(STATUS_VAR, com_stat[(uint) SQLCOM_ALTER_TABLE]), SHOW_LONG_STATUS},
-  {"Com_analyze",	       (char*) offsetof(STATUS_VAR, com_stat[(uint) SQLCOM_ANALYZE]), SHOW_LONG_STATUS},
-  {"Com_begin",		       (char*) offsetof(STATUS_VAR, com_stat[(uint) SQLCOM_BEGIN]), SHOW_LONG_STATUS},
-  {"Com_call_procedure",       (char*) offsetof(STATUS_VAR, com_stat[(uint) SQLCOM_CALL]), SHOW_LONG_STATUS},
-  {"Com_change_db",	       (char*) offsetof(STATUS_VAR, com_stat[(uint) SQLCOM_CHANGE_DB]), SHOW_LONG_STATUS},
-  {"Com_change_master",	       (char*) offsetof(STATUS_VAR, com_stat[(uint) SQLCOM_CHANGE_MASTER]), SHOW_LONG_STATUS},
-  {"Com_check",		       (char*) offsetof(STATUS_VAR, com_stat[(uint) SQLCOM_CHECK]), SHOW_LONG_STATUS},
-  {"Com_checksum",	       (char*) offsetof(STATUS_VAR, com_stat[(uint) SQLCOM_CHECKSUM]), SHOW_LONG_STATUS},
-  {"Com_commit",	       (char*) offsetof(STATUS_VAR, com_stat[(uint) SQLCOM_COMMIT]), SHOW_LONG_STATUS},
-  {"Com_create_db",	       (char*) offsetof(STATUS_VAR, com_stat[(uint) SQLCOM_CREATE_DB]), SHOW_LONG_STATUS},
-  {"Com_create_event",	       (char*) offsetof(STATUS_VAR, com_stat[(uint) SQLCOM_CREATE_EVENT]), SHOW_LONG_STATUS},
-  {"Com_create_function",      (char*) offsetof(STATUS_VAR, com_stat[(uint) SQLCOM_CREATE_FUNCTION]), SHOW_LONG_STATUS},
-  {"Com_create_index",	       (char*) offsetof(STATUS_VAR, com_stat[(uint) SQLCOM_CREATE_INDEX]), SHOW_LONG_STATUS},
-  {"Com_create_table",	       (char*) offsetof(STATUS_VAR, com_stat[(uint) SQLCOM_CREATE_TABLE]), SHOW_LONG_STATUS},
-  {"Com_create_user",	       (char*) offsetof(STATUS_VAR, com_stat[(uint) SQLCOM_CREATE_USER]), SHOW_LONG_STATUS},
-  {"Com_dealloc_sql",          (char*) offsetof(STATUS_VAR, com_stat[(uint) SQLCOM_DEALLOCATE_PREPARE]), SHOW_LONG_STATUS},
-  {"Com_delete",	       (char*) offsetof(STATUS_VAR, com_stat[(uint) SQLCOM_DELETE]), SHOW_LONG_STATUS},
-  {"Com_delete_multi",	       (char*) offsetof(STATUS_VAR, com_stat[(uint) SQLCOM_DELETE_MULTI]), SHOW_LONG_STATUS},
-  {"Com_do",                   (char*) offsetof(STATUS_VAR, com_stat[(uint) SQLCOM_DO]), SHOW_LONG_STATUS},
-  {"Com_drop_db",	       (char*) offsetof(STATUS_VAR, com_stat[(uint) SQLCOM_DROP_DB]), SHOW_LONG_STATUS},
-  {"Com_drop_event",	       (char*) offsetof(STATUS_VAR, com_stat[(uint) SQLCOM_DROP_EVENT]), SHOW_LONG_STATUS},
-  {"Com_drop_function",	       (char*) offsetof(STATUS_VAR, com_stat[(uint) SQLCOM_DROP_FUNCTION]), SHOW_LONG_STATUS},
-  {"Com_drop_index",	       (char*) offsetof(STATUS_VAR, com_stat[(uint) SQLCOM_DROP_INDEX]), SHOW_LONG_STATUS},
-  {"Com_drop_table",	       (char*) offsetof(STATUS_VAR, com_stat[(uint) SQLCOM_DROP_TABLE]), SHOW_LONG_STATUS},
-  {"Com_drop_user",	       (char*) offsetof(STATUS_VAR, com_stat[(uint) SQLCOM_DROP_USER]), SHOW_LONG_STATUS},
-  {"Com_execute_sql",          (char*) offsetof(STATUS_VAR, com_stat[(uint) SQLCOM_EXECUTE]), SHOW_LONG_STATUS},
-  {"Com_flush",		       (char*) offsetof(STATUS_VAR, com_stat[(uint) SQLCOM_FLUSH]), SHOW_LONG_STATUS},
-  {"Com_grant",		       (char*) offsetof(STATUS_VAR, com_stat[(uint) SQLCOM_GRANT]), SHOW_LONG_STATUS},
-  {"Com_ha_close",	       (char*) offsetof(STATUS_VAR, com_stat[(uint) SQLCOM_HA_CLOSE]), SHOW_LONG_STATUS},
-  {"Com_ha_open",	       (char*) offsetof(STATUS_VAR, com_stat[(uint) SQLCOM_HA_OPEN]), SHOW_LONG_STATUS},
-  {"Com_ha_read",	       (char*) offsetof(STATUS_VAR, com_stat[(uint) SQLCOM_HA_READ]), SHOW_LONG_STATUS},
-  {"Com_help",                 (char*) offsetof(STATUS_VAR, com_stat[(uint) SQLCOM_HELP]), SHOW_LONG_STATUS},
-  {"Com_insert",	       (char*) offsetof(STATUS_VAR, com_stat[(uint) SQLCOM_INSERT]), SHOW_LONG_STATUS},
-  {"Com_insert_select",	       (char*) offsetof(STATUS_VAR, com_stat[(uint) SQLCOM_INSERT_SELECT]), SHOW_LONG_STATUS},
-  {"Com_kill",		       (char*) offsetof(STATUS_VAR, com_stat[(uint) SQLCOM_KILL]), SHOW_LONG_STATUS},
-  {"Com_load",		       (char*) offsetof(STATUS_VAR, com_stat[(uint) SQLCOM_LOAD]), SHOW_LONG_STATUS},
-  {"Com_lock_tables",	       (char*) offsetof(STATUS_VAR, com_stat[(uint) SQLCOM_LOCK_TABLES]), SHOW_LONG_STATUS},
-  {"Com_optimize",	       (char*) offsetof(STATUS_VAR, com_stat[(uint) SQLCOM_OPTIMIZE]), SHOW_LONG_STATUS},
-  {"Com_preload_keys",	       (char*) offsetof(STATUS_VAR, com_stat[(uint) SQLCOM_PRELOAD_KEYS]), SHOW_LONG_STATUS},
-  {"Com_prepare_sql",          (char*) offsetof(STATUS_VAR, com_stat[(uint) SQLCOM_PREPARE]), SHOW_LONG_STATUS},
-  {"Com_purge",		       (char*) offsetof(STATUS_VAR, com_stat[(uint) SQLCOM_PURGE]), SHOW_LONG_STATUS},
-  {"Com_purge_before_date",    (char*) offsetof(STATUS_VAR, com_stat[(uint) SQLCOM_PURGE_BEFORE]), SHOW_LONG_STATUS},
-  {"Com_rename_table",	       (char*) offsetof(STATUS_VAR, com_stat[(uint) SQLCOM_RENAME_TABLE]), SHOW_LONG_STATUS},
-  {"Com_repair",	       (char*) offsetof(STATUS_VAR, com_stat[(uint) SQLCOM_REPAIR]), SHOW_LONG_STATUS},
-  {"Com_replace",	       (char*) offsetof(STATUS_VAR, com_stat[(uint) SQLCOM_REPLACE]), SHOW_LONG_STATUS},
-  {"Com_replace_select",       (char*) offsetof(STATUS_VAR, com_stat[(uint) SQLCOM_REPLACE_SELECT]), SHOW_LONG_STATUS},
-  {"Com_reset",		       (char*) offsetof(STATUS_VAR, com_stat[(uint) SQLCOM_RESET]), SHOW_LONG_STATUS},
-  {"Com_revoke",	       (char*) offsetof(STATUS_VAR, com_stat[(uint) SQLCOM_REVOKE]), SHOW_LONG_STATUS},
-  {"Com_revoke_all",	       (char*) offsetof(STATUS_VAR, com_stat[(uint) SQLCOM_REVOKE_ALL]), SHOW_LONG_STATUS},
-  {"Com_rollback",	       (char*) offsetof(STATUS_VAR, com_stat[(uint) SQLCOM_ROLLBACK]), SHOW_LONG_STATUS},
-  {"Com_savepoint",	       (char*) offsetof(STATUS_VAR, com_stat[(uint) SQLCOM_SAVEPOINT]), SHOW_LONG_STATUS},
-  {"Com_select",	       (char*) offsetof(STATUS_VAR, com_stat[(uint) SQLCOM_SELECT]), SHOW_LONG_STATUS},
-  {"Com_set_option",	       (char*) offsetof(STATUS_VAR, com_stat[(uint) SQLCOM_SET_OPTION]), SHOW_LONG_STATUS},
-  {"Com_show_binlog_events",   (char*) offsetof(STATUS_VAR, com_stat[(uint) SQLCOM_SHOW_BINLOG_EVENTS]), SHOW_LONG_STATUS},
-  {"Com_show_binlogs",	       (char*) offsetof(STATUS_VAR, com_stat[(uint) SQLCOM_SHOW_BINLOGS]), SHOW_LONG_STATUS},
-  {"Com_show_charsets",	       (char*) offsetof(STATUS_VAR, com_stat[(uint) SQLCOM_SHOW_CHARSETS]), SHOW_LONG_STATUS},
-  {"Com_show_collations",      (char*) offsetof(STATUS_VAR, com_stat[(uint) SQLCOM_SHOW_COLLATIONS]), SHOW_LONG_STATUS},
-  {"Com_show_column_types",    (char*) offsetof(STATUS_VAR, com_stat[(uint) SQLCOM_SHOW_COLUMN_TYPES]), SHOW_LONG_STATUS},
-  {"Com_show_create_db",       (char*) offsetof(STATUS_VAR, com_stat[(uint) SQLCOM_SHOW_CREATE_DB]), SHOW_LONG_STATUS},
-  {"Com_show_create_event",    (char*) offsetof(STATUS_VAR, com_stat[(uint) SQLCOM_SHOW_CREATE_EVENT]), SHOW_LONG_STATUS},
-  {"Com_show_create_table",    (char*) offsetof(STATUS_VAR, com_stat[(uint) SQLCOM_SHOW_CREATE]), SHOW_LONG_STATUS},
-  {"Com_show_databases",       (char*) offsetof(STATUS_VAR, com_stat[(uint) SQLCOM_SHOW_DATABASES]), SHOW_LONG_STATUS},
-  {"Com_show_engine_logs",     (char*) offsetof(STATUS_VAR, com_stat[(uint) SQLCOM_SHOW_ENGINE_LOGS]), SHOW_LONG_STATUS},
-  {"Com_show_engine_mutex",    (char*) offsetof(STATUS_VAR, com_stat[(uint) SQLCOM_SHOW_ENGINE_MUTEX]), SHOW_LONG_STATUS},
-  {"Com_show_engine_status",   (char*) offsetof(STATUS_VAR, com_stat[(uint) SQLCOM_SHOW_ENGINE_STATUS]), SHOW_LONG_STATUS},
-  {"Com_show_events",          (char*) offsetof(STATUS_VAR, com_stat[(uint) SQLCOM_SHOW_EVENTS]), SHOW_LONG_STATUS},
-  {"Com_show_errors",	       (char*) offsetof(STATUS_VAR, com_stat[(uint) SQLCOM_SHOW_ERRORS]), SHOW_LONG_STATUS},
-  {"Com_show_fields",	       (char*) offsetof(STATUS_VAR, com_stat[(uint) SQLCOM_SHOW_FIELDS]), SHOW_LONG_STATUS},
-  {"Com_show_grants",	       (char*) offsetof(STATUS_VAR, com_stat[(uint) SQLCOM_SHOW_GRANTS]), SHOW_LONG_STATUS},
-  {"Com_show_keys",	       (char*) offsetof(STATUS_VAR, com_stat[(uint) SQLCOM_SHOW_KEYS]), SHOW_LONG_STATUS},
-  {"Com_show_master_status",   (char*) offsetof(STATUS_VAR, com_stat[(uint) SQLCOM_SHOW_MASTER_STAT]), SHOW_LONG_STATUS},
-  {"Com_show_new_master",      (char*) offsetof(STATUS_VAR, com_stat[(uint) SQLCOM_SHOW_NEW_MASTER]), SHOW_LONG_STATUS},
-  {"Com_show_open_tables",     (char*) offsetof(STATUS_VAR, com_stat[(uint) SQLCOM_SHOW_OPEN_TABLES]), SHOW_LONG_STATUS},
-  {"Com_show_plugins",         (char*) offsetof(STATUS_VAR, com_stat[(uint) SQLCOM_SHOW_PLUGINS]), SHOW_LONG_STATUS},
-  {"Com_show_privileges",      (char*) offsetof(STATUS_VAR, com_stat[(uint) SQLCOM_SHOW_PRIVILEGES]), SHOW_LONG_STATUS},
-  {"Com_show_processlist",     (char*) offsetof(STATUS_VAR, com_stat[(uint) SQLCOM_SHOW_PROCESSLIST]), SHOW_LONG_STATUS},
-  {"Com_show_slave_hosts",     (char*) offsetof(STATUS_VAR, com_stat[(uint) SQLCOM_SHOW_SLAVE_HOSTS]), SHOW_LONG_STATUS},
-  {"Com_show_slave_status",    (char*) offsetof(STATUS_VAR, com_stat[(uint) SQLCOM_SHOW_SLAVE_STAT]), SHOW_LONG_STATUS},
-  {"Com_show_status",	       (char*) offsetof(STATUS_VAR, com_stat[(uint) SQLCOM_SHOW_STATUS]), SHOW_LONG_STATUS},
-  {"Com_show_storage_engines", (char*) offsetof(STATUS_VAR, com_stat[(uint) SQLCOM_SHOW_STORAGE_ENGINES]), SHOW_LONG_STATUS},
-  {"Com_show_tables",	       (char*) offsetof(STATUS_VAR, com_stat[(uint) SQLCOM_SHOW_TABLES]), SHOW_LONG_STATUS},
-  {"Com_show_triggers",	       (char*) offsetof(STATUS_VAR, com_stat[(uint) SQLCOM_SHOW_TRIGGERS]), SHOW_LONG_STATUS},
-  {"Com_show_variables",       (char*) offsetof(STATUS_VAR, com_stat[(uint) SQLCOM_SHOW_VARIABLES]), SHOW_LONG_STATUS},
-  {"Com_show_warnings",        (char*) offsetof(STATUS_VAR, com_stat[(uint) SQLCOM_SHOW_WARNS]), SHOW_LONG_STATUS},
-  {"Com_slave_start",	       (char*) offsetof(STATUS_VAR, com_stat[(uint) SQLCOM_SLAVE_START]), SHOW_LONG_STATUS},
-  {"Com_slave_stop",	       (char*) offsetof(STATUS_VAR, com_stat[(uint) SQLCOM_SLAVE_STOP]), SHOW_LONG_STATUS},
-  {"Com_stmt_close",           (char*) offsetof(STATUS_VAR, com_stmt_close), SHOW_LONG_STATUS},
-  {"Com_stmt_execute",         (char*) offsetof(STATUS_VAR, com_stmt_execute), SHOW_LONG_STATUS},
-  {"Com_stmt_fetch",           (char*) offsetof(STATUS_VAR, com_stmt_fetch), SHOW_LONG_STATUS},
-  {"Com_stmt_prepare",         (char*) offsetof(STATUS_VAR, com_stmt_prepare), SHOW_LONG_STATUS},
-  {"Com_stmt_reset",           (char*) offsetof(STATUS_VAR, com_stmt_reset), SHOW_LONG_STATUS},
-  {"Com_stmt_send_long_data",  (char*) offsetof(STATUS_VAR, com_stmt_send_long_data), SHOW_LONG_STATUS},
-  {"Com_truncate",	       (char*) offsetof(STATUS_VAR, com_stat[(uint) SQLCOM_TRUNCATE]), SHOW_LONG_STATUS},
-  {"Com_unlock_tables",	       (char*) offsetof(STATUS_VAR, com_stat[(uint) SQLCOM_UNLOCK_TABLES]), SHOW_LONG_STATUS},
-  {"Com_update",	       (char*) offsetof(STATUS_VAR, com_stat[(uint) SQLCOM_UPDATE]), SHOW_LONG_STATUS},
-  {"Com_update_multi",	       (char*) offsetof(STATUS_VAR, com_stat[(uint) SQLCOM_UPDATE_MULTI]), SHOW_LONG_STATUS},
-  {"Com_xa_commit",            (char*) offsetof(STATUS_VAR, com_stat[(uint) SQLCOM_XA_COMMIT]),SHOW_LONG_STATUS},
-  {"Com_xa_end",               (char*) offsetof(STATUS_VAR, com_stat[(uint) SQLCOM_XA_END]),SHOW_LONG_STATUS},
-  {"Com_xa_prepare",           (char*) offsetof(STATUS_VAR, com_stat[(uint) SQLCOM_XA_PREPARE]),SHOW_LONG_STATUS},
-  {"Com_xa_recover",           (char*) offsetof(STATUS_VAR, com_stat[(uint) SQLCOM_XA_RECOVER]),SHOW_LONG_STATUS},
-  {"Com_xa_rollback",          (char*) offsetof(STATUS_VAR, com_stat[(uint) SQLCOM_XA_ROLLBACK]),SHOW_LONG_STATUS},
-  {"Com_xa_start",             (char*) offsetof(STATUS_VAR, com_stat[(uint) SQLCOM_XA_START]),SHOW_LONG_STATUS},
-=======
   {"Com",                      (char*) com_status_vars, SHOW_ARRAY},
->>>>>>> 5d105641
   {"Compression",              (char*) &show_net_compression, SHOW_FUNC},
   {"Connections",              (char*) &thread_id,              SHOW_LONG_NOFLUSH},
   {"Created_tmp_disk_tables",  (char*) offsetof(STATUS_VAR, created_tmp_disk_tables), SHOW_LONG_STATUS},
@@ -7266,7 +7125,9 @@
   {"Threads_created",	       (char*) &thread_created,		SHOW_LONG_NOFLUSH},
   {"Threads_running",          (char*) &thread_running,         SHOW_INT},
   {"Uptime",                   (char*) &show_starttime,         SHOW_FUNC},
+#ifdef COMMUNITY_SERVER
   {"Uptime_since_flush_status",(char*) &show_flushstatustime,   SHOW_FUNC},
+#endif
   {NullS, NullS, SHOW_LONG}
 };
 
