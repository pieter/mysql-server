/* Copyright (C) 2000-2006 MySQL AB

   This program is free software; you can redistribute it and/or modify
   it under the terms of the GNU General Public License as published by
   the Free Software Foundation; version 2 of the License.

   This program is distributed in the hope that it will be useful,
   but WITHOUT ANY WARRANTY; without even the implied warranty of
   MERCHANTABILITY or FITNESS FOR A PARTICULAR PURPOSE.  See the
   GNU General Public License for more details.

   You should have received a copy of the GNU General Public License
   along with this program; if not, write to the Free Software
   Foundation, Inc., 59 Temple Place, Suite 330, Boston, MA  02111-1307  USA */


/*****************************************************************************
**
** This file implements classes defined in sql_class.h
** Especially the classes to handle a result from a select
**
*****************************************************************************/

#ifdef USE_PRAGMA_IMPLEMENTATION
#pragma implementation				// gcc: Class implementation
#endif

#include "mysql_priv.h"
#include "rpl_rli.h"
#include "rpl_record.h"
#include <my_bitmap.h>
#include "log_event.h"
#include <m_ctype.h>
#include <sys/stat.h>
#include <thr_alarm.h>
#ifdef	__WIN__
#include <io.h>
#endif
#include <mysys_err.h>

#include "sp_rcontext.h"
#include "sp_cache.h"

/*
  The following is used to initialise Table_ident with a internal
  table name
*/
char internal_table_name[2]= "*";
char empty_c_string[1]= {0};    /* used for not defined db */

const char * const THD::DEFAULT_WHERE= "field list";


/*****************************************************************************
** Instansiate templates
*****************************************************************************/

#ifdef HAVE_EXPLICIT_TEMPLATE_INSTANTIATION
/* Used templates */
template class List<Key>;
template class List_iterator<Key>;
template class List<Key_part_spec>;
template class List_iterator<Key_part_spec>;
template class List<Alter_drop>;
template class List_iterator<Alter_drop>;
template class List<Alter_column>;
template class List_iterator<Alter_column>;
#endif

/****************************************************************************
** User variables
****************************************************************************/

extern "C" uchar *get_var_key(user_var_entry *entry, size_t *length,
                              my_bool not_used __attribute__((unused)))
{
  *length= entry->name.length;
  return (uchar*) entry->name.str;
}

extern "C" void free_user_var(user_var_entry *entry)
{
  char *pos= (char*) entry+ALIGN_SIZE(sizeof(*entry));
  if (entry->value && entry->value != pos)
    my_free(entry->value, MYF(0));
  my_free((char*) entry,MYF(0));
}

bool Key_part_spec::operator==(const Key_part_spec& other) const
{
  return length == other.length && !strcmp(field_name, other.field_name);
}

/**
  Construct an (almost) deep copy of this key. Only those
  elements that are known to never change are not copied.
  If out of memory, a partial copy is returned and an error is set
  in THD.
*/

Key::Key(const Key &rhs, MEM_ROOT *mem_root)
  :type(rhs.type),
  key_create_info(rhs.key_create_info),
  columns(rhs.columns, mem_root),
  name(rhs.name),
  generated(rhs.generated)
{
  list_copy_and_replace_each_value(columns, mem_root);
}

/**
  Construct an (almost) deep copy of this foreign key. Only those
  elements that are known to never change are not copied.
  If out of memory, a partial copy is returned and an error is set
  in THD.
*/

Foreign_key::Foreign_key(const Foreign_key &rhs, MEM_ROOT *mem_root)
  :Key(rhs),
  ref_table(rhs.ref_table),
  ref_columns(rhs.ref_columns),
  delete_opt(rhs.delete_opt),
  update_opt(rhs.update_opt),
  match_opt(rhs.match_opt)
{
  list_copy_and_replace_each_value(ref_columns, mem_root);
}

/*
  Test if a foreign key (= generated key) is a prefix of the given key
  (ignoring key name, key type and order of columns)

  NOTES:
    This is only used to test if an index for a FOREIGN KEY exists

  IMPLEMENTATION
    We only compare field names

  RETURN
    0	Generated key is a prefix of other key
    1	Not equal
*/

bool foreign_key_prefix(Key *a, Key *b)
{
  /* Ensure that 'a' is the generated key */
  if (a->generated)
  {
    if (b->generated && a->columns.elements > b->columns.elements)
      swap_variables(Key*, a, b);               // Put shorter key in 'a'
  }
  else
  {
    if (!b->generated)
      return TRUE;                              // No foreign key
    swap_variables(Key*, a, b);                 // Put generated key in 'a'
  }

  /* Test if 'a' is a prefix of 'b' */
  if (a->columns.elements > b->columns.elements)
    return TRUE;                                // Can't be prefix

  List_iterator<Key_part_spec> col_it1(a->columns);
  List_iterator<Key_part_spec> col_it2(b->columns);
  const Key_part_spec *col1, *col2;

#ifdef ENABLE_WHEN_INNODB_CAN_HANDLE_SWAPED_FOREIGN_KEY_COLUMNS
  while ((col1= col_it1++))
  {
    bool found= 0;
    col_it2.rewind();
    while ((col2= col_it2++))
    {
      if (*col1 == *col2)
      {
        found= TRUE;
	break;
      }
    }
    if (!found)
      return TRUE;                              // Error
  }
  return FALSE;                                 // Is prefix
#else
  while ((col1= col_it1++))
  {
    col2= col_it2++;
    if (!(*col1 == *col2))
      return TRUE;
  }
  return FALSE;                                 // Is prefix
#endif
}


/****************************************************************************
** Thread specific functions
****************************************************************************/

Open_tables_state::Open_tables_state(ulong version_arg)
  :version(version_arg), state_flags(0U)
{
  reset_open_tables_state();
}

/*
  The following functions form part of the C plugin API
*/

extern "C" int mysql_tmpfile(const char *prefix)
{
  char filename[FN_REFLEN];
  File fd = create_temp_file(filename, mysql_tmpdir, prefix,
#ifdef __WIN__
                             O_BINARY | O_TRUNC | O_SEQUENTIAL |
                             O_SHORT_LIVED |
#endif /* __WIN__ */
                             O_CREAT | O_EXCL | O_RDWR | O_TEMPORARY,
                             MYF(MY_WME));
  if (fd >= 0) {
#ifndef __WIN__
    /*
      This can be removed once the following bug is fixed:
      Bug #28903  create_temp_file() doesn't honor O_TEMPORARY option
                  (file not removed) (Unix)
    */
    unlink(filename);
#endif /* !__WIN__ */
  }

  return fd;
}


extern "C"
int thd_in_lock_tables(const THD *thd)
{
  return test(thd->in_lock_tables);
}


extern "C"
int thd_tablespace_op(const THD *thd)
{
  return test(thd->tablespace_op);
}


extern "C"
const char *thd_proc_info(THD *thd, const char *info)
{
  const char *old_info= thd->proc_info;
  thd->proc_info= info;
  return old_info;
}

extern "C"
void **thd_ha_data(const THD *thd, const struct handlerton *hton)
{
  return (void **) thd->ha_data + hton->slot;
}

extern "C"
long long thd_test_options(const THD *thd, long long test_options)
{
  return thd->options & test_options;
}

extern "C"
int thd_sql_command(const THD *thd)
{
  return (int) thd->lex->sql_command;
}

extern "C"
int thd_tx_isolation(const THD *thd)
{
  return (int) thd->variables.tx_isolation;
}

extern "C"
void thd_inc_row_count(THD *thd)
{
  thd->row_count++;
}

/*
  Dumps a text description of a thread, its security context
  (user, host) and the current query.

  SYNOPSIS
    thd_security_context()
    thd                 current thread context
    buffer              pointer to preferred result buffer
    length              length of buffer
    max_query_len       how many chars of query to copy (0 for all)

  RETURN VALUES
    pointer to string
*/
extern "C"
char *thd_security_context(THD *thd, char *buffer, unsigned int length,
                           unsigned int max_query_len)
{
  String str(buffer, length, &my_charset_latin1);
  const Security_context *sctx= &thd->main_security_ctx;
  char header[64];
  int len;

  len= my_snprintf(header, sizeof(header),
                   "MySQL thread id %lu, query id %lu",
                   thd->thread_id, (ulong) thd->query_id);
  str.length(0);
  str.append(header, len);

  if (sctx->host)
  {
    str.append(' ');
    str.append(sctx->host);
  }

  if (sctx->ip)
  {
    str.append(' ');
    str.append(sctx->ip);
  }

  if (sctx->user)
  {
    str.append(' ');
    str.append(sctx->user);
  }

  if (thd->proc_info)
  {
    str.append(' ');
    str.append(thd->proc_info);
  }

  if (thd->query)
  {
    if (max_query_len < 1)
      len= thd->query_length;
    else
      len= min(thd->query_length, max_query_len);
    str.append('\n');
    str.append(thd->query, len);
  }
  if (str.c_ptr_safe() == buffer)
    return buffer;
  return thd->strmake(str.ptr(), str.length());
}

/**
  Clear this diagnostics area. 

  Normally called at the end of a statement.
*/

void
Diagnostics_area::reset_diagnostics_area()
{
#ifdef DBUG_OFF
  can_overwrite_status= FALSE;
  /** Don't take chances in production */
  m_message[0]= '\0';
  m_sql_errno= 0;
  m_server_status= 0;
  m_affected_rows= 0;
  m_last_insert_id= 0;
  m_total_warn_count= 0;
#endif
  is_sent= FALSE;
  /** Tiny reset in debug mode to see garbage right away */
  m_status= DA_EMPTY;
}


/**
  Set OK status -- ends commands that do not return a
  result set, e.g. INSERT/UPDATE/DELETE.
*/

void
Diagnostics_area::set_ok_status(THD *thd, ha_rows affected_rows_arg,
                                ulonglong last_insert_id_arg,
                                const char *message_arg)
{
  DBUG_ASSERT(! is_set());
#ifdef DBUG_OFF
  /* In production, refuse to overwrite an error with an OK packet. */
  if (is_error())
    return;
#endif
  /** Only allowed to report success if has not yet reported an error */

  m_server_status= thd->server_status;
  m_total_warn_count= thd->total_warn_count;
  m_affected_rows= affected_rows_arg;
  m_last_insert_id= last_insert_id_arg;
  if (message_arg)
    strmake(m_message, message_arg, sizeof(m_message));
  else
    m_message[0]= '\0';
  m_status= DA_OK;
}


/**
  Set EOF status.
*/

void
Diagnostics_area::set_eof_status(THD *thd)
{
  /** Only allowed to report eof if has not yet reported an error */

  DBUG_ASSERT(! is_set());
#ifdef DBUG_OFF
  /* In production, refuse to overwrite an error with an EOF packet. */
  if (is_error())
    return;
#endif

  m_server_status= thd->server_status;
  /*
    If inside a stored procedure, do not return the total
    number of warnings, since they are not available to the client
    anyway.
  */
  m_total_warn_count= thd->spcont ? 0 : thd->total_warn_count;

  m_status= DA_EOF;
}

/**
  Set ERROR status.
*/

void
Diagnostics_area::set_error_status(THD *thd, uint sql_errno_arg,
                                   const char *message_arg)
{
  /*
    Only allowed to report error if has not yet reported a success
    The only exception is when we flush the message to the client,
    an error can happen during the flush.
  */
  DBUG_ASSERT(! is_set() || can_overwrite_status);

  m_sql_errno= sql_errno_arg;
  strmake(m_message, message_arg, sizeof(m_message));

  m_status= DA_ERROR;
}


/**
  Mark the diagnostics area as 'DISABLED'.

  This is used in rare cases when the COM_ command at hand sends a response
  in a custom format. One example is the query cache, another is
  COM_STMT_PREPARE.
*/

void
Diagnostics_area::disable_status()
{
  DBUG_ASSERT(! is_set());
  m_status= DA_DISABLED;
}


THD::THD()
   :Statement(&main_lex, &main_mem_root, CONVENTIONAL_EXECUTION,
              /* statement id */ 0),
   Open_tables_state(refresh_version), rli_fake(0),
   lock_id(&main_lock_id),
   user_time(0), in_sub_stmt(0),
   binlog_table_maps(0), binlog_flags(0UL),
   arg_of_last_insert_id_function(FALSE),
   first_successful_insert_id_in_prev_stmt(0),
   first_successful_insert_id_in_prev_stmt_for_binlog(0),
   first_successful_insert_id_in_cur_stmt(0),
   stmt_depends_on_first_successful_insert_id_in_prev_stmt(FALSE),
   global_read_lock(0),
   is_fatal_error(0),
   transaction_rollback_request(0),
   is_fatal_sub_stmt_error(0),
   rand_used(0),
   time_zone_used(0),
   in_lock_tables(0),
   bootstrap(0),
   derived_tables_processing(FALSE),
   spcont(NULL),
   m_lip(NULL)
{
  ulong tmp;

  /*
    Pass nominal parameters to init_alloc_root only to ensure that
    the destructor works OK in case of an error. The main_mem_root
    will be re-initialized in init_for_queries().
  */
  init_sql_alloc(&main_mem_root, ALLOC_ROOT_MIN_BLOCK_SIZE, 0);
  stmt_arena= this;
  thread_stack= 0;
  catalog= (char*)"std"; // the only catalog we have for now
  main_security_ctx.init();
  security_ctx= &main_security_ctx;
  locked=some_tables_deleted=no_errors=password= 0;
  query_start_used= 0;
  count_cuted_fields= CHECK_FIELD_IGNORE;
  killed= NOT_KILLED;
  col_access=0;
  is_slave_error= thread_specific_used= FALSE;
  hash_clear(&handler_tables_hash);
  tmp_table=0;
  used_tables=0;
  cuted_fields= sent_row_count= row_count= 0L;
  limit_found_rows= 0;
  row_count_func= -1;
  statement_id_counter= 0UL;
#ifdef ERROR_INJECT_SUPPORT
  error_inject_value= 0UL;
#endif
  // Must be reset to handle error with THD's created for init of mysqld
  lex->current_select= 0;
  start_time=(time_t) 0;
  start_utime= 0L;
  utime_after_lock= 0L;
  current_linfo =  0;
  slave_thread = 0;
  bzero(&variables, sizeof(variables));
  thread_id= 0;
  one_shot_set= 0;
  file_id = 0;
  query_id= 0;
  warn_id= 0;
  db_charset= global_system_variables.collation_database;
  bzero(ha_data, sizeof(ha_data));
  mysys_var=0;
  binlog_evt_union.do_union= FALSE;
  enable_slow_log= 0;
#ifndef DBUG_OFF
  dbug_sentry=THD_SENTRY_MAGIC;
#endif
#ifndef EMBEDDED_LIBRARY
  net.vio=0;
#endif
  client_capabilities= 0;                       // minimalistic client
<<<<<<< HEAD
#ifdef HAVE_QUERY_CACHE
  query_cache_init_query(&net);                 // If error on boot
#endif
=======
  net.last_error[0]=0;                          // If error on boot
>>>>>>> e6f260c9
  ull=0;
  system_thread= NON_SYSTEM_THREAD;
  cleanup_done= abort_on_warning= no_warnings_for_error= 0;
  peer_port= 0;					// For SHOW PROCESSLIST
  transaction.m_pending_rows_event= 0;
#ifdef SIGNAL_WITH_VIO_CLOSE
  active_vio = 0;
#endif
  pthread_mutex_init(&LOCK_delete, MY_MUTEX_INIT_FAST);

  /* Variables with default values */
  proc_info="login";
  where= THD::DEFAULT_WHERE;
  server_id = ::server_id;
  slave_net = 0;
  command=COM_CONNECT;
  *scramble= '\0';

  init();
  /* Initialize sub structures */
  init_sql_alloc(&warn_root, WARN_ALLOC_BLOCK_SIZE, WARN_ALLOC_PREALLOC_SIZE);
  user_connect=(USER_CONN *)0;
  hash_init(&user_vars, system_charset_info, USER_VARS_HASH_SIZE, 0, 0,
	    (hash_get_key) get_var_key,
	    (hash_free_key) free_user_var, 0);

  sp_proc_cache= NULL;
  sp_func_cache= NULL;

  /* For user vars replication*/
  if (opt_bin_log)
    my_init_dynamic_array(&user_var_events,
			  sizeof(BINLOG_USER_VAR_EVENT *), 16, 16);
  else
    bzero((char*) &user_var_events, sizeof(user_var_events));

  /* Protocol */
  protocol= &protocol_text;			// Default protocol
  protocol_text.init(this);
  protocol_binary.init(this);

  tablespace_op=FALSE;
  tmp= sql_rnd_with_mutex();
  randominit(&rand, tmp + (ulong) &rand, tmp + (ulong) ::global_query_id);
  substitute_null_with_insert_id = FALSE;
  thr_lock_info_init(&lock_info); /* safety: will be reset after start */
  thr_lock_owner_init(&main_lock_id, &lock_info);

  m_internal_handler= NULL;
}


void THD::push_internal_handler(Internal_error_handler *handler)
{
  /*
    TODO: The current implementation is limited to 1 handler at a time only.
    THD and sp_rcontext need to be modified to use a common handler stack.
  */
  DBUG_ASSERT(m_internal_handler == NULL);
  m_internal_handler= handler;
}


bool THD::handle_error(uint sql_errno, const char *message,
                       MYSQL_ERROR::enum_warning_level level)
{
  if (m_internal_handler)
  {
    return m_internal_handler->handle_error(sql_errno, message, level, this);
  }

  return FALSE;                                 // 'FALSE', as per coding style
}


void THD::pop_internal_handler()
{
  DBUG_ASSERT(m_internal_handler != NULL);
  m_internal_handler= NULL;
}

extern "C"
void *thd_alloc(MYSQL_THD thd, unsigned int size)
{
  return thd->alloc(size);
}

extern "C"
void *thd_calloc(MYSQL_THD thd, unsigned int size)
{
  return thd->calloc(size);
}

extern "C"
char *thd_strdup(MYSQL_THD thd, const char *str)
{
  return thd->strdup(str);
}

extern "C"
char *thd_strmake(MYSQL_THD thd, const char *str, unsigned int size)
{
  return thd->strmake(str, size);
}

extern "C"
LEX_STRING *thd_make_lex_string(THD *thd, LEX_STRING *lex_str,
                                const char *str, unsigned int size,
                                int allocate_lex_string)
{
  return thd->make_lex_string(lex_str, str, size,
                              (bool) allocate_lex_string);
}

extern "C"
void *thd_memdup(MYSQL_THD thd, const void* str, unsigned int size)
{
  return thd->memdup(str, size);
}

void thd_get_xid(const MYSQL_THD thd, MYSQL_XID *xid)
{
  *xid = *(MYSQL_XID *) &thd->transaction.xid_state.xid;
}

/*
  Init common variables that has to be reset on start and on change_user
*/

void THD::init(void)
{
  pthread_mutex_lock(&LOCK_global_system_variables);
  plugin_thdvar_init(this);
  variables.time_format= date_time_format_copy((THD*) 0,
					       variables.time_format);
  variables.date_format= date_time_format_copy((THD*) 0,
					       variables.date_format);
  variables.datetime_format= date_time_format_copy((THD*) 0,
						   variables.datetime_format);
  /*
    variables= global_system_variables above has reset
    variables.pseudo_thread_id to 0. We need to correct it here to
    avoid temporary tables replication failure.
  */
  variables.pseudo_thread_id= thread_id;
  pthread_mutex_unlock(&LOCK_global_system_variables);
  server_status= SERVER_STATUS_AUTOCOMMIT;
  if (variables.sql_mode & MODE_NO_BACKSLASH_ESCAPES)
    server_status|= SERVER_STATUS_NO_BACKSLASH_ESCAPES;
  options= thd_startup_options;

  if (variables.max_join_size == HA_POS_ERROR)
    options |= OPTION_BIG_SELECTS;
  else
    options &= ~OPTION_BIG_SELECTS;

  transaction.all.modified_non_trans_table= transaction.stmt.modified_non_trans_table= FALSE;
  open_options=ha_open_options;
  update_lock_default= (variables.low_priority_updates ?
			TL_WRITE_LOW_PRIORITY :
			TL_WRITE);
  session_tx_isolation= (enum_tx_isolation) variables.tx_isolation;
  warn_list.empty();
  bzero((char*) warn_count, sizeof(warn_count));
  total_warn_count= 0;
  update_charset();
  reset_current_stmt_binlog_row_based();
  bzero((char *) &status_var, sizeof(status_var));
}


/*
  Init THD for query processing.
  This has to be called once before we call mysql_parse.
  See also comments in sql_class.h.
*/

void THD::init_for_queries()
{
  set_time(); 
  ha_enable_transaction(this,TRUE);

  reset_root_defaults(mem_root, variables.query_alloc_block_size,
                      variables.query_prealloc_size);
#ifdef USING_TRANSACTIONS
  reset_root_defaults(&transaction.mem_root,
                      variables.trans_alloc_block_size,
                      variables.trans_prealloc_size);
#endif
  transaction.xid_state.xid.null();
  transaction.xid_state.in_thd=1;
}


/*
  Do what's needed when one invokes change user

  SYNOPSIS
    change_user()

  IMPLEMENTATION
    Reset all resources that are connection specific
*/


void THD::change_user(void)
{
  cleanup();
  killed= NOT_KILLED;
  cleanup_done= 0;
  init();
  stmt_map.reset();
  hash_init(&user_vars, system_charset_info, USER_VARS_HASH_SIZE, 0, 0,
	    (hash_get_key) get_var_key,
	    (hash_free_key) free_user_var, 0);
  sp_cache_clear(&sp_proc_cache);
  sp_cache_clear(&sp_func_cache);
}


/* Do operations that may take a long time */

void THD::cleanup(void)
{
  DBUG_ENTER("THD::cleanup");
  DBUG_ASSERT(cleanup_done == 0);

  killed= KILL_CONNECTION;
#ifdef ENABLE_WHEN_BINLOG_WILL_BE_ABLE_TO_PREPARE
  if (transaction.xid_state.xa_state == XA_PREPARED)
  {
#error xid_state in the cache should be replaced by the allocated value
  }
#endif
  {
    ha_rollback(this);
    xid_cache_delete(&transaction.xid_state);
  }
  if (locked_tables)
  {
    lock=locked_tables; locked_tables=0;
    close_thread_tables(this);
  }
  mysql_ha_cleanup(this);
  delete_dynamic(&user_var_events);
  hash_free(&user_vars);
  close_temporary_tables(this);
  my_free((char*) variables.time_format, MYF(MY_ALLOW_ZERO_PTR));
  my_free((char*) variables.date_format, MYF(MY_ALLOW_ZERO_PTR));
  my_free((char*) variables.datetime_format, MYF(MY_ALLOW_ZERO_PTR));
  
  sp_cache_clear(&sp_proc_cache);
  sp_cache_clear(&sp_func_cache);

  if (global_read_lock)
    unlock_global_read_lock(this);
  if (ull)
  {
    pthread_mutex_lock(&LOCK_user_locks);
    item_user_lock_release(ull);
    pthread_mutex_unlock(&LOCK_user_locks);
    ull= NULL;
  }

  cleanup_done=1;
  DBUG_VOID_RETURN;
}


THD::~THD()
{
  THD_CHECK_SENTRY(this);
  DBUG_ENTER("~THD()");
  /* Ensure that no one is using THD */
  pthread_mutex_lock(&LOCK_delete);
  pthread_mutex_unlock(&LOCK_delete);
  add_to_status(&global_status_var, &status_var);

  /* Close connection */
#ifndef EMBEDDED_LIBRARY
  if (net.vio)
  {
    vio_delete(net.vio);
    net_end(&net);
  }
#endif
  stmt_map.reset();                     /* close all prepared statements */
  DBUG_ASSERT(lock_info.n_cursors == 0);
  if (!cleanup_done)
    cleanup();

  ha_close_connection(this);
  plugin_thdvar_cleanup(this);

  DBUG_PRINT("info", ("freeing security context"));
  main_security_ctx.destroy();
  safeFree(db);
  free_root(&warn_root,MYF(0));
#ifdef USING_TRANSACTIONS
  free_root(&transaction.mem_root,MYF(0));
#endif
  mysys_var=0;					// Safety (shouldn't be needed)
  pthread_mutex_destroy(&LOCK_delete);
#ifndef DBUG_OFF
  dbug_sentry= THD_SENTRY_GONE;
#endif  
#ifndef EMBEDDED_LIBRARY
  if (rli_fake)
    delete rli_fake;
#endif

  free_root(&main_mem_root, MYF(0));
  DBUG_VOID_RETURN;
}


/*
  Add all status variables to another status variable array

  SYNOPSIS
   add_to_status()
   to_var       add to this array
   from_var     from this array

  NOTES
    This function assumes that all variables are long/ulong.
    If this assumption will change, then we have to explictely add
    the other variables after the while loop
*/

void add_to_status(STATUS_VAR *to_var, STATUS_VAR *from_var)
{
  ulong *end= (ulong*) ((uchar*) to_var +
                        offsetof(STATUS_VAR, last_system_status_var) +
			sizeof(ulong));
  ulong *to= (ulong*) to_var, *from= (ulong*) from_var;

  while (to != end)
    *(to++)+= *(from++);
}

/*
  Add the difference between two status variable arrays to another one.

  SYNOPSIS
    add_diff_to_status
    to_var       add to this array
    from_var     from this array
    dec_var      minus this array
  
  NOTE
    This function assumes that all variables are long/ulong.
*/

void add_diff_to_status(STATUS_VAR *to_var, STATUS_VAR *from_var,
                        STATUS_VAR *dec_var)
{
  ulong *end= (ulong*) ((uchar*) to_var + offsetof(STATUS_VAR,
						  last_system_status_var) +
			sizeof(ulong));
  ulong *to= (ulong*) to_var, *from= (ulong*) from_var, *dec= (ulong*) dec_var;

  while (to != end)
    *(to++)+= *(from++) - *(dec++);
}


void THD::awake(THD::killed_state state_to_set)
{
  DBUG_ENTER("THD::awake");
  DBUG_PRINT("enter", ("this: 0x%lx", (long) this));
  THD_CHECK_SENTRY(this);
  safe_mutex_assert_owner(&LOCK_delete); 

  killed= state_to_set;
  if (state_to_set != THD::KILL_QUERY)
  {
    thr_alarm_kill(thread_id);
    if (!slave_thread)
      thread_scheduler.post_kill_notification(this);
#ifdef SIGNAL_WITH_VIO_CLOSE
    if (this != current_thd)
    {
      /*
        In addition to a signal, let's close the socket of the thread that
        is being killed. This is to make sure it does not block if the
        signal is lost. This needs to be done only on platforms where
        signals are not a reliable interruption mechanism.

        If we're killing ourselves, we know that we're not blocked, so this
        hack is not used.
      */

      close_active_vio();
    }
#endif    
  }
  if (mysys_var)
  {
    pthread_mutex_lock(&mysys_var->mutex);
    if (!system_thread)		// Don't abort locks
      mysys_var->abort=1;
    /*
      This broadcast could be up in the air if the victim thread
      exits the cond in the time between read and broadcast, but that is
      ok since all we want to do is to make the victim thread get out
      of waiting on current_cond.
      If we see a non-zero current_cond: it cannot be an old value (because
      then exit_cond() should have run and it can't because we have mutex); so
      it is the true value but maybe current_mutex is not yet non-zero (we're
      in the middle of enter_cond() and there is a "memory order
      inversion"). So we test the mutex too to not lock 0.

      Note that there is a small chance we fail to kill. If victim has locked
      current_mutex, but hasn't yet entered enter_cond() (which means that
      current_cond and current_mutex are 0), then the victim will not get
      a signal and it may wait "forever" on the cond (until
      we issue a second KILL or the status it's waiting for happens).
      It's true that we have set its thd->killed but it may not
      see it immediately and so may have time to reach the cond_wait().
    */
    if (mysys_var->current_cond && mysys_var->current_mutex)
    {
      pthread_mutex_lock(mysys_var->current_mutex);
      pthread_cond_broadcast(mysys_var->current_cond);
      pthread_mutex_unlock(mysys_var->current_mutex);
    }
    pthread_mutex_unlock(&mysys_var->mutex);
  }
  DBUG_VOID_RETURN;
}

/*
  Remember the location of thread info, the structure needed for
  sql_alloc() and the structure for the net buffer
*/

bool THD::store_globals()
{
  /*
    Assert that thread_stack is initialized: it's necessary to be able
    to track stack overrun.
  */
  DBUG_ASSERT(thread_stack);

  if (my_pthread_setspecific_ptr(THR_THD,  this) ||
      my_pthread_setspecific_ptr(THR_MALLOC, &mem_root))
    return 1;
  mysys_var=my_thread_var;
  /*
    Let mysqld define the thread id (not mysys)
    This allows us to move THD to different threads if needed.
  */
  mysys_var->id= thread_id;
  real_id= pthread_self();                      // For debugging

  /*
    We have to call thr_lock_info_init() again here as THD may have been
    created in another thread
  */
  thr_lock_info_init(&lock_info);
  return 0;
}


/*
  Cleanup after query.

  SYNOPSIS
    THD::cleanup_after_query()

  DESCRIPTION
    This function is used to reset thread data to its default state.

  NOTE
    This function is not suitable for setting thread data to some
    non-default values, as there is only one replication thread, so
    different master threads may overwrite data of each other on
    slave.
*/

void THD::cleanup_after_query()
{
  /*
    Reset rand_used so that detection of calls to rand() will save random 
    seeds if needed by the slave.

    Do not reset rand_used if inside a stored function or trigger because 
    only the call to these operations is logged. Thus only the calling 
    statement needs to detect rand() calls made by its substatements. These
    substatements must not set rand_used to 0 because it would remove the
    detection of rand() by the calling statement. 
  */
  if (!in_sub_stmt) /* stored functions and triggers are a special case */
  {
    /* Forget those values, for next binlogger: */
    stmt_depends_on_first_successful_insert_id_in_prev_stmt= 0;
    auto_inc_intervals_in_cur_stmt_for_binlog.empty();
    rand_used= 0;
  }
  if (first_successful_insert_id_in_cur_stmt > 0)
  {
    /* set what LAST_INSERT_ID() will return */
    first_successful_insert_id_in_prev_stmt= 
      first_successful_insert_id_in_cur_stmt;
    first_successful_insert_id_in_cur_stmt= 0;
    substitute_null_with_insert_id= TRUE;
  }
  arg_of_last_insert_id_function= 0;
  /* Free Items that were created during this execution */
  free_items();
  /* Reset where. */
  where= THD::DEFAULT_WHERE;
}


/**
  Create a LEX_STRING in this connection

  @param lex_str  pointer to LEX_STRING object to be initialized
  @param str      initializer to be copied into lex_str
  @param length   length of str, in bytes
  @param allocate_lex_string  if TRUE, allocate new LEX_STRING object,
                              instead of using lex_str value
  @return  NULL on failure, or pointer to the LEX_STRING object
*/
LEX_STRING *THD::make_lex_string(LEX_STRING *lex_str,
                                 const char* str, uint length,
                                 bool allocate_lex_string)
{
  if (allocate_lex_string)
    if (!(lex_str= (LEX_STRING *)alloc(sizeof(LEX_STRING))))
      return 0;
  if (!(lex_str->str= strmake_root(mem_root, str, length)))
    return 0;
  lex_str->length= length;
  return lex_str;
}


/*
  Convert a string to another character set

  SYNOPSIS
    convert_string()
    to				Store new allocated string here
    to_cs			New character set for allocated string
    from			String to convert
    from_length			Length of string to convert
    from_cs			Original character set

  NOTES
    to will be 0-terminated to make it easy to pass to system funcs

  RETURN
    0	ok
    1	End of memory.
        In this case to->str will point to 0 and to->length will be 0.
*/

bool THD::convert_string(LEX_STRING *to, CHARSET_INFO *to_cs,
			 const char *from, uint from_length,
			 CHARSET_INFO *from_cs)
{
  DBUG_ENTER("convert_string");
  size_t new_length= to_cs->mbmaxlen * from_length;
  uint dummy_errors;
  if (!(to->str= (char*) alloc(new_length+1)))
  {
    to->length= 0;				// Safety fix
    DBUG_RETURN(1);				// EOM
  }
  to->length= copy_and_convert((char*) to->str, new_length, to_cs,
			       from, from_length, from_cs, &dummy_errors);
  to->str[to->length]=0;			// Safety
  DBUG_RETURN(0);
}


/*
  Convert string from source character set to target character set inplace.

  SYNOPSIS
    THD::convert_string

  DESCRIPTION
    Convert string using convert_buffer - buffer for character set 
    conversion shared between all protocols.

  RETURN
    0   ok
   !0   out of memory
*/

bool THD::convert_string(String *s, CHARSET_INFO *from_cs, CHARSET_INFO *to_cs)
{
  uint dummy_errors;
  if (convert_buffer.copy(s->ptr(), s->length(), from_cs, to_cs, &dummy_errors))
    return TRUE;
  /* If convert_buffer >> s copying is more efficient long term */
  if (convert_buffer.alloced_length() >= convert_buffer.length() * 2 ||
      !s->is_alloced())
  {
    return s->copy(convert_buffer);
  }
  s->swap(convert_buffer);
  return FALSE;
}


/*
  Update some cache variables when character set changes
*/

void THD::update_charset()
{
  uint32 not_used;
  charset_is_system_charset= !String::needs_conversion(0,charset(),
                                                       system_charset_info,
                                                       &not_used);
  charset_is_collation_connection= 
    !String::needs_conversion(0,charset(),variables.collation_connection,
                              &not_used);
  charset_is_character_set_filesystem= 
    !String::needs_conversion(0, charset(),
                              variables.character_set_filesystem, &not_used);
}


/* routings to adding tables to list of changed in transaction tables */

inline static void list_include(CHANGED_TABLE_LIST** prev,
				CHANGED_TABLE_LIST* curr,
				CHANGED_TABLE_LIST* new_table)
{
  if (new_table)
  {
    *prev = new_table;
    (*prev)->next = curr;
  }
}

/* add table to list of changed in transaction tables */

void THD::add_changed_table(TABLE *table)
{
  DBUG_ENTER("THD::add_changed_table(table)");

  DBUG_ASSERT((options & (OPTION_NOT_AUTOCOMMIT | OPTION_BEGIN)) &&
	      table->file->has_transactions());
  add_changed_table(table->s->table_cache_key.str,
                    (long) table->s->table_cache_key.length);
  DBUG_VOID_RETURN;
}


void THD::add_changed_table(const char *key, long key_length)
{
  DBUG_ENTER("THD::add_changed_table(key)");
  CHANGED_TABLE_LIST **prev_changed = &transaction.changed_tables;
  CHANGED_TABLE_LIST *curr = transaction.changed_tables;

  for (; curr; prev_changed = &(curr->next), curr = curr->next)
  {
    int cmp =  (long)curr->key_length - (long)key_length;
    if (cmp < 0)
    {
      list_include(prev_changed, curr, changed_table_dup(key, key_length));
      DBUG_PRINT("info", 
		 ("key_length: %ld  %u", key_length,
                  (*prev_changed)->key_length));
      DBUG_VOID_RETURN;
    }
    else if (cmp == 0)
    {
      cmp = memcmp(curr->key, key, curr->key_length);
      if (cmp < 0)
      {
	list_include(prev_changed, curr, changed_table_dup(key, key_length));
	DBUG_PRINT("info", 
		   ("key_length:  %ld  %u", key_length,
		    (*prev_changed)->key_length));
	DBUG_VOID_RETURN;
      }
      else if (cmp == 0)
      {
	DBUG_PRINT("info", ("already in list"));
	DBUG_VOID_RETURN;
      }
    }
  }
  *prev_changed = changed_table_dup(key, key_length);
  DBUG_PRINT("info", ("key_length: %ld  %u", key_length,
		      (*prev_changed)->key_length));
  DBUG_VOID_RETURN;
}


CHANGED_TABLE_LIST* THD::changed_table_dup(const char *key, long key_length)
{
  CHANGED_TABLE_LIST* new_table = 
    (CHANGED_TABLE_LIST*) trans_alloc(ALIGN_SIZE(sizeof(CHANGED_TABLE_LIST))+
				      key_length + 1);
  if (!new_table)
  {
    my_error(EE_OUTOFMEMORY, MYF(ME_BELL),
             ALIGN_SIZE(sizeof(TABLE_LIST)) + key_length + 1);
    killed= KILL_CONNECTION;
    return 0;
  }

  new_table->key= ((char*)new_table)+ ALIGN_SIZE(sizeof(CHANGED_TABLE_LIST));
  new_table->next = 0;
  new_table->key_length = key_length;
  ::memcpy(new_table->key, key, key_length);
  return new_table;
}


int THD::send_explain_fields(select_result *result)
{
  List<Item> field_list;
  Item *item;
  CHARSET_INFO *cs= system_charset_info;
  field_list.push_back(new Item_return_int("id",3, MYSQL_TYPE_LONGLONG));
  field_list.push_back(new Item_empty_string("select_type", 19, cs));
  field_list.push_back(item= new Item_empty_string("table", NAME_CHAR_LEN, cs));
  item->maybe_null= 1;
  if (lex->describe & DESCRIBE_PARTITIONS)
  {
    /* Maximum length of string that make_used_partitions_str() can produce */
    item= new Item_empty_string("partitions", MAX_PARTITIONS * (1 + FN_LEN),
                                cs);
    field_list.push_back(item);
    item->maybe_null= 1;
  }
  field_list.push_back(item= new Item_empty_string("type", 10, cs));
  item->maybe_null= 1;
  field_list.push_back(item=new Item_empty_string("possible_keys",
						  NAME_CHAR_LEN*MAX_KEY, cs));
  item->maybe_null=1;
  field_list.push_back(item=new Item_empty_string("key", NAME_CHAR_LEN, cs));
  item->maybe_null=1;
  field_list.push_back(item=new Item_empty_string("key_len",
						  NAME_CHAR_LEN*MAX_KEY));
  item->maybe_null=1;
  field_list.push_back(item=new Item_empty_string("ref",
                                                  NAME_CHAR_LEN*MAX_REF_PARTS,
                                                  cs));
  item->maybe_null=1;
  field_list.push_back(item= new Item_return_int("rows", 10,
                                                 MYSQL_TYPE_LONGLONG));
  if (lex->describe & DESCRIBE_EXTENDED)
  {
    field_list.push_back(item= new Item_float("filtered", 0.1234, 2, 4));
    item->maybe_null=1;
  }
  item->maybe_null= 1;
  field_list.push_back(new Item_empty_string("Extra", 255, cs));
  return (result->send_fields(field_list,
                              Protocol::SEND_NUM_ROWS | Protocol::SEND_EOF));
}

#ifdef SIGNAL_WITH_VIO_CLOSE
void THD::close_active_vio()
{
  DBUG_ENTER("close_active_vio");
  safe_mutex_assert_owner(&LOCK_delete); 
#ifndef EMBEDDED_LIBRARY
  if (active_vio)
  {
    vio_close(active_vio);
    active_vio = 0;
  }
#endif
  DBUG_VOID_RETURN;
}
#endif


struct Item_change_record: public ilink
{
  Item **place;
  Item *old_value;
  /* Placement new was hidden by `new' in ilink (TODO: check): */
  static void *operator new(size_t size, void *mem) { return mem; }
  static void operator delete(void *ptr, size_t size) {}
  static void operator delete(void *ptr, void *mem) { /* never called */ }
};


/*
  Register an item tree tree transformation, performed by the query
  optimizer. We need a pointer to runtime_memroot because it may be !=
  thd->mem_root (due to possible set_n_backup_active_arena called for thd).
*/

void THD::nocheck_register_item_tree_change(Item **place, Item *old_value,
                                            MEM_ROOT *runtime_memroot)
{
  Item_change_record *change;
  /*
    Now we use one node per change, which adds some memory overhead,
    but still is rather fast as we use alloc_root for allocations.
    A list of item tree changes of an average query should be short.
  */
  void *change_mem= alloc_root(runtime_memroot, sizeof(*change));
  if (change_mem == 0)
  {
    /*
      OOM, thd->fatal_error() is called by the error handler of the
      memroot. Just return.
    */
    return;
  }
  change= new (change_mem) Item_change_record;
  change->place= place;
  change->old_value= old_value;
  change_list.append(change);
}


void THD::rollback_item_tree_changes()
{
  I_List_iterator<Item_change_record> it(change_list);
  Item_change_record *change;
  DBUG_ENTER("rollback_item_tree_changes");

  while ((change= it++))
    *change->place= change->old_value;
  /* We can forget about changes memory: it's allocated in runtime memroot */
  change_list.empty();
  DBUG_VOID_RETURN;
}


/*****************************************************************************
** Functions to provide a interface to select results
*****************************************************************************/

select_result::select_result()
{
  thd=current_thd;
}

void select_result::send_error(uint errcode,const char *err)
{
  my_message(errcode, err, MYF(0));
}


void select_result::cleanup()
{
  /* do nothing */
}

bool select_result::check_simple_select() const
{
  my_error(ER_SP_BAD_CURSOR_QUERY, MYF(0));
  return TRUE;
}


static String default_line_term("\n",default_charset_info);
static String default_escaped("\\",default_charset_info);
static String default_field_term("\t",default_charset_info);

sql_exchange::sql_exchange(char *name,bool flag)
  :file_name(name), opt_enclosed(0), dumpfile(flag), skip_lines(0)
{
  field_term= &default_field_term;
  enclosed=   line_start= &my_empty_string;
  line_term=  &default_line_term;
  escaped=    &default_escaped;
  cs= NULL;
}

bool select_send::send_fields(List<Item> &list, uint flags)
{
  bool res;
  if (!(res= thd->protocol->send_fields(&list, flags)))
    is_result_set_started= 1;
  return res;
}

void select_send::abort()
{
  DBUG_ENTER("select_send::abort");
  if (is_result_set_started && thd->spcont &&
      thd->spcont->find_handler(thd, thd->main_da.sql_errno(),
                                MYSQL_ERROR::WARN_LEVEL_ERROR))
  {
    /*
      We're executing a stored procedure, have an open result
      set, an SQL exception condition and a handler for it.
      In this situation we must abort the current statement,
      silence the error and start executing the continue/exit
      handler.
      Before aborting the statement, let's end the open result set, as
      otherwise the client will hang due to the violation of the
      client/server protocol.
    */
    thd->protocol->end_partial_result_set(thd);
  }
  DBUG_VOID_RETURN;
}


/** 
  Cleanup an instance of this class for re-use
  at next execution of a prepared statement/
  stored procedure statement.
*/

void select_send::cleanup()
{
  is_result_set_started= FALSE;
}

/* Send data to client. Returns 0 if ok */

bool select_send::send_data(List<Item> &items)
{
  if (unit->offset_limit_cnt)
  {						// using limit offset,count
    unit->offset_limit_cnt--;
    return 0;
  }

  /*
    We may be passing the control from mysqld to the client: release the
    InnoDB adaptive hash S-latch to avoid thread deadlocks if it was reserved
    by thd
  */
  ha_release_temporary_latches(thd);

  List_iterator_fast<Item> li(items);
  Protocol *protocol= thd->protocol;
  char buff[MAX_FIELD_WIDTH];
  String buffer(buff, sizeof(buff), &my_charset_bin);
  DBUG_ENTER("select_send::send_data");

  protocol->prepare_for_resend();
  Item *item;
  while ((item=li++))
  {
    if (item->send(protocol, &buffer))
    {
      protocol->free();				// Free used buffer
      my_message(ER_OUT_OF_RESOURCES, ER(ER_OUT_OF_RESOURCES), MYF(0));
      break;
    }
  }
  thd->sent_row_count++;
  if (thd->is_error())
  {
    protocol->remove_last_row();
    DBUG_RETURN(1);
  }
  if (thd->vio_ok())
    DBUG_RETURN(protocol->write());
  DBUG_RETURN(0);
}

bool select_send::send_eof()
{
  /* 
    We may be passing the control from mysqld to the client: release the
    InnoDB adaptive hash S-latch to avoid thread deadlocks if it was reserved
    by thd 
  */
  ha_release_temporary_latches(thd);

  /* Unlock tables before sending packet to gain some speed */
  if (thd->lock)
  {
    mysql_unlock_tables(thd, thd->lock);
    thd->lock=0;
  }
  ::send_eof(thd);
  is_result_set_started= 0;
  return FALSE;
}


/************************************************************************
  Handling writing to file
************************************************************************/

void select_to_file::send_error(uint errcode,const char *err)
{
  my_message(errcode, err, MYF(0));
  if (file > 0)
  {
    (void) end_io_cache(&cache);
    (void) my_close(file,MYF(0));
    (void) my_delete(path,MYF(0));		// Delete file on error
    file= -1;
  }
}


bool select_to_file::send_eof()
{
  int error= test(end_io_cache(&cache));
  if (my_close(file,MYF(MY_WME)))
    error= 1;
  if (!error)
  {
    /*
      In order to remember the value of affected rows for ROW_COUNT()
      function, SELECT INTO has to have an own SQLCOM.
      TODO: split from SQLCOM_SELECT
    */
    ::send_ok(thd,row_count);
  }
  file= -1;
  return error;
}


void select_to_file::cleanup()
{
  /* In case of error send_eof() may be not called: close the file here. */
  if (file >= 0)
  {
    (void) end_io_cache(&cache);
    (void) my_close(file,MYF(0));
    file= -1;
  }
  path[0]= '\0';
  row_count= 0;
}


select_to_file::~select_to_file()
{
  if (file >= 0)
  {					// This only happens in case of error
    (void) end_io_cache(&cache);
    (void) my_close(file,MYF(0));
    file= -1;
  }
}

/***************************************************************************
** Export of select to textfile
***************************************************************************/

select_export::~select_export()
{
  thd->sent_row_count=row_count;
}


/*
  Create file with IO cache

  SYNOPSIS
    create_file()
    thd			Thread handle
    path		File name
    exchange		Excange class
    cache		IO cache

  RETURN
    >= 0 	File handle
   -1		Error
*/


static File create_file(THD *thd, char *path, sql_exchange *exchange,
			IO_CACHE *cache)
{
  File file;
  uint option= MY_UNPACK_FILENAME | MY_RELATIVE_PATH;

#ifdef DONT_ALLOW_FULL_LOAD_DATA_PATHS
  option|= MY_REPLACE_DIR;			// Force use of db directory
#endif

  if (!dirname_length(exchange->file_name))
  {
    strxnmov(path, FN_REFLEN-1, mysql_real_data_home, thd->db ? thd->db : "",
             NullS);
    (void) fn_format(path, exchange->file_name, path, "", option);
  }
  else
    (void) fn_format(path, exchange->file_name, mysql_real_data_home, "", option);

  if (opt_secure_file_priv &&
      strncmp(opt_secure_file_priv, path, strlen(opt_secure_file_priv)))
  {
    /* Write only allowed to dir or subdir specified by secure_file_priv */
    my_error(ER_OPTION_PREVENTS_STATEMENT, MYF(0), "--secure-file-priv");
    return -1;
  }

  if (!access(path, F_OK))
  {
    my_error(ER_FILE_EXISTS_ERROR, MYF(0), exchange->file_name);
    return -1;
  }
  /* Create the file world readable */
  if ((file= my_create(path, 0666, O_WRONLY|O_EXCL, MYF(MY_WME))) < 0)
    return file;
#ifdef HAVE_FCHMOD
  (void) fchmod(file, 0666);			// Because of umask()
#else
  (void) chmod(path, 0666);
#endif
  if (init_io_cache(cache, file, 0L, WRITE_CACHE, 0L, 1, MYF(MY_WME)))
  {
    my_close(file, MYF(0));
    my_delete(path, MYF(0));  // Delete file on error, it was just created 
    return -1;
  }
  return file;
}


int
select_export::prepare(List<Item> &list, SELECT_LEX_UNIT *u)
{
  bool blob_flag=0;
  bool string_results= FALSE, non_string_results= FALSE;
  unit= u;
  if ((uint) strlen(exchange->file_name) + NAME_LEN >= FN_REFLEN)
    strmake(path,exchange->file_name,FN_REFLEN-1);

  if ((file= create_file(thd, path, exchange, &cache)) < 0)
    return 1;
  /* Check if there is any blobs in data */
  {
    List_iterator_fast<Item> li(list);
    Item *item;
    while ((item=li++))
    {
      if (item->max_length >= MAX_BLOB_WIDTH)
      {
	blob_flag=1;
	break;
      }
      if (item->result_type() == STRING_RESULT)
        string_results= TRUE;
      else
        non_string_results= TRUE;
    }
  }
  field_term_length=exchange->field_term->length();
  field_term_char= field_term_length ?
                   (int) (uchar) (*exchange->field_term)[0] : INT_MAX;
  if (!exchange->line_term->length())
    exchange->line_term=exchange->field_term;	// Use this if it exists
  field_sep_char= (exchange->enclosed->length() ?
                  (int) (uchar) (*exchange->enclosed)[0] : field_term_char);
  escape_char=	(exchange->escaped->length() ?
                (int) (uchar) (*exchange->escaped)[0] : -1);
  is_ambiguous_field_sep= test(strchr(ESCAPE_CHARS, field_sep_char));
  is_unsafe_field_sep= test(strchr(NUMERIC_CHARS, field_sep_char));
  line_sep_char= (exchange->line_term->length() ?
                 (int) (uchar) (*exchange->line_term)[0] : INT_MAX);
  if (!field_term_length)
    exchange->opt_enclosed=0;
  if (!exchange->enclosed->length())
    exchange->opt_enclosed=1;			// A little quicker loop
  fixed_row_size= (!field_term_length && !exchange->enclosed->length() &&
		   !blob_flag);
  if ((is_ambiguous_field_sep && exchange->enclosed->is_empty() &&
       (string_results || is_unsafe_field_sep)) ||
      (exchange->opt_enclosed && non_string_results &&
       field_term_length && strchr(NUMERIC_CHARS, field_term_char)))
  {
    push_warning(thd, MYSQL_ERROR::WARN_LEVEL_WARN,
                 ER_AMBIGUOUS_FIELD_TERM, ER(ER_AMBIGUOUS_FIELD_TERM));
    is_ambiguous_field_term= TRUE;
  }
  else
    is_ambiguous_field_term= FALSE;

  return 0;
}


#define NEED_ESCAPING(x) ((int) (uchar) (x) == escape_char    || \
                          (enclosed ? (int) (uchar) (x) == field_sep_char      \
                                    : (int) (uchar) (x) == field_term_char) || \
                          (int) (uchar) (x) == line_sep_char  || \
                          !(x))

bool select_export::send_data(List<Item> &items)
{

  DBUG_ENTER("select_export::send_data");
  char buff[MAX_FIELD_WIDTH],null_buff[2],space[MAX_FIELD_WIDTH];
  bool space_inited=0;
  String tmp(buff,sizeof(buff),&my_charset_bin),*res;
  tmp.length(0);

  if (unit->offset_limit_cnt)
  {						// using limit offset,count
    unit->offset_limit_cnt--;
    DBUG_RETURN(0);
  }
  row_count++;
  Item *item;
  uint used_length=0,items_left=items.elements;
  List_iterator_fast<Item> li(items);

  if (my_b_write(&cache,(uchar*) exchange->line_start->ptr(),
		 exchange->line_start->length()))
    goto err;
  while ((item=li++))
  {
    Item_result result_type=item->result_type();
    bool enclosed = (exchange->enclosed->length() &&
                     (!exchange->opt_enclosed || result_type == STRING_RESULT));
    res=item->str_result(&tmp);
    if (res && enclosed)
    {
      if (my_b_write(&cache,(uchar*) exchange->enclosed->ptr(),
		     exchange->enclosed->length()))
	goto err;
    }
    if (!res)
    {						// NULL
      if (!fixed_row_size)
      {
	if (escape_char != -1)			// Use \N syntax
	{
	  null_buff[0]=escape_char;
	  null_buff[1]='N';
	  if (my_b_write(&cache,(uchar*) null_buff,2))
	    goto err;
	}
	else if (my_b_write(&cache,(uchar*) "NULL",4))
	  goto err;
      }
      else
      {
	used_length=0;				// Fill with space
      }
    }
    else
    {
      if (fixed_row_size)
	used_length=min(res->length(),item->max_length);
      else
	used_length=res->length();
      if ((result_type == STRING_RESULT || is_unsafe_field_sep) &&
           escape_char != -1)
      {
        char *pos, *start, *end;
        CHARSET_INFO *res_charset= res->charset();
        CHARSET_INFO *character_set_client= thd->variables.
                                            character_set_client;
        bool check_second_byte= (res_charset == &my_charset_bin) &&
                                 character_set_client->
                                 escape_with_backslash_is_dangerous;
        DBUG_ASSERT(character_set_client->mbmaxlen == 2 ||
                    !character_set_client->escape_with_backslash_is_dangerous);
	for (start=pos=(char*) res->ptr(),end=pos+used_length ;
	     pos != end ;
	     pos++)
	{
#ifdef USE_MB
	  if (use_mb(res_charset))
	  {
	    int l;
	    if ((l=my_ismbchar(res_charset, pos, end)))
	    {
	      pos += l-1;
	      continue;
	    }
	  }
#endif

          /*
            Special case when dumping BINARY/VARBINARY/BLOB values
            for the clients with character sets big5, cp932, gbk and sjis,
            which can have the escape character (0x5C "\" by default)
            as the second byte of a multi-byte sequence.
            
            If
            - pos[0] is a valid multi-byte head (e.g 0xEE) and
            - pos[1] is 0x00, which will be escaped as "\0",
            
            then we'll get "0xEE + 0x5C + 0x30" in the output file.
            
            If this file is later loaded using this sequence of commands:
            
            mysql> create table t1 (a varchar(128)) character set big5;
            mysql> LOAD DATA INFILE 'dump.txt' INTO TABLE t1;
            
            then 0x5C will be misinterpreted as the second byte
            of a multi-byte character "0xEE + 0x5C", instead of
            escape character for 0x00.
            
            To avoid this confusion, we'll escape the multi-byte
            head character too, so the sequence "0xEE + 0x00" will be
            dumped as "0x5C + 0xEE + 0x5C + 0x30".
            
            Note, in the condition below we only check if
            mbcharlen is equal to 2, because there are no
            character sets with mbmaxlen longer than 2
            and with escape_with_backslash_is_dangerous set.
            DBUG_ASSERT before the loop makes that sure.
          */

          if ((NEED_ESCAPING(*pos) ||
               (check_second_byte &&
                my_mbcharlen(character_set_client, (uchar) *pos) == 2 &&
                pos + 1 < end &&
                NEED_ESCAPING(pos[1]))) &&
              /*
               Don't escape field_term_char by doubling - doubling is only
               valid for ENCLOSED BY characters:
              */
              (enclosed || !is_ambiguous_field_term ||
               (int) (uchar) *pos != field_term_char))
          {
	    char tmp_buff[2];
            tmp_buff[0]= ((int) (uchar) *pos == field_sep_char &&
                          is_ambiguous_field_sep) ?
                          field_sep_char : escape_char;
	    tmp_buff[1]= *pos ? *pos : '0';
	    if (my_b_write(&cache,(uchar*) start,(uint) (pos-start)) ||
		my_b_write(&cache,(uchar*) tmp_buff,2))
	      goto err;
	    start=pos+1;
	  }
	}
	if (my_b_write(&cache,(uchar*) start,(uint) (pos-start)))
	  goto err;
      }
      else if (my_b_write(&cache,(uchar*) res->ptr(),used_length))
	goto err;
    }
    if (fixed_row_size)
    {						// Fill with space
      if (item->max_length > used_length)
      {
	/* QQ:  Fix by adding a my_b_fill() function */
	if (!space_inited)
	{
	  space_inited=1;
	  bfill(space,sizeof(space),' ');
	}
	uint length=item->max_length-used_length;
	for (; length > sizeof(space) ; length-=sizeof(space))
	{
	  if (my_b_write(&cache,(uchar*) space,sizeof(space)))
	    goto err;
	}
	if (my_b_write(&cache,(uchar*) space,length))
	  goto err;
      }
    }
    if (res && enclosed)
    {
      if (my_b_write(&cache, (uchar*) exchange->enclosed->ptr(),
                     exchange->enclosed->length()))
        goto err;
    }
    if (--items_left)
    {
      if (my_b_write(&cache, (uchar*) exchange->field_term->ptr(),
                     field_term_length))
        goto err;
    }
  }
  if (my_b_write(&cache,(uchar*) exchange->line_term->ptr(),
		 exchange->line_term->length()))
    goto err;
  DBUG_RETURN(0);
err:
  DBUG_RETURN(1);
}


/***************************************************************************
** Dump  of select to a binary file
***************************************************************************/


int
select_dump::prepare(List<Item> &list __attribute__((unused)),
		     SELECT_LEX_UNIT *u)
{
  unit= u;
  return (int) ((file= create_file(thd, path, exchange, &cache)) < 0);
}


bool select_dump::send_data(List<Item> &items)
{
  List_iterator_fast<Item> li(items);
  char buff[MAX_FIELD_WIDTH];
  String tmp(buff,sizeof(buff),&my_charset_bin),*res;
  tmp.length(0);
  Item *item;
  DBUG_ENTER("select_dump::send_data");

  if (unit->offset_limit_cnt)
  {						// using limit offset,count
    unit->offset_limit_cnt--;
    DBUG_RETURN(0);
  }
  if (row_count++ > 1) 
  {
    my_message(ER_TOO_MANY_ROWS, ER(ER_TOO_MANY_ROWS), MYF(0));
    goto err;
  }
  while ((item=li++))
  {
    res=item->str_result(&tmp);
    if (!res)					// If NULL
    {
      if (my_b_write(&cache,(uchar*) "",1))
	goto err;
    }
    else if (my_b_write(&cache,(uchar*) res->ptr(),res->length()))
    {
      my_error(ER_ERROR_ON_WRITE, MYF(0), path, my_errno);
      goto err;
    }
  }
  DBUG_RETURN(0);
err:
  DBUG_RETURN(1);
}


select_subselect::select_subselect(Item_subselect *item_arg)
{
  item= item_arg;
}


bool select_singlerow_subselect::send_data(List<Item> &items)
{
  DBUG_ENTER("select_singlerow_subselect::send_data");
  Item_singlerow_subselect *it= (Item_singlerow_subselect *)item;
  if (it->assigned())
  {
    my_message(ER_SUBQUERY_NO_1_ROW, ER(ER_SUBQUERY_NO_1_ROW), MYF(0));
    DBUG_RETURN(1);
  }
  if (unit->offset_limit_cnt)
  {				          // Using limit offset,count
    unit->offset_limit_cnt--;
    DBUG_RETURN(0);
  }
  List_iterator_fast<Item> li(items);
  Item *val_item;
  for (uint i= 0; (val_item= li++); i++)
    it->store(i, val_item);
  it->assigned(1);
  DBUG_RETURN(0);
}


void select_max_min_finder_subselect::cleanup()
{
  DBUG_ENTER("select_max_min_finder_subselect::cleanup");
  cache= 0;
  DBUG_VOID_RETURN;
}


bool select_max_min_finder_subselect::send_data(List<Item> &items)
{
  DBUG_ENTER("select_max_min_finder_subselect::send_data");
  Item_maxmin_subselect *it= (Item_maxmin_subselect *)item;
  List_iterator_fast<Item> li(items);
  Item *val_item= li++;
  it->register_value();
  if (it->assigned())
  {
    cache->store(val_item);
    if ((this->*op)())
      it->store(0, cache);
  }
  else
  {
    if (!cache)
    {
      cache= Item_cache::get_cache(val_item);
      switch (val_item->result_type())
      {
      case REAL_RESULT:
	op= &select_max_min_finder_subselect::cmp_real;
	break;
      case INT_RESULT:
	op= &select_max_min_finder_subselect::cmp_int;
	break;
      case STRING_RESULT:
	op= &select_max_min_finder_subselect::cmp_str;
	break;
      case DECIMAL_RESULT:
        op= &select_max_min_finder_subselect::cmp_decimal;
        break;
      case ROW_RESULT:
        // This case should never be choosen
	DBUG_ASSERT(0);
	op= 0;
      }
    }
    cache->store(val_item);
    it->store(0, cache);
  }
  it->assigned(1);
  DBUG_RETURN(0);
}

bool select_max_min_finder_subselect::cmp_real()
{
  Item *maxmin= ((Item_singlerow_subselect *)item)->element_index(0);
  double val1= cache->val_real(), val2= maxmin->val_real();
  if (fmax)
    return (cache->null_value && !maxmin->null_value) ||
      (!cache->null_value && !maxmin->null_value &&
       val1 > val2);
  return (maxmin->null_value && !cache->null_value) ||
    (!cache->null_value && !maxmin->null_value &&
     val1 < val2);
}

bool select_max_min_finder_subselect::cmp_int()
{
  Item *maxmin= ((Item_singlerow_subselect *)item)->element_index(0);
  longlong val1= cache->val_int(), val2= maxmin->val_int();
  if (fmax)
    return (cache->null_value && !maxmin->null_value) ||
      (!cache->null_value && !maxmin->null_value &&
       val1 > val2);
  return (maxmin->null_value && !cache->null_value) ||
    (!cache->null_value && !maxmin->null_value &&
     val1 < val2);
}

bool select_max_min_finder_subselect::cmp_decimal()
{
  Item *maxmin= ((Item_singlerow_subselect *)item)->element_index(0);
  my_decimal cval, *cvalue= cache->val_decimal(&cval);
  my_decimal mval, *mvalue= maxmin->val_decimal(&mval);
  if (fmax)
    return (cache->null_value && !maxmin->null_value) ||
      (!cache->null_value && !maxmin->null_value &&
       my_decimal_cmp(cvalue, mvalue) > 0) ;
  return (maxmin->null_value && !cache->null_value) ||
    (!cache->null_value && !maxmin->null_value &&
     my_decimal_cmp(cvalue,mvalue) < 0);
}

bool select_max_min_finder_subselect::cmp_str()
{
  String *val1, *val2, buf1, buf2;
  Item *maxmin= ((Item_singlerow_subselect *)item)->element_index(0);
  /*
    as far as both operand is Item_cache buf1 & buf2 will not be used,
    but added for safety
  */
  val1= cache->val_str(&buf1);
  val2= maxmin->val_str(&buf1);
  if (fmax)
    return (cache->null_value && !maxmin->null_value) ||
      (!cache->null_value && !maxmin->null_value &&
       sortcmp(val1, val2, cache->collation.collation) > 0) ;
  return (maxmin->null_value && !cache->null_value) ||
    (!cache->null_value && !maxmin->null_value &&
     sortcmp(val1, val2, cache->collation.collation) < 0);
}

bool select_exists_subselect::send_data(List<Item> &items)
{
  DBUG_ENTER("select_exists_subselect::send_data");
  Item_exists_subselect *it= (Item_exists_subselect *)item;
  if (unit->offset_limit_cnt)
  {				          // Using limit offset,count
    unit->offset_limit_cnt--;
    DBUG_RETURN(0);
  }
  it->value= 1;
  it->assigned(1);
  DBUG_RETURN(0);
}


/***************************************************************************
  Dump of select to variables
***************************************************************************/

int select_dumpvar::prepare(List<Item> &list, SELECT_LEX_UNIT *u)
{
  unit= u;
  
  if (var_list.elements != list.elements)
  {
    my_message(ER_WRONG_NUMBER_OF_COLUMNS_IN_SELECT,
               ER(ER_WRONG_NUMBER_OF_COLUMNS_IN_SELECT), MYF(0));
    return 1;
  }               
  return 0;
}


bool select_dumpvar::check_simple_select() const
{
  my_error(ER_SP_BAD_CURSOR_SELECT, MYF(0));
  return TRUE;
}


void select_dumpvar::cleanup()
{
  row_count= 0;
}


Query_arena::Type Query_arena::type() const
{
  DBUG_ASSERT(0); /* Should never be called */
  return STATEMENT;
}


void Query_arena::free_items()
{
  Item *next;
  DBUG_ENTER("Query_arena::free_items");
  /* This works because items are allocated with sql_alloc() */
  for (; free_list; free_list= next)
  {
    next= free_list->next;
    free_list->delete_self();
  }
  /* Postcondition: free_list is 0 */
  DBUG_VOID_RETURN;
}


void Query_arena::set_query_arena(Query_arena *set)
{
  mem_root=  set->mem_root;
  free_list= set->free_list;
  state= set->state;
}


void Query_arena::cleanup_stmt()
{
  DBUG_ASSERT("Query_arena::cleanup_stmt()" == "not implemented");
}

/*
  Statement functions
*/

Statement::Statement(LEX *lex_arg, MEM_ROOT *mem_root_arg,
                     enum enum_state state_arg, ulong id_arg)
  :Query_arena(mem_root_arg, state_arg),
  id(id_arg),
  mark_used_columns(MARK_COLUMNS_READ),
  lex(lex_arg),
  query(0),
  query_length(0),
  cursor(0),
  db(NULL),
  db_length(0)
{
  name.str= NULL;
}


Query_arena::Type Statement::type() const
{
  return STATEMENT;
}


void Statement::set_statement(Statement *stmt)
{
  id=             stmt->id;
  mark_used_columns=   stmt->mark_used_columns;
  lex=            stmt->lex;
  query=          stmt->query;
  query_length=   stmt->query_length;
  cursor=         stmt->cursor;
}


void
Statement::set_n_backup_statement(Statement *stmt, Statement *backup)
{
  DBUG_ENTER("Statement::set_n_backup_statement");
  backup->set_statement(this);
  set_statement(stmt);
  DBUG_VOID_RETURN;
}


void Statement::restore_backup_statement(Statement *stmt, Statement *backup)
{
  DBUG_ENTER("Statement::restore_backup_statement");
  stmt->set_statement(this);
  set_statement(backup);
  DBUG_VOID_RETURN;
}


void THD::end_statement()
{
  /* Cleanup SQL processing state to reuse this statement in next query. */
  lex_end(lex);
  delete lex->result;
  lex->result= 0;
  /* Note that free_list is freed in cleanup_after_query() */

  /*
    Don't free mem_root, as mem_root is freed in the end of dispatch_command
    (once for any command).
  */
}


void THD::set_n_backup_active_arena(Query_arena *set, Query_arena *backup)
{
  DBUG_ENTER("THD::set_n_backup_active_arena");
  DBUG_ASSERT(backup->is_backup_arena == FALSE);

  backup->set_query_arena(this);
  set_query_arena(set);
#ifndef DBUG_OFF
  backup->is_backup_arena= TRUE;
#endif
  DBUG_VOID_RETURN;
}


void THD::restore_active_arena(Query_arena *set, Query_arena *backup)
{
  DBUG_ENTER("THD::restore_active_arena");
  DBUG_ASSERT(backup->is_backup_arena);
  set->set_query_arena(this);
  set_query_arena(backup);
#ifndef DBUG_OFF
  backup->is_backup_arena= FALSE;
#endif
  DBUG_VOID_RETURN;
}

Statement::~Statement()
{
}

C_MODE_START

static uchar *
get_statement_id_as_hash_key(const uchar *record, size_t *key_length,
                             my_bool not_used __attribute__((unused)))
{
  const Statement *statement= (const Statement *) record; 
  *key_length= sizeof(statement->id);
  return (uchar *) &((const Statement *) statement)->id;
}

static void delete_statement_as_hash_key(void *key)
{
  delete (Statement *) key;
}

static uchar *get_stmt_name_hash_key(Statement *entry, size_t *length,
                                    my_bool not_used __attribute__((unused)))
{
  *length= entry->name.length;
  return (uchar*) entry->name.str;
}

C_MODE_END

Statement_map::Statement_map() :
  last_found_statement(0)
{
  enum
  {
    START_STMT_HASH_SIZE = 16,
    START_NAME_HASH_SIZE = 16
  };
  hash_init(&st_hash, &my_charset_bin, START_STMT_HASH_SIZE, 0, 0,
            get_statement_id_as_hash_key,
            delete_statement_as_hash_key, MYF(0));
  hash_init(&names_hash, system_charset_info, START_NAME_HASH_SIZE, 0, 0,
            (hash_get_key) get_stmt_name_hash_key,
            NULL,MYF(0));
}


/*
  Insert a new statement to the thread-local statement map.

  DESCRIPTION
    If there was an old statement with the same name, replace it with the
    new one. Otherwise, check if max_prepared_stmt_count is not reached yet,
    increase prepared_stmt_count, and insert the new statement. It's okay
    to delete an old statement and fail to insert the new one.

  POSTCONDITIONS
    All named prepared statements are also present in names_hash.
    Statement names in names_hash are unique.
    The statement is added only if prepared_stmt_count < max_prepard_stmt_count
    last_found_statement always points to a valid statement or is 0

  RETURN VALUE
    0  success
    1  error: out of resources or max_prepared_stmt_count limit has been
       reached. An error is sent to the client, the statement is deleted.
*/

int Statement_map::insert(THD *thd, Statement *statement)
{
  if (my_hash_insert(&st_hash, (uchar*) statement))
  {
    /*
      Delete is needed only in case of an insert failure. In all other
      cases hash_delete will also delete the statement.
    */
    delete statement;
    my_error(ER_OUT_OF_RESOURCES, MYF(0));
    goto err_st_hash;
  }
  if (statement->name.str && my_hash_insert(&names_hash, (uchar*) statement))
  {
    my_error(ER_OUT_OF_RESOURCES, MYF(0));
    goto err_names_hash;
  }
  pthread_mutex_lock(&LOCK_prepared_stmt_count);
  /*
    We don't check that prepared_stmt_count is <= max_prepared_stmt_count
    because we would like to allow to lower the total limit
    of prepared statements below the current count. In that case
    no new statements can be added until prepared_stmt_count drops below
    the limit.
  */
  if (prepared_stmt_count >= max_prepared_stmt_count)
  {
    pthread_mutex_unlock(&LOCK_prepared_stmt_count);
    my_error(ER_MAX_PREPARED_STMT_COUNT_REACHED, MYF(0),
             max_prepared_stmt_count);
    goto err_max;
  }
  prepared_stmt_count++;
  pthread_mutex_unlock(&LOCK_prepared_stmt_count);

  last_found_statement= statement;
  return 0;

err_max:
  if (statement->name.str)
    hash_delete(&names_hash, (uchar*) statement);
err_names_hash:
  hash_delete(&st_hash, (uchar*) statement);
err_st_hash:
  return 1;
}


void Statement_map::close_transient_cursors()
{
#ifdef TO_BE_IMPLEMENTED
  Statement *stmt;
  while ((stmt= transient_cursor_list.head()))
    stmt->close_cursor();                 /* deletes itself from the list */
#endif
}


void Statement_map::erase(Statement *statement)
{
  if (statement == last_found_statement)
    last_found_statement= 0;
  if (statement->name.str)
    hash_delete(&names_hash, (uchar *) statement);

  hash_delete(&st_hash, (uchar *) statement);
  pthread_mutex_lock(&LOCK_prepared_stmt_count);
  DBUG_ASSERT(prepared_stmt_count > 0);
  prepared_stmt_count--;
  pthread_mutex_unlock(&LOCK_prepared_stmt_count);
}


void Statement_map::reset()
{
  /* Must be first, hash_free will reset st_hash.records */
  pthread_mutex_lock(&LOCK_prepared_stmt_count);
  DBUG_ASSERT(prepared_stmt_count >= st_hash.records);
  prepared_stmt_count-= st_hash.records;
  pthread_mutex_unlock(&LOCK_prepared_stmt_count);

  my_hash_reset(&names_hash);
  my_hash_reset(&st_hash);
  last_found_statement= 0;
}


Statement_map::~Statement_map()
{
  /* Must go first, hash_free will reset st_hash.records */
  pthread_mutex_lock(&LOCK_prepared_stmt_count);
  DBUG_ASSERT(prepared_stmt_count >= st_hash.records);
  prepared_stmt_count-= st_hash.records;
  pthread_mutex_unlock(&LOCK_prepared_stmt_count);

  hash_free(&names_hash);
  hash_free(&st_hash);
}

bool select_dumpvar::send_data(List<Item> &items)
{
  List_iterator_fast<my_var> var_li(var_list);
  List_iterator<Item> it(items);
  Item *item;
  my_var *mv;
  DBUG_ENTER("select_dumpvar::send_data");

  if (unit->offset_limit_cnt)
  {						// using limit offset,count
    unit->offset_limit_cnt--;
    DBUG_RETURN(0);
  }
  if (row_count++) 
  {
    my_message(ER_TOO_MANY_ROWS, ER(ER_TOO_MANY_ROWS), MYF(0));
    DBUG_RETURN(1);
  }
  while ((mv= var_li++) && (item= it++))
  {
    if (mv->local)
    {
      if (thd->spcont->set_variable(thd, mv->offset, &item))
	    DBUG_RETURN(1);
    }
    else
    {
      Item_func_set_user_var *suv= new Item_func_set_user_var(mv->s, item);
      suv->fix_fields(thd, 0);
      suv->check(0);
      suv->update();
    }
  }
  DBUG_RETURN(0);
}

bool select_dumpvar::send_eof()
{
  if (! row_count)
    push_warning(thd, MYSQL_ERROR::WARN_LEVEL_WARN,
                 ER_SP_FETCH_NO_DATA, ER(ER_SP_FETCH_NO_DATA));
  /*
    In order to remember the value of affected rows for ROW_COUNT()
    function, SELECT INTO has to have an own SQLCOM.
    TODO: split from SQLCOM_SELECT
  */
  ::send_ok(thd,row_count);
  return 0;
}

/****************************************************************************
  TMP_TABLE_PARAM
****************************************************************************/

void TMP_TABLE_PARAM::init()
{
  DBUG_ENTER("TMP_TABLE_PARAM::init");
  DBUG_PRINT("enter", ("this: 0x%lx", (ulong)this));
  field_count= sum_func_count= func_count= hidden_field_count= 0;
  group_parts= group_length= group_null_parts= 0;
  quick_group= 1;
  table_charset= 0;
  precomputed_group_by= 0;
  DBUG_VOID_RETURN;
}


void thd_increment_bytes_sent(ulong length)
{
  THD *thd=current_thd;
  if (likely(thd != 0))
  { /* current_thd==0 when close_connection() calls net_send_error() */
    thd->status_var.bytes_sent+= length;
  }
}


void thd_increment_bytes_received(ulong length)
{
  current_thd->status_var.bytes_received+= length;
}


void thd_increment_net_big_packet_count(ulong length)
{
  current_thd->status_var.net_big_packet_count+= length;
}


void THD::set_status_var_init()
{
  bzero((char*) &status_var, sizeof(status_var));
}


void Security_context::init()
{
  host= user= priv_user= ip= 0;
  host_or_ip= "connecting host";
  priv_host[0]= '\0';
  master_access= 0;
#ifndef NO_EMBEDDED_ACCESS_CHECKS
  db_access= NO_ACCESS;
#endif
}


void Security_context::destroy()
{
  // If not pointer to constant
  if (host != my_localhost)
    safeFree(host);
  if (user != delayed_user)
    safeFree(user);
  safeFree(ip);
}


void Security_context::skip_grants()
{
  /* privileges for the user are unknown everything is allowed */
  host_or_ip= (char *)"";
  master_access= ~NO_ACCESS;
  priv_user= (char *)"";
  *priv_host= '\0';
}


bool Security_context::set_user(char *user_arg)
{
  safeFree(user);
  user= my_strdup(user_arg, MYF(0));
  return user == 0;
}

#ifndef NO_EMBEDDED_ACCESS_CHECKS
/**
  Initialize this security context from the passed in credentials
  and activate it in the current thread.

  @param       thd
  @param       definer_user
  @param       definer_host
  @param       db
  @param[out]  backup  Save a pointer to the current security context
                       in the thread. In case of success it points to the
                       saved old context, otherwise it points to NULL.


  During execution of a statement, multiple security contexts may
  be needed:
  - the security context of the authenticated user, used as the
    default security context for all top-level statements
  - in case of a view or a stored program, possibly the security
    context of the definer of the routine, if the object is
    defined with SQL SECURITY DEFINER option.

  The currently "active" security context is parameterized in THD
  member security_ctx. By default, after a connection is
  established, this member points at the "main" security context
  - the credentials of the authenticated user.

  Later, if we would like to execute some sub-statement or a part
  of a statement under credentials of a different user, e.g.
  definer of a procedure, we authenticate this user in a local
  instance of Security_context by means of this method (and
  ultimately by means of acl_getroot_no_password), and make the
  local instance active in the thread by re-setting
  thd->security_ctx pointer.

  Note, that the life cycle and memory management of the "main" and
  temporary security contexts are different.
  For the main security context, the memory for user/host/ip is
  allocated on system heap, and the THD class frees this memory in
  its destructor. The only case when contents of the main security
  context may change during its life time is when someone issued
  CHANGE USER command.
  Memory management of a "temporary" security context is
  responsibility of the module that creates it.

  @retval TRUE  there is no user with the given credentials. The erro
                is reported in the thread.
  @retval FALSE success
*/

bool
Security_context::
change_security_context(THD *thd,
                        LEX_STRING *definer_user,
                        LEX_STRING *definer_host,
                        LEX_STRING *db,
                        Security_context **backup)
{
  bool needs_change;

  DBUG_ENTER("Security_context::change_security_context");

  DBUG_ASSERT(definer_user->str && definer_host->str);

  *backup= NULL;
  /*
    The current security context may have NULL members
    if we have just started the thread and not authenticated
    any user. This use case is currently in events worker thread.
  */
  needs_change= (thd->security_ctx->priv_user == NULL ||
                 strcmp(definer_user->str, thd->security_ctx->priv_user) ||
                 thd->security_ctx->priv_host == NULL ||
                 my_strcasecmp(system_charset_info, definer_host->str,
                               thd->security_ctx->priv_host));
  if (needs_change)
  {
    if (acl_getroot_no_password(this, definer_user->str, definer_host->str,
                                definer_host->str, db->str))
    {
      my_error(ER_NO_SUCH_USER, MYF(0), definer_user->str,
               definer_host->str);
      DBUG_RETURN(TRUE);
    }
    *backup= thd->security_ctx;
    thd->security_ctx= this;
  }

  DBUG_RETURN(FALSE);
}


void
Security_context::restore_security_context(THD *thd,
                                           Security_context *backup)
{
  if (backup)
    thd->security_ctx= backup;
}
#endif

/****************************************************************************
  Handling of open and locked tables states.

  This is used when we want to open/lock (and then close) some tables when
  we already have a set of tables open and locked. We use these methods for
  access to mysql.proc table to find definitions of stored routines.
****************************************************************************/

void THD::reset_n_backup_open_tables_state(Open_tables_state *backup)
{
  DBUG_ENTER("reset_n_backup_open_tables_state");
  backup->set_open_tables_state(this);
  reset_open_tables_state();
  state_flags|= Open_tables_state::BACKUPS_AVAIL;
  DBUG_VOID_RETURN;
}


void THD::restore_backup_open_tables_state(Open_tables_state *backup)
{
  DBUG_ENTER("restore_backup_open_tables_state");
  /*
    Before we will throw away current open tables state we want
    to be sure that it was properly cleaned up.
  */
  DBUG_ASSERT(open_tables == 0 && temporary_tables == 0 &&
              handler_tables == 0 && derived_tables == 0 &&
              lock == 0 && locked_tables == 0 &&
              prelocked_mode == NON_PRELOCKED);
  set_open_tables_state(backup);
  DBUG_VOID_RETURN;
}

/**
  Check the killed state of a user thread
  @param thd  user thread
  @retval 0 the user thread is active
  @retval 1 the user thread has been killed
*/
extern "C" int thd_killed(const MYSQL_THD thd)
{
  return(thd->killed);
}

#ifdef INNODB_COMPATIBILITY_HOOKS
extern "C" struct charset_info_st *thd_charset(MYSQL_THD thd)
{
  return(thd->charset());
}

extern "C" char **thd_query(MYSQL_THD thd)
{
  return(&thd->query);
}

extern "C" int thd_slave_thread(const MYSQL_THD thd)
{
  return(thd->slave_thread);
}

extern "C" int thd_non_transactional_update(const MYSQL_THD thd)
{
  return(thd->transaction.all.modified_non_trans_table);
}

extern "C" int thd_binlog_format(const MYSQL_THD thd)
{
  return (int) thd->variables.binlog_format;
}

extern "C" void thd_mark_transaction_to_rollback(MYSQL_THD thd, bool all)
{
  mark_transaction_to_rollback(thd, all);
}
#endif // INNODB_COMPATIBILITY_HOOKS */

/****************************************************************************
  Handling of statement states in functions and triggers.

  This is used to ensure that the function/trigger gets a clean state
  to work with and does not cause any side effects of the calling statement.

  It also allows most stored functions and triggers to replicate even
  if they are used items that would normally be stored in the binary
  replication (like last_insert_id() etc...)

  The following things is done
  - Disable binary logging for the duration of the statement
  - Disable multi-result-sets for the duration of the statement
  - Value of last_insert_id() is saved and restored
  - Value set by 'SET INSERT_ID=#' is reset and restored
  - Value for found_rows() is reset and restored
  - examined_row_count is added to the total
  - cuted_fields is added to the total
  - new savepoint level is created and destroyed

  NOTES:
    Seed for random() is saved for the first! usage of RAND()
    We reset examined_row_count and cuted_fields and add these to the
    result to ensure that if we have a bug that would reset these within
    a function, we are not loosing any rows from the main statement.

    We do not reset value of last_insert_id().
****************************************************************************/

void THD::reset_sub_statement_state(Sub_statement_state *backup,
                                    uint new_state)
{
  backup->options=         options;
  backup->in_sub_stmt=     in_sub_stmt;
  backup->enable_slow_log= enable_slow_log;
  backup->limit_found_rows= limit_found_rows;
  backup->examined_row_count= examined_row_count;
  backup->sent_row_count=   sent_row_count;
  backup->cuted_fields=     cuted_fields;
  backup->client_capabilities= client_capabilities;
  backup->savepoints= transaction.savepoints;
  backup->first_successful_insert_id_in_prev_stmt= 
    first_successful_insert_id_in_prev_stmt;
  backup->first_successful_insert_id_in_cur_stmt= 
    first_successful_insert_id_in_cur_stmt;

  if ((!lex->requires_prelocking() || is_update_query(lex->sql_command)) &&
      !current_stmt_binlog_row_based)
  {
    options&= ~OPTION_BIN_LOG;
  }

  if ((backup->options & OPTION_BIN_LOG) && is_update_query(lex->sql_command)&&
      !current_stmt_binlog_row_based)
    mysql_bin_log.start_union_events(this, this->query_id);

  /* Disable result sets */
  client_capabilities &= ~CLIENT_MULTI_RESULTS;
  in_sub_stmt|= new_state;
  examined_row_count= 0;
  sent_row_count= 0;
  cuted_fields= 0;
  transaction.savepoints= 0;
  first_successful_insert_id_in_cur_stmt= 0;
}


void THD::restore_sub_statement_state(Sub_statement_state *backup)
{
  /*
    To save resources we want to release savepoints which were created
    during execution of function or trigger before leaving their savepoint
    level. It is enough to release first savepoint set on this level since
    all later savepoints will be released automatically.
  */
  if (transaction.savepoints)
  {
    SAVEPOINT *sv;
    for (sv= transaction.savepoints; sv->prev; sv= sv->prev)
    {}
    /* ha_release_savepoint() never returns error. */
    (void)ha_release_savepoint(this, sv);
  }
  transaction.savepoints= backup->savepoints;
  options=          backup->options;
  in_sub_stmt=      backup->in_sub_stmt;
  enable_slow_log=  backup->enable_slow_log;
  first_successful_insert_id_in_prev_stmt= 
    backup->first_successful_insert_id_in_prev_stmt;
  first_successful_insert_id_in_cur_stmt= 
    backup->first_successful_insert_id_in_cur_stmt;
  limit_found_rows= backup->limit_found_rows;
  sent_row_count=   backup->sent_row_count;
  client_capabilities= backup->client_capabilities;
  /*
    If we've left sub-statement mode, reset the fatal error flag.
    Otherwise keep the current value, to propagate it up the sub-statement
    stack.
  */
  if (!in_sub_stmt)
    is_fatal_sub_stmt_error= FALSE;

  if ((options & OPTION_BIN_LOG) && is_update_query(lex->sql_command) &&
    !current_stmt_binlog_row_based)
    mysql_bin_log.stop_union_events(this);

  /*
    The following is added to the old values as we are interested in the
    total complexity of the query
  */
  examined_row_count+= backup->examined_row_count;
  cuted_fields+=       backup->cuted_fields;
}


/**
  Mark transaction to rollback and mark error as fatal to a sub-statement.

  @param  thd   Thread handle
  @param  all   TRUE <=> rollback main transaction.
*/

void mark_transaction_to_rollback(THD *thd, bool all)
{
  if (thd)
  {
    thd->is_fatal_sub_stmt_error= TRUE;
    thd->transaction_rollback_request= all;
  }
}
/***************************************************************************
  Handling of XA id cacheing
***************************************************************************/

pthread_mutex_t LOCK_xid_cache;
HASH xid_cache;

extern "C" uchar *xid_get_hash_key(const uchar *, size_t *, my_bool);
extern "C" void xid_free_hash(void *);

uchar *xid_get_hash_key(const uchar *ptr, size_t *length,
                                  my_bool not_used __attribute__((unused)))
{
  *length=((XID_STATE*)ptr)->xid.key_length();
  return ((XID_STATE*)ptr)->xid.key();
}

void xid_free_hash(void *ptr)
{
  if (!((XID_STATE*)ptr)->in_thd)
    my_free((uchar*)ptr, MYF(0));
}

bool xid_cache_init()
{
  pthread_mutex_init(&LOCK_xid_cache, MY_MUTEX_INIT_FAST);
  return hash_init(&xid_cache, &my_charset_bin, 100, 0, 0,
                   xid_get_hash_key, xid_free_hash, 0) != 0;
}

void xid_cache_free()
{
  if (hash_inited(&xid_cache))
  {
    hash_free(&xid_cache);
    pthread_mutex_destroy(&LOCK_xid_cache);
  }
}

XID_STATE *xid_cache_search(XID *xid)
{
  pthread_mutex_lock(&LOCK_xid_cache);
  XID_STATE *res=(XID_STATE *)hash_search(&xid_cache, xid->key(), xid->key_length());
  pthread_mutex_unlock(&LOCK_xid_cache);
  return res;
}


bool xid_cache_insert(XID *xid, enum xa_states xa_state)
{
  XID_STATE *xs;
  my_bool res;
  pthread_mutex_lock(&LOCK_xid_cache);
  if (hash_search(&xid_cache, xid->key(), xid->key_length()))
    res=0;
  else if (!(xs=(XID_STATE *)my_malloc(sizeof(*xs), MYF(MY_WME))))
    res=1;
  else
  {
    xs->xa_state=xa_state;
    xs->xid.set(xid);
    xs->in_thd=0;
    res=my_hash_insert(&xid_cache, (uchar*)xs);
  }
  pthread_mutex_unlock(&LOCK_xid_cache);
  return res;
}


bool xid_cache_insert(XID_STATE *xid_state)
{
  pthread_mutex_lock(&LOCK_xid_cache);
  DBUG_ASSERT(hash_search(&xid_cache, xid_state->xid.key(),
                          xid_state->xid.key_length())==0);
  my_bool res=my_hash_insert(&xid_cache, (uchar*)xid_state);
  pthread_mutex_unlock(&LOCK_xid_cache);
  return res;
}


void xid_cache_delete(XID_STATE *xid_state)
{
  pthread_mutex_lock(&LOCK_xid_cache);
  hash_delete(&xid_cache, (uchar *)xid_state);
  pthread_mutex_unlock(&LOCK_xid_cache);
}

/*
  Implementation of interface to write rows to the binary log through the
  thread.  The thread is responsible for writing the rows it has
  inserted/updated/deleted.
*/

#ifndef MYSQL_CLIENT

/*
  Template member function for ensuring that there is an rows log
  event of the apropriate type before proceeding.

  PRE CONDITION:
    - Events of type 'RowEventT' have the type code 'type_code'.
    
  POST CONDITION:
    If a non-NULL pointer is returned, the pending event for thread 'thd' will
    be an event of type 'RowEventT' (which have the type code 'type_code')
    will either empty or have enough space to hold 'needed' bytes.  In
    addition, the columns bitmap will be correct for the row, meaning that
    the pending event will be flushed if the columns in the event differ from
    the columns suppled to the function.

  RETURNS
    If no error, a non-NULL pending event (either one which already existed or
    the newly created one).
    If error, NULL.
 */

template <class RowsEventT> Rows_log_event* 
THD::binlog_prepare_pending_rows_event(TABLE* table, uint32 serv_id,
                                       MY_BITMAP const* cols,
                                       size_t colcnt,
                                       size_t needed,
                                       bool is_transactional,
				       RowsEventT *hint __attribute__((unused)))
{
  DBUG_ENTER("binlog_prepare_pending_rows_event");
  /* Pre-conditions */
  DBUG_ASSERT(table->s->table_map_id != ~0UL);

  /* Fetch the type code for the RowsEventT template parameter */
  int const type_code= RowsEventT::TYPE_CODE;

  /*
    There is no good place to set up the transactional data, so we
    have to do it here.
  */
  if (binlog_setup_trx_data())
    DBUG_RETURN(NULL);

  Rows_log_event* pending= binlog_get_pending_rows_event();

  if (unlikely(pending && !pending->is_valid()))
    DBUG_RETURN(NULL);

  /*
    Check if the current event is non-NULL and a write-rows
    event. Also check if the table provided is mapped: if it is not,
    then we have switched to writing to a new table.
    If there is no pending event, we need to create one. If there is a pending
    event, but it's not about the same table id, or not of the same type
    (between Write, Update and Delete), or not the same affected columns, or
    going to be too big, flush this event to disk and create a new pending
    event.
  */
  if (!pending ||
      pending->server_id != serv_id || 
      pending->get_table_id() != table->s->table_map_id ||
      pending->get_type_code() != type_code || 
      pending->get_data_size() + needed > opt_binlog_rows_event_max_size || 
      pending->get_width() != colcnt ||
      !bitmap_cmp(pending->get_cols(), cols)) 
  {
    /* Create a new RowsEventT... */
    Rows_log_event* const
	ev= new RowsEventT(this, table, table->s->table_map_id, cols,
                           is_transactional);
    if (unlikely(!ev))
      DBUG_RETURN(NULL);
    ev->server_id= serv_id; // I don't like this, it's too easy to forget.
    /*
      flush the pending event and replace it with the newly created
      event...
    */
    if (unlikely(mysql_bin_log.flush_and_set_pending_rows_event(this, ev)))
    {
      delete ev;
      DBUG_RETURN(NULL);
    }

    DBUG_RETURN(ev);               /* This is the new pending event */
  }
  DBUG_RETURN(pending);        /* This is the current pending event */
}

#ifdef HAVE_EXPLICIT_TEMPLATE_INSTANTIATION
/*
  Instantiate the versions we need, we have -fno-implicit-template as
  compiling option.
*/
template Rows_log_event*
THD::binlog_prepare_pending_rows_event(TABLE*, uint32, MY_BITMAP const*,
				       size_t, size_t, bool,
				       Write_rows_log_event*);

template Rows_log_event*
THD::binlog_prepare_pending_rows_event(TABLE*, uint32, MY_BITMAP const*,
				       size_t colcnt, size_t, bool,
				       Delete_rows_log_event *);

template Rows_log_event* 
THD::binlog_prepare_pending_rows_event(TABLE*, uint32, MY_BITMAP const*,
				       size_t colcnt, size_t, bool,
				       Update_rows_log_event *);
#endif

#ifdef NOT_USED
static char const* 
field_type_name(enum_field_types type) 
{
  switch (type) {
  case MYSQL_TYPE_DECIMAL:
    return "MYSQL_TYPE_DECIMAL";
  case MYSQL_TYPE_TINY:
    return "MYSQL_TYPE_TINY";
  case MYSQL_TYPE_SHORT:
    return "MYSQL_TYPE_SHORT";
  case MYSQL_TYPE_LONG:
    return "MYSQL_TYPE_LONG";
  case MYSQL_TYPE_FLOAT:
    return "MYSQL_TYPE_FLOAT";
  case MYSQL_TYPE_DOUBLE:
    return "MYSQL_TYPE_DOUBLE";
  case MYSQL_TYPE_NULL:
    return "MYSQL_TYPE_NULL";
  case MYSQL_TYPE_TIMESTAMP:
    return "MYSQL_TYPE_TIMESTAMP";
  case MYSQL_TYPE_LONGLONG:
    return "MYSQL_TYPE_LONGLONG";
  case MYSQL_TYPE_INT24:
    return "MYSQL_TYPE_INT24";
  case MYSQL_TYPE_DATE:
    return "MYSQL_TYPE_DATE";
  case MYSQL_TYPE_TIME:
    return "MYSQL_TYPE_TIME";
  case MYSQL_TYPE_DATETIME:
    return "MYSQL_TYPE_DATETIME";
  case MYSQL_TYPE_YEAR:
    return "MYSQL_TYPE_YEAR";
  case MYSQL_TYPE_NEWDATE:
    return "MYSQL_TYPE_NEWDATE";
  case MYSQL_TYPE_VARCHAR:
    return "MYSQL_TYPE_VARCHAR";
  case MYSQL_TYPE_BIT:
    return "MYSQL_TYPE_BIT";
  case MYSQL_TYPE_NEWDECIMAL:
    return "MYSQL_TYPE_NEWDECIMAL";
  case MYSQL_TYPE_ENUM:
    return "MYSQL_TYPE_ENUM";
  case MYSQL_TYPE_SET:
    return "MYSQL_TYPE_SET";
  case MYSQL_TYPE_TINY_BLOB:
    return "MYSQL_TYPE_TINY_BLOB";
  case MYSQL_TYPE_MEDIUM_BLOB:
    return "MYSQL_TYPE_MEDIUM_BLOB";
  case MYSQL_TYPE_LONG_BLOB:
    return "MYSQL_TYPE_LONG_BLOB";
  case MYSQL_TYPE_BLOB:
    return "MYSQL_TYPE_BLOB";
  case MYSQL_TYPE_VAR_STRING:
    return "MYSQL_TYPE_VAR_STRING";
  case MYSQL_TYPE_STRING:
    return "MYSQL_TYPE_STRING";
  case MYSQL_TYPE_GEOMETRY:
    return "MYSQL_TYPE_GEOMETRY";
  }
  return "Unknown";
}
#endif


namespace {
  /**
     Class to handle temporary allocation of memory for row data.

     The responsibilities of the class is to provide memory for
     packing one or two rows of packed data (depending on what
     constructor is called).

     In order to make the allocation more efficient for "simple" rows,
     i.e., rows that do not contain any blobs, a pointer to the
     allocated memory is of memory is stored in the table structure
     for simple rows.  If memory for a table containing a blob field
     is requested, only memory for that is allocated, and subsequently
     released when the object is destroyed.

   */
  class Row_data_memory {
  public:
    /**
      Build an object to keep track of a block-local piece of memory
      for storing a row of data.

      @param table
      Table where the pre-allocated memory is stored.

      @param length
      Length of data that is needed, if the record contain blobs.
     */
    Row_data_memory(TABLE *table, size_t const len1)
      : m_memory(0)
    {
#ifndef DBUG_OFF
      m_alloc_checked= FALSE;
#endif
      allocate_memory(table, len1);
      m_ptr[0]= has_memory() ? m_memory : 0;
      m_ptr[1]= 0;
    }

    Row_data_memory(TABLE *table, size_t const len1, size_t const len2)
      : m_memory(0)
    {
#ifndef DBUG_OFF
      m_alloc_checked= FALSE;
#endif
      allocate_memory(table, len1 + len2);
      m_ptr[0]= has_memory() ? m_memory        : 0;
      m_ptr[1]= has_memory() ? m_memory + len1 : 0;
    }

    ~Row_data_memory()
    {
      if (m_memory != 0 && m_release_memory_on_destruction)
        my_free((uchar*) m_memory, MYF(MY_WME));
    }

    /**
       Is there memory allocated?

       @retval true There is memory allocated
       @retval false Memory allocation failed
     */
    bool has_memory() const {
#ifndef DBUG_OFF
      m_alloc_checked= TRUE;
#endif
      return m_memory != 0;
    }

    uchar *slot(uint s)
    {
      DBUG_ASSERT(s < sizeof(m_ptr)/sizeof(*m_ptr));
      DBUG_ASSERT(m_ptr[s] != 0);
      DBUG_ASSERT(m_alloc_checked == TRUE);
      return m_ptr[s];
    }

  private:
    void allocate_memory(TABLE *const table, size_t const total_length)
    {
      if (table->s->blob_fields == 0)
      {
        /*
          The maximum length of a packed record is less than this
          length. We use this value instead of the supplied length
          when allocating memory for records, since we don't know how
          the memory will be used in future allocations.

          Since table->s->reclength is for unpacked records, we have
          to add two bytes for each field, which can potentially be
          added to hold the length of a packed field.
        */
        size_t const maxlen= table->s->reclength + 2 * table->s->fields;

        /*
          Allocate memory for two records if memory hasn't been
          allocated. We allocate memory for two records so that it can
          be used when processing update rows as well.
        */
        if (table->write_row_record == 0)
          table->write_row_record=
            (uchar *) alloc_root(&table->mem_root, 2 * maxlen);
        m_memory= table->write_row_record;
        m_release_memory_on_destruction= FALSE;
      }
      else
      {
        m_memory= (uchar *) my_malloc(total_length, MYF(MY_WME));
        m_release_memory_on_destruction= TRUE;
      }
    }

#ifndef DBUG_OFF
    mutable bool m_alloc_checked;
#endif
    bool m_release_memory_on_destruction;
    uchar *m_memory;
    uchar *m_ptr[2];
  };
}


int THD::binlog_write_row(TABLE* table, bool is_trans, 
                          MY_BITMAP const* cols, size_t colcnt, 
                          uchar const *record) 
{ 
  DBUG_ASSERT(current_stmt_binlog_row_based && mysql_bin_log.is_open());

  /*
    Pack records into format for transfer. We are allocating more
    memory than needed, but that doesn't matter.
  */
  Row_data_memory memory(table, max_row_length(table, record));
  if (!memory.has_memory())
    return HA_ERR_OUT_OF_MEM;

  uchar *row_data= memory.slot(0);

  size_t const len= pack_row(table, cols, row_data, record);

  Rows_log_event* const ev=
    binlog_prepare_pending_rows_event(table, server_id, cols, colcnt,
                                      len, is_trans,
                                      static_cast<Write_rows_log_event*>(0));

  if (unlikely(ev == 0))
    return HA_ERR_OUT_OF_MEM;

  return ev->add_row_data(row_data, len);
}

int THD::binlog_update_row(TABLE* table, bool is_trans,
                           MY_BITMAP const* cols, size_t colcnt,
                           const uchar *before_record,
                           const uchar *after_record)
{ 
  DBUG_ASSERT(current_stmt_binlog_row_based && mysql_bin_log.is_open());

  size_t const before_maxlen = max_row_length(table, before_record);
  size_t const after_maxlen  = max_row_length(table, after_record);

  Row_data_memory row_data(table, before_maxlen, after_maxlen);
  if (!row_data.has_memory())
    return HA_ERR_OUT_OF_MEM;

  uchar *before_row= row_data.slot(0);
  uchar *after_row= row_data.slot(1);

  size_t const before_size= pack_row(table, cols, before_row,
                                        before_record);
  size_t const after_size= pack_row(table, cols, after_row,
                                       after_record);

  /*
    Don't print debug messages when running valgrind since they can
    trigger false warnings.
   */
#ifndef HAVE_purify
  DBUG_DUMP("before_record", before_record, table->s->reclength);
  DBUG_DUMP("after_record",  after_record, table->s->reclength);
  DBUG_DUMP("before_row",    before_row, before_size);
  DBUG_DUMP("after_row",     after_row, after_size);
#endif

  Rows_log_event* const ev=
    binlog_prepare_pending_rows_event(table, server_id, cols, colcnt,
				      before_size + after_size, is_trans,
				      static_cast<Update_rows_log_event*>(0));

  if (unlikely(ev == 0))
    return HA_ERR_OUT_OF_MEM;

  return
    ev->add_row_data(before_row, before_size) ||
    ev->add_row_data(after_row, after_size);
}

int THD::binlog_delete_row(TABLE* table, bool is_trans, 
                           MY_BITMAP const* cols, size_t colcnt,
                           uchar const *record)
{ 
  DBUG_ASSERT(current_stmt_binlog_row_based && mysql_bin_log.is_open());

  /* 
     Pack records into format for transfer. We are allocating more
     memory than needed, but that doesn't matter.
  */
  Row_data_memory memory(table, max_row_length(table, record));
  if (unlikely(!memory.has_memory()))
    return HA_ERR_OUT_OF_MEM;

  uchar *row_data= memory.slot(0);

  size_t const len= pack_row(table, cols, row_data, record);

  Rows_log_event* const ev=
    binlog_prepare_pending_rows_event(table, server_id, cols, colcnt,
				      len, is_trans,
				      static_cast<Delete_rows_log_event*>(0));

  if (unlikely(ev == 0))
    return HA_ERR_OUT_OF_MEM;

  return ev->add_row_data(row_data, len);
}


int THD::binlog_flush_pending_rows_event(bool stmt_end)
{
  DBUG_ENTER("THD::binlog_flush_pending_rows_event");
  /*
    We shall flush the pending event even if we are not in row-based
    mode: it might be the case that we left row-based mode before
    flushing anything (e.g., if we have explicitly locked tables).
   */
  if (!mysql_bin_log.is_open())
    DBUG_RETURN(0);

  /*
    Mark the event as the last event of a statement if the stmt_end
    flag is set.
  */
  int error= 0;
  if (Rows_log_event *pending= binlog_get_pending_rows_event())
  {
    if (stmt_end)
    {
      pending->set_flags(Rows_log_event::STMT_END_F);
      pending->flags|= LOG_EVENT_UPDATE_TABLE_MAP_VERSION_F;
      binlog_table_maps= 0;
    }

    error= mysql_bin_log.flush_and_set_pending_rows_event(this, 0);
  }

  DBUG_RETURN(error);
}


/*
  Member function that will log query, either row-based or
  statement-based depending on the value of the 'current_stmt_binlog_row_based'
  the value of the 'qtype' flag.

  This function should be called after the all calls to ha_*_row()
  functions have been issued, but before tables are unlocked and
  closed.

  OBSERVE
    There shall be no writes to any system table after calling
    binlog_query(), so these writes has to be moved to before the call
    of binlog_query() for correct functioning.

    This is necessesary not only for RBR, but the master might crash
    after binlogging the query but before changing the system tables.
    This means that the slave and the master are not in the same state
    (after the master has restarted), so therefore we have to
    eliminate this problem.

  RETURN VALUE
    Error code, or 0 if no error.
*/
int THD::binlog_query(THD::enum_binlog_query_type qtype, char const *query_arg,
                      ulong query_len, bool is_trans, bool suppress_use,
                      THD::killed_state killed_status_arg)
{
  DBUG_ENTER("THD::binlog_query");
  DBUG_PRINT("enter", ("qtype: %d  query: '%s'", qtype, query_arg));
  DBUG_ASSERT(query_arg && mysql_bin_log.is_open());

  /*
    If we are not in prelocked mode, mysql_unlock_tables() will be
    called after this binlog_query(), so we have to flush the pending
    rows event with the STMT_END_F set to unlock all tables at the
    slave side as well.

    If we are in prelocked mode, the flushing will be done inside the
    top-most close_thread_tables().
  */
  if (this->prelocked_mode == NON_PRELOCKED)
    if (int error= binlog_flush_pending_rows_event(TRUE))
      DBUG_RETURN(error);

  /*
    If we are in statement mode and trying to log an unsafe statement,
    we should print a warning.
  */
  if (lex->is_stmt_unsafe() &&
      variables.binlog_format == BINLOG_FORMAT_STMT)
  {
    DBUG_ASSERT(this->query != NULL);
    push_warning(this, MYSQL_ERROR::WARN_LEVEL_WARN,
                 ER_BINLOG_UNSAFE_STATEMENT,
                 ER(ER_BINLOG_UNSAFE_STATEMENT));
    if (!(binlog_flags & BINLOG_FLAG_UNSAFE_STMT_PRINTED))
    {
      char warn_buf[MYSQL_ERRMSG_SIZE];
      my_snprintf(warn_buf, MYSQL_ERRMSG_SIZE, "%s Statement: %s",
                  ER(ER_BINLOG_UNSAFE_STATEMENT), this->query);
      sql_print_warning(warn_buf);
      binlog_flags|= BINLOG_FLAG_UNSAFE_STMT_PRINTED;
    }
  }

  switch (qtype) {
  case THD::ROW_QUERY_TYPE:
    if (current_stmt_binlog_row_based)
      DBUG_RETURN(0);
    /* Otherwise, we fall through */
  case THD::MYSQL_QUERY_TYPE:
    /*
      Using this query type is a conveniece hack, since we have been
      moving back and forth between using RBR for replication of
      system tables and not using it.

      Make sure to change in check_table_binlog_row_based() according
      to how you treat this.
    */
  case THD::STMT_QUERY_TYPE:
    /*
      The MYSQL_LOG::write() function will set the STMT_END_F flag and
      flush the pending rows event if necessary.
     */
    {
      Query_log_event qinfo(this, query_arg, query_len, is_trans, suppress_use,
                            killed_status_arg);
      qinfo.flags|= LOG_EVENT_UPDATE_TABLE_MAP_VERSION_F;
      /*
        Binlog table maps will be irrelevant after a Query_log_event
        (they are just removed on the slave side) so after the query
        log event is written to the binary log, we pretend that no
        table maps were written.
       */
      int error= mysql_bin_log.write(&qinfo);
      binlog_table_maps= 0;
      DBUG_RETURN(error);
    }
    break;

  case THD::QUERY_TYPE_COUNT:
  default:
    DBUG_ASSERT(0 <= qtype && qtype < QUERY_TYPE_COUNT);
  }
  DBUG_RETURN(0);
}

bool Discrete_intervals_list::append(ulonglong start, ulonglong val,
                                 ulonglong incr)
{
  DBUG_ENTER("Discrete_intervals_list::append");
  /* first, see if this can be merged with previous */
  if ((head == NULL) || tail->merge_if_contiguous(start, val, incr))
  {
    /* it cannot, so need to add a new interval */
    Discrete_interval *new_interval= new Discrete_interval(start, val, incr);
    if (unlikely(new_interval == NULL)) // out of memory
      DBUG_RETURN(1);
    DBUG_PRINT("info",("adding new auto_increment interval"));
    if (head == NULL)
      head= current= new_interval;
    else
      tail->next= new_interval;
    tail= new_interval;
    elements++;
  }
  DBUG_RETURN(0);
}

#endif /* !defined(MYSQL_CLIENT) */<|MERGE_RESOLUTION|>--- conflicted
+++ resolved
@@ -549,13 +549,6 @@
   net.vio=0;
 #endif
   client_capabilities= 0;                       // minimalistic client
-<<<<<<< HEAD
-#ifdef HAVE_QUERY_CACHE
-  query_cache_init_query(&net);                 // If error on boot
-#endif
-=======
-  net.last_error[0]=0;                          // If error on boot
->>>>>>> e6f260c9
   ull=0;
   system_thread= NON_SYSTEM_THREAD;
   cleanup_done= abort_on_warning= no_warnings_for_error= 0;
