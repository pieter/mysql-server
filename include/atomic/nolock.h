--- conflicted
+++ resolved
@@ -13,7 +13,7 @@
    along with this program; if not, write to the Free Software
    Foundation, Inc., 59 Temple Place, Suite 330, Boston, MA  02111-1307  USA */
 
-<<<<<<< HEAD
+#if defined(__i386__) || defined(_M_IX86) || defined(HAVE_GCC_ATOMIC_BUILTINS)
 #if defined(__i386__) || defined(_MSC_VER) || defined(__x86_64__)
 
 #  ifdef MY_ATOMIC_MODE_DUMMY
@@ -22,28 +22,14 @@
 #    define LOCK_prefix "lock"
 #  endif
 
+#ifdef HAVE_GCC_ATOMIC_BUILTINS
+#include "gcc_builtins.h"
+#elif __GNUC__
 #  ifdef __GNUC__
 #    include "x86-gcc.h"
 #  elif defined(_MSC_VER)
 #    include "generic-msvc.h"
 #  endif
-=======
-#if defined(__i386__) || defined(_M_IX86) || defined(HAVE_GCC_ATOMIC_BUILTINS)
-
-#ifdef MY_ATOMIC_MODE_DUMMY
-#  define LOCK ""
-#else
-#  define LOCK "lock"
-#endif
-
-#ifdef HAVE_GCC_ATOMIC_BUILTINS
-#include "gcc_builtins.h"
-#elif __GNUC__
-#include "x86-gcc.h"
-#elif defined(_MSC_VER)
-#include "x86-msvc.h"
-#endif
->>>>>>> 5c9730ec
 #endif
 
 #ifdef make_atomic_cas_body
