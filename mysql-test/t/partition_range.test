--- conflicted
+++ resolved
@@ -20,8 +20,6 @@
 show create table t1;
 drop table t1;
 
-<<<<<<< HEAD
-=======
 # BUG 32943:
 # Locking problems in relation to partitioning and triggers
 # Also fixes and test cases of generic lock issues with
@@ -56,7 +54,6 @@
 UNLOCK TABLES;
 drop table t1;
 
->>>>>>> 6b7aca36
 #
 # BUG 18198: Various tests for partition functions
 #
