--- conflicted
+++ resolved
@@ -1138,7 +1138,6 @@
       */
       packet->append(STRING_WITH_LEN(" NULL"));
     }
-<<<<<<< HEAD
     {
       /*
         Add field flags about FIELD FORMAT (FIXED or DYNAMIC)
@@ -1169,24 +1168,7 @@
           packet->append(STRING_WITH_LEN(" DYNAMIC */"));
       }
     }
-    /* 
-      Again we are using CURRENT_TIMESTAMP instead of NOW because it is
-      more standard 
-    */
-    has_now_default= table->timestamp_field == field && 
-                     field->unireg_check != Field::TIMESTAMP_UN_FIELD;
-    
-    has_default= (field->type() != MYSQL_TYPE_BLOB &&
-                  !(field->flags & NO_DEFAULT_VALUE_FLAG) &&
-		  field->unireg_check != Field::NEXT_NUMBER &&
-                  !((thd->variables.sql_mode & (MODE_MYSQL323 | MODE_MYSQL40))
-		    && has_now_default));
-
-    if (has_default)
-=======
-
     if (get_field_default_value(thd, table, field, &def_value, 1))
->>>>>>> 05499bbe
     {
       packet->append(STRING_WITH_LEN(" DEFAULT "));
       packet->append(def_value.ptr(), def_value.length(), system_charset_info);
@@ -3784,10 +3766,6 @@
   {
     uchar *pos;
     char tmp[MAX_FIELD_WIDTH];
-<<<<<<< HEAD
-=======
-    String type(tmp,sizeof(tmp), system_charset_info);
->>>>>>> 05499bbe
     char *end;
 
     if (wild && wild[0] &&
@@ -3824,44 +3802,8 @@
     table->field[3]->store(field->field_name, strlen(field->field_name),
                            cs);
     table->field[4]->store((longlong) count, TRUE);
-<<<<<<< HEAD
-
-    if (show_table->timestamp_field == field &&
-        field->unireg_check != Field::TIMESTAMP_UN_FIELD)
-    {
-      table->field[5]->store(STRING_WITH_LEN("CURRENT_TIMESTAMP"), cs);
-      table->field[5]->set_notnull();
-    }
-    else if (field->unireg_check != Field::NEXT_NUMBER &&
-             !field->is_null() &&
-             !(field->flags & NO_DEFAULT_VALUE_FLAG))
-    {
-      char column_type_buff[MAX_FIELD_WIDTH];
-      String orig_column_type(tmp,sizeof(tmp), field->charset());
-      String column_type(column_type_buff, sizeof(column_type_buff), cs);
-      field->val_str(&orig_column_type);
-      uint dummy_errors;
-      column_type.copy(orig_column_type.ptr(), orig_column_type.length(),
-                       orig_column_type.charset(), cs, &dummy_errors);
-      table->field[5]->store(column_type.ptr(), column_type.length(),
-                             column_type.charset());
-      table->field[5]->set_notnull();
-    }
-    else if (field->unireg_check == Field::NEXT_NUMBER ||
-             lex->sql_command != SQLCOM_SHOW_FIELDS ||
-             field->maybe_null())
-      table->field[5]->set_null();                // Null as default
-    else
-=======
-    field->sql_type(type);
-    table->field[14]->store(type.ptr(), type.length(), cs);		
-    tmp_buff= strchr(type.ptr(), '(');
-    table->field[7]->store(type.ptr(),
-                           (tmp_buff ? tmp_buff - type.ptr() :
-                            type.length()), cs);
 
     if (get_field_default_value(thd, show_table, field, &type, 0))
->>>>>>> 05499bbe
     {
       table->field[5]->store(type.ptr(), type.length(), cs);
       table->field[5]->set_notnull();
