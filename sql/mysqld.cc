/* Copyright (C) 2000-2003 MySQL AB

   This program is free software; you can redistribute it and/or modify
   it under the terms of the GNU General Public License as published by
   the Free Software Foundation; version 2 of the License.

   This program is distributed in the hope that it will be useful,
   but WITHOUT ANY WARRANTY; without even the implied warranty of
   MERCHANTABILITY or FITNESS FOR A PARTICULAR PURPOSE.  See the
   GNU General Public License for more details.

   You should have received a copy of the GNU General Public License
   along with this program; if not, write to the Free Software
   Foundation, Inc., 59 Temple Place, Suite 330, Boston, MA  02111-1307  USA */

#include "mysql_priv.h"
#include <m_ctype.h>
#include <my_dir.h>
#include "slave.h"
#include "sql_repl.h"
#include "rpl_filter.h"
#include "repl_failsafe.h"
#include "stacktrace.h"
#include "mysqld_suffix.h"
#include "mysys_err.h"
#include "events.h"

#include "../storage/myisam/ha_myisam.h"

#include "rpl_injector.h"

#ifdef WITH_INNOBASE_STORAGE_ENGINE
#define OPT_INNODB_DEFAULT 1
#else
#define OPT_INNODB_DEFAULT 0
#endif
#define OPT_BDB_DEFAULT 0
#ifdef WITH_NDBCLUSTER_STORAGE_ENGINE
#define OPT_NDBCLUSTER_DEFAULT 0
#if defined(NOT_ENOUGH_TESTED) \
  && defined(NDB_SHM_TRANSPORTER) && MYSQL_VERSION_ID >= 50000
#define OPT_NDB_SHM_DEFAULT 1
#else
#define OPT_NDB_SHM_DEFAULT 0
#endif
#else
#define OPT_NDBCLUSTER_DEFAULT 0
#endif

#ifndef DEFAULT_SKIP_THREAD_PRIORITY
#define DEFAULT_SKIP_THREAD_PRIORITY 0
#endif

#include <thr_alarm.h>
#include <ft_global.h>
#include <errmsg.h>
#include "sp_rcontext.h"
#include "sp_cache.h"

#define mysqld_charset &my_charset_latin1

#ifndef DBUG_OFF
#define ONE_THREAD
#endif

#ifdef HAVE_purify
#define IF_PURIFY(A,B) (A)
#else
#define IF_PURIFY(A,B) (B)
#endif

#if SIZEOF_CHARP == 4
#define MAX_MEM_TABLE_SIZE ~(ulong) 0
#else
#define MAX_MEM_TABLE_SIZE ~(ulonglong) 0
#endif

/* stack traces are only supported on linux intel */
#if defined(__linux__)  && defined(__i386__) && defined(USE_PSTACK)
#define	HAVE_STACK_TRACE_ON_SEGV
#include "../pstack/pstack.h"
char pstack_file_name[80];
#endif /* __linux__ */

/* We have HAVE_purify below as this speeds up the shutdown of MySQL */

#if defined(HAVE_DEC_3_2_THREADS) || defined(SIGNALS_DONT_BREAK_READ) || defined(HAVE_purify) && defined(__linux__)
#define HAVE_CLOSE_SERVER_SOCK 1
#endif

extern "C" {					// Because of SCO 3.2V4.2
#include <errno.h>
#include <sys/stat.h>
#ifndef __GNU_LIBRARY__
#define __GNU_LIBRARY__				// Skip warnings in getopt.h
#endif
#include <my_getopt.h>
#ifdef HAVE_SYSENT_H
#include <sysent.h>
#endif
#ifdef HAVE_PWD_H
#include <pwd.h>				// For getpwent
#endif
#ifdef HAVE_GRP_H
#include <grp.h>
#endif
#include <my_net.h>

#if !defined(__WIN__)
#  ifndef __NETWARE__
#include <sys/resource.h>
#  endif /* __NETWARE__ */
#ifdef HAVE_SYS_UN_H
#  include <sys/un.h>
#endif
#include <netdb.h>
#ifdef HAVE_SELECT_H
#  include <select.h>
#endif
#ifdef HAVE_SYS_SELECT_H
#include <sys/select.h>
#endif
#include <sys/utsname.h>
#endif /* __WIN__ */

#include <my_libwrap.h>

#ifdef HAVE_SYS_MMAN_H
#include <sys/mman.h>
#endif

#ifdef __NETWARE__
#define zVOLSTATE_ACTIVE 6
#define zVOLSTATE_DEACTIVE 2
#define zVOLSTATE_MAINTENANCE 3

#undef __event_h__
#include <../include/event.h>
/*
  This #undef exists here because both libc of NetWare and MySQL have
  files named event.h which causes compilation errors.
*/

#include <nks/netware.h>
#include <nks/vm.h>
#include <library.h>
#include <monitor.h>
#include <zOmni.h>                              //For NEB
#include <neb.h>                                //For NEB
#include <nebpub.h>                             //For NEB
#include <zEvent.h>                             //For NSS event structures
#include <zPublics.h>

static void *neb_consumer_id= NULL;             //For storing NEB consumer id
static char datavolname[256]= {0};
static VolumeID_t datavolid;
static event_handle_t eh;
static Report_t ref;
static void *refneb= NULL;
my_bool event_flag= FALSE;
static int volumeid= -1;

  /* NEB event callback */
unsigned long neb_event_callback(struct EventBlock *eblock);
static void registerwithneb();
static void getvolumename();
static void getvolumeID(BYTE *volumeName);
#endif /* __NETWARE__ */
  

#ifdef _AIX41
int initgroups(const char *,unsigned int);
#endif

#if defined(__FreeBSD__) && defined(HAVE_IEEEFP_H)
#include <ieeefp.h>
#ifdef HAVE_FP_EXCEPT				// Fix type conflict
typedef fp_except fp_except_t;
#endif

  /* We can't handle floating point exceptions with threads, so disable
     this on freebsd
  */

inline void reset_floating_point_exceptions()
{
  /* Don't fall for overflow, underflow,divide-by-zero or loss of precision */
#if defined(__i386__)
  fpsetmask(~(FP_X_INV | FP_X_DNML | FP_X_OFL | FP_X_UFL | FP_X_DZ |
	      FP_X_IMP));
#else
 fpsetmask(~(FP_X_INV |             FP_X_OFL | FP_X_UFL | FP_X_DZ |
	     FP_X_IMP));
#endif
}
#else
#define reset_floating_point_exceptions()
#endif /* __FreeBSD__ && HAVE_IEEEFP_H */

} /* cplusplus */


#if defined(HAVE_LINUXTHREADS)
#define THR_KILL_SIGNAL SIGINT
#else
#define THR_KILL_SIGNAL SIGUSR2		// Can't use this with LinuxThreads
#endif
#define MYSQL_KILL_SIGNAL SIGTERM

#ifdef HAVE_GLIBC2_STYLE_GETHOSTBYNAME_R
#include <sys/types.h>
#else
#include <my_pthread.h>			// For thr_setconcurency()
#endif

#ifdef SOLARIS
extern "C" int gethostname(char *name, int namelen);
#endif


/* Constants */

const char *show_comp_option_name[]= {"YES", "NO", "DISABLED"};
static const char *sql_mode_names[]=
{
  "REAL_AS_FLOAT", "PIPES_AS_CONCAT", "ANSI_QUOTES", "IGNORE_SPACE",
  "?", "ONLY_FULL_GROUP_BY", "NO_UNSIGNED_SUBTRACTION",
  "NO_DIR_IN_CREATE",
  "POSTGRESQL", "ORACLE", "MSSQL", "DB2", "MAXDB", "NO_KEY_OPTIONS",
  "NO_TABLE_OPTIONS", "NO_FIELD_OPTIONS", "MYSQL323", "MYSQL40", "ANSI",
  "NO_AUTO_VALUE_ON_ZERO", "NO_BACKSLASH_ESCAPES", "STRICT_TRANS_TABLES",
  "STRICT_ALL_TABLES",
  "NO_ZERO_IN_DATE", "NO_ZERO_DATE", "ALLOW_INVALID_DATES",
  "ERROR_FOR_DIVISION_BY_ZERO",
  "TRADITIONAL", "NO_AUTO_CREATE_USER", "HIGH_NOT_PRECEDENCE",
  "NO_ENGINE_SUBSTITUTION",
  NullS
};
static const unsigned int sql_mode_names_len[]=
{
  /*REAL_AS_FLOAT*/               13,
  /*PIPES_AS_CONCAT*/             15,
  /*ANSI_QUOTES*/                 11,
  /*IGNORE_SPACE*/                12,
  /*?*/                           1,
  /*ONLY_FULL_GROUP_BY*/          18,
  /*NO_UNSIGNED_SUBTRACTION*/     23,
  /*NO_DIR_IN_CREATE*/            16,
  /*POSTGRESQL*/                  10,
  /*ORACLE*/                      6,
  /*MSSQL*/                       5,
  /*DB2*/                         3,
  /*MAXDB*/                       5,
  /*NO_KEY_OPTIONS*/              14,
  /*NO_TABLE_OPTIONS*/            16,
  /*NO_FIELD_OPTIONS*/            16,
  /*MYSQL323*/                    8,
  /*MYSQL40*/                     7,
  /*ANSI*/                        4,
  /*NO_AUTO_VALUE_ON_ZERO*/       21,
  /*NO_BACKSLASH_ESCAPES*/        20,
  /*STRICT_TRANS_TABLES*/         19,
  /*STRICT_ALL_TABLES*/           17,
  /*NO_ZERO_IN_DATE*/             15,
  /*NO_ZERO_DATE*/                12,
  /*ALLOW_INVALID_DATES*/         19,
  /*ERROR_FOR_DIVISION_BY_ZERO*/  26,
  /*TRADITIONAL*/                 11,
  /*NO_AUTO_CREATE_USER*/         19,
  /*HIGH_NOT_PRECEDENCE*/         19,
  /*NO_ENGINE_SUBSTITUTION*/      22
};
TYPELIB sql_mode_typelib= { array_elements(sql_mode_names)-1,"",
			    sql_mode_names,
                            (unsigned int *)sql_mode_names_len };
static const char *tc_heuristic_recover_names[]=
{
  "COMMIT", "ROLLBACK", NullS
};
static TYPELIB tc_heuristic_recover_typelib=
{
  array_elements(tc_heuristic_recover_names)-1,"",
  tc_heuristic_recover_names, NULL
};
const char *first_keyword= "first", *binary_keyword= "BINARY";
const char *my_localhost= "localhost", *delayed_user= "DELAYED";
#if SIZEOF_OFF_T > 4 && defined(BIG_TABLES)
#define GET_HA_ROWS GET_ULL
#else
#define GET_HA_ROWS GET_ULONG
#endif

bool opt_large_files= sizeof(my_off_t) > 4;

/*
  Used with --help for detailed option
*/
static my_bool opt_help= 0, opt_verbose= 0;

arg_cmp_func Arg_comparator::comparator_matrix[5][2] =
{{&Arg_comparator::compare_string,     &Arg_comparator::compare_e_string},
 {&Arg_comparator::compare_real,       &Arg_comparator::compare_e_real},
 {&Arg_comparator::compare_int_signed, &Arg_comparator::compare_e_int},
 {&Arg_comparator::compare_row,        &Arg_comparator::compare_e_row},
 {&Arg_comparator::compare_decimal,    &Arg_comparator::compare_e_decimal}};

const char *log_output_names[] = { "NONE", "FILE", "TABLE", NullS};
static const unsigned int log_output_names_len[]= { 4, 4, 5, 0 };
TYPELIB log_output_typelib= {array_elements(log_output_names)-1,"",
                             log_output_names, 
                             (unsigned int *) log_output_names_len};

/* static variables */

/* the default log output is log tables */
static bool lower_case_table_names_used= 0;
static bool volatile select_thread_in_use, signal_thread_in_use;
static bool volatile ready_to_exit;
static my_bool opt_debugging= 0, opt_external_locking= 0, opt_console= 0;
static my_bool opt_ndbcluster;
static my_bool opt_short_log_format= 0;
static uint kill_cached_threads, wake_thread;
static ulong killed_threads, thread_created;
static ulong max_used_connections;
static ulong my_bind_addr;			/* the address we bind to */
static volatile ulong cached_thread_count= 0;
static const char *sql_mode_str= "OFF";
static char *mysqld_user, *mysqld_chroot, *log_error_file_ptr;
static char *opt_init_slave, *language_ptr, *opt_init_connect;
static char *default_character_set_name;
static char *character_set_filesystem_name;
static char *my_bind_addr_str;
static char *default_collation_name; 
static char *default_storage_engine_str;
static char compiled_default_collation_name[]= MYSQL_DEFAULT_COLLATION_NAME;
static I_List<THD> thread_cache;

static pthread_cond_t COND_thread_cache, COND_flush_thread_cache;

/* Global variables */

bool opt_update_log, opt_bin_log;
my_bool opt_log, opt_slow_log;
ulong log_output_options;
my_bool opt_log_queries_not_using_indexes= 0;
bool opt_error_log= IF_WIN(1,0);
bool opt_disable_networking=0, opt_skip_show_db=0;
my_bool opt_character_set_client_handshake= 1;
bool server_id_supplied = 0;
bool opt_endinfo, using_udf_functions;
my_bool locked_in_memory;
bool opt_using_transactions, using_update_log;
bool volatile abort_loop;
bool volatile shutdown_in_progress, grant_option;

my_bool opt_skip_slave_start = 0; // If set, slave is not autostarted
my_bool opt_reckless_slave = 0;
my_bool opt_enable_named_pipe= 0;
my_bool opt_local_infile, opt_slave_compressed_protocol;
my_bool opt_safe_user_create = 0, opt_no_mix_types = 0;
my_bool opt_show_slave_auth_info, opt_sql_bin_update = 0;
my_bool opt_log_slave_updates= 0;
my_bool	opt_innodb;
bool slave_warning_issued = false; 

<<<<<<< HEAD
/*
  Legacy global handlerton. These will be removed (please do not add more).
*/
handlerton *heap_hton;
handlerton *myisam_hton;
handlerton *partition_hton;

#ifdef WITH_INNOBASE_STORAGE_ENGINE
extern ulong innobase_fast_shutdown;
extern ulong innobase_large_page_size;
extern char *innobase_home, *innobase_tmpdir, *innobase_logdir;
extern long innobase_lock_scan_time;
extern long innobase_mirrored_log_groups, innobase_log_files_in_group;
extern longlong innobase_log_file_size;
extern long innobase_log_buffer_size;
extern longlong innobase_buffer_pool_size;
extern long innobase_additional_mem_pool_size;
extern long innobase_file_io_threads, innobase_lock_wait_timeout;
extern long innobase_force_recovery;
extern long innobase_open_files;
extern char *innobase_data_home_dir, *innobase_data_file_path;
extern char *innobase_log_group_home_dir, *innobase_log_arch_dir;
extern char *innobase_unix_file_flush_method;
/* The following variables have to be my_bool for SHOW VARIABLES to work */
extern my_bool innobase_log_archive,
               innobase_use_doublewrite,
               innobase_use_checksums,
               innobase_use_large_pages,
               innobase_use_native_aio,
               innobase_file_per_table, innobase_locks_unsafe_for_binlog,
               innobase_rollback_on_timeout,
               innobase_create_status_file;
extern "C" {
extern ulong srv_max_buf_pool_modified_pct;
extern ulong srv_max_purge_lag;
extern ulong srv_auto_extend_increment;
extern ulong srv_n_spin_wait_rounds;
extern ulong srv_n_free_tickets_to_enter;
extern ulong srv_thread_sleep_delay;
extern ulong srv_thread_concurrency;
extern ulong srv_commit_concurrency;
extern ulong srv_flush_log_at_trx_commit;
}
#endif

#ifdef WITH_NDBCLUSTER_STORAGE_ENGINE
=======
#ifdef HAVE_NDBCLUSTER_DB
>>>>>>> 3044072f
const char *opt_ndbcluster_connectstring= 0;
const char *opt_ndb_connectstring= 0;
char opt_ndb_constrbuf[1024];
unsigned opt_ndb_constrbuf_len= 0;
my_bool	opt_ndb_shm, opt_ndb_optimized_node_selection;
ulong opt_ndb_cache_check_time;
const char *opt_ndb_mgmd;
ulong opt_ndb_nodeid;
ulong ndb_extra_logging;
#ifdef HAVE_NDB_BINLOG
ulong ndb_report_thresh_binlog_epoch_slip;
ulong ndb_report_thresh_binlog_mem_usage;
#endif

extern const char *ndb_distribution_names[];
extern TYPELIB ndb_distribution_typelib;
extern const char *opt_ndb_distribution;
extern enum ndb_distribution opt_ndb_distribution_id;
#endif
my_bool opt_readonly, use_temp_pool, relay_log_purge;
my_bool opt_sync_frm, opt_allow_suspicious_udfs;
my_bool opt_secure_auth= 0;
my_bool opt_log_slow_admin_statements= 0;
my_bool lower_case_file_system= 0;
my_bool opt_large_pages= 0;
my_bool opt_myisam_use_mmap= 0;
uint    opt_large_page_size= 0;
my_bool opt_old_style_user_limits= 0, trust_function_creators= 0;
/*
  True if there is at least one per-hour limit for some user, so we should
  check them before each query (and possibly reset counters when hour is
  changed). False otherwise.
*/
volatile bool mqh_used = 0;
my_bool opt_noacl;
my_bool sp_automatic_privileges= 1;

ulong opt_binlog_rows_event_max_size;
const char *binlog_format_names[]= {"STATEMENT", "ROW", "MIXED", NullS};
TYPELIB binlog_format_typelib=
  { array_elements(binlog_format_names) - 1, "",
    binlog_format_names, NULL };
ulong opt_binlog_format_id= (ulong) BINLOG_FORMAT_UNSPEC;
const char *opt_binlog_format= binlog_format_names[opt_binlog_format_id];
#ifdef HAVE_INITGROUPS
static bool calling_initgroups= FALSE; /* Used in SIGSEGV handler. */
#endif
uint mysqld_port, test_flags, select_errors, dropping_tables, ha_open_options;
uint mysqld_port_timeout;
uint delay_key_write_options, protocol_version;
uint lower_case_table_names;
uint tc_heuristic_recover= 0;
uint volatile thread_count, thread_running;
ulonglong thd_startup_options;
ulong back_log, connect_timeout, concurrency, server_id;
ulong table_cache_size, table_def_size;
ulong thread_stack, what_to_log;
ulong query_buff_size, slow_launch_time, slave_open_temp_tables;
ulong open_files_limit, max_binlog_size, max_relay_log_size;
ulong slave_net_timeout, slave_trans_retries;
ulong thread_cache_size=0, binlog_cache_size=0, max_binlog_cache_size=0;
ulong query_cache_size=0;
ulong refresh_version, flush_version;	/* Increments on each reload */
query_id_t query_id;
ulong aborted_threads, aborted_connects;
ulong delayed_insert_timeout, delayed_insert_limit, delayed_queue_size;
ulong delayed_insert_threads, delayed_insert_writes, delayed_rows_in_use;
ulong delayed_insert_errors,flush_time;
ulong specialflag=0;
ulong binlog_cache_use= 0, binlog_cache_disk_use= 0;
ulong max_connections, max_connect_errors;
uint  max_user_connections= 0;
/*
  Limit of the total number of prepared statements in the server.
  Is necessary to protect the server against out-of-memory attacks.
*/
ulong max_prepared_stmt_count;
/*
  Current total number of prepared statements in the server. This number
  is exact, and therefore may not be equal to the difference between
  `com_stmt_prepare' and `com_stmt_close' (global status variables), as
  the latter ones account for all registered attempts to prepare
  a statement (including unsuccessful ones).  Prepared statements are
  currently connection-local: if the same SQL query text is prepared in
  two different connections, this counts as two distinct prepared
  statements.
*/
ulong prepared_stmt_count=0;
ulong thread_id=1L,current_pid;
ulong slow_launch_threads = 0, sync_binlog_period;
ulong expire_logs_days = 0;
ulong rpl_recovery_rank=0;
const char *log_output_str= "TABLE";

double log_10[32];			/* 10 potences */
time_t start_time;

char mysql_home[FN_REFLEN], pidfile_name[FN_REFLEN], system_time_zone[30];
char *default_tz_name;
char log_error_file[FN_REFLEN], glob_hostname[FN_REFLEN];
char mysql_real_data_home[FN_REFLEN],
     language[FN_REFLEN], reg_ext[FN_EXTLEN], mysql_charsets_dir[FN_REFLEN],
     *opt_init_file, *opt_tc_log_file,
     def_ft_boolean_syntax[sizeof(ft_boolean_syntax)];
uint reg_ext_length;
const key_map key_map_empty(0);
key_map key_map_full(0);                        // Will be initialized later

const char *opt_date_time_formats[3];

char mysql_data_home_buff[2], *mysql_data_home=mysql_real_data_home;
struct passwd *user_info;
char server_version[SERVER_VERSION_LENGTH];
char *mysqld_unix_port, *opt_mysql_tmpdir;
const char **errmesg;			/* Error messages */
const char *myisam_recover_options_str="OFF";
const char *myisam_stats_method_str="nulls_unequal";
/* name of reference on left espression in rewritten IN subquery */
const char *in_left_expr_name= "<left expr>";
/* name of additional condition */
const char *in_additional_cond= "<IN COND>";
my_decimal decimal_zero;
/* classes for comparation parsing/processing */
Eq_creator eq_creator;
Ne_creator ne_creator;
Gt_creator gt_creator;
Lt_creator lt_creator;
Ge_creator ge_creator;
Le_creator le_creator;


FILE *bootstrap_file;
int bootstrap_error;
FILE *stderror_file=0;

I_List<THD> threads;
I_List<NAMED_LIST> key_caches;
Rpl_filter* rpl_filter;
Rpl_filter* binlog_filter;

struct system_variables global_system_variables;
struct system_variables max_system_variables;
struct system_status_var global_status_var;

MY_TMPDIR mysql_tmpdir_list;
MY_BITMAP temp_pool;

CHARSET_INFO *system_charset_info, *files_charset_info ;
CHARSET_INFO *national_charset_info, *table_alias_charset;
CHARSET_INFO *character_set_filesystem;

SHOW_COMP_OPTION have_openssl, have_symlink, have_dlopen, have_query_cache;
SHOW_COMP_OPTION have_geometry, have_rtree_keys;
SHOW_COMP_OPTION have_crypt, have_compress;

/* Thread specific variables */

pthread_key(MEM_ROOT**,THR_MALLOC);
pthread_key(THD*, THR_THD);
pthread_mutex_t LOCK_mysql_create_db, LOCK_Acl, LOCK_open, LOCK_thread_count,
		LOCK_mapped_file, LOCK_status, LOCK_global_read_lock,
		LOCK_error_log, LOCK_uuid_generator,
		LOCK_delayed_insert, LOCK_delayed_status, LOCK_delayed_create,
		LOCK_crypt, LOCK_bytes_sent, LOCK_bytes_received,
	        LOCK_global_system_variables,
		LOCK_user_conn, LOCK_slave_list, LOCK_active_mi;
/*
  The below lock protects access to two global server variables:
  max_prepared_stmt_count and prepared_stmt_count. These variables
  set the limit and hold the current total number of prepared statements
  in the server, respectively. As PREPARE/DEALLOCATE rate in a loaded
  server may be fairly high, we need a dedicated lock.
*/
pthread_mutex_t LOCK_prepared_stmt_count;
#ifdef HAVE_OPENSSL
pthread_mutex_t LOCK_des_key_file;
#endif
rw_lock_t	LOCK_grant, LOCK_sys_init_connect, LOCK_sys_init_slave;
pthread_cond_t COND_refresh, COND_thread_count, COND_global_read_lock;
pthread_t signal_thread;
pthread_attr_t connection_attrib;
pthread_mutex_t  LOCK_server_started;
pthread_cond_t  COND_server_started;

int mysqld_server_started= 0;

File_parser_dummy_hook file_parser_dummy_hook;

/* replication parameters, if master_host is not NULL, we are a slave */
uint master_port= MYSQL_PORT, master_connect_retry = 60;
uint report_port= MYSQL_PORT;
ulong master_retry_count=0;
char *master_user, *master_password, *master_host, *master_info_file;
char *relay_log_info_file, *report_user, *report_password, *report_host;
char *opt_relay_logname = 0, *opt_relaylog_index_name=0;
my_bool master_ssl;
char *master_ssl_key, *master_ssl_cert;
char *master_ssl_ca, *master_ssl_capath, *master_ssl_cipher;
char *opt_logname, *opt_slow_logname;

/* Static variables */

static bool kill_in_progress, segfaulted;
static my_bool opt_do_pstack, opt_bootstrap, opt_myisam_log;
static int cleanup_done;
static ulong opt_specialflag, opt_myisam_block_size;
static char *opt_update_logname, *opt_binlog_index_name;
static char *opt_tc_heuristic_recover;
static char *mysql_home_ptr, *pidfile_name_ptr;
static char **defaults_argv;
static char *opt_bin_logname;

static my_socket unix_sock,ip_sock;
static pthread_t select_thread;
struct rand_struct sql_rand; // used by sql_class.cc:THD::THD()

/* OS specific variables */

#ifdef __WIN__
#undef	 getpid
#include <process.h>

static pthread_cond_t COND_handler_count;
static uint handler_count;
static bool start_mode=0, use_opt_args;
static int opt_argc;
static char **opt_argv;

#if !defined(EMBEDDED_LIBRARY)
static HANDLE hEventShutdown;
static char shutdown_event_name[40];
#include "nt_servc.h"
static	 NTService  Service;	      // Service object for WinNT
#endif /* EMBEDDED_LIBRARY */
#endif /* __WIN__ */

#ifdef __NT__
static char pipe_name[512];
static SECURITY_ATTRIBUTES saPipeSecurity;
static SECURITY_DESCRIPTOR sdPipeDescriptor;
static HANDLE hPipe = INVALID_HANDLE_VALUE;
#endif

#ifndef EMBEDDED_LIBRARY
bool mysqld_embedded=0;
#else
bool mysqld_embedded=1;
#endif

#ifndef DBUG_OFF
static const char* default_dbug_option;
#endif
#ifdef HAVE_LIBWRAP
const char *libwrapName= NULL;
int allow_severity = LOG_INFO;
int deny_severity = LOG_WARNING;
#endif
#ifdef HAVE_QUERY_CACHE
static ulong query_cache_limit= 0;
ulong query_cache_min_res_unit= QUERY_CACHE_MIN_RESULT_DATA_SIZE;
Query_cache query_cache;
#endif
#ifdef HAVE_SMEM
char *shared_memory_base_name= default_shared_memory_base_name;
my_bool opt_enable_shared_memory;
HANDLE smem_event_connect_request= 0;
#endif

#define SSL_VARS_NOT_STATIC
#include "sslopt-vars.h"
#ifdef HAVE_OPENSSL
#include <openssl/crypto.h>
#ifndef HAVE_YASSL
typedef struct CRYPTO_dynlock_value
{
  rw_lock_t lock;
} openssl_lock_t;

static openssl_lock_t *openssl_stdlocks;
static openssl_lock_t *openssl_dynlock_create(const char *, int);
static void openssl_dynlock_destroy(openssl_lock_t *, const char *, int);
static void openssl_lock_function(int, int, const char *, int);
static void openssl_lock(int, openssl_lock_t *, const char *, int);
static unsigned long openssl_id_function();
#endif
char *des_key_file;
struct st_VioSSLFd *ssl_acceptor_fd;
#endif /* HAVE_OPENSSL */


/* Function declarations */

static void start_signal_handler(void);
pthread_handler_t signal_hand(void *arg);
static void mysql_init_variables(void);
static void get_options(int argc,char **argv);
static void set_server_version(void);
static int init_thread_environment();
static char *get_relative_path(const char *path);
static void fix_paths(void);
pthread_handler_t handle_connections_sockets(void *arg);
pthread_handler_t kill_server_thread(void *arg);
static void bootstrap(FILE *file);
static void close_server_sock();
static bool read_init_file(char *file_name);
#ifdef __NT__
pthread_handler_t handle_connections_namedpipes(void *arg);
#endif
#ifdef HAVE_SMEM
pthread_handler_t handle_connections_shared_memory(void *arg);
#endif
pthread_handler_t handle_slave(void *arg);
static ulong find_bit_type(const char *x, TYPELIB *bit_lib);
static void clean_up(bool print_message);
static void clean_up_mutexes(void);
static void wait_for_signal_thread_to_end(void);
static int test_if_case_insensitive(const char *dir_name);
static void create_pid_file();
static void end_ssl();

#ifndef EMBEDDED_LIBRARY
/****************************************************************************
** Code to end mysqld
****************************************************************************/

static void close_connections(void)
{
#ifdef EXTRA_DEBUG
  int count=0;
#endif
  DBUG_ENTER("close_connections");

  /* Clear thread cache */
  kill_cached_threads++;
  flush_thread_cache();

  /* kill flush thread */
  (void) pthread_mutex_lock(&LOCK_manager);
  if (manager_thread_in_use)
  {
    DBUG_PRINT("quit",("killing manager thread: 0x%lx",manager_thread));
   (void) pthread_cond_signal(&COND_manager);
  }
  (void) pthread_mutex_unlock(&LOCK_manager);

  /* kill connection thread */
#if !defined(__WIN__) && !defined(__NETWARE__)
  DBUG_PRINT("quit",("waiting for select thread: 0x%lx",select_thread));
  (void) pthread_mutex_lock(&LOCK_thread_count);

  while (select_thread_in_use)
  {
    struct timespec abstime;
    int error;
    LINT_INIT(error);
    DBUG_PRINT("info",("Waiting for select thread"));

#ifndef DONT_USE_THR_ALARM
    if (pthread_kill(select_thread,THR_CLIENT_ALARM))
      break;					// allready dead
#endif
    set_timespec(abstime, 2);
    for (uint tmp=0 ; tmp < 10 && select_thread_in_use; tmp++)
    {
      error=pthread_cond_timedwait(&COND_thread_count,&LOCK_thread_count,
				   &abstime);
      if (error != EINTR)
	break;
    }
#ifdef EXTRA_DEBUG
    if (error != 0 && !count++)
      sql_print_error("Got error %d from pthread_cond_timedwait",error);
#endif
    close_server_sock();
  }
  (void) pthread_mutex_unlock(&LOCK_thread_count);
#endif /* __WIN__ */


  /* Abort listening to new connections */
  DBUG_PRINT("quit",("Closing sockets"));
  if (!opt_disable_networking )
  {
    if (ip_sock != INVALID_SOCKET)
    {
      (void) shutdown(ip_sock, SHUT_RDWR);
      (void) closesocket(ip_sock);
      ip_sock= INVALID_SOCKET;
    }
  }
#ifdef __NT__
  if (hPipe != INVALID_HANDLE_VALUE && opt_enable_named_pipe)
  {
    HANDLE temp;
    DBUG_PRINT("quit", ("Closing named pipes") );

    /* Create connection to the handle named pipe handler to break the loop */
    if ((temp = CreateFile(pipe_name,
			   GENERIC_READ | GENERIC_WRITE,
			   0,
			   NULL,
			   OPEN_EXISTING,
			   0,
			   NULL )) != INVALID_HANDLE_VALUE)
    {
      WaitNamedPipe(pipe_name, 1000);
      DWORD dwMode = PIPE_READMODE_BYTE | PIPE_WAIT;
      SetNamedPipeHandleState(temp, &dwMode, NULL, NULL);
      CancelIo(temp);
      DisconnectNamedPipe(temp);
      CloseHandle(temp);
    }
  }
#endif
#ifdef HAVE_SYS_UN_H
  if (unix_sock != INVALID_SOCKET)
  {
    (void) shutdown(unix_sock, SHUT_RDWR);
    (void) closesocket(unix_sock);
    (void) unlink(mysqld_unix_port);
    unix_sock= INVALID_SOCKET;
  }
#endif
  end_thr_alarm(0);			 // Abort old alarms.

  /*
    First signal all threads that it's time to die
    This will give the threads some time to gracefully abort their
    statements and inform their clients that the server is about to die.
  */

  THD *tmp;
  (void) pthread_mutex_lock(&LOCK_thread_count); // For unlink from list

  I_List_iterator<THD> it(threads);
  while ((tmp=it++))
  {
    DBUG_PRINT("quit",("Informing thread %ld that it's time to die",
		       tmp->thread_id));
    /* We skip slave threads & scheduler on this first loop through. */
    if (tmp->slave_thread)
      continue;

    tmp->killed= THD::KILL_CONNECTION;
    if (tmp->mysys_var)
    {
      tmp->mysys_var->abort=1;
      pthread_mutex_lock(&tmp->mysys_var->mutex);
      if (tmp->mysys_var->current_cond)
      {
	pthread_mutex_lock(tmp->mysys_var->current_mutex);
	pthread_cond_broadcast(tmp->mysys_var->current_cond);
	pthread_mutex_unlock(tmp->mysys_var->current_mutex);
      }
      pthread_mutex_unlock(&tmp->mysys_var->mutex);
    }
  }
  (void) pthread_mutex_unlock(&LOCK_thread_count); // For unlink from list

  Events::get_instance()->deinit();
  end_slave();

  if (thread_count)
    sleep(2);					// Give threads time to die

  /*
    Force remaining threads to die by closing the connection to the client
    This will ensure that threads that are waiting for a command from the
    client on a blocking read call are aborted.
  */

  for (;;)
  {
    DBUG_PRINT("quit",("Locking LOCK_thread_count"));
    (void) pthread_mutex_lock(&LOCK_thread_count); // For unlink from list
    if (!(tmp=threads.get()))
    {
      DBUG_PRINT("quit",("Unlocking LOCK_thread_count"));
      (void) pthread_mutex_unlock(&LOCK_thread_count);
      break;
    }
#ifndef __bsdi__				// Bug in BSDI kernel
    if (tmp->vio_ok())
    {
      if (global_system_variables.log_warnings)
        sql_print_warning(ER(ER_FORCING_CLOSE),my_progname,
                          tmp->thread_id,
                          (tmp->main_security_ctx.user ?
                           tmp->main_security_ctx.user : ""));
      close_connection(tmp,0,0);
    }
#endif
    DBUG_PRINT("quit",("Unlocking LOCK_thread_count"));
    (void) pthread_mutex_unlock(&LOCK_thread_count);
  }
  /* All threads has now been aborted */
  DBUG_PRINT("quit",("Waiting for threads to die (count=%u)",thread_count));
  (void) pthread_mutex_lock(&LOCK_thread_count);
  while (thread_count)
  {
    (void) pthread_cond_wait(&COND_thread_count,&LOCK_thread_count);
    DBUG_PRINT("quit",("One thread died (count=%u)",thread_count));
  }
  (void) pthread_mutex_unlock(&LOCK_thread_count);

  DBUG_PRINT("quit",("close_connections thread"));
  DBUG_VOID_RETURN;
}
#endif /*EMBEDDED_LIBRARY*/


static void close_server_sock()
{
#ifdef HAVE_CLOSE_SERVER_SOCK
  DBUG_ENTER("close_server_sock");
  my_socket tmp_sock;
  tmp_sock=ip_sock;
  if (tmp_sock != INVALID_SOCKET)
  {
    ip_sock=INVALID_SOCKET;
    DBUG_PRINT("info",("calling shutdown on TCP/IP socket"));
    VOID(shutdown(tmp_sock, SHUT_RDWR));
#if defined(__NETWARE__)
    /*
      The following code is disabled for normal systems as it causes MySQL
      to hang on AIX 4.3 during shutdown
    */
    DBUG_PRINT("info",("calling closesocket on TCP/IP socket"));
    VOID(closesocket(tmp_sock));
#endif
  }
  tmp_sock=unix_sock;
  if (tmp_sock != INVALID_SOCKET)
  {
    unix_sock=INVALID_SOCKET;
    DBUG_PRINT("info",("calling shutdown on unix socket"));
    VOID(shutdown(tmp_sock, SHUT_RDWR));
#if defined(__NETWARE__)
    /*
      The following code is disabled for normal systems as it may cause MySQL
      to hang on AIX 4.3 during shutdown
    */
    DBUG_PRINT("info",("calling closesocket on unix/IP socket"));
    VOID(closesocket(tmp_sock));
#endif
    VOID(unlink(mysqld_unix_port));
  }
  DBUG_VOID_RETURN;
#endif
}


void kill_mysql(void)
{
  DBUG_ENTER("kill_mysql");

#ifdef SIGNALS_DONT_BREAK_READ
  abort_loop=1;					// Break connection loops
  close_server_sock();				// Force accept to wake up
#endif

#if defined(__WIN__)
#if !defined(EMBEDDED_LIBRARY)
  {
    if (!SetEvent(hEventShutdown))
    {
      DBUG_PRINT("error",("Got error: %ld from SetEvent",GetLastError()));
    }
    /*
      or:
      HANDLE hEvent=OpenEvent(0, FALSE, "MySqlShutdown");
      SetEvent(hEventShutdown);
      CloseHandle(hEvent);
    */
  }
#endif
#elif defined(HAVE_PTHREAD_KILL)
  if (pthread_kill(signal_thread, MYSQL_KILL_SIGNAL))
  {
    DBUG_PRINT("error",("Got error %d from pthread_kill",errno)); /* purecov: inspected */
  }
#elif !defined(SIGNALS_DONT_BREAK_READ)
  kill(current_pid, MYSQL_KILL_SIGNAL);
#endif
  DBUG_PRINT("quit",("After pthread_kill"));
  shutdown_in_progress=1;			// Safety if kill didn't work
#ifdef SIGNALS_DONT_BREAK_READ
  if (!kill_in_progress)
  {
    pthread_t tmp;
    abort_loop=1;
    if (pthread_create(&tmp,&connection_attrib, kill_server_thread,
			   (void*) 0))
      sql_print_error("Can't create thread to kill server");
  }
#endif
  DBUG_VOID_RETURN;
}

/*
  Force server down. Kill all connections and threads and exit

  SYNOPSIS
  kill_server

  sig_ptr       Signal number that caused kill_server to be called.

  NOTE!
    A signal number of 0 mean that the function was not called
    from a signal handler and there is thus no signal to block
    or stop, we just want to kill the server.

*/

#if defined(__NETWARE__)
extern "C" void kill_server(int sig_ptr)
#define RETURN_FROM_KILL_SERVER DBUG_VOID_RETURN
#elif !defined(__WIN__)
static void *kill_server(void *sig_ptr)
#define RETURN_FROM_KILL_SERVER DBUG_RETURN(0)
#else
static void __cdecl kill_server(int sig_ptr)
#define RETURN_FROM_KILL_SERVER DBUG_VOID_RETURN
#endif
{
  DBUG_ENTER("kill_server");
#ifndef EMBEDDED_LIBRARY
  int sig=(int) (long) sig_ptr;			// This is passed a int
  // if there is a signal during the kill in progress, ignore the other
  if (kill_in_progress)				// Safety
    RETURN_FROM_KILL_SERVER;
  kill_in_progress=TRUE;
  abort_loop=1;					// This should be set
  if (sig != 0) // 0 is not a valid signal number
    my_sigset(sig,SIG_IGN);
  if (sig == MYSQL_KILL_SIGNAL || sig == 0)
    sql_print_information(ER(ER_NORMAL_SHUTDOWN),my_progname);
  else
    sql_print_error(ER(ER_GOT_SIGNAL),my_progname,sig); /* purecov: inspected */

#if defined(HAVE_SMEM) && defined(__WIN__)    
  /*    
   Send event to smem_event_connect_request for aborting    
   */    
  if (!SetEvent(smem_event_connect_request))    
  {      
	  DBUG_PRINT("error",
		("Got error: %ld from SetEvent of smem_event_connect_request",
		 GetLastError()));    
  }
#endif  
  
  close_connections();
  if (sig != MYSQL_KILL_SIGNAL &&
#ifdef __WIN__
      sig != SIGINT &&				/* Bug#18235 */
#endif
      sig != 0)
    unireg_abort(1);				/* purecov: inspected */
  else
    unireg_end();

  /* purecov: begin deadcode */
#ifdef __NETWARE__
  if (!event_flag)
    pthread_join(select_thread, NULL);		// wait for main thread
#endif /* __NETWARE__ */

  my_thread_end();
  pthread_exit(0);
  /* purecov: end */

#endif /* EMBEDDED_LIBRARY */
  RETURN_FROM_KILL_SERVER;
}


#if defined(USE_ONE_SIGNAL_HAND) || (defined(__NETWARE__) && defined(SIGNALS_DONT_BREAK_READ))
pthread_handler_t kill_server_thread(void *arg __attribute__((unused)))
{
  my_thread_init();				// Initialize new thread
  kill_server(0);
  /* purecov: begin deadcode */
  my_thread_end();
  pthread_exit(0);
  return 0;
  /* purecov: end */
}
#endif


extern "C" sig_handler print_signal_warning(int sig)
{
  if (global_system_variables.log_warnings)
    sql_print_warning("Got signal %d from thread %ld", sig,my_thread_id());
#ifdef DONT_REMEMBER_SIGNAL
  my_sigset(sig,print_signal_warning);		/* int. thread system calls */
#endif
#if !defined(__WIN__) && !defined(__NETWARE__)
  if (sig == SIGALRM)
    alarm(2);					/* reschedule alarm */
#endif
}

/*
  cleanup all memory and end program nicely

  SYNOPSIS
    unireg_end()

  NOTES
    This function never returns.

    If SIGNALS_DONT_BREAK_READ is defined, this function is called
    by the main thread. To get MySQL to shut down nicely in this case
    (Mac OS X) we have to call exit() instead if pthread_exit().
*/

#ifndef EMBEDDED_LIBRARY
void unireg_end(void)
{
  clean_up(1);
  my_thread_end();
#if defined(SIGNALS_DONT_BREAK_READ) && !defined(__NETWARE__)
  exit(0);
#else
  pthread_exit(0);				// Exit is in main thread
#endif
}

extern "C" void unireg_abort(int exit_code)
{
  DBUG_ENTER("unireg_abort");
  if (exit_code)
    sql_print_error("Aborting\n");
  clean_up(exit_code || !opt_bootstrap); /* purecov: inspected */
  DBUG_PRINT("quit",("done with cleanup in unireg_abort"));
  wait_for_signal_thread_to_end();
  clean_up_mutexes();
  my_end(opt_endinfo ? MY_CHECK_ERROR | MY_GIVE_INFO : 0);
  exit(exit_code); /* purecov: inspected */
}
#endif


void clean_up(bool print_message)
{
  DBUG_PRINT("exit",("clean_up"));
  if (cleanup_done++)
    return; /* purecov: inspected */

  logger.cleanup_base();

  /*
    make sure that handlers finish up
    what they have that is dependent on the binlog
  */
  ha_binlog_end(current_thd);
  injector::free_instance();
  mysql_bin_log.cleanup();

#ifdef HAVE_REPLICATION
  if (use_slave_mask)
    bitmap_free(&slave_error_mask);
#endif
  my_tz_free();
  my_database_names_free();
#ifndef NO_EMBEDDED_ACCESS_CHECKS
  servers_free(1);
  acl_free(1);
  grant_free();
#endif
  query_cache_destroy();
  table_cache_free();
  table_def_free();
  hostname_cache_free();
  item_user_lock_free();
  lex_free();				/* Free some memory */
  item_create_cleanup();
  set_var_free();
  free_charsets();
  if (!opt_noacl)
  {
#ifdef HAVE_DLOPEN
    udf_free();
#endif
  }
  plugin_shutdown();
  ha_end();
  if (tc_log)
    tc_log->close();
  xid_cache_free();
  delete_elements(&key_caches, (void (*)(const char*, gptr)) free_key_cache);
  multi_keycache_free();
  free_status_vars();
  end_thr_alarm(1);			/* Free allocated memory */
  my_free_open_file_info();
  my_free((char*) global_system_variables.date_format,
	  MYF(MY_ALLOW_ZERO_PTR));
  my_free((char*) global_system_variables.time_format,
	  MYF(MY_ALLOW_ZERO_PTR));
  my_free((char*) global_system_variables.datetime_format,
	  MYF(MY_ALLOW_ZERO_PTR));
  if (defaults_argv)
    free_defaults(defaults_argv);
  my_free(sys_init_connect.value, MYF(MY_ALLOW_ZERO_PTR));
  my_free(sys_init_slave.value, MYF(MY_ALLOW_ZERO_PTR));
  my_free(sys_var_general_log_path.value, MYF(MY_ALLOW_ZERO_PTR));
  my_free(sys_var_slow_log_path.value, MYF(MY_ALLOW_ZERO_PTR));
  free_tmpdir(&mysql_tmpdir_list);
#ifdef HAVE_REPLICATION
  my_free(slave_load_tmpdir,MYF(MY_ALLOW_ZERO_PTR));
#endif
  x_free(opt_bin_logname);
  x_free(opt_relay_logname);
  bitmap_free(&temp_pool);
  free_max_user_conn();
#ifdef HAVE_REPLICATION
  end_slave_list();
#endif
  delete binlog_filter;
  delete rpl_filter;
  end_ssl();
  vio_end();
#ifdef USE_REGEX
  my_regex_end();
#endif

  if (print_message && errmesg)
    sql_print_information(ER(ER_SHUTDOWN_COMPLETE),my_progname);
#if !defined(EMBEDDED_LIBRARY)
  if (!opt_bootstrap)
    (void) my_delete(pidfile_name,MYF(0));	// This may not always exist
#endif
  finish_client_errs();
  my_free((gptr) my_error_unregister(ER_ERROR_FIRST, ER_ERROR_LAST),
          MYF(MY_WME | MY_FAE | MY_ALLOW_ZERO_PTR));
  DBUG_PRINT("quit", ("Error messages freed"));
  /* Tell main we are ready */
  logger.cleanup_end();
  (void) pthread_mutex_lock(&LOCK_thread_count);
  DBUG_PRINT("quit", ("got thread count lock"));
  ready_to_exit=1;
  /* do the broadcast inside the lock to ensure that my_end() is not called */
  (void) pthread_cond_broadcast(&COND_thread_count);
  (void) pthread_mutex_unlock(&LOCK_thread_count);

  /*
    The following lines may never be executed as the main thread may have
    killed us
  */
  DBUG_PRINT("quit", ("done with cleanup"));
} /* clean_up */


/*
  This is mainly needed when running with purify, but it's still nice to
  know that all child threads have died when mysqld exits
*/

static void wait_for_signal_thread_to_end()
{
#ifndef __NETWARE__
  uint i;
  /*
    Wait up to 10 seconds for signal thread to die. We use this mainly to
    avoid getting warnings that my_thread_end has not been called
  */
  for (i= 0 ; i < 100 && signal_thread_in_use; i++)
  {
    if (pthread_kill(signal_thread, MYSQL_KILL_SIGNAL))
      break;
    my_sleep(100);				// Give it time to die
  }
#endif
}


static void clean_up_mutexes()
{
  (void) pthread_mutex_destroy(&LOCK_mysql_create_db);
  (void) pthread_mutex_destroy(&LOCK_lock_db);
  (void) pthread_mutex_destroy(&LOCK_Acl);
  (void) rwlock_destroy(&LOCK_grant);
  (void) pthread_mutex_destroy(&LOCK_open);
  (void) pthread_mutex_destroy(&LOCK_thread_count);
  (void) pthread_mutex_destroy(&LOCK_mapped_file);
  (void) pthread_mutex_destroy(&LOCK_status);
  (void) pthread_mutex_destroy(&LOCK_error_log);
  (void) pthread_mutex_destroy(&LOCK_delayed_insert);
  (void) pthread_mutex_destroy(&LOCK_delayed_status);
  (void) pthread_mutex_destroy(&LOCK_delayed_create);
  (void) pthread_mutex_destroy(&LOCK_manager);
  (void) pthread_mutex_destroy(&LOCK_crypt);
  (void) pthread_mutex_destroy(&LOCK_bytes_sent);
  (void) pthread_mutex_destroy(&LOCK_bytes_received);
  (void) pthread_mutex_destroy(&LOCK_user_conn);
  Events::get_instance()->destroy_mutexes();
#ifdef HAVE_OPENSSL
  (void) pthread_mutex_destroy(&LOCK_des_key_file);
#ifndef HAVE_YASSL
  for (int i= 0; i < CRYPTO_num_locks(); ++i)
    (void) rwlock_destroy(&openssl_stdlocks[i].lock);
  OPENSSL_free(openssl_stdlocks);
#endif
#endif
#ifdef HAVE_REPLICATION
  (void) pthread_mutex_destroy(&LOCK_rpl_status);
  (void) pthread_cond_destroy(&COND_rpl_status);
#endif
  (void) pthread_mutex_destroy(&LOCK_active_mi);
  (void) rwlock_destroy(&LOCK_sys_init_connect);
  (void) rwlock_destroy(&LOCK_sys_init_slave);
  (void) pthread_mutex_destroy(&LOCK_global_system_variables);
  (void) pthread_mutex_destroy(&LOCK_global_read_lock);
  (void) pthread_mutex_destroy(&LOCK_uuid_generator);
  (void) pthread_mutex_destroy(&LOCK_prepared_stmt_count);
  (void) pthread_cond_destroy(&COND_thread_count);
  (void) pthread_cond_destroy(&COND_refresh);
  (void) pthread_cond_destroy(&COND_global_read_lock);
  (void) pthread_cond_destroy(&COND_thread_cache);
  (void) pthread_cond_destroy(&COND_flush_thread_cache);
  (void) pthread_cond_destroy(&COND_manager);
}

/****************************************************************************
** Init IP and UNIX socket
****************************************************************************/

static void set_ports()
{
  char	*env;
  if (!mysqld_port && !opt_disable_networking)
  {					// Get port if not from commandline
    struct  servent *serv_ptr;
    mysqld_port= MYSQL_PORT;
    if ((serv_ptr= getservbyname("mysql", "tcp")))
      mysqld_port= ntohs((u_short) serv_ptr->s_port); /* purecov: inspected */
    if ((env = getenv("MYSQL_TCP_PORT")))
      mysqld_port= (uint) atoi(env);		/* purecov: inspected */
  }
  if (!mysqld_unix_port)
  {
#ifdef __WIN__
    mysqld_unix_port= (char*) MYSQL_NAMEDPIPE;
#else
    mysqld_unix_port= (char*) MYSQL_UNIX_ADDR;
#endif
    if ((env = getenv("MYSQL_UNIX_PORT")))
      mysqld_unix_port= env;			/* purecov: inspected */
  }
}

#ifndef EMBEDDED_LIBRARY
/* Change to run as another user if started with --user */

static struct passwd *check_user(const char *user)
{
#if !defined(__WIN__) && !defined(__NETWARE__)
  struct passwd *user_info;
  uid_t user_id= geteuid();

  // Don't bother if we aren't superuser
  if (user_id)
  {
    if (user)
    {
      // Don't give a warning, if real user is same as given with --user
      user_info= getpwnam(user);
      if ((!user_info || user_id != user_info->pw_uid) &&
	  global_system_variables.log_warnings)
        sql_print_warning(
                    "One can only use the --user switch if running as root\n");
    }
    return NULL;
  }
  if (!user)
  {
    if (!opt_bootstrap)
    {
      sql_print_error("Fatal error: Please read \"Security\" section of the manual to find out how to run mysqld as root!\n");
      unireg_abort(1);
    }
    return NULL;
  }
  if (!strcmp(user,"root"))
    return NULL;                        // Avoid problem with dynamic libraries

  if (!(user_info= getpwnam(user)))
  {
    // Allow a numeric uid to be used
    const char *pos;
    for (pos= user; my_isdigit(mysqld_charset,*pos); pos++) ;
    if (*pos)                                   // Not numeric id
      goto err;
    if (!(user_info= getpwuid(atoi(user))))
      goto err;
    else
      return user_info;
  }
  else
    return user_info;

err:
  sql_print_error("Fatal error: Can't change to run as user '%s' ;  Please check that the user exists!\n",user);
  unireg_abort(1);
#endif
  return NULL;
}

static void set_user(const char *user, struct passwd *user_info)
{
#if !defined(__WIN__) && !defined(__NETWARE__)
  DBUG_ASSERT(user_info != 0);
#ifdef HAVE_INITGROUPS
  /*
    We can get a SIGSEGV when calling initgroups() on some systems when NSS
    is configured to use LDAP and the server is statically linked.  We set
    calling_initgroups as a flag to the SIGSEGV handler that is then used to
    output a specific message to help the user resolve this problem.
  */
  calling_initgroups= TRUE;
  initgroups((char*) user, user_info->pw_gid);
  calling_initgroups= FALSE;
#endif
  if (setgid(user_info->pw_gid) == -1)
  {
    sql_perror("setgid");
    unireg_abort(1);
  }
  if (setuid(user_info->pw_uid) == -1)
  {
    sql_perror("setuid");
    unireg_abort(1);
  }
#endif
}


static void set_effective_user(struct passwd *user_info)
{
#if !defined(__WIN__) && !defined(__NETWARE__)
  DBUG_ASSERT(user_info != 0);
  if (setregid((gid_t)-1, user_info->pw_gid) == -1)
  {
    sql_perror("setregid");
    unireg_abort(1);
  }
  if (setreuid((uid_t)-1, user_info->pw_uid) == -1)
  {
    sql_perror("setreuid");
    unireg_abort(1);
  }
#endif
}


/* Change root user if started with  --chroot */

static void set_root(const char *path)
{
#if !defined(__WIN__) && !defined(__NETWARE__)
  if (chroot(path) == -1)
  {
    sql_perror("chroot");
    unireg_abort(1);
  }
  my_setwd("/", MYF(0));
#endif
}

static void network_init(void)
{
  struct sockaddr_in	IPaddr;
#ifdef HAVE_SYS_UN_H
  struct sockaddr_un	UNIXaddr;
#endif
  int	arg=1;
  int   ret;
  uint  waited;
  uint  this_wait;
  uint  retry;
  DBUG_ENTER("network_init");
  LINT_INIT(ret);

  set_ports();

  if (mysqld_port != 0 && !opt_disable_networking && !opt_bootstrap)
  {
    DBUG_PRINT("general",("IP Socket is %d",mysqld_port));
    ip_sock = socket(AF_INET, SOCK_STREAM, 0);
    if (ip_sock == INVALID_SOCKET)
    {
      DBUG_PRINT("error",("Got error: %d from socket()",socket_errno));
      sql_perror(ER(ER_IPSOCK_ERROR));		/* purecov: tested */
      unireg_abort(1);				/* purecov: tested */
    }
    bzero((char*) &IPaddr, sizeof(IPaddr));
    IPaddr.sin_family = AF_INET;
    IPaddr.sin_addr.s_addr = my_bind_addr;
    IPaddr.sin_port = (unsigned short) htons((unsigned short) mysqld_port);

#ifndef __WIN__
    /*
      We should not use SO_REUSEADDR on windows as this would enable a
      user to open two mysqld servers with the same TCP/IP port.
    */
    (void) setsockopt(ip_sock,SOL_SOCKET,SO_REUSEADDR,(char*)&arg,sizeof(arg));
#endif /* __WIN__ */
    /*
      Sometimes the port is not released fast enough when stopping and
      restarting the server. This happens quite often with the test suite
      on busy Linux systems. Retry to bind the address at these intervals:
      Sleep intervals: 1, 2, 4,  6,  9, 13, 17, 22, ...
      Retry at second: 1, 3, 7, 13, 22, 35, 52, 74, ...
      Limit the sequence by mysqld_port_timeout (set --port-open-timeout=#).
    */
    for (waited= 0, retry= 1; ; retry++, waited+= this_wait)
    {
      if (((ret= bind(ip_sock, my_reinterpret_cast(struct sockaddr *) (&IPaddr),
                      sizeof(IPaddr))) >= 0) ||
          (socket_errno != SOCKET_EADDRINUSE) ||
          (waited >= mysqld_port_timeout))
        break;
      sql_print_information("Retrying bind on TCP/IP port %u", mysqld_port);
      this_wait= retry * retry / 3 + 1;
      sleep(this_wait);
    }
    if (ret < 0)
    {
      DBUG_PRINT("error",("Got error: %d from bind",socket_errno));
      sql_perror("Can't start server: Bind on TCP/IP port");
      sql_print_error("Do you already have another mysqld server running on port: %d ?",mysqld_port);
      unireg_abort(1);
    }
    if (listen(ip_sock,(int) back_log) < 0)
    {
      sql_perror("Can't start server: listen() on TCP/IP port");
      sql_print_error("listen() on TCP/IP failed with error %d",
		      socket_errno);
      unireg_abort(1);
    }
  }

#ifdef __NT__
  /* create named pipe */
  if (Service.IsNT() && mysqld_unix_port[0] && !opt_bootstrap &&
      opt_enable_named_pipe)
  {
    
    pipe_name[sizeof(pipe_name)-1]= 0;		/* Safety if too long string */
    strxnmov(pipe_name, sizeof(pipe_name)-1, "\\\\.\\pipe\\",
	     mysqld_unix_port, NullS);
    bzero((char*) &saPipeSecurity, sizeof(saPipeSecurity));
    bzero((char*) &sdPipeDescriptor, sizeof(sdPipeDescriptor));
    if (!InitializeSecurityDescriptor(&sdPipeDescriptor,
				      SECURITY_DESCRIPTOR_REVISION))
    {
      sql_perror("Can't start server : Initialize security descriptor");
      unireg_abort(1);
    }
    if (!SetSecurityDescriptorDacl(&sdPipeDescriptor, TRUE, NULL, FALSE))
    {
      sql_perror("Can't start server : Set security descriptor");
      unireg_abort(1);
    }
    saPipeSecurity.nLength = sizeof(SECURITY_ATTRIBUTES);
    saPipeSecurity.lpSecurityDescriptor = &sdPipeDescriptor;
    saPipeSecurity.bInheritHandle = FALSE;
    if ((hPipe= CreateNamedPipe(pipe_name,
				PIPE_ACCESS_DUPLEX,
				PIPE_TYPE_BYTE |
				PIPE_READMODE_BYTE |
				PIPE_WAIT,
				PIPE_UNLIMITED_INSTANCES,
				(int) global_system_variables.net_buffer_length,
				(int) global_system_variables.net_buffer_length,
				NMPWAIT_USE_DEFAULT_WAIT,
				&saPipeSecurity)) == INVALID_HANDLE_VALUE)
      {
	LPVOID lpMsgBuf;
	int error=GetLastError();
	FormatMessage(FORMAT_MESSAGE_ALLOCATE_BUFFER |
		      FORMAT_MESSAGE_FROM_SYSTEM,
		      NULL, error, MAKELANGID(LANG_NEUTRAL, SUBLANG_DEFAULT),
		      (LPTSTR) &lpMsgBuf, 0, NULL );
	MessageBox(NULL, (LPTSTR) lpMsgBuf, "Error from CreateNamedPipe",
		    MB_OK|MB_ICONINFORMATION);
	LocalFree(lpMsgBuf);
	unireg_abort(1);
      }
  }
#endif

#if defined(HAVE_SYS_UN_H)
  /*
  ** Create the UNIX socket
  */
  if (mysqld_unix_port[0] && !opt_bootstrap)
  {
    DBUG_PRINT("general",("UNIX Socket is %s",mysqld_unix_port));

    if (strlen(mysqld_unix_port) > (sizeof(UNIXaddr.sun_path) - 1))
    {
      sql_print_error("The socket file path is too long (> %u): %s",
                      (uint) sizeof(UNIXaddr.sun_path) - 1, mysqld_unix_port);
      unireg_abort(1);
    }
    if ((unix_sock= socket(AF_UNIX, SOCK_STREAM, 0)) < 0)
    {
      sql_perror("Can't start server : UNIX Socket "); /* purecov: inspected */
      unireg_abort(1);				/* purecov: inspected */
    }
    bzero((char*) &UNIXaddr, sizeof(UNIXaddr));
    UNIXaddr.sun_family = AF_UNIX;
    strmov(UNIXaddr.sun_path, mysqld_unix_port);
    (void) unlink(mysqld_unix_port);
    (void) setsockopt(unix_sock,SOL_SOCKET,SO_REUSEADDR,(char*)&arg,
		      sizeof(arg));
    umask(0);
    if (bind(unix_sock, my_reinterpret_cast(struct sockaddr *) (&UNIXaddr),
	     sizeof(UNIXaddr)) < 0)
    {
      sql_perror("Can't start server : Bind on unix socket"); /* purecov: tested */
      sql_print_error("Do you already have another mysqld server running on socket: %s ?",mysqld_unix_port);
      unireg_abort(1);					/* purecov: tested */
    }
    umask(((~my_umask) & 0666));
#if defined(S_IFSOCK) && defined(SECURE_SOCKETS)
    (void) chmod(mysqld_unix_port,S_IFSOCK);	/* Fix solaris 2.6 bug */
#endif
    if (listen(unix_sock,(int) back_log) < 0)
      sql_print_warning("listen() on Unix socket failed with error %d",
		      socket_errno);
  }
#endif
  DBUG_PRINT("info",("server started"));
  DBUG_VOID_RETURN;
}

#endif /*!EMBEDDED_LIBRARY*/

void MYSQLerror(const char *s)
{
  THD *thd=current_thd;
  char *yytext= (char*) thd->lex->tok_start;
  /* "parse error" changed into "syntax error" between bison 1.75 and 1.875 */
  if (strcmp(s,"parse error") == 0 || strcmp(s,"syntax error") == 0)
    s=ER(ER_SYNTAX_ERROR);
  my_printf_error(ER_PARSE_ERROR,  ER(ER_PARSE_ERROR), MYF(0), s,
                  (yytext ? (char*) yytext : ""),
                  thd->lex->yylineno);
}


#ifndef EMBEDDED_LIBRARY
/*
  Close a connection

  SYNOPSIS
    close_connection()
    thd		Thread handle
    errcode	Error code to print to console
    lock	1 if we have have to lock LOCK_thread_count

  NOTES
    For the connection that is doing shutdown, this is called twice
*/

void close_connection(THD *thd, uint errcode, bool lock)
{
  st_vio *vio;
  DBUG_ENTER("close_connection");
  DBUG_PRINT("enter",("fd: %s  error: '%s'",
		      thd->net.vio ? vio_description(thd->net.vio) :
		      "(not connected)",
		      errcode ? ER(errcode) : ""));
  if (lock)
    (void) pthread_mutex_lock(&LOCK_thread_count);
  thd->killed= THD::KILL_CONNECTION;
  if ((vio= thd->net.vio) != 0)
  {
    if (errcode)
      net_send_error(thd, errcode, ER(errcode)); /* purecov: inspected */
    vio_close(vio);			/* vio is freed in delete thd */
  }
  if (lock)
    (void) pthread_mutex_unlock(&LOCK_thread_count);
  DBUG_VOID_RETURN;
}
#endif /* EMBEDDED_LIBRARY */


	/* Called when a thread is aborted */
	/* ARGSUSED */

extern "C" sig_handler end_thread_signal(int sig __attribute__((unused)))
{
  THD *thd=current_thd;
  DBUG_ENTER("end_thread_signal");
  if (thd && ! thd->bootstrap)
  {
    statistic_increment(killed_threads, &LOCK_status);
    end_thread(thd,0);
  }
  DBUG_VOID_RETURN;				/* purecov: deadcode */
}


void end_thread(THD *thd, bool put_in_cache)
{
  DBUG_ENTER("end_thread");
  thd->cleanup();
  (void) pthread_mutex_lock(&LOCK_thread_count);
  thread_count--;
  delete thd;

  if (put_in_cache && cached_thread_count < thread_cache_size &&
      ! abort_loop && !kill_cached_threads)
  {
    /* Don't kill the thread, just put it in cache for reuse */
    DBUG_PRINT("info", ("Adding thread to cache"));
    cached_thread_count++;
    while (!abort_loop && ! wake_thread && ! kill_cached_threads)
      (void) pthread_cond_wait(&COND_thread_cache, &LOCK_thread_count);
    cached_thread_count--;
    if (kill_cached_threads)
      pthread_cond_signal(&COND_flush_thread_cache);
    if (wake_thread)
    {
      wake_thread--;
      thd=thread_cache.get();
      thd->real_id=pthread_self();
      thd->thread_stack= (char*) &thd;          // For store_globals
      (void) thd->store_globals();
      thd->thr_create_time= time(NULL);
      threads.append(thd);
      pthread_mutex_unlock(&LOCK_thread_count);
      DBUG_VOID_RETURN;
    }
  }

  /* Tell main we are ready */
  (void) pthread_mutex_unlock(&LOCK_thread_count);
  /* It's safe to broadcast outside a lock (COND... is not deleted here) */
  DBUG_PRINT("signal", ("Broadcasting COND_thread_count"));
  (void) pthread_cond_broadcast(&COND_thread_count);
#ifdef ONE_THREAD
  if (!(test_flags & TEST_NO_THREADS))	// For debugging under Linux
#endif
  {
    my_thread_end();
    pthread_exit(0);
  }
  DBUG_VOID_RETURN;
}


void flush_thread_cache()
{
  (void) pthread_mutex_lock(&LOCK_thread_count);
  kill_cached_threads++;
  while (cached_thread_count)
  {
    pthread_cond_broadcast(&COND_thread_cache);
    pthread_cond_wait(&COND_flush_thread_cache,&LOCK_thread_count);
  }
  kill_cached_threads--;
  (void) pthread_mutex_unlock(&LOCK_thread_count);
}


/*
  Aborts a thread nicely. Commes here on SIGPIPE
  TODO: One should have to fix that thr_alarm know about this
  thread too.
*/

#ifdef THREAD_SPECIFIC_SIGPIPE
extern "C" sig_handler abort_thread(int sig __attribute__((unused)))
{
  THD *thd=current_thd;
  DBUG_ENTER("abort_thread");
  if (thd)
    thd->killed= THD::KILL_CONNECTION;
  DBUG_VOID_RETURN;
}
#endif

/******************************************************************************
  Setup a signal thread with handles all signals.
  Because Linux doesn't support schemas use a mutex to check that
  the signal thread is ready before continuing
******************************************************************************/

#if defined(__WIN__)
static void init_signals(void)
{
  int signals[] = {SIGINT,SIGILL,SIGFPE,SIGSEGV,SIGTERM,SIGABRT } ;
  for (uint i=0 ; i < sizeof(signals)/sizeof(int) ; i++)
    signal(signals[i], kill_server) ;
#if defined(__WIN__)
  signal(SIGBREAK,SIG_IGN);	//ignore SIGBREAK for NT
#else
  signal(SIGBREAK, kill_server);
#endif
}

static void start_signal_handler(void)
{
  // Save vm id of this process
  if (!opt_bootstrap)
    create_pid_file();
}

static void check_data_home(const char *path)
{}


#elif defined(__NETWARE__)

// down server event callback
void mysql_down_server_cb(void *, void *)
{
  event_flag= TRUE;
  kill_server(0);
}


// destroy callback resources
void mysql_cb_destroy(void *)
{
  UnRegisterEventNotification(eh);  // cleanup down event notification
  NX_UNWRAP_INTERFACE(ref);
  /* Deregister NSS volume deactivation event */
  NX_UNWRAP_INTERFACE(refneb);
  if (neb_consumer_id)
    UnRegisterConsumer(neb_consumer_id, NULL);
}


// initialize callbacks
void mysql_cb_init()
{
  // register for down server event
  void *handle = getnlmhandle();
  rtag_t rt= AllocateResourceTag(handle, "MySQL Down Server Callback",
                                 EventSignature);
  NX_WRAP_INTERFACE((void *)mysql_down_server_cb, 2, (void **)&ref);
  eh= RegisterForEventNotification(rt, EVENT_PRE_DOWN_SERVER,
                                   EVENT_PRIORITY_APPLICATION,
                                   NULL, ref, NULL);

  /*
    Register for volume deactivation event
    Wrap the callback function, as it is called by non-LibC thread
  */
  (void *) NX_WRAP_INTERFACE(neb_event_callback, 1, &refneb);
  registerwithneb();

  NXVmRegisterExitHandler(mysql_cb_destroy, NULL);  // clean-up
}


/* To get the name of the NetWare volume having MySQL data folder */

static void getvolumename()
{
  char *p;
  /*
    We assume that data path is already set.
    If not it won't come here. Terminate after volume name
  */
  if ((p= strchr(mysql_real_data_home, ':')))
    strmake(datavolname, mysql_real_data_home,
            (uint) (p - mysql_real_data_home));
}


/*
  Registering with NEB for NSS Volume Deactivation event
*/

static void registerwithneb()
{

  ConsumerRegistrationInfo reg_info;
    
  /* Clear NEB registration structure */
  bzero((char*) &reg_info, sizeof(struct ConsumerRegistrationInfo));

  /* Fill the NEB consumer information structure */
  reg_info.CRIVersion= 1;  	            // NEB version
  /* NEB Consumer name */
  reg_info.CRIConsumerName= (BYTE *) "MySQL Database Server";
  /* Event of interest */
  reg_info.CRIEventName= (BYTE *) "NSS.ChangeVolState.Enter";
  reg_info.CRIUserParameter= NULL;	    // Consumer Info
  reg_info.CRIEventFlags= 0;	            // Event flags
  /* Consumer NLM handle */
  reg_info.CRIOwnerID= (LoadDefinitionStructure *)getnlmhandle();
  reg_info.CRIConsumerESR= NULL;	    // No consumer ESR required
  reg_info.CRISecurityToken= 0;	            // No security token for the event
  reg_info.CRIConsumerFlags= 0;             // SMP_ENABLED_BIT;	
  reg_info.CRIFilterName= 0;	            // No event filtering
  reg_info.CRIFilterDataLength= 0;          // No filtering data
  reg_info.CRIFilterData= 0;	            // No filtering data
  /* Callback function for the event */
  (void *)reg_info.CRIConsumerCallback= (void *) refneb;
  reg_info.CRIOrder= 0;	                    // Event callback order
  reg_info.CRIConsumerType= CHECK_CONSUMER; // Consumer type

  /* Register for the event with NEB */
  if (RegisterConsumer(&reg_info))
  {
    consoleprintf("Failed to register for NSS Volume Deactivation event \n");
    return;
  }
  /* This ID is required for deregistration */
  neb_consumer_id= reg_info.CRIConsumerID;

  /* Get MySQL data volume name, stored in global variable datavolname */
  getvolumename();

  /*
    Get the NSS volume ID of the MySQL Data volume.
    Volume ID is stored in a global variable
  */
  getvolumeID((BYTE*) datavolname);	
}


/*
  Callback for NSS Volume Deactivation event
*/

ulong neb_event_callback(struct EventBlock *eblock)
{
  EventChangeVolStateEnter_s *voldata;
  extern bool nw_panic;

  voldata= (EventChangeVolStateEnter_s *)eblock->EBEventData;

  /* Deactivation of a volume */
  if ((voldata->oldState == zVOLSTATE_ACTIVE &&
       voldata->newState == zVOLSTATE_DEACTIVE ||
       voldata->newState == zVOLSTATE_MAINTENANCE))
  {
    /*
      Ensure that we bring down MySQL server only for MySQL data
      volume deactivation
    */
    if (!memcmp(&voldata->volID, &datavolid, sizeof(VolumeID_t)))
    {
      consoleprintf("MySQL data volume is deactivated, shutting down MySQL Server \n");
      event_flag= TRUE;
      nw_panic = TRUE;
      event_flag= TRUE;
      kill_server(0);
    }
  }
  return 0;
}


/*
  Function to get NSS volume ID of the MySQL data
*/

#define ADMIN_VOL_PATH					"_ADMIN:/Volumes/"

static void getvolumeID(BYTE *volumeName)
{
  char path[zMAX_FULL_NAME];
  Key_t rootKey= 0, fileKey= 0;
  QUAD getInfoMask;
  zInfo_s info;
  STATUS status;

  /* Get the root key */
  if ((status= zRootKey(0, &rootKey)) != zOK)
  {
    consoleprintf("\nGetNSSVolumeProperties - Failed to get root key, status: %d\n.", (int) status);
    goto exit;
  }

  /*
    Get the file key. This is the key to the volume object in the
    NSS admin volumes directory.
  */

  strxmov(path, (const char *) ADMIN_VOL_PATH, (const char *) volumeName,
          NullS);
  if ((status= zOpen(rootKey, zNSS_TASK, zNSPACE_LONG|zMODE_UTF8, 
                     (BYTE *) path, zRR_READ_ACCESS, &fileKey)) != zOK)
  {
    consoleprintf("\nGetNSSVolumeProperties - Failed to get file, status: %d\n.", (int) status);
    goto exit;
  }

  getInfoMask= zGET_IDS | zGET_VOLUME_INFO ;
  if ((status= zGetInfo(fileKey, getInfoMask, sizeof(info), 
                        zINFO_VERSION_A, &info)) != zOK)
  {
    consoleprintf("\nGetNSSVolumeProperties - Failed in zGetInfo, status: %d\n.", (int) status);
    goto exit;
  }

  /* Copy the data to global variable */
  datavolid.timeLow= info.vol.volumeID.timeLow;
  datavolid.timeMid= info.vol.volumeID.timeMid;
  datavolid.timeHighAndVersion= info.vol.volumeID.timeHighAndVersion;
  datavolid.clockSeqHighAndReserved= info.vol.volumeID.clockSeqHighAndReserved;
  datavolid.clockSeqLow= info.vol.volumeID.clockSeqLow;
  /* This is guranteed to be 6-byte length (but sizeof() would be better) */
  memcpy(datavolid.node, info.vol.volumeID.node, (unsigned int) 6);

exit:
  if (rootKey)
    zClose(rootKey);
  if (fileKey)
    zClose(fileKey);
}


static void init_signals(void)
{
  int signals[] = {SIGINT,SIGILL,SIGFPE,SIGSEGV,SIGTERM,SIGABRT};

  for (uint i=0 ; i < sizeof(signals)/sizeof(int) ; i++)
    signal(signals[i], kill_server);
  mysql_cb_init();  // initialize callbacks

}

static void start_signal_handler(void)
{
  // Save vm id of this process
  if (!opt_bootstrap)
    create_pid_file();
  // no signal handler
}


/*
  Warn if the data is on a Traditional volume

  NOTE
    Already done by mysqld_safe
*/

static void check_data_home(const char *path)
{
}

#else /* if ! __WIN__  */

#ifdef HAVE_LINUXTHREADS
#define UNSAFE_DEFAULT_LINUX_THREADS 200
#endif

extern "C" sig_handler handle_segfault(int sig)
{
  THD *thd=current_thd;
  /*
    Strictly speaking, one needs a mutex here
    but since we have got SIGSEGV already, things are a mess
    so not having the mutex is not as bad as possibly using a buggy
    mutex - so we keep things simple
  */
  if (segfaulted)
  {
    fprintf(stderr, "Fatal signal %d while backtracing\n", sig);
    exit(1);
  }

  segfaulted = 1;
  fprintf(stderr,"\
mysqld got signal %d;\n\
This could be because you hit a bug. It is also possible that this binary\n\
or one of the libraries it was linked against is corrupt, improperly built,\n\
or misconfigured. This error can also be caused by malfunctioning hardware.\n",
	  sig);
  fprintf(stderr, "\
We will try our best to scrape up some info that will hopefully help diagnose\n\
the problem, but since we have already crashed, something is definitely wrong\n\
and this may fail.\n\n");
  fprintf(stderr, "key_buffer_size=%lu\n", 
          (ulong) dflt_key_cache->key_cache_mem_size);
  fprintf(stderr, "read_buffer_size=%ld\n", (long) global_system_variables.read_buff_size);
  fprintf(stderr, "max_used_connections=%lu\n", max_used_connections);
  fprintf(stderr, "max_connections=%lu\n", max_connections);
  fprintf(stderr, "threads_connected=%u\n", thread_count);
  fprintf(stderr, "It is possible that mysqld could use up to \n\
key_buffer_size + (read_buffer_size + sort_buffer_size)*max_connections = %lu K\n\
bytes of memory\n", ((ulong) dflt_key_cache->key_cache_mem_size +
		     (global_system_variables.read_buff_size +
		      global_system_variables.sortbuff_size) *
		     max_connections)/ 1024);
  fprintf(stderr, "Hope that's ok; if not, decrease some variables in the equation.\n\n");

#if defined(HAVE_LINUXTHREADS)
  if (sizeof(char*) == 4 && thread_count > UNSAFE_DEFAULT_LINUX_THREADS)
  {
    fprintf(stderr, "\
You seem to be running 32-bit Linux and have %d concurrent connections.\n\
If you have not changed STACK_SIZE in LinuxThreads and built the binary \n\
yourself, LinuxThreads is quite likely to steal a part of the global heap for\n\
the thread stack. Please read http://www.mysql.com/doc/en/Linux.html\n\n",
	    thread_count);
  }
#endif /* HAVE_LINUXTHREADS */

#ifdef HAVE_STACKTRACE
  if (!(test_flags & TEST_NO_STACKTRACE))
  {
    fprintf(stderr,"thd: 0x%lx\n",(long) thd);
    print_stacktrace(thd ? (gptr) thd->thread_stack : (gptr) 0,
		     thread_stack);
  }
  if (thd)
  {
    fprintf(stderr, "Trying to get some variables.\n\
Some pointers may be invalid and cause the dump to abort...\n");
    safe_print_str("thd->query", thd->query, 1024);
    fprintf(stderr, "thd->thread_id=%lu\n", (ulong) thd->thread_id);
  }
  fprintf(stderr, "\
The manual page at http://www.mysql.com/doc/en/Crashing.html contains\n\
information that should help you find out what is causing the crash.\n");
  fflush(stderr);
#endif /* HAVE_STACKTRACE */

#ifdef HAVE_INITGROUPS
  if (calling_initgroups)
    fprintf(stderr, "\n\
This crash occured while the server was calling initgroups(). This is\n\
often due to the use of a mysqld that is statically linked against glibc\n\
and configured to use LDAP in /etc/nsswitch.conf. You will need to either\n\
upgrade to a version of glibc that does not have this problem (2.3.4 or\n\
later when used with nscd), disable LDAP in your nsswitch.conf, or use a\n\
mysqld that is not statically linked.\n");
#endif

  if (locked_in_memory)
  {
    fprintf(stderr, "\n\
The \"--memlock\" argument, which was enabled, uses system calls that are\n\
unreliable and unstable on some operating systems and operating-system\n\
versions (notably, some versions of Linux).  This crash could be due to use\n\
of those buggy OS calls.  You should consider whether you really need the\n\
\"--memlock\" parameter and/or consult the OS distributer about \"mlockall\"\n\
bugs.\n");
  }

  if (test_flags & TEST_CORE_ON_SIGNAL)
  {
    fprintf(stderr, "Writing a core file\n");
    fflush(stderr);
    write_core(sig);
  }
  exit(1);
}

#ifndef SA_RESETHAND
#define SA_RESETHAND 0
#endif
#ifndef SA_NODEFER
#define SA_NODEFER 0
#endif

static void init_signals(void)
{
  sigset_t set;
  struct sigaction sa;
  DBUG_ENTER("init_signals");

  if (test_flags & TEST_SIGINT)
    my_sigset(THR_KILL_SIGNAL,end_thread_signal);
  my_sigset(THR_SERVER_ALARM,print_signal_warning); // Should never be called!

  if (!(test_flags & TEST_NO_STACKTRACE) || (test_flags & TEST_CORE_ON_SIGNAL))
  {
    sa.sa_flags = SA_RESETHAND | SA_NODEFER;
    sigemptyset(&sa.sa_mask);
    sigprocmask(SIG_SETMASK,&sa.sa_mask,NULL);

    init_stacktrace();
#if defined(__amiga__)
    sa.sa_handler=(void(*)())handle_segfault;
#else
    sa.sa_handler=handle_segfault;
#endif
    sigaction(SIGSEGV, &sa, NULL);
    sigaction(SIGABRT, &sa, NULL);
#ifdef SIGBUS
    sigaction(SIGBUS, &sa, NULL);
#endif
    sigaction(SIGILL, &sa, NULL);
    sigaction(SIGFPE, &sa, NULL);
  }

#ifdef HAVE_GETRLIMIT
  if (test_flags & TEST_CORE_ON_SIGNAL)
  {
    /* Change limits so that we will get a core file */
    STRUCT_RLIMIT rl;
    rl.rlim_cur = rl.rlim_max = RLIM_INFINITY;
    if (setrlimit(RLIMIT_CORE, &rl) && global_system_variables.log_warnings)
      sql_print_warning("setrlimit could not change the size of core files to 'infinity';  We may not be able to generate a core file on signals");
  }
#endif
  (void) sigemptyset(&set);
  my_sigset(SIGPIPE,SIG_IGN);
  sigaddset(&set,SIGPIPE);
  sigaddset(&set,SIGINT);
#ifndef IGNORE_SIGHUP_SIGQUIT
  sigaddset(&set,SIGQUIT);
  sigaddset(&set,SIGHUP);
#endif
  sigaddset(&set,SIGTERM);

  /* Fix signals if blocked by parents (can happen on Mac OS X) */
  sigemptyset(&sa.sa_mask);
  sa.sa_flags = 0;
  sa.sa_handler = print_signal_warning;
  sigaction(SIGTERM, &sa, (struct sigaction*) 0);
  sa.sa_flags = 0;
  sa.sa_handler = print_signal_warning;
  sigaction(SIGHUP, &sa, (struct sigaction*) 0);
#ifdef SIGTSTP
  sigaddset(&set,SIGTSTP);
#endif
  sigaddset(&set,THR_SERVER_ALARM);
  if (test_flags & TEST_SIGINT)
    sigdelset(&set,THR_KILL_SIGNAL);		// May be SIGINT
  sigdelset(&set,THR_CLIENT_ALARM);		// For alarms
  sigprocmask(SIG_SETMASK,&set,NULL);
  pthread_sigmask(SIG_SETMASK,&set,NULL);
  DBUG_VOID_RETURN;
}


#ifndef EMBEDDED_LIBRARY
static void start_signal_handler(void)
{
  int error;
  pthread_attr_t thr_attr;
  DBUG_ENTER("start_signal_handler");

  (void) pthread_attr_init(&thr_attr);
#if !defined(HAVE_DEC_3_2_THREADS)
  pthread_attr_setscope(&thr_attr,PTHREAD_SCOPE_SYSTEM);
  (void) pthread_attr_setdetachstate(&thr_attr,PTHREAD_CREATE_DETACHED);
  if (!(opt_specialflag & SPECIAL_NO_PRIOR))
    my_pthread_attr_setprio(&thr_attr,INTERRUPT_PRIOR);
#if defined(__ia64__) || defined(__ia64)
  /*
    Peculiar things with ia64 platforms - it seems we only have half the
    stack size in reality, so we have to double it here
  */
  pthread_attr_setstacksize(&thr_attr,thread_stack*2);
#else
  pthread_attr_setstacksize(&thr_attr,thread_stack);
#endif
#endif

  (void) pthread_mutex_lock(&LOCK_thread_count);
  if ((error=pthread_create(&signal_thread,&thr_attr,signal_hand,0)))
  {
    sql_print_error("Can't create interrupt-thread (error %d, errno: %d)",
		    error,errno);
    exit(1);
  }
  (void) pthread_cond_wait(&COND_thread_count,&LOCK_thread_count);
  pthread_mutex_unlock(&LOCK_thread_count);

  (void) pthread_attr_destroy(&thr_attr);
  DBUG_VOID_RETURN;
}


/* This threads handles all signals and alarms */

/* ARGSUSED */
pthread_handler_t signal_hand(void *arg __attribute__((unused)))
{
  sigset_t set;
  int sig;
  my_thread_init();				// Init new thread
  DBUG_ENTER("signal_hand");
  signal_thread_in_use= 1;

  /*
    Setup alarm handler
    This should actually be '+ max_number_of_slaves' instead of +10,
    but the +10 should be quite safe.
  */
  init_thr_alarm(max_connections +
		 global_system_variables.max_insert_delayed_threads + 10);
#if SIGINT != THR_KILL_SIGNAL
  if (test_flags & TEST_SIGINT)
  {
    (void) sigemptyset(&set);			// Setup up SIGINT for debug
    (void) sigaddset(&set,SIGINT);		// For debugging
    (void) pthread_sigmask(SIG_UNBLOCK,&set,NULL);
  }
#endif
  (void) sigemptyset(&set);			// Setup up SIGINT for debug
#ifdef USE_ONE_SIGNAL_HAND
  (void) sigaddset(&set,THR_SERVER_ALARM);	// For alarms
#endif
#ifndef IGNORE_SIGHUP_SIGQUIT
  (void) sigaddset(&set,SIGQUIT);
#if THR_CLIENT_ALARM != SIGHUP
  (void) sigaddset(&set,SIGHUP);
#endif
#endif
  (void) sigaddset(&set,SIGTERM);
  (void) sigaddset(&set,SIGTSTP);

  /* Save pid to this process (or thread on Linux) */
  if (!opt_bootstrap)
    create_pid_file();

#ifdef HAVE_STACK_TRACE_ON_SEGV
  if (opt_do_pstack)
  {
    sprintf(pstack_file_name,"mysqld-%lu-%%d-%%d.backtrace", (ulong)getpid());
    pstack_install_segv_action(pstack_file_name);
  }
#endif /* HAVE_STACK_TRACE_ON_SEGV */

  /*
    signal to start_signal_handler that we are ready
    This works by waiting for start_signal_handler to free mutex,
    after which we signal it that we are ready.
    At this pointer there is no other threads running, so there
    should not be any other pthread_cond_signal() calls.
  */
  (void) pthread_mutex_lock(&LOCK_thread_count);
  (void) pthread_mutex_unlock(&LOCK_thread_count);
  (void) pthread_cond_broadcast(&COND_thread_count);

  (void) pthread_sigmask(SIG_BLOCK,&set,NULL);
  for (;;)
  {
    int error;					// Used when debugging
    if (shutdown_in_progress && !abort_loop)
    {
      sig= SIGTERM;
      error=0;
    }
    else
      while ((error=my_sigwait(&set,&sig)) == EINTR) ;
    if (cleanup_done)
    {
      DBUG_PRINT("quit",("signal_handler: calling my_thread_end()"));
      my_thread_end();
      signal_thread_in_use= 0;
      pthread_exit(0);				// Safety
    }
    switch (sig) {
    case SIGTERM:
    case SIGQUIT:
    case SIGKILL:
#ifdef EXTRA_DEBUG
      sql_print_information("Got signal %d to shutdown mysqld",sig);
#endif
      /* switch to the old log message processing */
      logger.set_handlers(LOG_FILE, opt_slow_log ? LOG_FILE:LOG_NONE,
                          opt_log ? LOG_FILE:LOG_NONE);
      DBUG_PRINT("info",("Got signal: %d  abort_loop: %d",sig,abort_loop));
      if (!abort_loop)
      {
	abort_loop=1;				// mark abort for threads
#ifdef USE_ONE_SIGNAL_HAND
	pthread_t tmp;
	if (!(opt_specialflag & SPECIAL_NO_PRIOR))
	  my_pthread_attr_setprio(&connection_attrib,INTERRUPT_PRIOR);
	if (pthread_create(&tmp,&connection_attrib, kill_server_thread,
			   (void*) &sig))
	  sql_print_error("Can't create thread to kill server");
#else
	kill_server((void*) sig);	// MIT THREAD has a alarm thread
#endif
      }
      break;
    case SIGHUP:
      if (!abort_loop)
      {
        bool not_used;
	mysql_print_status();		// Print some debug info
	reload_acl_and_cache((THD*) 0,
			     (REFRESH_LOG | REFRESH_TABLES | REFRESH_FAST |
			      REFRESH_GRANT |
			      REFRESH_THREADS | REFRESH_HOSTS),
			     (TABLE_LIST*) 0, &not_used); // Flush logs
      }
      /* reenable logs after the options were reloaded */
      logger.set_handlers(LOG_FILE, opt_slow_log ? LOG_TABLE:LOG_NONE,
                          opt_log ? LOG_TABLE:LOG_NONE);
      break;
#ifdef USE_ONE_SIGNAL_HAND
    case THR_SERVER_ALARM:
      process_alarm(sig);			// Trigger alarms.
      break;
#endif
    default:
#ifdef EXTRA_DEBUG
      sql_print_warning("Got signal: %d  error: %d",sig,error); /* purecov: tested */
#endif
      break;					/* purecov: tested */
    }
  }
  return(0);					/* purecov: deadcode */
}
#endif /*!EMBEDDED_LIBRARY*/

static void check_data_home(const char *path)
{}

#endif	/* __WIN__*/


/*
  All global error messages are sent here where the first one is stored
  for the client
*/


/* ARGSUSED */
static int my_message_sql(uint error, const char *str, myf MyFlags)
{
  THD *thd;
  DBUG_ENTER("my_message_sql");
  DBUG_PRINT("error", ("error: %u  message: '%s'", error, str));
  /*
    Put here following assertion when situation with EE_* error codes
    will be fixed
    DBUG_ASSERT(error != 0);
  */
  if ((thd= current_thd))
  {
    if (thd->spcont &&
        thd->spcont->handle_error(error, MYSQL_ERROR::WARN_LEVEL_ERROR, thd))
    {
      DBUG_RETURN(0);
    }

    thd->query_error=  1; // needed to catch query errors during replication

    if (!thd->no_warnings_for_error)
      push_warning(thd, MYSQL_ERROR::WARN_LEVEL_ERROR, error, str);
    /*
      thd->lex->current_select == 0 if lex structure is not inited
      (not query command (COM_QUERY))
    */
    if (thd->lex->current_select &&
	thd->lex->current_select->no_error && !thd->is_fatal_error)
    {
      DBUG_PRINT("error",
                 ("Error converted to warning: current_select: no_error %d  "
                  "fatal_error: %d",
                  (thd->lex->current_select ?
                   thd->lex->current_select->no_error : 0),
                  (int) thd->is_fatal_error));
    }
    else
    {
      NET *net= &thd->net;
      net->report_error= 1;
      query_cache_abort(net);
      if (!net->last_error[0])			// Return only first message
      {
	strmake(net->last_error, str, sizeof(net->last_error)-1);
	net->last_errno= error ? error : ER_UNKNOWN_ERROR;
      }
    }
  }
  if (!thd || MyFlags & ME_NOREFRESH)
    sql_print_error("%s: %s",my_progname,str); /* purecov: inspected */
  DBUG_RETURN(0);
}


static void *my_str_malloc_mysqld(size_t size)
{
  return my_malloc(size, MYF(MY_FAE));
}


static void my_str_free_mysqld(void *ptr)
{
  my_free((gptr)ptr, MYF(MY_FAE));
}


#ifdef __WIN__

struct utsname
{
  char nodename[FN_REFLEN];
};


int uname(struct utsname *a)
{
  return -1;
}


pthread_handler_t handle_shutdown(void *arg)
{
  MSG msg;
  my_thread_init();

  /* this call should create the message queue for this thread */
  PeekMessage(&msg, NULL, 1, 65534,PM_NOREMOVE);
#if !defined(EMBEDDED_LIBRARY)
  if (WaitForSingleObject(hEventShutdown,INFINITE)==WAIT_OBJECT_0)
#endif /* EMBEDDED_LIBRARY */
     kill_server(MYSQL_KILL_SIGNAL);
  return 0;
}


int STDCALL handle_kill(ulong ctrl_type)
{
  if (ctrl_type == CTRL_CLOSE_EVENT ||
      ctrl_type == CTRL_SHUTDOWN_EVENT)
  {
    kill_server(MYSQL_KILL_SIGNAL);
    return TRUE;
  }
  return FALSE;
}
#endif

static const char *load_default_groups[]= {
#ifdef WITH_NDBCLUSTER_STORAGE_ENGINE
"mysql_cluster",
#endif
"mysqld","server", MYSQL_BASE_VERSION, 0, 0};

#if defined(__WIN__) && !defined(EMBEDDED_LIBRARY)
static const int load_default_groups_sz=
sizeof(load_default_groups)/sizeof(load_default_groups[0]);
#endif


/*
  Initialize one of the global date/time format variables

  SYNOPSIS
    init_global_datetime_format()
    format_type		What kind of format should be supported
    var_ptr		Pointer to variable that should be updated

  NOTES
    The default value is taken from either opt_date_time_formats[] or
    the ISO format (ANSI SQL)

  RETURN
    0 ok
    1 error
*/

static bool init_global_datetime_format(timestamp_type format_type,
                                        DATE_TIME_FORMAT **var_ptr)
{
  /* Get command line option */
  const char *str= opt_date_time_formats[format_type];

  if (!str)					// No specified format
  {
    str= get_date_time_format_str(&known_date_time_formats[ISO_FORMAT],
				  format_type);
    /*
      Set the "command line" option to point to the generated string so
      that we can set global formats back to default
    */
    opt_date_time_formats[format_type]= str;
  }
  if (!(*var_ptr= date_time_format_make(format_type, str, strlen(str))))
  {
    fprintf(stderr, "Wrong date/time format specifier: %s\n", str);
    return 1;
  }
  return 0;
}


static int init_common_variables(const char *conf_file_name, int argc,
				 char **argv, const char **groups)
{
  char buff[FN_REFLEN];
  umask(((~my_umask) & 0666));
  my_decimal_set_zero(&decimal_zero); // set decimal_zero constant;
  tzset();			// Set tzname

  max_system_variables.pseudo_thread_id= (ulong)~0;
  start_time=time((time_t*) 0);
  if (init_thread_environment())
    return 1;
  mysql_init_variables();

#ifdef HAVE_TZNAME
  {
    struct tm tm_tmp;
    localtime_r(&start_time,&tm_tmp);
    strmake(system_time_zone, tzname[tm_tmp.tm_isdst != 0 ? 1 : 0],
            sizeof(system_time_zone)-1);

 }
#endif
  /*
    We set SYSTEM time zone as reasonable default and 
    also for failure of my_tz_init() and bootstrap mode.
    If user explicitly set time zone with --default-time-zone
    option we will change this value in my_tz_init().
  */
  global_system_variables.time_zone= my_tz_SYSTEM;
  
  /*
    Init mutexes for the global MYSQL_BIN_LOG objects.
    As safe_mutex depends on what MY_INIT() does, we can't init the mutexes of
    global MYSQL_BIN_LOGs in their constructors, because then they would be
    inited before MY_INIT(). So we do it here.
  */
  mysql_bin_log.init_pthread_objects();

  if (gethostname(glob_hostname,sizeof(glob_hostname)-4) < 0)
    strmov(glob_hostname,"mysql");
  strmake(pidfile_name, glob_hostname, sizeof(pidfile_name)-5);
  strmov(fn_ext(pidfile_name),".pid");		// Add proper extension

  /*
    Add server status variables to the dynamic list of
    status variables that is shown by SHOW STATUS.
    Later, in plugin_init, and mysql_install_plugin
    new entries could be added to that list.
  */
  if (add_status_vars(status_vars))
    return 1; // an error was already reported

  load_defaults(conf_file_name, groups, &argc, &argv);
  defaults_argv=argv;
  get_options(argc,argv);
  set_server_version();

  DBUG_PRINT("info",("%s  Ver %s for %s on %s\n",my_progname,
		     server_version, SYSTEM_TYPE,MACHINE_TYPE));

#ifdef HAVE_LARGE_PAGES
  /* Initialize large page size */
  if (opt_large_pages && (opt_large_page_size= my_get_large_page_size()))
  {
      my_use_large_pages= 1;
      my_large_page_size= opt_large_page_size;
#ifdef WITH_INNOBASE_STORAGE_ENGINE
      innobase_use_large_pages= 1;
      innobase_large_page_size= opt_large_page_size;
#endif
  }
#endif /* HAVE_LARGE_PAGES */

  /* connections and databases needs lots of files */
  {
    uint files, wanted_files, max_open_files;

    /* MyISAM requires two file handles per table. */
    wanted_files= 10+max_connections+table_cache_size*2;
    /*
      We are trying to allocate no less than max_connections*5 file
      handles (i.e. we are trying to set the limit so that they will
      be available).  In addition, we allocate no less than how much
      was already allocated.  However below we report a warning and
      recompute values only if we got less file handles than were
      explicitly requested.  No warning and re-computation occur if we
      can't get max_connections*5 but still got no less than was
      requested (value of wanted_files).
    */
    max_open_files= max(max(wanted_files, max_connections*5),
                        open_files_limit);
    files= my_set_max_open_files(max_open_files);

    if (files < wanted_files)
    {
      if (!open_files_limit)
      {
        /*
          If we have requested too much file handles than we bring
          max_connections in supported bounds.
        */
        max_connections= (ulong) min(files-10-TABLE_OPEN_CACHE_MIN*2,
                                     max_connections);
        /*
          Decrease table_cache_size according to max_connections, but
          not below TABLE_OPEN_CACHE_MIN.  Outer min() ensures that we
          never increase table_cache_size automatically (that could
          happen if max_connections is decreased above).
        */
        table_cache_size= (ulong) min(max((files-10-max_connections)/2,
                                          TABLE_OPEN_CACHE_MIN),
                                      table_cache_size);    
	DBUG_PRINT("warning",
		   ("Changed limits: max_open_files: %u  max_connections: %ld  table_cache: %ld",
		    files, max_connections, table_cache_size));
	if (global_system_variables.log_warnings)
	  sql_print_warning("Changed limits: max_open_files: %u  max_connections: %ld  table_cache: %ld",
			files, max_connections, table_cache_size);
      }
      else if (global_system_variables.log_warnings)
	sql_print_warning("Could not increase number of max_open_files to more than %u (request: %u)", files, wanted_files);
    }
    open_files_limit= files;
  }
  unireg_init(opt_specialflag); /* Set up extern variabels */
  if (init_errmessage())	/* Read error messages from file */
    return 1;
  init_client_errs();
  lex_init();
  if (item_create_init())
    return 1;
  item_init();
  set_var_init();
  mysys_uses_curses=0;
#ifdef USE_REGEX
  my_regex_init(&my_charset_latin1);
#endif
  if (!(default_charset_info= get_charset_by_csname(default_character_set_name,
						    MY_CS_PRIMARY,
						    MYF(MY_WME))))
    return 1;
  if (default_collation_name)
  {
    CHARSET_INFO *default_collation;
    default_collation= get_charset_by_name(default_collation_name, MYF(0));
    if (!default_collation)
    {
      sql_print_error(ER(ER_UNKNOWN_COLLATION), default_collation_name);
      return 1;
    }
    if (!my_charset_same(default_charset_info, default_collation))
    {
      sql_print_error(ER(ER_COLLATION_CHARSET_MISMATCH),
		      default_collation_name,
		      default_charset_info->csname);
      return 1;
    }
    default_charset_info= default_collation;
  }
  /* Set collactions that depends on the default collation */
  global_system_variables.collation_server=	 default_charset_info;
  global_system_variables.collation_database=	 default_charset_info;
  global_system_variables.collation_connection=  default_charset_info;
  global_system_variables.character_set_results= default_charset_info;
  global_system_variables.character_set_client= default_charset_info;
  global_system_variables.collation_connection= default_charset_info;

  if (!(character_set_filesystem= 
        get_charset_by_csname(character_set_filesystem_name,
                              MY_CS_PRIMARY, MYF(MY_WME))))
    return 1;
  global_system_variables.character_set_filesystem= character_set_filesystem;

  sys_init_connect.value_length= 0;
  if ((sys_init_connect.value= opt_init_connect))
    sys_init_connect.value_length= strlen(opt_init_connect);
  else
    sys_init_connect.value=my_strdup("",MYF(0));

  sys_init_slave.value_length= 0;
  if ((sys_init_slave.value= opt_init_slave))
    sys_init_slave.value_length= strlen(opt_init_slave);
  else
    sys_init_slave.value=my_strdup("",MYF(0));

  /* check log options and issue warnings if needed */
  if (opt_log && opt_logname && !(log_output_options & LOG_FILE) &&
      !(log_output_options & LOG_NONE))
    sql_print_warning("Although a path was specified for the "
                      "--log option, log tables are used. "
                      "To enable logging to files use the --log-output option.");

  if (opt_slow_log && opt_slow_logname && !(log_output_options & LOG_FILE)
      && !(log_output_options & LOG_NONE))
    sql_print_warning("Although a path was specified for the "
                      "--log-slow-queries option, log tables are used. "
                      "To enable logging to files use the --log-output option.");

  if (!opt_logname)
    opt_logname= make_default_log_name(buff, ".log");
  sys_var_general_log_path.value= my_strdup(opt_logname, MYF(0));
  sys_var_general_log_path.value_length= strlen(opt_logname);

  if (!opt_slow_logname)
    opt_slow_logname= make_default_log_name(buff, "-slow.log");
  sys_var_slow_log_path.value= my_strdup(opt_slow_logname, MYF(0));
  sys_var_slow_log_path.value_length= strlen(opt_slow_logname);

  if (use_temp_pool && bitmap_init(&temp_pool,0,1024,1))
    return 1;
  if (my_database_names_init())
    return 1;

  /*
    Ensure that lower_case_table_names is set on system where we have case
    insensitive names.  If this is not done the users MyISAM tables will
    get corrupted if accesses with names of different case.
  */
  DBUG_PRINT("info", ("lower_case_table_names: %d", lower_case_table_names));
  lower_case_file_system= test_if_case_insensitive(mysql_real_data_home);
  if (!lower_case_table_names && lower_case_file_system == 1)
  {
    if (lower_case_table_names_used)
    {
      if (global_system_variables.log_warnings)
	sql_print_warning("\
You have forced lower_case_table_names to 0 through a command-line \
option, even though your file system '%s' is case insensitive.  This means \
that you can corrupt a MyISAM table by accessing it with different cases. \
You should consider changing lower_case_table_names to 1 or 2",
			mysql_real_data_home);
    }
    else
    {
      if (global_system_variables.log_warnings)
	sql_print_warning("Setting lower_case_table_names=2 because file system for %s is case insensitive", mysql_real_data_home);
      lower_case_table_names= 2;
    }
  }
  else if (lower_case_table_names == 2 &&
           !(lower_case_file_system=
             (test_if_case_insensitive(mysql_real_data_home) == 1)))
  {
    if (global_system_variables.log_warnings)
      sql_print_warning("lower_case_table_names was set to 2, even though your "
                        "the file system '%s' is case sensitive.  Now setting "
                        "lower_case_table_names to 0 to avoid future problems.",
			mysql_real_data_home);
    lower_case_table_names= 0;
  }
  else
  {
    lower_case_file_system=
      (test_if_case_insensitive(mysql_real_data_home) == 1);
  }

  /* Reset table_alias_charset, now that lower_case_table_names is set. */
  table_alias_charset= (lower_case_table_names ?
			files_charset_info :
			&my_charset_bin);

  return 0;
}


static int init_thread_environment()
{
  (void) pthread_mutex_init(&LOCK_mysql_create_db,MY_MUTEX_INIT_SLOW);
  (void) pthread_mutex_init(&LOCK_lock_db,MY_MUTEX_INIT_SLOW);
  (void) pthread_mutex_init(&LOCK_Acl,MY_MUTEX_INIT_SLOW);
  (void) pthread_mutex_init(&LOCK_open, NULL);
  (void) pthread_mutex_init(&LOCK_thread_count,MY_MUTEX_INIT_FAST);
  (void) pthread_mutex_init(&LOCK_mapped_file,MY_MUTEX_INIT_SLOW);
  (void) pthread_mutex_init(&LOCK_status,MY_MUTEX_INIT_FAST);
  (void) pthread_mutex_init(&LOCK_error_log,MY_MUTEX_INIT_FAST);
  (void) pthread_mutex_init(&LOCK_delayed_insert,MY_MUTEX_INIT_FAST);
  (void) pthread_mutex_init(&LOCK_delayed_status,MY_MUTEX_INIT_FAST);
  (void) pthread_mutex_init(&LOCK_delayed_create,MY_MUTEX_INIT_SLOW);
  (void) pthread_mutex_init(&LOCK_manager,MY_MUTEX_INIT_FAST);
  (void) pthread_mutex_init(&LOCK_crypt,MY_MUTEX_INIT_FAST);
  (void) pthread_mutex_init(&LOCK_bytes_sent,MY_MUTEX_INIT_FAST);
  (void) pthread_mutex_init(&LOCK_bytes_received,MY_MUTEX_INIT_FAST);
  (void) pthread_mutex_init(&LOCK_user_conn, MY_MUTEX_INIT_FAST);
  (void) pthread_mutex_init(&LOCK_active_mi, MY_MUTEX_INIT_FAST);
  (void) pthread_mutex_init(&LOCK_global_system_variables, MY_MUTEX_INIT_FAST);
  (void) pthread_mutex_init(&LOCK_global_read_lock, MY_MUTEX_INIT_FAST);
  (void) pthread_mutex_init(&LOCK_prepared_stmt_count, MY_MUTEX_INIT_FAST);
  (void) pthread_mutex_init(&LOCK_uuid_generator, MY_MUTEX_INIT_FAST);
#ifdef HAVE_OPENSSL
  (void) pthread_mutex_init(&LOCK_des_key_file,MY_MUTEX_INIT_FAST);
#ifndef HAVE_YASSL
  openssl_stdlocks= (openssl_lock_t*) OPENSSL_malloc(CRYPTO_num_locks() *
                                                     sizeof(openssl_lock_t));
  for (int i= 0; i < CRYPTO_num_locks(); ++i)
    (void) my_rwlock_init(&openssl_stdlocks[i].lock, NULL); 
  CRYPTO_set_dynlock_create_callback(openssl_dynlock_create);
  CRYPTO_set_dynlock_destroy_callback(openssl_dynlock_destroy);
  CRYPTO_set_dynlock_lock_callback(openssl_lock);
  CRYPTO_set_locking_callback(openssl_lock_function);
  CRYPTO_set_id_callback(openssl_id_function);
#endif
#endif
  (void) my_rwlock_init(&LOCK_sys_init_connect, NULL);
  (void) my_rwlock_init(&LOCK_sys_init_slave, NULL);
  (void) my_rwlock_init(&LOCK_grant, NULL);
  (void) pthread_cond_init(&COND_thread_count,NULL);
  (void) pthread_cond_init(&COND_refresh,NULL);
  (void) pthread_cond_init(&COND_global_read_lock,NULL);
  (void) pthread_cond_init(&COND_thread_cache,NULL);
  (void) pthread_cond_init(&COND_flush_thread_cache,NULL);
  (void) pthread_cond_init(&COND_manager,NULL);
#ifdef HAVE_REPLICATION
  (void) pthread_mutex_init(&LOCK_rpl_status, MY_MUTEX_INIT_FAST);
  (void) pthread_cond_init(&COND_rpl_status, NULL);
#endif
  (void) pthread_mutex_init(&LOCK_server_started, MY_MUTEX_INIT_FAST);
  (void) pthread_cond_init(&COND_server_started,NULL);
  sp_cache_init();
  Events::get_instance()->init_mutexes();
  /* Parameter for threads created for connections */
  (void) pthread_attr_init(&connection_attrib);
  (void) pthread_attr_setdetachstate(&connection_attrib,
				     PTHREAD_CREATE_DETACHED);
  pthread_attr_setscope(&connection_attrib, PTHREAD_SCOPE_SYSTEM);
  if (!(opt_specialflag & SPECIAL_NO_PRIOR))
    my_pthread_attr_setprio(&connection_attrib,WAIT_PRIOR);

  if (pthread_key_create(&THR_THD,NULL) ||
      pthread_key_create(&THR_MALLOC,NULL))
  {
    sql_print_error("Can't create thread-keys");
    return 1;
  }
  return 0;
}


#if defined(HAVE_OPENSSL) && !defined(HAVE_YASSL)
static unsigned long openssl_id_function()
{ 
  return (unsigned long) pthread_self();
} 


static openssl_lock_t *openssl_dynlock_create(const char *file, int line)
{ 
  openssl_lock_t *lock= new openssl_lock_t;
  my_rwlock_init(&lock->lock, NULL);
  return lock;
}


static void openssl_dynlock_destroy(openssl_lock_t *lock, const char *file, 
				    int line)
{
  rwlock_destroy(&lock->lock);
  delete lock;
}


static void openssl_lock_function(int mode, int n, const char *file, int line)
{
  if (n < 0 || n > CRYPTO_num_locks())
  {
    /* Lock number out of bounds. */
    sql_print_error("Fatal: OpenSSL interface problem (n = %d)", n);
    abort();
  }
  openssl_lock(mode, &openssl_stdlocks[n], file, line);
}


static void openssl_lock(int mode, openssl_lock_t *lock, const char *file, 
			 int line)
{
  int err;
  char const *what;

  switch (mode) {
  case CRYPTO_LOCK|CRYPTO_READ:
    what = "read lock";
    err = rw_rdlock(&lock->lock);
    break;
  case CRYPTO_LOCK|CRYPTO_WRITE:
    what = "write lock";
    err = rw_wrlock(&lock->lock);
    break;
  case CRYPTO_UNLOCK|CRYPTO_READ:
  case CRYPTO_UNLOCK|CRYPTO_WRITE:
    what = "unlock";
    err = rw_unlock(&lock->lock);
    break;
  default:
    /* Unknown locking mode. */
    sql_print_error("Fatal: OpenSSL interface problem (mode=0x%x)", mode);
    abort();
  }
  if (err) 
  {
    sql_print_error("Fatal: can't %s OpenSSL lock", what);
    abort();
  }
}
#endif /* HAVE_OPENSSL */


static void init_ssl()
{
#ifdef HAVE_OPENSSL
  if (opt_use_ssl)
  {
    /* having ssl_acceptor_fd != 0 signals the use of SSL */
    ssl_acceptor_fd= new_VioSSLAcceptorFd(opt_ssl_key, opt_ssl_cert,
					  opt_ssl_ca, opt_ssl_capath,
					  opt_ssl_cipher);
    DBUG_PRINT("info",("ssl_acceptor_fd: 0x%lx", (long) ssl_acceptor_fd));
    if (!ssl_acceptor_fd)
    {
      opt_use_ssl = 0;
      have_openssl= SHOW_OPTION_DISABLED;
    }
  }
  else
  {
    have_openssl= SHOW_OPTION_DISABLED;
  }
  if (des_key_file)
    load_des_key_file(des_key_file);
#endif /* HAVE_OPENSSL */
}


static void end_ssl()
{
#ifdef HAVE_OPENSSL
  if (ssl_acceptor_fd)
  {
    free_vio_ssl_acceptor_fd(ssl_acceptor_fd);
    ssl_acceptor_fd= 0;
  }
#endif /* HAVE_OPENSSL */
}


static int init_server_components()
{
  DBUG_ENTER("init_server_components");
  /*
    We need to call each of these following functions to ensure that
    all things are initialized so that unireg_abort() doesn't fail
  */
  if (table_cache_init() | table_def_init() | hostname_cache_init())
    unireg_abort(1);

  query_cache_result_size_limit(query_cache_limit);
  query_cache_set_min_res_unit(query_cache_min_res_unit);
  query_cache_init();
  query_cache_resize(query_cache_size);
  randominit(&sql_rand,(ulong) start_time,(ulong) start_time/2);
  reset_floating_point_exceptions();
  init_thr_lock();
#ifdef HAVE_REPLICATION
  init_slave_list();
#endif

  /* Setup logs */

  /* enable old-fashioned error log */
  if (opt_error_log)
  {
    if (!log_error_file_ptr[0])
      fn_format(log_error_file, glob_hostname, mysql_data_home, ".err",
                MY_REPLACE_EXT); /* replace '.<domain>' by '.err', bug#4997 */
    else
      fn_format(log_error_file, log_error_file_ptr, mysql_data_home, ".err",
                MY_UNPACK_FILENAME | MY_SAFE_PATH);
    if (!log_error_file[0])
      opt_error_log= 1;				// Too long file name
    else
    {
#ifndef EMBEDDED_LIBRARY
      if (freopen(log_error_file, "a+", stdout))
#endif
        freopen(log_error_file, "a+", stderr);
    }
  }

  if (xid_cache_init())
  {
    sql_print_error("Out of memory");
    unireg_abort(1);
  }

  /* need to configure logging before initializing storage engines */
  if (opt_update_log)
  {
    /*
      Update log is removed since 5.0. But we still accept the option.
      The idea is if the user already uses the binlog and the update log,
      we completely ignore any option/variable related to the update log, like
      if the update log did not exist. But if the user uses only the update
      log, then we translate everything into binlog for him (with warnings).
      Implementation of the above :
      - If mysqld is started with --log-update and --log-bin,
      ignore --log-update (print a warning), push a warning when SQL_LOG_UPDATE
      is used, and turn off --sql-bin-update-same.
      This will completely ignore SQL_LOG_UPDATE
      - If mysqld is started with --log-update only,
      change it to --log-bin (with the filename passed to log-update,
      plus '-bin') (print a warning), push a warning when SQL_LOG_UPDATE is
      used, and turn on --sql-bin-update-same.
      This will translate SQL_LOG_UPDATE to SQL_LOG_BIN.

      Note that we tell the user that --sql-bin-update-same is deprecated and
      does nothing, and we don't take into account if he used this option or
      not; but internally we give this variable a value to have the behaviour
      we want (i.e. have SQL_LOG_UPDATE influence SQL_LOG_BIN or not).
      As sql-bin-update-same, log-update and log-bin cannot be changed by the
      user after starting the server (they are not variables), the user will
      not later interfere with the settings we do here.
    */
    if (opt_bin_log)
    {
      opt_sql_bin_update= 0;
      sql_print_error("The update log is no longer supported by MySQL in \
version 5.0 and above. It is replaced by the binary log.");
    }
    else
    {
      opt_sql_bin_update= 1;
      opt_bin_log= 1;
      if (opt_update_logname)
      {
        /* as opt_bin_log==0, no need to free opt_bin_logname */
        if (!(opt_bin_logname= my_strdup(opt_update_logname, MYF(MY_WME))))
          exit(EXIT_OUT_OF_MEMORY);
        sql_print_error("The update log is no longer supported by MySQL in \
version 5.0 and above. It is replaced by the binary log. Now starting MySQL \
with --log-bin='%s' instead.",opt_bin_logname);
      }
      else
        sql_print_error("The update log is no longer supported by MySQL in \
version 5.0 and above. It is replaced by the binary log. Now starting MySQL \
with --log-bin instead.");
    }
  }
  if (opt_log_slave_updates && !opt_bin_log)
  {
    sql_print_error("You need to use --log-bin to make "
                    "--log-slave-updates work.");
    unireg_abort(1);
  }
  if (!opt_bin_log)
    if (opt_binlog_format_id != BINLOG_FORMAT_UNSPEC)
    {
      sql_print_error("You need to use --log-bin to make "
		      "--binlog-format work.");
      unireg_abort(1);
    }
    else
    {
      global_system_variables.binlog_format= BINLOG_FORMAT_UNSPEC;
    }
  else
    if (opt_binlog_format_id == BINLOG_FORMAT_UNSPEC)
      global_system_variables.binlog_format= BINLOG_FORMAT_MIXED;
    else
    { 
      DBUG_ASSERT(global_system_variables.binlog_format != BINLOG_FORMAT_UNSPEC);
    }

  /* Check that we have not let the format to unspecified at this point */
  DBUG_ASSERT((uint)global_system_variables.binlog_format <=
              array_elements(binlog_format_names)-1);

#ifdef HAVE_REPLICATION
  if (opt_log_slave_updates && replicate_same_server_id)
  {
    sql_print_error("\
using --replicate-same-server-id in conjunction with \
--log-slave-updates is impossible, it would lead to infinite loops in this \
server.");
    unireg_abort(1);
  }
#endif

  if (opt_bin_log)
  {
    char buf[FN_REFLEN];
    const char *ln;
    ln= mysql_bin_log.generate_name(opt_bin_logname, "-bin", 1, buf);
    if (!opt_bin_logname && !opt_binlog_index_name)
    {
      /*
        User didn't give us info to name the binlog index file.
        Picking `hostname`-bin.index like did in 4.x, causes replication to
        fail if the hostname is changed later. So, we would like to instead
        require a name. But as we don't want to break many existing setups, we
        only give warning, not error.
      */
      sql_print_warning("No argument was provided to --log-bin, and "
                        "--log-bin-index was not used; so replication "
                        "may break when this MySQL server acts as a "
                        "master and has his hostname changed!! Please "
                        "use '--log-bin=%s' to avoid this problem.", ln);
    }
    if (ln == buf)
    {
      my_free(opt_bin_logname, MYF(MY_ALLOW_ZERO_PTR));
      opt_bin_logname=my_strdup(buf, MYF(0));
    }
    if (mysql_bin_log.open_index_file(opt_binlog_index_name, ln))
    {
      unireg_abort(1);
    }

    /*
      Used to specify which type of lock we need to use for queries of type
      INSERT ... SELECT. This will change when we have row level logging.
    */
    using_update_log=1;
  }

  if (plugin_init(opt_bootstrap))
  {
    sql_print_error("Failed to init plugins.");
    return 1;
  }

  /* We have to initialize the storage engines before CSV logging */
  if (ha_init())
  {
    sql_print_error("Can't init databases");
    unireg_abort(1);
  }

#ifdef WITH_CSV_STORAGE_ENGINE
  if (opt_bootstrap)
    log_output_options= LOG_FILE;
  else
    logger.init_log_tables();

  if (log_output_options & LOG_NONE)
  {
    /*
      Issue a warining if there were specified additional options to the
      log-output along with NONE. Probably this wasn't what user wanted.
    */
    if ((log_output_options & LOG_NONE) && (log_output_options & ~LOG_NONE))
      sql_print_warning("There were other values specified to "
                        "log-output besides NONE. Disabling slow "
                        "and general logs anyway.");
    logger.set_handlers(LOG_FILE, LOG_NONE, LOG_NONE);
  }
  else
  {
    /* fall back to the log files if tables are not present */
    if (have_csv_db == SHOW_OPTION_NO)
    {
      /* purecov: begin inspected */
      sql_print_error("CSV engine is not present, falling back to the "
                      "log files");
      log_output_options= (log_output_options & ~LOG_TABLE) | LOG_FILE;
      /* purecov: end */
    }

    logger.set_handlers(LOG_FILE, opt_slow_log ? log_output_options:LOG_NONE,
                        opt_log ? log_output_options:LOG_NONE);
  }
#else
  logger.set_handlers(LOG_FILE, opt_slow_log ? LOG_FILE:LOG_NONE,
                      opt_log ? LOG_FILE:LOG_NONE);
#endif

  /*
    Check that the default storage engine is actually available.
  */
  {
    LEX_STRING name= { default_storage_engine_str,
                       strlen(default_storage_engine_str) };
    handlerton *hton= ha_resolve_by_name(0, &name);
    if (hton == NULL)
    {
      sql_print_error("Unknown/unsupported table type: %s",
                      default_storage_engine_str);
      unireg_abort(1);
    }
    if (!ha_storage_engine_is_enabled(hton))
    {
      if (!opt_bootstrap)
      {
        sql_print_error("Default storage engine (%s) is not available",
                        default_storage_engine_str);
        unireg_abort(1);
      }
      hton= myisam_hton;
    }
    global_system_variables.table_type= hton;
  }

  tc_log= (total_ha_2pc > 1 ? (opt_bin_log  ?
                               (TC_LOG *) &mysql_bin_log :
                               (TC_LOG *) &tc_log_mmap) :
           (TC_LOG *) &tc_log_dummy);

  if (tc_log->open(opt_bin_logname))
  {
    sql_print_error("Can't init tc log");
    unireg_abort(1);
  }

  if (ha_recover(0))
  {
    unireg_abort(1);
  }

  if (opt_bin_log && mysql_bin_log.open(opt_bin_logname, LOG_BIN, 0,
                                        WRITE_CACHE, 0, max_binlog_size, 0))
    unireg_abort(1);

#ifdef HAVE_REPLICATION
  if (opt_bin_log && expire_logs_days)
  {
    long purge_time= time(0) - expire_logs_days*24*60*60;
    if (purge_time >= 0)
      mysql_bin_log.purge_logs_before_date(purge_time);
  }
#endif
#ifdef __NETWARE__
  /* Increasing stacksize of threads on NetWare */
  pthread_attr_setstacksize(&connection_attrib, NW_THD_STACKSIZE);
#endif

  if (opt_myisam_log)
    (void) mi_log(1);

  /* call ha_init_key_cache() on all key caches to init them */
  process_key_caches(&ha_init_key_cache);

#if defined(HAVE_MLOCKALL) && defined(MCL_CURRENT) && !defined(EMBEDDED_LIBRARY)
  if (locked_in_memory && !getuid())
  {
    if (setreuid((uid_t)-1, 0) == -1)
    {                        // this should never happen
      sql_perror("setreuid");
      unireg_abort(1);
    }
    if (mlockall(MCL_CURRENT))
    {
      if (global_system_variables.log_warnings)
	sql_print_warning("Failed to lock memory. Errno: %d\n",errno);
      locked_in_memory= 0;
    }
    if (user_info)
      set_user(mysqld_user, user_info);
  }
  else
#endif
    locked_in_memory=0;

  ft_init_stopwords();

  init_max_user_conn();
  init_update_queries();
  DBUG_RETURN(0);
}


static void create_maintenance_thread()
{
  if (flush_time && flush_time != ~(ulong) 0L)
  {
    pthread_t hThread;
    if (pthread_create(&hThread,&connection_attrib,handle_manager,0))
      sql_print_warning("Can't create thread to manage maintenance");
  }
}


static void create_shutdown_thread()
{
#if !defined(EMBEDDED_LIBRARY)
#ifdef __WIN__
  hEventShutdown=CreateEvent(0, FALSE, FALSE, shutdown_event_name);
  pthread_t hThread;
  if (pthread_create(&hThread,&connection_attrib,handle_shutdown,0))
    sql_print_warning("Can't create thread to handle shutdown requests");

  // On "Stop Service" we have to do regular shutdown
  Service.SetShutdownEvent(hEventShutdown);
#endif
#endif // EMBEDDED_LIBRARY 
}


#if (defined(__NT__) || defined(HAVE_SMEM)) && !defined(EMBEDDED_LIBRARY)
static void handle_connections_methods()
{
  pthread_t hThread;
  DBUG_ENTER("handle_connections_methods");
#ifdef __NT__
  if (hPipe == INVALID_HANDLE_VALUE &&
      (!have_tcpip || opt_disable_networking) &&
      !opt_enable_shared_memory)
  {
    sql_print_error("TCP/IP, --shared-memory, or --named-pipe should be configured on NT OS");
    unireg_abort(1);				// Will not return
  }
#endif

  pthread_mutex_lock(&LOCK_thread_count);
  (void) pthread_cond_init(&COND_handler_count,NULL);
  handler_count=0;
#ifdef __NT__
  if (hPipe != INVALID_HANDLE_VALUE)
  {
    handler_count++;
    if (pthread_create(&hThread,&connection_attrib,
		       handle_connections_namedpipes, 0))
    {
      sql_print_warning("Can't create thread to handle named pipes");
      handler_count--;
    }
  }
#endif /* __NT__ */
  if (have_tcpip && !opt_disable_networking)
  {
    handler_count++;
    if (pthread_create(&hThread,&connection_attrib,
		       handle_connections_sockets, 0))
    {
      sql_print_warning("Can't create thread to handle TCP/IP");
      handler_count--;
    }
  }
#ifdef HAVE_SMEM
  if (opt_enable_shared_memory)
  {
    handler_count++;
    if (pthread_create(&hThread,&connection_attrib,
		       handle_connections_shared_memory, 0))
    {
      sql_print_warning("Can't create thread to handle shared memory");
      handler_count--;
    }
  }
#endif 

  while (handler_count > 0)
    pthread_cond_wait(&COND_handler_count,&LOCK_thread_count);
  pthread_mutex_unlock(&LOCK_thread_count);
  DBUG_VOID_RETURN;
}

void decrement_handler_count()
{
  pthread_mutex_lock(&LOCK_thread_count);
  handler_count--;
  pthread_mutex_unlock(&LOCK_thread_count);
  pthread_cond_signal(&COND_handler_count);
}
#else
#define decrement_handler_count()
#endif /* defined(__NT__) || defined(HAVE_SMEM) */


#ifndef EMBEDDED_LIBRARY
#ifdef __WIN__
int win_main(int argc, char **argv)
#else
int main(int argc, char **argv)
#endif
{
  rpl_filter= new Rpl_filter;
  binlog_filter= new Rpl_filter;
  if (!rpl_filter || !binlog_filter) 
  {
    sql_perror("Could not allocate replication and binlog filters");
    exit(1);
  }

  MY_INIT(argv[0]);		// init my_sys library & pthreads

  /*
    Perform basic logger initialization logger. Should be called after
    MY_INIT, as it initializes mutexes. Log tables are inited later.
  */
  logger.init_base();

#ifdef _CUSTOMSTARTUPCONFIG_
  if (_cust_check_startup())
  {
    / * _cust_check_startup will report startup failure error * /
    exit(1);
  }
#endif

#ifdef	__WIN__
  /*
    Before performing any socket operation (like retrieving hostname
    in init_common_variables we have to call WSAStartup
  */
  {
    WSADATA WsaData;
    if (SOCKET_ERROR == WSAStartup (0x0101, &WsaData))
    {
      /* errors are not read yet, so we use english text here */
      my_message(ER_WSAS_FAILED, "WSAStartup Failed", MYF(0));
      unireg_abort(1);
    }
  }
#endif /* __WIN__ */

  if (init_common_variables(MYSQL_CONFIG_NAME,
			    argc, argv, load_default_groups))
    unireg_abort(1);				// Will do exit

  init_signals();
  if (!(opt_specialflag & SPECIAL_NO_PRIOR))
    my_pthread_setprio(pthread_self(),CONNECT_PRIOR);
#if defined(__ia64__) || defined(__ia64)
  /*
    Peculiar things with ia64 platforms - it seems we only have half the
    stack size in reality, so we have to double it here
  */
  pthread_attr_setstacksize(&connection_attrib,thread_stack*2);
#else
  pthread_attr_setstacksize(&connection_attrib,thread_stack);
#endif
#ifdef HAVE_PTHREAD_ATTR_GETSTACKSIZE
  {
    /* Retrieve used stack size;  Needed for checking stack overflows */
    size_t stack_size= 0;
    pthread_attr_getstacksize(&connection_attrib, &stack_size);
#if defined(__ia64__) || defined(__ia64)
    stack_size/= 2;
#endif
    /* We must check if stack_size = 0 as Solaris 2.9 can return 0 here */
    if (stack_size && stack_size < thread_stack)
    {
      if (global_system_variables.log_warnings)
	sql_print_warning("Asked for %lu thread stack, but got %ld",
			  thread_stack, (long) stack_size);
#if defined(__ia64__) || defined(__ia64)
      thread_stack= stack_size*2;
#else
      thread_stack= stack_size;
#endif
    }
  }
#endif
#ifdef __NETWARE__
  /* Increasing stacksize of threads on NetWare */
  pthread_attr_setstacksize(&connection_attrib, NW_THD_STACKSIZE);
#endif

  (void) thr_setconcurrency(concurrency);	// 10 by default

  select_thread=pthread_self();
  select_thread_in_use=1;
  init_ssl();

#ifdef HAVE_LIBWRAP
  libwrapName= my_progname+dirname_length(my_progname);
  openlog(libwrapName, LOG_PID, LOG_AUTH);
#endif

  /*
    We have enough space for fiddling with the argv, continue
  */
  check_data_home(mysql_real_data_home);
  if (my_setwd(mysql_real_data_home,MYF(MY_WME)))
    unireg_abort(1);				/* purecov: inspected */
  mysql_data_home= mysql_data_home_buff;
  mysql_data_home[0]=FN_CURLIB;		// all paths are relative from here
  mysql_data_home[1]=0;

  if ((user_info= check_user(mysqld_user)))
  {
#if defined(HAVE_MLOCKALL) && defined(MCL_CURRENT)
    if (locked_in_memory) // getuid() == 0 here
      set_effective_user(user_info);
    else
#endif
      set_user(mysqld_user, user_info);
  }

  if (opt_bin_log && !server_id)
  {
    server_id= !master_host ? 1 : 2;
#ifdef EXTRA_DEBUG
    switch (server_id) {
    case 1:
      sql_print_warning("\
You have enabled the binary log, but you haven't set server-id to \
a non-zero value: we force server id to 1; updates will be logged to the \
binary log, but connections from slaves will not be accepted.");
      break;
    case 2:
      sql_print_warning("\
You should set server-id to a non-0 value if master_host is set; \
we force server id to 2, but this MySQL server will not act as a slave.");
      break;
    }
#endif
  }

  if (init_server_components())
    unireg_abort(1);

  network_init();

#ifdef __WIN__
  if (!opt_console)
  {
    freopen(log_error_file,"a+",stdout);
    freopen(log_error_file,"a+",stderr);
    FreeConsole();				// Remove window
  }
#endif

  /*
   Initialize my_str_malloc() and my_str_free()
  */
  my_str_malloc= &my_str_malloc_mysqld;
  my_str_free= &my_str_free_mysqld;

  /*
    init signals & alarm
    After this we can't quit by a simple unireg_abort
  */
  error_handler_hook= my_message_sql;
  start_signal_handler();				// Creates pidfile

  if (mysql_rm_tmp_tables() || acl_init(opt_noacl) ||
      my_tz_init((THD *)0, default_tz_name, opt_bootstrap))
  {
    abort_loop=1;
    select_thread_in_use=0;
#ifndef __NETWARE__
    (void) pthread_kill(signal_thread, MYSQL_KILL_SIGNAL);
#endif /* __NETWARE__ */

    if (!opt_bootstrap)
      (void) my_delete(pidfile_name,MYF(MY_WME));	// Not needed anymore

    if (unix_sock != INVALID_SOCKET)
      unlink(mysqld_unix_port);
    exit(1);
  }
  if (!opt_noacl)
    (void) grant_init();

  if (!opt_bootstrap)
    servers_init(0);

  if (!opt_noacl)
  {
#ifdef HAVE_DLOPEN
    udf_init();
#endif
  }
  init_status_vars();
  if (opt_bootstrap) /* If running with bootstrap, do not start replication. */
    opt_skip_slave_start= 1;
  /*
    init_slave() must be called after the thread keys are created.
    Some parts of the code (e.g. SHOW STATUS LIKE 'slave_running' and other
    places) assume that active_mi != 0, so let's fail if it's 0 (out of
    memory); a message has already been printed.
  */
  if (init_slave() && !active_mi)
  {
    end_thr_alarm(1);				// Don't allow alarms
    unireg_abort(1);
  }

  if (opt_bootstrap)
  {
    select_thread_in_use= 0;                    // Allow 'kill' to work
    bootstrap(stdin);
    end_thr_alarm(1);				// Don't allow alarms
    unireg_abort(bootstrap_error ? 1 : 0);
  }
  if (opt_init_file)
  {
    if (read_init_file(opt_init_file))
    {
      end_thr_alarm(1);				// Don't allow alarms
      unireg_abort(1);
    }
  }
  execute_ddl_log_recovery();

  create_shutdown_thread();
  create_maintenance_thread();

  sql_print_information(ER(ER_STARTUP),my_progname,server_version,
                        ((unix_sock == INVALID_SOCKET) ? (char*) ""
                                                       : mysqld_unix_port),
                         mysqld_port,
                         MYSQL_COMPILATION_COMMENT);

  // Signal threads waiting for server to be started
  mysqld_server_started= 1;
  pthread_cond_signal(&COND_server_started);

  if (!opt_noacl)
  {
    if (Events::get_instance()->init())
      unireg_abort(1);
  }
#if defined(__NT__) || defined(HAVE_SMEM)
  handle_connections_methods();
#else
#ifdef __WIN__
  if (!have_tcpip || opt_disable_networking)
  {
    sql_print_error("TCP/IP unavailable or disabled with --skip-networking; no available interfaces");
    unireg_abort(1);
  }
#endif
  handle_connections_sockets(0);
#endif /* __NT__ */

  /* (void) pthread_attr_destroy(&connection_attrib); */
  
  DBUG_PRINT("quit",("Exiting main thread"));

#ifndef __WIN__
#ifdef EXTRA_DEBUG2
  sql_print_error("Before Lock_thread_count");
#endif
  (void) pthread_mutex_lock(&LOCK_thread_count);
  DBUG_PRINT("quit", ("Got thread_count mutex"));
  select_thread_in_use=0;			// For close_connections
  (void) pthread_mutex_unlock(&LOCK_thread_count);
  (void) pthread_cond_broadcast(&COND_thread_count);
#ifdef EXTRA_DEBUG2
  sql_print_error("After lock_thread_count");
#endif
#endif /* __WIN__ */

  /* Wait until cleanup is done */
  (void) pthread_mutex_lock(&LOCK_thread_count);
  while (!ready_to_exit)
    pthread_cond_wait(&COND_thread_count,&LOCK_thread_count);
  (void) pthread_mutex_unlock(&LOCK_thread_count);

  release_ddl_log();
#if defined(__WIN__) && !defined(EMBEDDED_LIBRARY)
  if (Service.IsNT() && start_mode)
    Service.Stop();
  else
  {
    Service.SetShutdownEvent(0);
    if (hEventShutdown)
      CloseHandle(hEventShutdown);
  }
#endif
  clean_up(1);
  wait_for_signal_thread_to_end();
  clean_up_mutexes();
  my_end(opt_endinfo ? MY_CHECK_ERROR | MY_GIVE_INFO : 0);

  exit(0);
  return(0);					/* purecov: deadcode */
}

#endif /* EMBEDDED_LIBRARY */


/****************************************************************************
  Main and thread entry function for Win32
  (all this is needed only to run mysqld as a service on WinNT)
****************************************************************************/

#if defined(__WIN__) && !defined(EMBEDDED_LIBRARY)
int mysql_service(void *p)
{
  if (use_opt_args)
    win_main(opt_argc, opt_argv);
  else
    win_main(Service.my_argc, Service.my_argv);
  return 0;
}


/* Quote string if it contains space, else copy */

static char *add_quoted_string(char *to, const char *from, char *to_end)
{
  uint length= (uint) (to_end-to);

  if (!strchr(from, ' '))
    return strmake(to, from, length-1);
  return strxnmov(to, length-1, "\"", from, "\"", NullS);
}


/*
  Handle basic handling of services, like installation and removal

  SYNOPSIS
    default_service_handling()
    argv		Pointer to argument list
    servicename		Internal name of service
    displayname		Display name of service (in taskbar ?)
    file_path		Path to this program
    startup_option	Startup option to mysqld

  RETURN VALUES
    0		option handled
    1		Could not handle option
 */

static bool
default_service_handling(char **argv,
			 const char *servicename,
			 const char *displayname,
			 const char *file_path,
			 const char *extra_opt,
			 const char *account_name)
{
  char path_and_service[FN_REFLEN+FN_REFLEN+32], *pos, *end;
  end= path_and_service + sizeof(path_and_service)-3;

  /* We have to quote filename if it contains spaces */
  pos= add_quoted_string(path_and_service, file_path, end);
  if (*extra_opt)
  {
    /* Add (possible quoted) option after file_path */
    *pos++= ' ';
    pos= add_quoted_string(pos, extra_opt, end);
  }
  /* We must have servicename last */
  *pos++= ' ';
  (void) add_quoted_string(pos, servicename, end);

  if (Service.got_service_option(argv, "install"))
  {
    Service.Install(1, servicename, displayname, path_and_service,
                    account_name);
    return 0;
  }
  if (Service.got_service_option(argv, "install-manual"))
  {
    Service.Install(0, servicename, displayname, path_and_service,
                    account_name);
    return 0;
  }
  if (Service.got_service_option(argv, "remove"))
  {
    Service.Remove(servicename);
    return 0;
  }
  return 1;
}


int main(int argc, char **argv)
{
  /*
    When several instances are running on the same machine, we
    need to have an  unique  named  hEventShudown  through the
    application PID e.g.: MySQLShutdown1890; MySQLShutdown2342
  */
  int10_to_str((int) GetCurrentProcessId(),strmov(shutdown_event_name,
                                                  "MySQLShutdown"), 10);

  /* Must be initialized early for comparison of service name */
  system_charset_info= &my_charset_utf8_general_ci;

  if (Service.GetOS())	/* true NT family */
  {
    char file_path[FN_REFLEN];
    my_path(file_path, argv[0], "");		      /* Find name in path */
    fn_format(file_path,argv[0],file_path,"",
	      MY_REPLACE_DIR | MY_UNPACK_FILENAME | MY_RESOLVE_SYMLINKS);

    if (argc == 2)
    {
      if (!default_service_handling(argv, MYSQL_SERVICENAME, MYSQL_SERVICENAME,
				   file_path, "", NULL))
	return 0;
      if (Service.IsService(argv[1]))        /* Start an optional service */
      {
	/*
	  Only add the service name to the groups read from the config file
	  if it's not "MySQL". (The default service name should be 'mysqld'
	  but we started a bad tradition by calling it MySQL from the start
	  and we are now stuck with it.
	*/
	if (my_strcasecmp(system_charset_info, argv[1],"mysql"))
	  load_default_groups[load_default_groups_sz-2]= argv[1];
        start_mode= 1;
        Service.Init(argv[1], mysql_service);
        return 0;
      }
    }
    else if (argc == 3) /* install or remove any optional service */
    {
      if (!default_service_handling(argv, argv[2], argv[2], file_path, "",
                                    NULL))
	return 0;
      if (Service.IsService(argv[2]))
      {
	/*
	  mysqld was started as
	  mysqld --defaults-file=my_path\my.ini service-name
	*/
	use_opt_args=1;
	opt_argc= 2;				// Skip service-name
	opt_argv=argv;
	start_mode= 1;
	if (my_strcasecmp(system_charset_info, argv[2],"mysql"))
	  load_default_groups[load_default_groups_sz-2]= argv[2];
	Service.Init(argv[2], mysql_service);
	return 0;
      }
    }
    else if (argc == 4 || argc == 5)
    {
      /*
        This may seem strange, because we handle --local-service while
        preserving 4.1's behavior of allowing any one other argument that is
        passed to the service on startup. (The assumption is that this is
        --defaults-file=file, but that was not enforced in 4.1, so we don't
        enforce it here.)
      */
      const char *extra_opt= NullS;
      const char *account_name = NullS;
      int index;
      for (index = 3; index < argc; index++)
      {
        if (!strcmp(argv[index], "--local-service"))
          account_name= "NT AUTHORITY\\LocalService";
        else
          extra_opt= argv[index];
      }

      if (argc == 4 || account_name)
        if (!default_service_handling(argv, argv[2], argv[2], file_path,
                                      extra_opt, account_name))
          return 0;
    }
    else if (argc == 1 && Service.IsService(MYSQL_SERVICENAME))
    {
      /* start the default service */
      start_mode= 1;
      Service.Init(MYSQL_SERVICENAME, mysql_service);
      return 0;
    }
  }
  /* Start as standalone server */
  Service.my_argc=argc;
  Service.my_argv=argv;
  mysql_service(NULL);
  return 0;
}
#endif


/*
  Execute all commands from a file. Used by the mysql_install_db script to
  create MySQL privilege tables without having to start a full MySQL server.
*/

static void bootstrap(FILE *file)
{
  DBUG_ENTER("bootstrap");

  THD *thd= new THD;
  thd->bootstrap=1;
  my_net_init(&thd->net,(st_vio*) 0);
  thd->max_client_packet_length= thd->net.max_packet;
  thd->security_ctx->master_access= ~(ulong)0;
  thd->thread_id=thread_id++;
  thread_count++;

  bootstrap_file=file;
#ifndef EMBEDDED_LIBRARY			// TODO:  Enable this
  if (pthread_create(&thd->real_id,&connection_attrib,handle_bootstrap,
		     (void*) thd))
  {
    sql_print_warning("Can't create thread to handle bootstrap");
    bootstrap_error=-1;
    DBUG_VOID_RETURN;
  }
  /* Wait for thread to die */
  (void) pthread_mutex_lock(&LOCK_thread_count);
  while (thread_count)
  {
    (void) pthread_cond_wait(&COND_thread_count,&LOCK_thread_count);
    DBUG_PRINT("quit",("One thread died (count=%u)",thread_count));
  }
  (void) pthread_mutex_unlock(&LOCK_thread_count);
#else
  thd->mysql= 0;
  handle_bootstrap((void *)thd);
#endif

  DBUG_VOID_RETURN;
}


static bool read_init_file(char *file_name)
{
  FILE *file;
  DBUG_ENTER("read_init_file");
  DBUG_PRINT("enter",("name: %s",file_name));
  if (!(file=my_fopen(file_name,O_RDONLY,MYF(MY_WME))))
    return(1);
  bootstrap(file);
  (void) my_fclose(file,MYF(MY_WME));
  return 0;
}


#ifndef EMBEDDED_LIBRARY
/*
  Create new thread to handle incoming connection.

  SYNOPSIS
    create_new_thread()
      thd in/out    Thread handle of future thread.

  DESCRIPTION
    This function will create new thread to handle the incoming
    connection.  If there are idle cached threads one will be used.
    'thd' will be pushed into 'threads'.

    In single-threaded mode (#define ONE_THREAD) connection will be
    handled inside this function.

  RETURN VALUE
    none
*/

static void create_new_thread(THD *thd)
{
  DBUG_ENTER("create_new_thread");

  NET *net=&thd->net;				// For easy ref
  net->read_timeout = (uint) connect_timeout;
  if (protocol_version > 9)
    net->return_errno=1;

  /* don't allow too many connections */
  if (thread_count - delayed_insert_threads >= max_connections+1 || abort_loop)
  {
    DBUG_PRINT("error",("Too many connections"));
    close_connection(thd, ER_CON_COUNT_ERROR, 1);
    delete thd;
    DBUG_VOID_RETURN;
  }
  pthread_mutex_lock(&LOCK_thread_count);
  thd->thread_id=thread_id++;

  thd->real_id=pthread_self();			// Keep purify happy

  /* Start a new thread to handle connection */
  thread_count++;

#ifdef ONE_THREAD
  if (test_flags & TEST_NO_THREADS)		// For debugging under Linux
  {
    thread_cache_size=0;			// Safety
    threads.append(thd);
    thd->real_id=pthread_self();
    (void) pthread_mutex_unlock(&LOCK_thread_count);
    handle_one_connection((void*) thd);
  }
  else
#endif
  {
    if (thread_count-delayed_insert_threads > max_used_connections)
      max_used_connections=thread_count-delayed_insert_threads;

    if (cached_thread_count > wake_thread)
    {
      thread_cache.append(thd);
      wake_thread++;
      pthread_cond_signal(&COND_thread_cache);
    }
    else
    {
      int error;
      thread_created++;
      threads.append(thd);
      DBUG_PRINT("info",(("creating thread %lu"), thd->thread_id));
      thd->connect_time = time(NULL);
      if ((error=pthread_create(&thd->real_id,&connection_attrib,
				handle_one_connection,
				(void*) thd)))
      {
	DBUG_PRINT("error",
		   ("Can't create thread to handle request (error %d)",
		    error));
	thread_count--;
	thd->killed= THD::KILL_CONNECTION;			// Safety
	(void) pthread_mutex_unlock(&LOCK_thread_count);
	statistic_increment(aborted_connects,&LOCK_status);
	net_printf_error(thd, ER_CANT_CREATE_THREAD, error);
	(void) pthread_mutex_lock(&LOCK_thread_count);
	close_connection(thd,0,0);
	delete thd;
	(void) pthread_mutex_unlock(&LOCK_thread_count);
	DBUG_VOID_RETURN;
      }
    }
    (void) pthread_mutex_unlock(&LOCK_thread_count);

  }
  DBUG_PRINT("info",("Thread created"));
  DBUG_VOID_RETURN;
}
#endif /* EMBEDDED_LIBRARY */


#ifdef SIGNALS_DONT_BREAK_READ
inline void kill_broken_server()
{
  /* hack to get around signals ignored in syscalls for problem OS's */
  if (
#if !defined(__NETWARE__)
      unix_sock == INVALID_SOCKET ||
#endif
      (!opt_disable_networking && ip_sock == INVALID_SOCKET))
  {
    select_thread_in_use = 0;
    /* The following call will never return */
    kill_server(IF_NETWARE(MYSQL_KILL_SIGNAL, (void*) MYSQL_KILL_SIGNAL));
  }
}
#define MAYBE_BROKEN_SYSCALL kill_broken_server();
#else
#define MAYBE_BROKEN_SYSCALL
#endif

	/* Handle new connections and spawn new process to handle them */

#ifndef EMBEDDED_LIBRARY
pthread_handler_t handle_connections_sockets(void *arg __attribute__((unused)))
{
  my_socket sock,new_sock;
  uint error_count=0;
  uint max_used_connection= (uint) (max(ip_sock,unix_sock)+1);
  fd_set readFDs,clientFDs;
  THD *thd;
  struct sockaddr_in cAddr;
  int ip_flags=0,socket_flags=0,flags;
  st_vio *vio_tmp;
  DBUG_ENTER("handle_connections_sockets");

  LINT_INIT(new_sock);

  (void) my_pthread_getprio(pthread_self());		// For debugging

  FD_ZERO(&clientFDs);
  if (ip_sock != INVALID_SOCKET)
  {
    FD_SET(ip_sock,&clientFDs);
#ifdef HAVE_FCNTL
    ip_flags = fcntl(ip_sock, F_GETFL, 0);
#endif
  }
#ifdef HAVE_SYS_UN_H
  FD_SET(unix_sock,&clientFDs);
#ifdef HAVE_FCNTL
  socket_flags=fcntl(unix_sock, F_GETFL, 0);
#endif
#endif

  DBUG_PRINT("general",("Waiting for connections."));
  MAYBE_BROKEN_SYSCALL;
  while (!abort_loop)
  {
    readFDs=clientFDs;
#ifdef HPUX10
    if (select(max_used_connection,(int*) &readFDs,0,0,0) < 0)
      continue;
#else
    if (select((int) max_used_connection,&readFDs,0,0,0) < 0)
    {
      if (socket_errno != SOCKET_EINTR)
      {
	if (!select_errors++ && !abort_loop)	/* purecov: inspected */
	  sql_print_error("mysqld: Got error %d from select",socket_errno); /* purecov: inspected */
      }
      MAYBE_BROKEN_SYSCALL
      continue;
    }
#endif	/* HPUX10 */
    if (abort_loop)
    {
      MAYBE_BROKEN_SYSCALL;
      break;
    }

    /* Is this a new connection request ? */
#ifdef HAVE_SYS_UN_H
    if (FD_ISSET(unix_sock,&readFDs))
    {
      sock = unix_sock;
      flags= socket_flags;
    }
    else
#endif
    {
      sock = ip_sock;
      flags= ip_flags;
    }

#if !defined(NO_FCNTL_NONBLOCK)
    if (!(test_flags & TEST_BLOCKING))
    {
#if defined(O_NONBLOCK)
      fcntl(sock, F_SETFL, flags | O_NONBLOCK);
#elif defined(O_NDELAY)
      fcntl(sock, F_SETFL, flags | O_NDELAY);
#endif
    }
#endif /* NO_FCNTL_NONBLOCK */
    for (uint retry=0; retry < MAX_ACCEPT_RETRY; retry++)
    {
      size_socket length=sizeof(struct sockaddr_in);
      new_sock = accept(sock, my_reinterpret_cast(struct sockaddr *) (&cAddr),
			&length);
#ifdef __NETWARE__ 
      // TODO: temporary fix, waiting for TCP/IP fix - DEFECT000303149
      if ((new_sock == INVALID_SOCKET) && (socket_errno == EINVAL))
      {
        kill_server(SIGTERM);
      }
#endif
      if (new_sock != INVALID_SOCKET ||
	  (socket_errno != SOCKET_EINTR && socket_errno != SOCKET_EAGAIN))
	break;
      MAYBE_BROKEN_SYSCALL;
#if !defined(NO_FCNTL_NONBLOCK)
      if (!(test_flags & TEST_BLOCKING))
      {
	if (retry == MAX_ACCEPT_RETRY - 1)
	  fcntl(sock, F_SETFL, flags);		// Try without O_NONBLOCK
      }
#endif
    }
#if !defined(NO_FCNTL_NONBLOCK)
    if (!(test_flags & TEST_BLOCKING))
      fcntl(sock, F_SETFL, flags);
#endif
    if (new_sock == INVALID_SOCKET)
    {
      if ((error_count++ & 255) == 0)		// This can happen often
	sql_perror("Error in accept");
      MAYBE_BROKEN_SYSCALL;
      if (socket_errno == SOCKET_ENFILE || socket_errno == SOCKET_EMFILE)
	sleep(1);				// Give other threads some time
      continue;
    }

#ifdef HAVE_LIBWRAP
    {
      if (sock == ip_sock)
      {
	struct request_info req;
	signal(SIGCHLD, SIG_DFL);
	request_init(&req, RQ_DAEMON, libwrapName, RQ_FILE, new_sock, NULL);
	my_fromhost(&req);
	if (!my_hosts_access(&req))
	{
	  /*
	    This may be stupid but refuse() includes an exit(0)
	    which we surely don't want...
	    clean_exit() - same stupid thing ...
	  */
	  syslog(deny_severity, "refused connect from %s",
		 my_eval_client(&req));

	  /*
	    C++ sucks (the gibberish in front just translates the supplied
	    sink function pointer in the req structure from a void (*sink)();
	    to a void(*sink)(int) if you omit the cast, the C++ compiler
	    will cry...
	  */
	  if (req.sink)
	    ((void (*)(int))req.sink)(req.fd);

	  (void) shutdown(new_sock, SHUT_RDWR);
	  (void) closesocket(new_sock);
	  continue;
	}
      }
    }
#endif /* HAVE_LIBWRAP */

    {
      size_socket dummyLen;
      struct sockaddr dummy;
      dummyLen = sizeof(struct sockaddr);
      if (getsockname(new_sock,&dummy, &dummyLen) < 0)
      {
	sql_perror("Error on new connection socket");
	(void) shutdown(new_sock, SHUT_RDWR);
	(void) closesocket(new_sock);
	continue;
      }
    }

    /*
    ** Don't allow too many connections
    */

    if (!(thd= new THD))
    {
      (void) shutdown(new_sock, SHUT_RDWR);
      VOID(closesocket(new_sock));
      continue;
    }
    if (!(vio_tmp=vio_new(new_sock,
			  sock == unix_sock ? VIO_TYPE_SOCKET :
			  VIO_TYPE_TCPIP,
			  sock == unix_sock ? VIO_LOCALHOST: 0)) ||
	my_net_init(&thd->net,vio_tmp))
    {
      if (vio_tmp)
	vio_delete(vio_tmp);
      else
      {
	(void) shutdown(new_sock, SHUT_RDWR);
	(void) closesocket(new_sock);
      }
      delete thd;
      continue;
    }
    if (sock == unix_sock)
      thd->security_ctx->host=(char*) my_localhost;
#ifdef __WIN__
    /* Set default wait_timeout */
    ulong wait_timeout= global_system_variables.net_wait_timeout * 1000;
    (void) setsockopt(new_sock, SOL_SOCKET, SO_RCVTIMEO, (char*)&wait_timeout,
                    sizeof(wait_timeout));
#endif
    create_new_thread(thd);
  }

  decrement_handler_count();
  DBUG_RETURN(0);
}


#ifdef __NT__
pthread_handler_t handle_connections_namedpipes(void *arg)
{
  HANDLE hConnectedPipe;
  BOOL fConnected;
  THD *thd;
  my_thread_init();
  DBUG_ENTER("handle_connections_namedpipes");
  (void) my_pthread_getprio(pthread_self());		// For debugging

  DBUG_PRINT("general",("Waiting for named pipe connections."));
  while (!abort_loop)
  {
    /* wait for named pipe connection */
    fConnected = ConnectNamedPipe(hPipe, NULL);
    if (abort_loop)
      break;
    if (!fConnected)
      fConnected = GetLastError() == ERROR_PIPE_CONNECTED;
    if (!fConnected)
    {
      CloseHandle(hPipe);
      if ((hPipe= CreateNamedPipe(pipe_name,
                                  PIPE_ACCESS_DUPLEX,
                                  PIPE_TYPE_BYTE |
                                  PIPE_READMODE_BYTE |
                                  PIPE_WAIT,
                                  PIPE_UNLIMITED_INSTANCES,
                                  (int) global_system_variables.
                                  net_buffer_length,
                                  (int) global_system_variables.
                                  net_buffer_length,
                                  NMPWAIT_USE_DEFAULT_WAIT,
                                  &saPipeSecurity)) ==
	  INVALID_HANDLE_VALUE)
      {
	sql_perror("Can't create new named pipe!");
	break;					// Abort
      }
    }
    hConnectedPipe = hPipe;
    /* create new pipe for new connection */
    if ((hPipe = CreateNamedPipe(pipe_name,
				 PIPE_ACCESS_DUPLEX,
				 PIPE_TYPE_BYTE |
				 PIPE_READMODE_BYTE |
				 PIPE_WAIT,
				 PIPE_UNLIMITED_INSTANCES,
				 (int) global_system_variables.net_buffer_length,
				 (int) global_system_variables.net_buffer_length,
				 NMPWAIT_USE_DEFAULT_WAIT,
				 &saPipeSecurity)) ==
	INVALID_HANDLE_VALUE)
    {
      sql_perror("Can't create new named pipe!");
      hPipe=hConnectedPipe;
      continue;					// We have to try again
    }

    if (!(thd = new THD))
    {
      DisconnectNamedPipe(hConnectedPipe);
      CloseHandle(hConnectedPipe);
      continue;
    }
    if (!(thd->net.vio = vio_new_win32pipe(hConnectedPipe)) ||
	my_net_init(&thd->net, thd->net.vio))
    {
      close_connection(thd, ER_OUT_OF_RESOURCES, 1);
      delete thd;
      continue;
    }
    /* Host is unknown */
    thd->security_ctx->host= my_strdup(my_localhost, MYF(0));
    create_new_thread(thd);
  }

  decrement_handler_count();
  DBUG_RETURN(0);
}
#endif /* __NT__ */


/*
  Thread of shared memory's service

  SYNOPSIS
    handle_connections_shared_memory()
    arg                              Arguments of thread
*/

#ifdef HAVE_SMEM
pthread_handler_t handle_connections_shared_memory(void *arg)
{
  /* file-mapping object, use for create shared memory */
  HANDLE handle_connect_file_map= 0;
  char  *handle_connect_map= 0;                 // pointer on shared memory
  HANDLE event_connect_answer= 0;
  ulong smem_buffer_length= shared_memory_buffer_length + 4;
  ulong connect_number= 1;
  char tmp[63];
  char *suffix_pos;
  char connect_number_char[22], *p;
  const char *errmsg= 0;
  SECURITY_ATTRIBUTES *sa_event= 0, *sa_mapping= 0;
  my_thread_init();
  DBUG_ENTER("handle_connections_shared_memorys");
  DBUG_PRINT("general",("Waiting for allocated shared memory."));

  if (my_security_attr_create(&sa_event, &errmsg,
                              GENERIC_ALL, SYNCHRONIZE | EVENT_MODIFY_STATE))
    goto error;

  if (my_security_attr_create(&sa_mapping, &errmsg,
                             GENERIC_ALL, FILE_MAP_READ | FILE_MAP_WRITE))
    goto error;

  /*
    The name of event and file-mapping events create agree next rule:
      shared_memory_base_name+unique_part
    Where:
      shared_memory_base_name is unique value for each server
      unique_part is unique value for each object (events and file-mapping)
  */
  suffix_pos= strxmov(tmp,shared_memory_base_name,"_",NullS);
  strmov(suffix_pos, "CONNECT_REQUEST");
  if ((smem_event_connect_request= CreateEvent(sa_event,
                                               FALSE, FALSE, tmp)) == 0)
  {
    errmsg= "Could not create request event";
    goto error;
  }
  strmov(suffix_pos, "CONNECT_ANSWER");
  if ((event_connect_answer= CreateEvent(sa_event, FALSE, FALSE, tmp)) == 0)
  {
    errmsg="Could not create answer event";
    goto error;
  }
  strmov(suffix_pos, "CONNECT_DATA");
  if ((handle_connect_file_map=
       CreateFileMapping(INVALID_HANDLE_VALUE, sa_mapping,
                         PAGE_READWRITE, 0, sizeof(connect_number), tmp)) == 0)
  {
    errmsg= "Could not create file mapping";
    goto error;
  }
  if ((handle_connect_map= (char *)MapViewOfFile(handle_connect_file_map,
						  FILE_MAP_WRITE,0,0,
						  sizeof(DWORD))) == 0)
  {
    errmsg= "Could not create shared memory service";
    goto error;
  }

  while (!abort_loop)
  {
    /* Wait a request from client */
    WaitForSingleObject(smem_event_connect_request,INFINITE);

    /*
       it can be after shutdown command
    */
    if (abort_loop)
      goto error;

    HANDLE handle_client_file_map= 0;
    char  *handle_client_map= 0;
    HANDLE event_client_wrote= 0;
    HANDLE event_client_read= 0;    // for transfer data server <-> client
    HANDLE event_server_wrote= 0;
    HANDLE event_server_read= 0;
    HANDLE event_conn_closed= 0;
    THD *thd= 0;

    p= int10_to_str(connect_number, connect_number_char, 10);
    /*
      The name of event and file-mapping events create agree next rule:
        shared_memory_base_name+unique_part+number_of_connection
        Where:
	  shared_memory_base_name is uniquel value for each server
	  unique_part is unique value for each object (events and file-mapping)
	  number_of_connection is connection-number between server and client
    */
    suffix_pos= strxmov(tmp,shared_memory_base_name,"_",connect_number_char,
			 "_",NullS);
    strmov(suffix_pos, "DATA");
    if ((handle_client_file_map=
         CreateFileMapping(INVALID_HANDLE_VALUE, sa_mapping,
                           PAGE_READWRITE, 0, smem_buffer_length, tmp)) == 0)
    {
      errmsg= "Could not create file mapping";
      goto errorconn;
    }
    if ((handle_client_map= (char*)MapViewOfFile(handle_client_file_map,
						  FILE_MAP_WRITE,0,0,
						  smem_buffer_length)) == 0)
    {
      errmsg= "Could not create memory map";
      goto errorconn;
    }
    strmov(suffix_pos, "CLIENT_WROTE");
    if ((event_client_wrote= CreateEvent(sa_event, FALSE, FALSE, tmp)) == 0)
    {
      errmsg= "Could not create client write event";
      goto errorconn;
    }
    strmov(suffix_pos, "CLIENT_READ");
    if ((event_client_read= CreateEvent(sa_event, FALSE, FALSE, tmp)) == 0)
    {
      errmsg= "Could not create client read event";
      goto errorconn;
    }
    strmov(suffix_pos, "SERVER_READ");
    if ((event_server_read= CreateEvent(sa_event, FALSE, FALSE, tmp)) == 0)
    {
      errmsg= "Could not create server read event";
      goto errorconn;
    }
    strmov(suffix_pos, "SERVER_WROTE");
    if ((event_server_wrote= CreateEvent(sa_event,
                                         FALSE, FALSE, tmp)) == 0)
    {
      errmsg= "Could not create server write event";
      goto errorconn;
    }
    strmov(suffix_pos, "CONNECTION_CLOSED");
    if ((event_conn_closed= CreateEvent(sa_event,
                                        TRUE, FALSE, tmp)) == 0)
    {
      errmsg= "Could not create closed connection event";
      goto errorconn;
    }
    if (abort_loop)
      goto errorconn;
    if (!(thd= new THD))
      goto errorconn;
    /* Send number of connection to client */
    int4store(handle_connect_map, connect_number);
    if (!SetEvent(event_connect_answer))
    {
      errmsg= "Could not send answer event";
      goto errorconn;
    }
    /* Set event that client should receive data */
    if (!SetEvent(event_client_read))
    {
      errmsg= "Could not set client to read mode";
      goto errorconn;
    }
    if (!(thd->net.vio= vio_new_win32shared_memory(&thd->net,
                                                   handle_client_file_map,
                                                   handle_client_map,
                                                   event_client_wrote,
                                                   event_client_read,
                                                   event_server_wrote,
                                                   event_server_read,
                                                   event_conn_closed)) ||
                        my_net_init(&thd->net, thd->net.vio))
    {
      close_connection(thd, ER_OUT_OF_RESOURCES, 1);
      errmsg= 0;
      goto errorconn;
    }
    thd->security_ctx->host= my_strdup(my_localhost, MYF(0)); /* Host is unknown */
    create_new_thread(thd);
    connect_number++;
    continue;

errorconn:
    /* Could not form connection;  Free used handlers/memort and retry */
    if (errmsg)
    {
      char buff[180];
      strxmov(buff, "Can't create shared memory connection: ", errmsg, ".",
	      NullS);
      sql_perror(buff);
    }
    if (handle_client_file_map) 
      CloseHandle(handle_client_file_map);
    if (handle_client_map)
      UnmapViewOfFile(handle_client_map);
    if (event_server_wrote)
      CloseHandle(event_server_wrote);
    if (event_server_read)
      CloseHandle(event_server_read);
    if (event_client_wrote)
      CloseHandle(event_client_wrote);
    if (event_client_read)
      CloseHandle(event_client_read);
    if (event_conn_closed)
      CloseHandle(event_conn_closed);
    delete thd;
  }

  /* End shared memory handling */
error:
  if (errmsg)
  {
    char buff[180];
    strxmov(buff, "Can't create shared memory service: ", errmsg, ".", NullS);
    sql_perror(buff);
  }
  my_security_attr_free(sa_event);
  my_security_attr_free(sa_mapping);
  if (handle_connect_map)	UnmapViewOfFile(handle_connect_map);
  if (handle_connect_file_map)	CloseHandle(handle_connect_file_map);
  if (event_connect_answer)	CloseHandle(event_connect_answer);
  if (smem_event_connect_request) CloseHandle(smem_event_connect_request);

  decrement_handler_count();
  DBUG_RETURN(0);
}
#endif /* HAVE_SMEM */
#endif /* EMBEDDED_LIBRARY */


/****************************************************************************
  Handle start options
******************************************************************************/

enum options_mysqld
{
  OPT_ISAM_LOG=256,            OPT_SKIP_NEW, 
  OPT_SKIP_GRANT,              OPT_SKIP_LOCK, 
  OPT_ENABLE_LOCK,             OPT_USE_LOCKING,
  OPT_SOCKET,                  OPT_UPDATE_LOG,
  OPT_BIN_LOG,                 OPT_SKIP_RESOLVE,
  OPT_SKIP_NETWORKING,         OPT_BIN_LOG_INDEX,
  OPT_BIND_ADDRESS,            OPT_PID_FILE,
  OPT_SKIP_PRIOR,              OPT_BIG_TABLES,
  OPT_STANDALONE,              OPT_ONE_THREAD,
  OPT_CONSOLE,                 OPT_LOW_PRIORITY_UPDATES,
  OPT_SKIP_HOST_CACHE,         OPT_SHORT_LOG_FORMAT,
  OPT_FLUSH,                   OPT_SAFE,
  OPT_BOOTSTRAP,               OPT_SKIP_SHOW_DB,
  OPT_STORAGE_ENGINE,          OPT_INIT_FILE,
  OPT_DELAY_KEY_WRITE_ALL,     OPT_SLOW_QUERY_LOG,
  OPT_DELAY_KEY_WRITE,	       OPT_CHARSETS_DIR,
  OPT_BDB_HOME,                OPT_BDB_LOG,
  OPT_BDB_TMP,                 OPT_BDB_SYNC,
  OPT_BDB_LOCK,                OPT_BDB,
  OPT_BDB_NO_RECOVER,          OPT_BDB_SHARED,
  OPT_BDB_DATA_DIRECT,         OPT_BDB_LOG_DIRECT,
  OPT_MASTER_HOST,             OPT_MASTER_USER,
  OPT_MASTER_PASSWORD,         OPT_MASTER_PORT,
  OPT_MASTER_INFO_FILE,        OPT_MASTER_CONNECT_RETRY,
  OPT_MASTER_RETRY_COUNT,      OPT_LOG_TC, OPT_LOG_TC_SIZE,
  OPT_MASTER_SSL,              OPT_MASTER_SSL_KEY,
  OPT_MASTER_SSL_CERT,         OPT_MASTER_SSL_CAPATH,
  OPT_MASTER_SSL_CIPHER,       OPT_MASTER_SSL_CA,
  OPT_SQL_BIN_UPDATE_SAME,     OPT_REPLICATE_DO_DB,
  OPT_REPLICATE_IGNORE_DB,     OPT_LOG_SLAVE_UPDATES,
  OPT_BINLOG_DO_DB,            OPT_BINLOG_IGNORE_DB,
  OPT_BINLOG_FORMAT,
#ifndef DBUG_OFF
  OPT_BINLOG_SHOW_XID,
#endif
  OPT_BINLOG_ROWS_EVENT_MAX_SIZE, 
  OPT_WANT_CORE,               OPT_CONCURRENT_INSERT,
  OPT_MEMLOCK,                 OPT_MYISAM_RECOVER,
  OPT_REPLICATE_REWRITE_DB,    OPT_SERVER_ID,
  OPT_SKIP_SLAVE_START,        OPT_SKIP_INNOBASE,
  OPT_SAFEMALLOC_MEM_LIMIT,    OPT_REPLICATE_DO_TABLE,
  OPT_REPLICATE_IGNORE_TABLE,  OPT_REPLICATE_WILD_DO_TABLE,
  OPT_REPLICATE_WILD_IGNORE_TABLE, OPT_REPLICATE_SAME_SERVER_ID,
  OPT_DISCONNECT_SLAVE_EVENT_COUNT, OPT_TC_HEURISTIC_RECOVER,
  OPT_ABORT_SLAVE_EVENT_COUNT,
  OPT_INNODB_DATA_HOME_DIR,
  OPT_INNODB_DATA_FILE_PATH,
  OPT_INNODB_LOG_GROUP_HOME_DIR,
  OPT_INNODB_LOG_ARCH_DIR,
  OPT_INNODB_LOG_ARCHIVE,
  OPT_INNODB_FLUSH_LOG_AT_TRX_COMMIT,
  OPT_INNODB_FLUSH_METHOD,
  OPT_INNODB_DOUBLEWRITE,
  OPT_INNODB_CHECKSUMS,
  OPT_INNODB_FAST_SHUTDOWN,
  OPT_INNODB_FILE_PER_TABLE, OPT_CRASH_BINLOG_INNODB,
  OPT_INNODB_LOCKS_UNSAFE_FOR_BINLOG,
  OPT_LOG_BIN_TRUST_FUNCTION_CREATORS,
  OPT_SAFE_SHOW_DB, OPT_INNODB_SAFE_BINLOG,
  OPT_INNODB, OPT_ISAM,
  OPT_ENGINE_CONDITION_PUSHDOWN,
  OPT_NDBCLUSTER, OPT_NDB_CONNECTSTRING, OPT_NDB_USE_EXACT_COUNT,
  OPT_NDB_FORCE_SEND, OPT_NDB_AUTOINCREMENT_PREFETCH_SZ,
  OPT_NDB_SHM, OPT_NDB_OPTIMIZED_NODE_SELECTION, OPT_NDB_CACHE_CHECK_TIME,
  OPT_NDB_MGMD, OPT_NDB_NODEID,
  OPT_NDB_DISTRIBUTION,
  OPT_NDB_INDEX_STAT_ENABLE,
  OPT_NDB_EXTRA_LOGGING,
  OPT_NDB_REPORT_THRESH_BINLOG_EPOCH_SLIP,
  OPT_NDB_REPORT_THRESH_BINLOG_MEM_USAGE,
  OPT_NDB_USE_COPYING_ALTER_TABLE,
  OPT_SKIP_SAFEMALLOC,
  OPT_TEMP_POOL, OPT_TX_ISOLATION, OPT_COMPLETION_TYPE,
  OPT_SKIP_STACK_TRACE, OPT_SKIP_SYMLINKS,
  OPT_MAX_BINLOG_DUMP_EVENTS, OPT_SPORADIC_BINLOG_DUMP_FAIL,
  OPT_SAFE_USER_CREATE, OPT_SQL_MODE,
  OPT_HAVE_NAMED_PIPE,
  OPT_DO_PSTACK, OPT_EVENT_SCHEDULER, OPT_REPORT_HOST,
  OPT_REPORT_USER, OPT_REPORT_PASSWORD, OPT_REPORT_PORT,
  OPT_SHOW_SLAVE_AUTH_INFO,
  OPT_SLAVE_LOAD_TMPDIR, OPT_NO_MIX_TYPE,
  OPT_RPL_RECOVERY_RANK,OPT_INIT_RPL_ROLE,
  OPT_RELAY_LOG, OPT_RELAY_LOG_INDEX, OPT_RELAY_LOG_INFO_FILE,
  OPT_SLAVE_SKIP_ERRORS, OPT_DES_KEY_FILE, OPT_LOCAL_INFILE,
  OPT_SSL_SSL, OPT_SSL_KEY, OPT_SSL_CERT, OPT_SSL_CA,
  OPT_SSL_CAPATH, OPT_SSL_CIPHER,
  OPT_BACK_LOG, OPT_BINLOG_CACHE_SIZE,
  OPT_CONNECT_TIMEOUT, OPT_DELAYED_INSERT_TIMEOUT,
  OPT_DELAYED_INSERT_LIMIT, OPT_DELAYED_QUEUE_SIZE,
  OPT_FLUSH_TIME, OPT_FT_MIN_WORD_LEN, OPT_FT_BOOLEAN_SYNTAX,
  OPT_FT_MAX_WORD_LEN, OPT_FT_QUERY_EXPANSION_LIMIT, OPT_FT_STOPWORD_FILE,
  OPT_INTERACTIVE_TIMEOUT, OPT_JOIN_BUFF_SIZE,
  OPT_KEY_BUFFER_SIZE, OPT_KEY_CACHE_BLOCK_SIZE,
  OPT_KEY_CACHE_DIVISION_LIMIT, OPT_KEY_CACHE_AGE_THRESHOLD,
  OPT_LONG_QUERY_TIME,
  OPT_LOWER_CASE_TABLE_NAMES, OPT_MAX_ALLOWED_PACKET,
  OPT_MAX_BINLOG_CACHE_SIZE, OPT_MAX_BINLOG_SIZE,
  OPT_MAX_CONNECTIONS, OPT_MAX_CONNECT_ERRORS,
  OPT_MAX_DELAYED_THREADS, OPT_MAX_HEP_TABLE_SIZE,
  OPT_MAX_JOIN_SIZE, OPT_MAX_PREPARED_STMT_COUNT,
  OPT_MAX_RELAY_LOG_SIZE, OPT_MAX_SORT_LENGTH,
  OPT_MAX_SEEKS_FOR_KEY, OPT_MAX_TMP_TABLES, OPT_MAX_USER_CONNECTIONS,
  OPT_MAX_LENGTH_FOR_SORT_DATA,
  OPT_MAX_WRITE_LOCK_COUNT, OPT_BULK_INSERT_BUFFER_SIZE,
  OPT_MAX_ERROR_COUNT, OPT_MULTI_RANGE_COUNT, OPT_MYISAM_DATA_POINTER_SIZE,
  OPT_MYISAM_BLOCK_SIZE, OPT_MYISAM_MAX_EXTRA_SORT_FILE_SIZE,
  OPT_MYISAM_MAX_SORT_FILE_SIZE, OPT_MYISAM_SORT_BUFFER_SIZE,
  OPT_MYISAM_USE_MMAP,
  OPT_MYISAM_STATS_METHOD,
  OPT_NET_BUFFER_LENGTH, OPT_NET_RETRY_COUNT,
  OPT_NET_READ_TIMEOUT, OPT_NET_WRITE_TIMEOUT,
  OPT_OPEN_FILES_LIMIT,
  OPT_PRELOAD_BUFFER_SIZE,
  OPT_QUERY_CACHE_LIMIT, OPT_QUERY_CACHE_MIN_RES_UNIT, OPT_QUERY_CACHE_SIZE,
  OPT_QUERY_CACHE_TYPE, OPT_QUERY_CACHE_WLOCK_INVALIDATE, OPT_RECORD_BUFFER,
  OPT_RECORD_RND_BUFFER, OPT_DIV_PRECINCREMENT, OPT_RELAY_LOG_SPACE_LIMIT,
  OPT_RELAY_LOG_PURGE,
  OPT_SLAVE_NET_TIMEOUT, OPT_SLAVE_COMPRESSED_PROTOCOL, OPT_SLOW_LAUNCH_TIME,
  OPT_SLAVE_TRANS_RETRIES, OPT_READONLY, OPT_DEBUGGING,
  OPT_SORT_BUFFER, OPT_TABLE_OPEN_CACHE, OPT_TABLE_DEF_CACHE,
  OPT_THREAD_CONCURRENCY, OPT_THREAD_CACHE_SIZE,
  OPT_TMP_TABLE_SIZE, OPT_THREAD_STACK,
  OPT_WAIT_TIMEOUT, OPT_MYISAM_REPAIR_THREADS,
  OPT_INNODB_MIRRORED_LOG_GROUPS,
  OPT_INNODB_LOG_FILES_IN_GROUP,
  OPT_INNODB_LOG_FILE_SIZE,
  OPT_INNODB_LOG_BUFFER_SIZE,
  OPT_INNODB_BUFFER_POOL_SIZE,
  OPT_INNODB_BUFFER_POOL_AWE_MEM_MB,
  OPT_INNODB_ADDITIONAL_MEM_POOL_SIZE,
  OPT_INNODB_MAX_PURGE_LAG,
  OPT_INNODB_FILE_IO_THREADS,
  OPT_INNODB_LOCK_WAIT_TIMEOUT,
  OPT_INNODB_THREAD_CONCURRENCY,
  OPT_INNODB_COMMIT_CONCURRENCY,
  OPT_INNODB_FORCE_RECOVERY,
  OPT_INNODB_STATUS_FILE,
  OPT_INNODB_MAX_DIRTY_PAGES_PCT,
  OPT_INNODB_TABLE_LOCKS,
  OPT_INNODB_SUPPORT_XA,
  OPT_INNODB_OPEN_FILES,
  OPT_INNODB_AUTOEXTEND_INCREMENT,
  OPT_INNODB_SYNC_SPIN_LOOPS,
  OPT_INNODB_CONCURRENCY_TICKETS,
  OPT_INNODB_THREAD_SLEEP_DELAY,
  OPT_BDB_CACHE_SIZE,
  OPT_BDB_CACHE_PARTS,
  OPT_BDB_LOG_BUFFER_SIZE,
  OPT_BDB_MAX_LOCK,
  OPT_BDB_REGION_SIZE,
  OPT_ERROR_LOG_FILE,
  OPT_DEFAULT_WEEK_FORMAT,
  OPT_RANGE_ALLOC_BLOCK_SIZE, OPT_ALLOW_SUSPICIOUS_UDFS,
  OPT_QUERY_ALLOC_BLOCK_SIZE, OPT_QUERY_PREALLOC_SIZE,
  OPT_TRANS_ALLOC_BLOCK_SIZE, OPT_TRANS_PREALLOC_SIZE,
  OPT_SYNC_FRM, OPT_SYNC_BINLOG,
  OPT_SYNC_REPLICATION,
  OPT_SYNC_REPLICATION_SLAVE_ID,
  OPT_SYNC_REPLICATION_TIMEOUT,
  OPT_BDB_NOSYNC,
  OPT_ENABLE_SHARED_MEMORY,
  OPT_SHARED_MEMORY_BASE_NAME,
  OPT_OLD_PASSWORDS,
  OPT_OLD_ALTER_TABLE,
  OPT_EXPIRE_LOGS_DAYS,
  OPT_GROUP_CONCAT_MAX_LEN,
  OPT_DEFAULT_COLLATION,
  OPT_CHARACTER_SET_CLIENT_HANDSHAKE,
  OPT_CHARACTER_SET_FILESYSTEM,
  OPT_INIT_CONNECT,
  OPT_INIT_SLAVE,
  OPT_SECURE_AUTH,
  OPT_DATE_FORMAT,
  OPT_TIME_FORMAT,
  OPT_DATETIME_FORMAT,
  OPT_LOG_QUERIES_NOT_USING_INDEXES,
  OPT_DEFAULT_TIME_ZONE,
  OPT_SYSDATE_IS_NOW,
  OPT_OPTIMIZER_SEARCH_DEPTH,
  OPT_OPTIMIZER_PRUNE_LEVEL,
  OPT_UPDATABLE_VIEWS_WITH_LIMIT,
  OPT_SP_AUTOMATIC_PRIVILEGES,
  OPT_MAX_SP_RECURSION_DEPTH,
  OPT_AUTO_INCREMENT, OPT_AUTO_INCREMENT_OFFSET,
  OPT_ENABLE_LARGE_PAGES,
  OPT_TIMED_MUTEXES,
  OPT_OLD_STYLE_USER_LIMITS,
  OPT_LOG_SLOW_ADMIN_STATEMENTS,
  OPT_TABLE_LOCK_WAIT_TIMEOUT,
  OPT_PLUGIN_DIR,
  OPT_LOG_OUTPUT,
  OPT_PORT_OPEN_TIMEOUT,
  OPT_GENERAL_LOG,
  OPT_SLOW_LOG,
  OPT_MERGE,
  OPT_INNODB_ROLLBACK_ON_TIMEOUT
};


#define LONG_TIMEOUT ((ulong) 3600L*24L*365L)

struct my_option my_long_options[] =
{
  {"help", '?', "Display this help and exit.", 
   (gptr*) &opt_help, (gptr*) &opt_help, 0, GET_BOOL, NO_ARG, 0, 0, 0, 0,
   0, 0},
#ifdef HAVE_REPLICATION
  {"abort-slave-event-count", OPT_ABORT_SLAVE_EVENT_COUNT,
   "Option used by mysql-test for debugging and testing of replication.",
   (gptr*) &abort_slave_event_count,  (gptr*) &abort_slave_event_count,
   0, GET_INT, REQUIRED_ARG, 0, 0, 0, 0, 0, 0},
#endif /* HAVE_REPLICATION */
  {"allow-suspicious-udfs", OPT_ALLOW_SUSPICIOUS_UDFS,
   "Allows use of UDFs consisting of only one symbol xxx() "
   "without corresponding xxx_init() or xxx_deinit(). That also means "
   "that one can load any function from any library, for example exit() "
   "from libc.so",
   (gptr*) &opt_allow_suspicious_udfs, (gptr*) &opt_allow_suspicious_udfs,
   0, GET_BOOL, NO_ARG, 0, 0, 0, 0, 0, 0},
  {"ansi", 'a', "Use ANSI SQL syntax instead of MySQL syntax. This mode will also set transaction isolation level 'serializable'.", 0, 0, 0,
   GET_NO_ARG, NO_ARG, 0, 0, 0, 0, 0, 0},
  {"auto-increment-increment", OPT_AUTO_INCREMENT,
   "Auto-increment columns are incremented by this",
   (gptr*) &global_system_variables.auto_increment_increment,
   (gptr*) &max_system_variables.auto_increment_increment, 0, GET_ULONG,
   OPT_ARG, 1, 1, 65535, 0, 1, 0 },
  {"auto-increment-offset", OPT_AUTO_INCREMENT_OFFSET,
   "Offset added to Auto-increment columns. Used when auto-increment-increment != 1",
   (gptr*) &global_system_variables.auto_increment_offset,
   (gptr*) &max_system_variables.auto_increment_offset, 0, GET_ULONG, OPT_ARG,
   1, 1, 65535, 0, 1, 0 },
  {"automatic-sp-privileges", OPT_SP_AUTOMATIC_PRIVILEGES,
   "Creating and dropping stored procedures alters ACLs. Disable with --skip-automatic-sp-privileges.",
   (gptr*) &sp_automatic_privileges, (gptr*) &sp_automatic_privileges,
   0, GET_BOOL, NO_ARG, 1, 0, 0, 0, 0, 0},
  {"basedir", 'b',
   "Path to installation directory. All paths are usually resolved relative to this.",
   (gptr*) &mysql_home_ptr, (gptr*) &mysql_home_ptr, 0, GET_STR, REQUIRED_ARG,
   0, 0, 0, 0, 0, 0},
  {"big-tables", OPT_BIG_TABLES,
   "Allow big result sets by saving all temporary sets on file (Solves most 'table full' errors).",
   0, 0, 0, GET_NO_ARG, NO_ARG, 0, 0, 0, 0, 0, 0},
  {"bind-address", OPT_BIND_ADDRESS, "IP address to bind to.",
   (gptr*) &my_bind_addr_str, (gptr*) &my_bind_addr_str, 0, GET_STR,
   REQUIRED_ARG, 0, 0, 0, 0, 0, 0},
  {"binlog_format", OPT_BINLOG_FORMAT,
   "Does not have any effect without '--log-bin'. "
   "Tell the master the form of binary logging to use: either 'row' for "
   "row-based binary logging, or 'statement' for statement-based binary "
   "logging, or 'mixed'. 'mixed' is statement-based binary logging except "
   "for those statements where only row-based is correct: those which "
   "involve user-defined functions (i.e. UDFs) or the UUID() function; for "
   "those, row-based binary logging is automatically used. "
#ifdef HAVE_NDB_BINLOG
   "If ndbcluster is enabled and binlog_format is `mixed', the format switches"
   " to 'row' and back implicitly per each query accessing a NDB table."
#endif
   ,(gptr*) &opt_binlog_format, (gptr*) &opt_binlog_format,
   0, GET_STR, REQUIRED_ARG, BINLOG_FORMAT_MIXED, BINLOG_FORMAT_STMT,
   BINLOG_FORMAT_MIXED, 0, 0, 0},
  {"binlog-do-db", OPT_BINLOG_DO_DB,
   "Tells the master it should log updates for the specified database, and exclude all others not explicitly mentioned.",
   0, 0, 0, GET_STR, REQUIRED_ARG, 0, 0, 0, 0, 0, 0},
  {"binlog-ignore-db", OPT_BINLOG_IGNORE_DB,
   "Tells the master that updates to the given database should not be logged tothe binary log.",
   0, 0, 0, GET_STR, REQUIRED_ARG, 0, 0, 0, 0, 0, 0},
  {"binlog-row-event-max-size", OPT_BINLOG_ROWS_EVENT_MAX_SIZE,
   "The maximum size of a row-based binary log event in bytes. Rows will be "
   "grouped into events smaller than this size if possible. "
   "The value has to be a multiple of 256.",
   (gptr*) &opt_binlog_rows_event_max_size, 
   (gptr*) &opt_binlog_rows_event_max_size, 0, 
   GET_ULONG, REQUIRED_ARG, 
   /* def_value */ 1024, /* min_value */  256, /* max_value */ ULONG_MAX, 
   /* sub_size */     0, /* block_size */ 256, 
   /* app_type */ 0
  },
#ifndef DISABLE_GRANT_OPTIONS
  {"bootstrap", OPT_BOOTSTRAP, "Used by mysql installation scripts.", 0, 0, 0,
   GET_NO_ARG, NO_ARG, 0, 0, 0, 0, 0, 0},
#endif
  {"character-set-client-handshake", OPT_CHARACTER_SET_CLIENT_HANDSHAKE,
   "Don't ignore client side character set value sent during handshake.",
   (gptr*) &opt_character_set_client_handshake,
   (gptr*) &opt_character_set_client_handshake,
    0, GET_BOOL, NO_ARG, 1, 0, 0, 0, 0, 0},
  {"character-set-filesystem", OPT_CHARACTER_SET_FILESYSTEM,
   "Set the filesystem character set.",
   (gptr*) &character_set_filesystem_name,
   (gptr*) &character_set_filesystem_name,
   0, GET_STR, REQUIRED_ARG, 0, 0, 0, 0, 0, 0 },
  {"character-set-server", 'C', "Set the default character set.",
   (gptr*) &default_character_set_name, (gptr*) &default_character_set_name,
   0, GET_STR, REQUIRED_ARG, 0, 0, 0, 0, 0, 0 },
  {"character-sets-dir", OPT_CHARSETS_DIR,
   "Directory where character sets are.", (gptr*) &charsets_dir,
   (gptr*) &charsets_dir, 0, GET_STR, REQUIRED_ARG, 0, 0, 0, 0, 0, 0},
  {"chroot", 'r', "Chroot mysqld daemon during startup.",
   (gptr*) &mysqld_chroot, (gptr*) &mysqld_chroot, 0, GET_STR, REQUIRED_ARG,
   0, 0, 0, 0, 0, 0},
  {"collation-server", OPT_DEFAULT_COLLATION, "Set the default collation.",
   (gptr*) &default_collation_name, (gptr*) &default_collation_name,
   0, GET_STR, REQUIRED_ARG, 0, 0, 0, 0, 0, 0 },
  {"completion-type", OPT_COMPLETION_TYPE, "Default completion type.",
   (gptr*) &global_system_variables.completion_type,
   (gptr*) &max_system_variables.completion_type, 0, GET_ULONG,
   REQUIRED_ARG, 0, 0, 2, 0, 1, 0},
  {"concurrent-insert", OPT_CONCURRENT_INSERT,
   "Use concurrent insert with MyISAM. Disable with --concurrent-insert=0",
   (gptr*) &myisam_concurrent_insert, (gptr*) &myisam_concurrent_insert,
   0, GET_LONG, OPT_ARG, 1, 0, 2, 0, 0, 0},
  {"console", OPT_CONSOLE, "Write error output on screen; Don't remove the console window on windows.",
   (gptr*) &opt_console, (gptr*) &opt_console, 0, GET_BOOL, NO_ARG, 0, 0, 0,
   0, 0, 0},
  {"core-file", OPT_WANT_CORE, "Write core on errors.", 0, 0, 0, GET_NO_ARG,
   NO_ARG, 0, 0, 0, 0, 0, 0},
  {"datadir", 'h', "Path to the database root.", (gptr*) &mysql_data_home,
   (gptr*) &mysql_data_home, 0, GET_STR, REQUIRED_ARG, 0, 0, 0, 0, 0, 0},
#ifndef DBUG_OFF
  {"debug", '#', "Debug log.", (gptr*) &default_dbug_option,
   (gptr*) &default_dbug_option, 0, GET_STR, OPT_ARG, 0, 0, 0, 0, 0, 0},
#endif
  {"default-character-set", 'C', "Set the default character set (deprecated option, use --character-set-server instead).",
   (gptr*) &default_character_set_name, (gptr*) &default_character_set_name,
   0, GET_STR, REQUIRED_ARG, 0, 0, 0, 0, 0, 0 },
  {"default-collation", OPT_DEFAULT_COLLATION, "Set the default collation (deprecated option, use --collation-server instead).",
   (gptr*) &default_collation_name, (gptr*) &default_collation_name,
   0, GET_STR, REQUIRED_ARG, 0, 0, 0, 0, 0, 0 },
  {"default-storage-engine", OPT_STORAGE_ENGINE,
   "Set the default storage engine (table type) for tables.",
   (gptr*)&default_storage_engine_str, (gptr*)&default_storage_engine_str,
   0, GET_STR, REQUIRED_ARG, 0, 0, 0, 0, 0, 0},
  {"default-table-type", OPT_STORAGE_ENGINE,
   "(deprecated) Use --default-storage-engine.",
   (gptr*)&default_storage_engine_str, (gptr*)&default_storage_engine_str,
   0, GET_STR, REQUIRED_ARG, 0, 0, 0, 0, 0, 0},
  {"default-time-zone", OPT_DEFAULT_TIME_ZONE, "Set the default time zone.",
   (gptr*) &default_tz_name, (gptr*) &default_tz_name,
   0, GET_STR, REQUIRED_ARG, 0, 0, 0, 0, 0, 0 },
  {"delay-key-write", OPT_DELAY_KEY_WRITE, "Type of DELAY_KEY_WRITE.",
   0,0,0, GET_STR, OPT_ARG, 0, 0, 0, 0, 0, 0},
  {"delay-key-write-for-all-tables", OPT_DELAY_KEY_WRITE_ALL,
   "Don't flush key buffers between writes for any MyISAM table (Deprecated option, use --delay-key-write=all instead).",
   0, 0, 0, GET_NO_ARG, NO_ARG, 0, 0, 0, 0, 0, 0},
#ifdef HAVE_OPENSSL
  {"des-key-file", OPT_DES_KEY_FILE,
   "Load keys for des_encrypt() and des_encrypt from given file.",
   (gptr*) &des_key_file, (gptr*) &des_key_file, 0, GET_STR, REQUIRED_ARG,
   0, 0, 0, 0, 0, 0},
#endif /* HAVE_OPENSSL */
#ifdef HAVE_REPLICATION
  {"disconnect-slave-event-count", OPT_DISCONNECT_SLAVE_EVENT_COUNT,
   "Option used by mysql-test for debugging and testing of replication.",
   (gptr*) &disconnect_slave_event_count,
   (gptr*) &disconnect_slave_event_count, 0, GET_INT, REQUIRED_ARG, 0, 0, 0,
   0, 0, 0},
#endif /* HAVE_REPLICATION */
  {"enable-locking", OPT_ENABLE_LOCK,
   "Deprecated option, use --external-locking instead.",
   (gptr*) &opt_external_locking, (gptr*) &opt_external_locking,
   0, GET_BOOL, NO_ARG, 0, 0, 0, 0, 0, 0},
#ifdef __NT__
  {"enable-named-pipe", OPT_HAVE_NAMED_PIPE, "Enable the named pipe (NT).",
   (gptr*) &opt_enable_named_pipe, (gptr*) &opt_enable_named_pipe, 0, GET_BOOL,
   NO_ARG, 0, 0, 0, 0, 0, 0},
#endif
  {"enable-pstack", OPT_DO_PSTACK, "Print a symbolic stack trace on failure.",
   (gptr*) &opt_do_pstack, (gptr*) &opt_do_pstack, 0, GET_BOOL, NO_ARG, 0, 0,
   0, 0, 0, 0},
  {"engine-condition-pushdown",
   OPT_ENGINE_CONDITION_PUSHDOWN,
   "Push supported query conditions to the storage engine.",
   (gptr*) &global_system_variables.engine_condition_pushdown,
   (gptr*) &global_system_variables.engine_condition_pushdown,
   0, GET_BOOL, NO_ARG, 0, 0, 0, 0, 0, 0},
  /* See how it's handled in get_one_option() */
  {"event-scheduler", OPT_EVENT_SCHEDULER, "Enable/disable the event scheduler.",
   NULL,  NULL, 0, GET_STR, OPT_ARG, 0, 0, 0, 0, 0, 0},
  {"exit-info", 'T', "Used for debugging;  Use at your own risk!", 0, 0, 0,
   GET_LONG, OPT_ARG, 0, 0, 0, 0, 0, 0},
  {"external-locking", OPT_USE_LOCKING, "Use system (external) locking (disabled by default).  With this option enabled you can run myisamchk to test (not repair) tables while the MySQL server is running. Disable with --skip-external-locking.",
   (gptr*) &opt_external_locking, (gptr*) &opt_external_locking,
   0, GET_BOOL, NO_ARG, 0, 0, 0, 0, 0, 0},
  {"flush", OPT_FLUSH, "Flush tables to disk between SQL commands.", 0, 0, 0,
   GET_NO_ARG, NO_ARG, 0, 0, 0, 0, 0, 0},
  /* We must always support the next option to make scripts like mysqltest
     easier to do */
  {"gdb", OPT_DEBUGGING,
   "Set up signals usable for debugging",
   (gptr*) &opt_debugging, (gptr*) &opt_debugging,
   0, GET_BOOL, NO_ARG, 0, 0, 0, 0, 0, 0},
  {"general-log", OPT_GENERAL_LOG,
   "Enable|disable general log", (gptr*) &opt_log,
   (gptr*) &opt_log, 0, GET_BOOL, OPT_ARG, 0, 0, 0, 0, 0, 0},
#ifdef HAVE_LARGE_PAGES
  {"large-pages", OPT_ENABLE_LARGE_PAGES, "Enable support for large pages. \
Disable with --skip-large-pages.",
   (gptr*) &opt_large_pages, (gptr*) &opt_large_pages, 0, GET_BOOL, NO_ARG, 0, 0, 0,
   0, 0, 0},
#endif
  {"init-connect", OPT_INIT_CONNECT, "Command(s) that are executed for each new connection",
   (gptr*) &opt_init_connect, (gptr*) &opt_init_connect, 0, GET_STR_ALLOC,
   REQUIRED_ARG, 0, 0, 0, 0, 0, 0},
#ifndef DISABLE_GRANT_OPTIONS
  {"init-file", OPT_INIT_FILE, "Read SQL commands from this file at startup.",
   (gptr*) &opt_init_file, (gptr*) &opt_init_file, 0, GET_STR, REQUIRED_ARG,
   0, 0, 0, 0, 0, 0},
#endif
  {"init-rpl-role", OPT_INIT_RPL_ROLE, "Set the replication role.", 0, 0, 0,
   GET_STR, REQUIRED_ARG, 0, 0, 0, 0, 0, 0},
  {"init-slave", OPT_INIT_SLAVE, "Command(s) that are executed when a slave connects to this master",
   (gptr*) &opt_init_slave, (gptr*) &opt_init_slave, 0, GET_STR_ALLOC,
   REQUIRED_ARG, 0, 0, 0, 0, 0, 0},
  {"innodb", OPT_INNODB, "Enable InnoDB (if this version of MySQL supports it). \
Disable with --skip-innodb (will save memory).",
   (gptr*) &opt_innodb, (gptr*) &opt_innodb, 0, GET_BOOL, NO_ARG, OPT_INNODB_DEFAULT, 0, 0,
   0, 0, 0},
#ifdef WITH_INNOBASE_STORAGE_ENGINE
  {"innodb_checksums", OPT_INNODB_CHECKSUMS, "Enable InnoDB checksums validation (enabled by default). \
Disable with --skip-innodb-checksums.", (gptr*) &innobase_use_checksums,
   (gptr*) &innobase_use_checksums, 0, GET_BOOL, NO_ARG, 1, 0, 0, 0, 0, 0},
#endif
  {"innodb_data_file_path", OPT_INNODB_DATA_FILE_PATH,
   "Path to individual files and their sizes.",
   0, 0, 0, GET_STR, REQUIRED_ARG, 0, 0, 0, 0, 0, 0},
#ifdef WITH_INNOBASE_STORAGE_ENGINE
  {"innodb_data_home_dir", OPT_INNODB_DATA_HOME_DIR,
   "The common part for InnoDB table spaces.", (gptr*) &innobase_data_home_dir,
   (gptr*) &innobase_data_home_dir, 0, GET_STR, REQUIRED_ARG, 0, 0, 0, 0, 0,
   0},
  {"innodb_doublewrite", OPT_INNODB_DOUBLEWRITE, "Enable InnoDB doublewrite buffer (enabled by default). \
Disable with --skip-innodb-doublewrite.", (gptr*) &innobase_use_doublewrite,
   (gptr*) &innobase_use_doublewrite, 0, GET_BOOL, NO_ARG, 1, 0, 0, 0, 0, 0},
  {"innodb_fast_shutdown", OPT_INNODB_FAST_SHUTDOWN,
   "Speeds up the shutdown process of the InnoDB storage engine. Possible "
   "values are 0, 1 (faster)"
   /*
     NetWare can't close unclosed files, can't automatically kill remaining
     threads, etc, so on this OS we disable the crash-like InnoDB shutdown.
   */
#ifndef __NETWARE__
   " or 2 (fastest - crash-like)"
#endif
   ".",
   (gptr*) &innobase_fast_shutdown,
   (gptr*) &innobase_fast_shutdown, 0, GET_ULONG, OPT_ARG, 1, 0,
   IF_NETWARE(1,2), 0, 0, 0},
  {"innodb_file_per_table", OPT_INNODB_FILE_PER_TABLE,
   "Stores each InnoDB table to an .ibd file in the database dir.",
   (gptr*) &innobase_file_per_table,
   (gptr*) &innobase_file_per_table, 0, GET_BOOL, NO_ARG, 0, 0, 0, 0, 0, 0},
  {"innodb_flush_log_at_trx_commit", OPT_INNODB_FLUSH_LOG_AT_TRX_COMMIT,
   "Set to 0 (write and flush once per second), 1 (write and flush at each commit) or 2 (write at commit, flush once per second).",
   (gptr*) &srv_flush_log_at_trx_commit,
   (gptr*) &srv_flush_log_at_trx_commit,
   0, GET_ULONG, OPT_ARG,  1, 0, 2, 0, 0, 0},
  {"innodb_flush_method", OPT_INNODB_FLUSH_METHOD,
   "With which method to flush data.", (gptr*) &innobase_unix_file_flush_method,
   (gptr*) &innobase_unix_file_flush_method, 0, GET_STR, REQUIRED_ARG, 0, 0, 0,
   0, 0, 0},
  {"innodb_locks_unsafe_for_binlog", OPT_INNODB_LOCKS_UNSAFE_FOR_BINLOG,
   "Force InnoDB to not use next-key locking, to use only row-level locking.",
   (gptr*) &innobase_locks_unsafe_for_binlog,
   (gptr*) &innobase_locks_unsafe_for_binlog, 0, GET_BOOL, NO_ARG, 0, 0, 0, 0, 0, 0},
  {"innodb_log_arch_dir", OPT_INNODB_LOG_ARCH_DIR,
   "Where full logs should be archived.", (gptr*) &innobase_log_arch_dir,
   (gptr*) &innobase_log_arch_dir, 0, GET_STR, REQUIRED_ARG, 0, 0, 0, 0, 0, 0},
  {"innodb_log_archive", OPT_INNODB_LOG_ARCHIVE,
   "Set to 1 if you want to have logs archived.", 0, 0, 0, GET_LONG, OPT_ARG,
   0, 0, 0, 0, 0, 0},
  {"innodb_log_group_home_dir", OPT_INNODB_LOG_GROUP_HOME_DIR,
   "Path to InnoDB log files.", (gptr*) &innobase_log_group_home_dir,
   (gptr*) &innobase_log_group_home_dir, 0, GET_STR, REQUIRED_ARG, 0, 0, 0, 0,
   0, 0},
  {"innodb_max_dirty_pages_pct", OPT_INNODB_MAX_DIRTY_PAGES_PCT,
   "Percentage of dirty pages allowed in bufferpool.", (gptr*) &srv_max_buf_pool_modified_pct,
   (gptr*) &srv_max_buf_pool_modified_pct, 0, GET_ULONG, REQUIRED_ARG, 90, 0, 100, 0, 0, 0},
  {"innodb_max_purge_lag", OPT_INNODB_MAX_PURGE_LAG,
   "Desired maximum length of the purge queue (0 = no limit)",
   (gptr*) &srv_max_purge_lag,
   (gptr*) &srv_max_purge_lag, 0, GET_LONG, REQUIRED_ARG, 0, 0, ~0L,
   0, 1L, 0},
  {"innodb_rollback_on_timeout", OPT_INNODB_ROLLBACK_ON_TIMEOUT,
   "Roll back the complete transaction on lock wait timeout, for 4.x compatibility (disabled by default)",
   (gptr*) &innobase_rollback_on_timeout, (gptr*) &innobase_rollback_on_timeout,
   0, GET_BOOL, OPT_ARG, 0, 0, 0, 0, 0, 0},
  {"innodb_status_file", OPT_INNODB_STATUS_FILE,
   "Enable SHOW INNODB STATUS output in the innodb_status.<pid> file",
   (gptr*) &innobase_create_status_file, (gptr*) &innobase_create_status_file,
   0, GET_BOOL, OPT_ARG, 0, 0, 0, 0, 0, 0},
  {"innodb_support_xa", OPT_INNODB_SUPPORT_XA,
   "Enable InnoDB support for the XA two-phase commit",
   (gptr*) &global_system_variables.innodb_support_xa,
   (gptr*) &global_system_variables.innodb_support_xa,
   0, GET_BOOL, OPT_ARG, 1, 0, 0, 0, 0, 0},
  {"innodb_table_locks", OPT_INNODB_TABLE_LOCKS,
   "Enable InnoDB locking in LOCK TABLES",
   (gptr*) &global_system_variables.innodb_table_locks,
   (gptr*) &global_system_variables.innodb_table_locks,
   0, GET_BOOL, OPT_ARG, 1, 0, 0, 0, 0, 0},
#endif /* End WITH_INNOBASE_STORAGE_ENGINE */
   {"language", 'L',
   "Client error messages in given language. May be given as a full path.",
   (gptr*) &language_ptr, (gptr*) &language_ptr, 0, GET_STR, REQUIRED_ARG,
   0, 0, 0, 0, 0, 0},
  {"local-infile", OPT_LOCAL_INFILE,
   "Enable/disable LOAD DATA LOCAL INFILE (takes values 1|0).",
   (gptr*) &opt_local_infile,
   (gptr*) &opt_local_infile, 0, GET_BOOL, OPT_ARG,
   1, 0, 0, 0, 0, 0},
  {"log", 'l', "Log connections and queries to file.", (gptr*) &opt_logname,
   (gptr*) &opt_logname, 0, GET_STR, OPT_ARG, 0, 0, 0, 0, 0, 0},
  {"log-bin", OPT_BIN_LOG,
   "Log update queries in binary format. Optional (but strongly recommended "
   "to avoid replication problems if server's hostname changes) argument "
   "should be the chosen location for the binary log files.",
   (gptr*) &opt_bin_logname, (gptr*) &opt_bin_logname, 0, GET_STR_ALLOC,
   OPT_ARG, 0, 0, 0, 0, 0, 0},
  {"log-bin-index", OPT_BIN_LOG_INDEX,
   "File that holds the names for last binary log files.",
   (gptr*) &opt_binlog_index_name, (gptr*) &opt_binlog_index_name, 0, GET_STR,
   REQUIRED_ARG, 0, 0, 0, 0, 0, 0},
#ifndef TO_BE_REMOVED_IN_5_1_OR_6_0
  /*
    In 5.0.6 we introduced the below option, then in 5.0.16 we renamed it to
    log-bin-trust-function-creators but kept also the old name for
    compatibility; the behaviour was also changed to apply only to functions
    (and triggers). In a future release this old name could be removed.
  */
  {"log-bin-trust-routine-creators", OPT_LOG_BIN_TRUST_FUNCTION_CREATORS,
   "(deprecated) Use log-bin-trust-function-creators.",
   (gptr*) &trust_function_creators, (gptr*) &trust_function_creators, 0,
   GET_BOOL, NO_ARG, 0, 0, 0, 0, 0, 0},
#endif
  /*
    This option starts with "log-bin" to emphasize that it is specific of
    binary logging.
  */
  {"log-bin-trust-function-creators", OPT_LOG_BIN_TRUST_FUNCTION_CREATORS,
   "If equal to 0 (the default), then when --log-bin is used, creation of "
   "a stored function (or trigger) is allowed only to users having the SUPER privilege "
   "and only if this stored function (trigger) may not break binary logging."
   "Note that if ALL connections to this server ALWAYS use row-based binary "
   "logging, the security issues do not exist and the binary logging cannot "
   "break, so you can safely set this to 1."
   ,(gptr*) &trust_function_creators, (gptr*) &trust_function_creators, 0,
   GET_BOOL, NO_ARG, 0, 0, 0, 0, 0, 0},
  {"log-error", OPT_ERROR_LOG_FILE, "Error log file.",
   (gptr*) &log_error_file_ptr, (gptr*) &log_error_file_ptr, 0, GET_STR,
   OPT_ARG, 0, 0, 0, 0, 0, 0},
  {"log-isam", OPT_ISAM_LOG, "Log all MyISAM changes to file.",
   (gptr*) &myisam_log_filename, (gptr*) &myisam_log_filename, 0, GET_STR,
   OPT_ARG, 0, 0, 0, 0, 0, 0},
  {"log-long-format", '0',
   "Log some extra information to update log. Please note that this option is deprecated; see --log-short-format option.", 
   0, 0, 0, GET_NO_ARG, NO_ARG, 0, 0, 0, 0, 0, 0},
#ifdef WITH_CSV_STORAGE_ENGINE
  {"log-output", OPT_LOG_OUTPUT,
   "Syntax: log-output[=value[,value...]], where \"value\" could be TABLE, "
   "FILE or NONE.",
   (gptr*) &log_output_str, (gptr*) &log_output_str, 0,
   GET_STR, OPT_ARG, 0, 0, 0, 0, 0, 0},
#endif
  {"log-queries-not-using-indexes", OPT_LOG_QUERIES_NOT_USING_INDEXES,
   "Log queries that are executed without benefit of any index to the slow log if it is open.",
   (gptr*) &opt_log_queries_not_using_indexes, (gptr*) &opt_log_queries_not_using_indexes,
   0, GET_BOOL, NO_ARG, 0, 0, 0, 0, 0, 0},
  {"log-short-format", OPT_SHORT_LOG_FORMAT,
   "Don't log extra information to update and slow-query logs.",
   (gptr*) &opt_short_log_format, (gptr*) &opt_short_log_format,
   0, GET_BOOL, NO_ARG, 0, 0, 0, 0, 0, 0},
  {"log-slave-updates", OPT_LOG_SLAVE_UPDATES,
   "Tells the slave to log the updates from the slave thread to the binary log. You will need to turn it on if you plan to daisy-chain the slaves.",
   (gptr*) &opt_log_slave_updates, (gptr*) &opt_log_slave_updates, 0, GET_BOOL,
   NO_ARG, 0, 0, 0, 0, 0, 0},
  {"log-slow-admin-statements", OPT_LOG_SLOW_ADMIN_STATEMENTS,
   "Log slow OPTIMIZE, ANALYZE, ALTER and other administrative statements to the slow log if it is open.",
   (gptr*) &opt_log_slow_admin_statements,
   (gptr*) &opt_log_slow_admin_statements,
   0, GET_BOOL, NO_ARG, 0, 0, 0, 0, 0, 0},
  {"log-slow-queries", OPT_SLOW_QUERY_LOG,
    "Log slow queries to this log file. Defaults logging to hostname-slow.log file. Must be enabled to activate other slow log options.",
   (gptr*) &opt_slow_logname, (gptr*) &opt_slow_logname, 0, GET_STR, OPT_ARG,
   0, 0, 0, 0, 0, 0},
  {"log-tc", OPT_LOG_TC,
   "Path to transaction coordinator log (used for transactions that affect "
   "more than one storage engine, when binary log is disabled)",
   (gptr*) &opt_tc_log_file, (gptr*) &opt_tc_log_file, 0, GET_STR,
   REQUIRED_ARG, 0, 0, 0, 0, 0, 0},
#ifdef HAVE_MMAP
  {"log-tc-size", OPT_LOG_TC_SIZE, "Size of transaction coordinator log.",
   (gptr*) &opt_tc_log_size, (gptr*) &opt_tc_log_size, 0, GET_ULONG,
   REQUIRED_ARG, TC_LOG_MIN_SIZE, TC_LOG_MIN_SIZE, ~0L, 0, TC_LOG_PAGE_SIZE, 0},
#endif
  {"log-update", OPT_UPDATE_LOG,
   "The update log is deprecated since version 5.0, is replaced by the binary \
log and this option justs turns on --log-bin instead.",
   (gptr*) &opt_update_logname, (gptr*) &opt_update_logname, 0, GET_STR,
   OPT_ARG, 0, 0, 0, 0, 0, 0},
  {"log-warnings", 'W', "Log some not critical warnings to the log file.",
   (gptr*) &global_system_variables.log_warnings,
   (gptr*) &max_system_variables.log_warnings, 0, GET_ULONG, OPT_ARG, 1, 0, 0,
   0, 0, 0},
  {"low-priority-updates", OPT_LOW_PRIORITY_UPDATES,
   "INSERT/DELETE/UPDATE has lower priority than selects.",
   (gptr*) &global_system_variables.low_priority_updates,
   (gptr*) &max_system_variables.low_priority_updates,
   0, GET_BOOL, NO_ARG, 0, 0, 0, 0, 0, 0},
  {"master-connect-retry", OPT_MASTER_CONNECT_RETRY,
   "The number of seconds the slave thread will sleep before retrying to connect to the master in case the master goes down or the connection is lost.",
   (gptr*) &master_connect_retry, (gptr*) &master_connect_retry, 0, GET_UINT,
   REQUIRED_ARG, 60, 0, 0, 0, 0, 0},
  {"master-host", OPT_MASTER_HOST,
   "Master hostname or IP address for replication. If not set, the slave thread will not be started. Note that the setting of master-host will be ignored if there exists a valid master.info file.",
   (gptr*) &master_host, (gptr*) &master_host, 0, GET_STR, REQUIRED_ARG, 0, 0,
   0, 0, 0, 0},
  {"master-info-file", OPT_MASTER_INFO_FILE,
   "The location and name of the file that remembers the master and where the I/O replication \
thread is in the master's binlogs.",
   (gptr*) &master_info_file, (gptr*) &master_info_file, 0, GET_STR,
   REQUIRED_ARG, 0, 0, 0, 0, 0, 0},
  {"master-password", OPT_MASTER_PASSWORD,
   "The password the slave thread will authenticate with when connecting to the master. If not set, an empty password is assumed.The value in master.info will take precedence if it can be read.",
   (gptr*)&master_password, (gptr*)&master_password, 0,
   GET_STR, REQUIRED_ARG, 0, 0, 0, 0, 0, 0},
  {"master-port", OPT_MASTER_PORT,
   "The port the master is listening on. If not set, the compiled setting of MYSQL_PORT is assumed. If you have not tinkered with configure options, this should be 3306. The value in master.info will take precedence if it can be read.",
   (gptr*) &master_port, (gptr*) &master_port, 0, GET_UINT, REQUIRED_ARG,
   MYSQL_PORT, 0, 0, 0, 0, 0},
  {"master-retry-count", OPT_MASTER_RETRY_COUNT,
   "The number of tries the slave will make to connect to the master before giving up.",
   (gptr*) &master_retry_count, (gptr*) &master_retry_count, 0, GET_ULONG,
   REQUIRED_ARG, 3600*24, 0, 0, 0, 0, 0},
  {"master-ssl", OPT_MASTER_SSL,
   "Enable the slave to connect to the master using SSL.",
   (gptr*) &master_ssl, (gptr*) &master_ssl, 0, GET_BOOL, NO_ARG, 0, 0, 0, 0,
   0, 0},
  {"master-ssl-ca", OPT_MASTER_SSL_CA,
   "Master SSL CA file. Only applies if you have enabled master-ssl.",
   (gptr*) &master_ssl_ca, (gptr*) &master_ssl_ca, 0, GET_STR, OPT_ARG,
   0, 0, 0, 0, 0, 0},
  {"master-ssl-capath", OPT_MASTER_SSL_CAPATH,
   "Master SSL CA path. Only applies if you have enabled master-ssl.",
   (gptr*) &master_ssl_capath, (gptr*) &master_ssl_capath, 0, GET_STR, OPT_ARG,
   0, 0, 0, 0, 0, 0},
  {"master-ssl-cert", OPT_MASTER_SSL_CERT,
   "Master SSL certificate file name. Only applies if you have enabled \
master-ssl",
   (gptr*) &master_ssl_cert, (gptr*) &master_ssl_cert, 0, GET_STR, OPT_ARG,
   0, 0, 0, 0, 0, 0},
  {"master-ssl-cipher", OPT_MASTER_SSL_CIPHER,
   "Master SSL cipher. Only applies if you have enabled master-ssl.",
   (gptr*) &master_ssl_cipher, (gptr*) &master_ssl_capath, 0, GET_STR, OPT_ARG,
   0, 0, 0, 0, 0, 0},
  {"master-ssl-key", OPT_MASTER_SSL_KEY,
   "Master SSL keyfile name. Only applies if you have enabled master-ssl.",
   (gptr*) &master_ssl_key, (gptr*) &master_ssl_key, 0, GET_STR, OPT_ARG,
   0, 0, 0, 0, 0, 0},
  {"master-user", OPT_MASTER_USER,
   "The username the slave thread will use for authentication when connecting to the master. The user must have FILE privilege. If the master user is not set, user test is assumed. The value in master.info will take precedence if it can be read.",
   (gptr*) &master_user, (gptr*) &master_user, 0, GET_STR, REQUIRED_ARG, 0, 0,
   0, 0, 0, 0},
#ifdef HAVE_REPLICATION
  {"max-binlog-dump-events", OPT_MAX_BINLOG_DUMP_EVENTS,
   "Option used by mysql-test for debugging and testing of replication.",
   (gptr*) &max_binlog_dump_events, (gptr*) &max_binlog_dump_events, 0,
   GET_INT, REQUIRED_ARG, 0, 0, 0, 0, 0, 0},
#endif /* HAVE_REPLICATION */
  {"memlock", OPT_MEMLOCK, "Lock mysqld in memory.", (gptr*) &locked_in_memory,
   (gptr*) &locked_in_memory, 0, GET_BOOL, NO_ARG, 0, 0, 0, 0, 0, 0},
  {"myisam-recover", OPT_MYISAM_RECOVER,
   "Syntax: myisam-recover[=option[,option...]], where option can be DEFAULT, BACKUP, FORCE or QUICK.",
   (gptr*) &myisam_recover_options_str, (gptr*) &myisam_recover_options_str, 0,
   GET_STR, OPT_ARG, 0, 0, 0, 0, 0, 0},
  {"ndbcluster", OPT_NDBCLUSTER, "Enable NDB Cluster (if this version of MySQL supports it). \
Disable with --skip-ndbcluster (will save memory).",
   (gptr*) &opt_ndbcluster, (gptr*) &opt_ndbcluster, 0, GET_BOOL, NO_ARG,
   OPT_NDBCLUSTER_DEFAULT, 0, 0, 0, 0, 0},
#ifdef WITH_NDBCLUSTER_STORAGE_ENGINE
  {"ndb-connectstring", OPT_NDB_CONNECTSTRING,
   "Connect string for ndbcluster.",
   (gptr*) &opt_ndb_connectstring,
   (gptr*) &opt_ndb_connectstring,
   0, GET_STR, REQUIRED_ARG, 0, 0, 0, 0, 0, 0},
  {"ndb-mgmd-host", OPT_NDB_MGMD,
   "Set host and port for ndb_mgmd. Syntax: hostname[:port]",
   (gptr*) &opt_ndb_mgmd,
   (gptr*) &opt_ndb_mgmd,
   0, GET_STR, REQUIRED_ARG, 0, 0, 0, 0, 0, 0},
  {"ndb-nodeid", OPT_NDB_NODEID,
   "Nodeid for this mysqlserver in the cluster.",
   (gptr*) &opt_ndb_nodeid,
   (gptr*) &opt_ndb_nodeid,
   0, GET_INT, REQUIRED_ARG, 0, 0, 0, 0, 0, 0},
  {"ndb-autoincrement-prefetch-sz", OPT_NDB_AUTOINCREMENT_PREFETCH_SZ,
   "Specify number of autoincrement values that are prefetched.",
   (gptr*) &global_system_variables.ndb_autoincrement_prefetch_sz,
   (gptr*) &global_system_variables.ndb_autoincrement_prefetch_sz,
   0, GET_ULONG, REQUIRED_ARG, 32, 1, 256, 0, 0, 0},
  {"ndb-distribution", OPT_NDB_DISTRIBUTION,
   "Default distribution for new tables in ndb",
   (gptr*) &opt_ndb_distribution,
   (gptr*) &opt_ndb_distribution,
   0, GET_STR, REQUIRED_ARG, 0, 0, 0, 0, 0, 0},
  {"ndb-force-send", OPT_NDB_FORCE_SEND,
   "Force send of buffers to ndb immediately without waiting for "
   "other threads.",
   (gptr*) &global_system_variables.ndb_force_send,
   (gptr*) &global_system_variables.ndb_force_send,
   0, GET_BOOL, OPT_ARG, 1, 0, 0, 0, 0, 0},
  {"ndb_force_send", OPT_NDB_FORCE_SEND,
   "same as --ndb-force-send.",
   (gptr*) &global_system_variables.ndb_force_send,
   (gptr*) &global_system_variables.ndb_force_send,
   0, GET_BOOL, OPT_ARG, 1, 0, 0, 0, 0, 0},
  {"ndb-extra-logging", OPT_NDB_EXTRA_LOGGING,
   "Turn on more logging in the error log.",
   (gptr*) &ndb_extra_logging,
   (gptr*) &ndb_extra_logging,
   0, GET_INT, OPT_ARG, 0, 0, 0, 0, 0, 0},
#ifdef HAVE_NDB_BINLOG
  {"ndb-report-thresh-binlog-epoch-slip", OPT_NDB_REPORT_THRESH_BINLOG_EPOCH_SLIP,
   "Threshold on number of epochs to be behind before reporting binlog status. "
   "E.g. 3 means that if the difference between what epoch has been received "
   "from the storage nodes and what has been applied to the binlog is 3 or more, "
   "a status message will be sent to the cluster log.",
   (gptr*) &ndb_report_thresh_binlog_epoch_slip,
   (gptr*) &ndb_report_thresh_binlog_epoch_slip,
   0, GET_ULONG, REQUIRED_ARG, 3, 0, 256, 0, 0, 0},
  {"ndb-report-thresh-binlog-mem-usage", OPT_NDB_REPORT_THRESH_BINLOG_MEM_USAGE,
   "Threshold on percentage of free memory before reporting binlog status. E.g. "
   "10 means that if amount of available memory for receiving binlog data from "
   "the storage nodes goes below 10%, "
   "a status message will be sent to the cluster log.",
   (gptr*) &ndb_report_thresh_binlog_mem_usage,
   (gptr*) &ndb_report_thresh_binlog_mem_usage,
   0, GET_ULONG, REQUIRED_ARG, 10, 0, 100, 0, 0, 0},
#endif
  {"ndb-use-exact-count", OPT_NDB_USE_EXACT_COUNT,
   "Use exact records count during query planning and for fast "
   "select count(*), disable for faster queries.",
   (gptr*) &global_system_variables.ndb_use_exact_count,
   (gptr*) &global_system_variables.ndb_use_exact_count,
   0, GET_BOOL, OPT_ARG, 1, 0, 0, 0, 0, 0},
  {"ndb_use_exact_count", OPT_NDB_USE_EXACT_COUNT,
   "same as --ndb-use-exact-count.",
   (gptr*) &global_system_variables.ndb_use_exact_count,
   (gptr*) &global_system_variables.ndb_use_exact_count,
   0, GET_BOOL, OPT_ARG, 1, 0, 0, 0, 0, 0},
  {"ndb-shm", OPT_NDB_SHM,
   "Use shared memory connections when available.",
   (gptr*) &opt_ndb_shm,
   (gptr*) &opt_ndb_shm,
   0, GET_BOOL, OPT_ARG, OPT_NDB_SHM_DEFAULT, 0, 0, 0, 0, 0},
  {"ndb-optimized-node-selection", OPT_NDB_OPTIMIZED_NODE_SELECTION,
   "Select nodes for transactions in a more optimal way.",
   (gptr*) &opt_ndb_optimized_node_selection,
   (gptr*) &opt_ndb_optimized_node_selection,
   0, GET_BOOL, OPT_ARG, 1, 0, 0, 0, 0, 0},
  { "ndb-cache-check-time", OPT_NDB_CACHE_CHECK_TIME,
    "A dedicated thread is created to, at the given millisecons interval, invalidate the query cache if another MySQL server in the cluster has changed the data in the database.",
    (gptr*) &opt_ndb_cache_check_time, (gptr*) &opt_ndb_cache_check_time, 0, GET_ULONG, REQUIRED_ARG,
    0, 0, LONG_TIMEOUT, 0, 1, 0},
  {"ndb-index-stat-enable", OPT_NDB_INDEX_STAT_ENABLE,
   "Use ndb index statistics in query optimization.",
   (gptr*) &global_system_variables.ndb_index_stat_enable,
   (gptr*) &max_system_variables.ndb_index_stat_enable,
   0, GET_BOOL, OPT_ARG, 0, 0, 1, 0, 0, 0},
#endif
  {"ndb-use-copying-alter-table",
   OPT_NDB_USE_COPYING_ALTER_TABLE,
   "Force ndbcluster to always copy tables at alter table (should only be used if on-line alter table fails).",
   (gptr*) &global_system_variables.ndb_use_copying_alter_table,
   (gptr*) &global_system_variables.ndb_use_copying_alter_table,
   0, GET_BOOL, NO_ARG, 0, 0, 0, 0, 0, 0},  
  {"new", 'n', "Use very new possible 'unsafe' functions.",
   (gptr*) &global_system_variables.new_mode,
   (gptr*) &max_system_variables.new_mode,
   0, GET_BOOL, NO_ARG, 0, 0, 0, 0, 0, 0},
#ifdef NOT_YET
  {"no-mix-table-types", OPT_NO_MIX_TYPE, "Don't allow commands with uses two different table types.",
   (gptr*) &opt_no_mix_types, (gptr*) &opt_no_mix_types, 0, GET_BOOL, NO_ARG,
   0, 0, 0, 0, 0, 0},
#endif
  {"old-alter-table", OPT_OLD_ALTER_TABLE,
   "Use old, non-optimized alter table.",
   (gptr*) &global_system_variables.old_alter_table,
   (gptr*) &max_system_variables.old_alter_table, 0, GET_BOOL, NO_ARG,
   0, 0, 0, 0, 0, 0},
  {"old-passwords", OPT_OLD_PASSWORDS, "Use old password encryption method (needed for 4.0 and older clients).",
   (gptr*) &global_system_variables.old_passwords,
   (gptr*) &max_system_variables.old_passwords, 0, GET_BOOL, NO_ARG,
   0, 0, 0, 0, 0, 0},
#ifdef ONE_THREAD
  {"one-thread", OPT_ONE_THREAD,
   "Only use one thread (for debugging under Linux).", 0, 0, 0, GET_NO_ARG,
   NO_ARG, 0, 0, 0, 0, 0, 0},
#endif
  {"old-style-user-limits", OPT_OLD_STYLE_USER_LIMITS,
   "Enable old-style user limits (before 5.0.3 user resources were counted per each user+host vs. per account)",
   (gptr*) &opt_old_style_user_limits, (gptr*) &opt_old_style_user_limits,
   0, GET_BOOL, NO_ARG, 0, 0, 0, 0, 0, 0},
  {"pid-file", OPT_PID_FILE, "Pid file used by safe_mysqld.",
   (gptr*) &pidfile_name_ptr, (gptr*) &pidfile_name_ptr, 0, GET_STR,
   REQUIRED_ARG, 0, 0, 0, 0, 0, 0},
  {"port", 'P', "Port number to use for connection.", (gptr*) &mysqld_port,
   (gptr*) &mysqld_port, 0, GET_UINT, REQUIRED_ARG, 0, 0, 0, 0, 0, 0},
  {"port-open-timeout", OPT_PORT_OPEN_TIMEOUT,
   "Maximum time in seconds to wait for the port to become free. "
   "(Default: no wait)", (gptr*) &mysqld_port_timeout,
   (gptr*) &mysqld_port_timeout, 0, GET_UINT, REQUIRED_ARG, 0, 0, 0, 0, 0, 0},
  {"relay-log", OPT_RELAY_LOG,
   "The location and name to use for relay logs.",
   (gptr*) &opt_relay_logname, (gptr*) &opt_relay_logname, 0,
   GET_STR_ALLOC, REQUIRED_ARG, 0, 0, 0, 0, 0, 0},
  {"relay-log-index", OPT_RELAY_LOG_INDEX,
   "The location and name to use for the file that keeps a list of the last \
relay logs.",
   (gptr*) &opt_relaylog_index_name, (gptr*) &opt_relaylog_index_name, 0,
   GET_STR, REQUIRED_ARG, 0, 0, 0, 0, 0, 0},
  {"relay-log-info-file", OPT_RELAY_LOG_INFO_FILE,
   "The location and name of the file that remembers where the SQL replication \
thread is in the relay logs.",
   (gptr*) &relay_log_info_file, (gptr*) &relay_log_info_file, 0, GET_STR,
   REQUIRED_ARG, 0, 0, 0, 0, 0, 0},
  {"replicate-do-db", OPT_REPLICATE_DO_DB,
   "Tells the slave thread to restrict replication to the specified database. To specify more than one database, use the directive multiple times, once for each database. Note that this will only work if you do not use cross-database queries such as UPDATE some_db.some_table SET foo='bar' while having selected a different or no database. If you need cross database updates to work, make sure you have 3.23.28 or later, and use replicate-wild-do-table=db_name.%.",
   0, 0, 0, GET_STR, REQUIRED_ARG, 0, 0, 0, 0, 0, 0},
  {"replicate-do-table", OPT_REPLICATE_DO_TABLE,
   "Tells the slave thread to restrict replication to the specified table. To specify more than one table, use the directive multiple times, once for each table. This will work for cross-database updates, in contrast to replicate-do-db.",
   0, 0, 0, GET_STR, REQUIRED_ARG, 0, 0, 0, 0, 0, 0},
  {"replicate-ignore-db", OPT_REPLICATE_IGNORE_DB,
   "Tells the slave thread to not replicate to the specified database. To specify more than one database to ignore, use the directive multiple times, once for each database. This option will not work if you use cross database updates. If you need cross database updates to work, make sure you have 3.23.28 or later, and use replicate-wild-ignore-table=db_name.%. ",
   0, 0, 0, GET_STR, REQUIRED_ARG, 0, 0, 0, 0, 0, 0},
  {"replicate-ignore-table", OPT_REPLICATE_IGNORE_TABLE,
   "Tells the slave thread to not replicate to the specified table. To specify more than one table to ignore, use the directive multiple times, once for each table. This will work for cross-datbase updates, in contrast to replicate-ignore-db.",
   0, 0, 0, GET_STR, REQUIRED_ARG, 0, 0, 0, 0, 0, 0},
  {"replicate-rewrite-db", OPT_REPLICATE_REWRITE_DB,
   "Updates to a database with a different name than the original. Example: replicate-rewrite-db=master_db_name->slave_db_name.",
   0, 0, 0, GET_STR, REQUIRED_ARG, 0, 0, 0, 0, 0, 0},
#ifdef HAVE_REPLICATION
  {"replicate-same-server-id", OPT_REPLICATE_SAME_SERVER_ID,
   "In replication, if set to 1, do not skip events having our server id. \
Default value is 0 (to break infinite loops in circular replication). \
Can't be set to 1 if --log-slave-updates is used.",
   (gptr*) &replicate_same_server_id,
   (gptr*) &replicate_same_server_id,
   0, GET_BOOL, NO_ARG, 0, 0, 0, 0, 0, 0},
#endif
  {"replicate-wild-do-table", OPT_REPLICATE_WILD_DO_TABLE,
   "Tells the slave thread to restrict replication to the tables that match the specified wildcard pattern. To specify more than one table, use the directive multiple times, once for each table. This will work for cross-database updates. Example: replicate-wild-do-table=foo%.bar% will replicate only updates to tables in all databases that start with foo and whose table names start with bar.",
   0, 0, 0, GET_STR, REQUIRED_ARG, 0, 0, 0, 0, 0, 0},
  {"replicate-wild-ignore-table", OPT_REPLICATE_WILD_IGNORE_TABLE,
   "Tells the slave thread to not replicate to the tables that match the given wildcard pattern. To specify more than one table to ignore, use the directive multiple times, once for each table. This will work for cross-database updates. Example: replicate-wild-ignore-table=foo%.bar% will not do updates to tables in databases that start with foo and whose table names start with bar.",
   0, 0, 0, GET_STR, REQUIRED_ARG, 0, 0, 0, 0, 0, 0},
  // In replication, we may need to tell the other servers how to connect
  {"report-host", OPT_REPORT_HOST,
   "Hostname or IP of the slave to be reported to to the master during slave registration. Will appear in the output of SHOW SLAVE HOSTS. Leave unset if you do not want the slave to register itself with the master. Note that it is not sufficient for the master to simply read the IP of the slave off the socket once the slave connects. Due to NAT and other routing issues, that IP may not be valid for connecting to the slave from the master or other hosts.",
   (gptr*) &report_host, (gptr*) &report_host, 0, GET_STR, REQUIRED_ARG, 0, 0,
   0, 0, 0, 0},
  {"report-password", OPT_REPORT_PASSWORD, "Undocumented.",
   (gptr*) &report_password, (gptr*) &report_password, 0, GET_STR,
   REQUIRED_ARG, 0, 0, 0, 0, 0, 0},
  {"report-port", OPT_REPORT_PORT,
   "Port for connecting to slave reported to the master during slave registration. Set it only if the slave is listening on a non-default port or if you have a special tunnel from the master or other clients to the slave. If not sure, leave this option unset.",
   (gptr*) &report_port, (gptr*) &report_port, 0, GET_UINT, REQUIRED_ARG,
   MYSQL_PORT, 0, 0, 0, 0, 0},
  {"report-user", OPT_REPORT_USER, "Undocumented.", (gptr*) &report_user,
   (gptr*) &report_user, 0, GET_STR, REQUIRED_ARG, 0, 0, 0, 0, 0, 0},
  {"rpl-recovery-rank", OPT_RPL_RECOVERY_RANK, "Undocumented.",
   (gptr*) &rpl_recovery_rank, (gptr*) &rpl_recovery_rank, 0, GET_ULONG,
   REQUIRED_ARG, 0, 0, 0, 0, 0, 0},
  {"safe-mode", OPT_SAFE, "Skip some optimize stages (for testing).",
   0, 0, 0, GET_NO_ARG, NO_ARG, 0, 0, 0, 0, 0, 0},
#ifndef TO_BE_DELETED
  {"safe-show-database", OPT_SAFE_SHOW_DB,
   "Deprecated option; use GRANT SHOW DATABASES instead...",
   0, 0, 0, GET_NO_ARG, NO_ARG, 0, 0, 0, 0, 0, 0},
#endif
  {"safe-user-create", OPT_SAFE_USER_CREATE,
   "Don't allow new user creation by the user who has no write privileges to the mysql.user table.",
   (gptr*) &opt_safe_user_create, (gptr*) &opt_safe_user_create, 0, GET_BOOL,
   NO_ARG, 0, 0, 0, 0, 0, 0},
  {"safemalloc-mem-limit", OPT_SAFEMALLOC_MEM_LIMIT,
   "Simulate memory shortage when compiled with the --with-debug=full option.",
   0, 0, 0, GET_ULL, REQUIRED_ARG, 0, 0, 0, 0, 0, 0},
  {"secure-auth", OPT_SECURE_AUTH, "Disallow authentication for accounts that have old (pre-4.1) passwords.",
   (gptr*) &opt_secure_auth, (gptr*) &opt_secure_auth, 0, GET_BOOL, NO_ARG,
   my_bool(0), 0, 0, 0, 0, 0},
  {"server-id",	OPT_SERVER_ID,
   "Uniquely identifies the server instance in the community of replication partners.",
   (gptr*) &server_id, (gptr*) &server_id, 0, GET_ULONG, REQUIRED_ARG, 0, 0, 0,
   0, 0, 0},
  {"set-variable", 'O',
   "Change the value of a variable. Please note that this option is deprecated;you can set variables directly with --variable-name=value.",
   0, 0, 0, GET_STR, REQUIRED_ARG, 0, 0, 0, 0, 0, 0},
#ifdef HAVE_SMEM
  {"shared-memory", OPT_ENABLE_SHARED_MEMORY,
   "Enable the shared memory.",(gptr*) &opt_enable_shared_memory, (gptr*) &opt_enable_shared_memory,
   0, GET_BOOL, NO_ARG, 0, 0, 0, 0, 0, 0},
#endif
#ifdef HAVE_SMEM
  {"shared-memory-base-name",OPT_SHARED_MEMORY_BASE_NAME,
   "Base name of shared memory.", (gptr*) &shared_memory_base_name, (gptr*) &shared_memory_base_name,
   0, GET_STR, REQUIRED_ARG, 0, 0, 0, 0, 0, 0},
#endif
  {"show-slave-auth-info", OPT_SHOW_SLAVE_AUTH_INFO,
   "Show user and password in SHOW SLAVE HOSTS on this master",
   (gptr*) &opt_show_slave_auth_info, (gptr*) &opt_show_slave_auth_info, 0,
   GET_BOOL, NO_ARG, 0, 0, 0, 0, 0, 0},
#ifndef DISABLE_GRANT_OPTIONS
  {"skip-grant-tables", OPT_SKIP_GRANT,
   "Start without grant tables. This gives all users FULL ACCESS to all tables!",
   (gptr*) &opt_noacl, (gptr*) &opt_noacl, 0, GET_BOOL, NO_ARG, 0, 0, 0, 0, 0,
   0},
#endif
  {"skip-host-cache", OPT_SKIP_HOST_CACHE, "Don't cache host names.", 0, 0, 0,
   GET_NO_ARG, NO_ARG, 0, 0, 0, 0, 0, 0},
  {"skip-locking", OPT_SKIP_LOCK,
   "Deprecated option, use --skip-external-locking instead.",
   0, 0, 0, GET_NO_ARG, NO_ARG, 0, 0, 0, 0, 0, 0},
  {"skip-name-resolve", OPT_SKIP_RESOLVE,
   "Don't resolve hostnames. All hostnames are IP's or 'localhost'.",
   0, 0, 0, GET_NO_ARG, NO_ARG, 0, 0, 0, 0, 0, 0},
  {"skip-networking", OPT_SKIP_NETWORKING,
   "Don't allow connection with TCP/IP.", 0, 0, 0, GET_NO_ARG, NO_ARG, 0, 0, 0,
   0, 0, 0},
  {"skip-new", OPT_SKIP_NEW, "Don't use new, possible wrong routines.",
   0, 0, 0, GET_NO_ARG, NO_ARG, 0, 0, 0, 0, 0, 0},
#ifndef DBUG_OFF
#ifdef SAFEMALLOC
  {"skip-safemalloc", OPT_SKIP_SAFEMALLOC,
   "Don't use the memory allocation checking.", 0, 0, 0, GET_NO_ARG, NO_ARG,
   0, 0, 0, 0, 0, 0},
#endif
#endif
  {"skip-show-database", OPT_SKIP_SHOW_DB,
   "Don't allow 'SHOW DATABASE' commands.", 0, 0, 0, GET_NO_ARG, NO_ARG, 0, 0,
   0, 0, 0, 0},
  {"skip-slave-start", OPT_SKIP_SLAVE_START,
   "If set, slave is not autostarted.", (gptr*) &opt_skip_slave_start,
   (gptr*) &opt_skip_slave_start, 0, GET_BOOL, NO_ARG, 0, 0, 0, 0, 0, 0},
  {"skip-stack-trace", OPT_SKIP_STACK_TRACE,
   "Don't print a stack trace on failure.", 0, 0, 0, GET_NO_ARG, NO_ARG, 0, 0,
   0, 0, 0, 0},
  {"skip-symlink", OPT_SKIP_SYMLINKS, "Don't allow symlinking of tables. Deprecated option.  Use --skip-symbolic-links instead.",
   0, 0, 0, GET_NO_ARG, NO_ARG, 0, 0, 0, 0, 0, 0},
  {"skip-thread-priority", OPT_SKIP_PRIOR,
   "Don't give threads different priorities.", 0, 0, 0, GET_NO_ARG, NO_ARG,
   DEFAULT_SKIP_THREAD_PRIORITY, 0, 0, 0, 0, 0},
#ifdef HAVE_REPLICATION
  {"slave-load-tmpdir", OPT_SLAVE_LOAD_TMPDIR,
   "The location where the slave should put its temporary files when \
replicating a LOAD DATA INFILE command.",
   (gptr*) &slave_load_tmpdir, (gptr*) &slave_load_tmpdir, 0, GET_STR_ALLOC,
   REQUIRED_ARG, 0, 0, 0, 0, 0, 0},
  {"slave-skip-errors", OPT_SLAVE_SKIP_ERRORS,
   "Tells the slave thread to continue replication when a query returns an error from the provided list.",
   0, 0, 0, GET_STR, REQUIRED_ARG, 0, 0, 0, 0, 0, 0},
#endif
  {"slow-query-log", OPT_SLOW_LOG,
   "Enable|disable slow query log", (gptr*) &opt_slow_log,
   (gptr*) &opt_slow_log, 0, GET_BOOL, OPT_ARG, 0, 0, 0, 0, 0, 0},
  {"socket", OPT_SOCKET, "Socket file to use for connection.",
   (gptr*) &mysqld_unix_port, (gptr*) &mysqld_unix_port, 0, GET_STR,
   REQUIRED_ARG, 0, 0, 0, 0, 0, 0},
#ifdef HAVE_REPLICATION
  {"sporadic-binlog-dump-fail", OPT_SPORADIC_BINLOG_DUMP_FAIL,
   "Option used by mysql-test for debugging and testing of replication.",
   (gptr*) &opt_sporadic_binlog_dump_fail,
   (gptr*) &opt_sporadic_binlog_dump_fail, 0, GET_BOOL, NO_ARG, 0, 0, 0, 0, 0,
   0},
#endif /* HAVE_REPLICATION */
  {"sql-bin-update-same", OPT_SQL_BIN_UPDATE_SAME,
   "The update log is deprecated since version 5.0, is replaced by the binary \
log and this option does nothing anymore.",
   0, 0, 0, GET_DISABLED, NO_ARG, 0, 0, 0, 0, 0, 0},
  {"sql-mode", OPT_SQL_MODE,
   "Syntax: sql-mode=option[,option[,option...]] where option can be one of: REAL_AS_FLOAT, PIPES_AS_CONCAT, ANSI_QUOTES, IGNORE_SPACE, ONLY_FULL_GROUP_BY, NO_UNSIGNED_SUBTRACTION.",
   (gptr*) &sql_mode_str, (gptr*) &sql_mode_str, 0, GET_STR, REQUIRED_ARG, 0,
   0, 0, 0, 0, 0},
#ifdef HAVE_OPENSSL
#include "sslopt-longopts.h"
#endif
#ifdef __WIN__
  {"standalone", OPT_STANDALONE,
  "Dummy option to start as a standalone program (NT).", 0, 0, 0, GET_NO_ARG,
   NO_ARG, 0, 0, 0, 0, 0, 0},
#endif
  {"symbolic-links", 's', "Enable symbolic link support.",
   (gptr*) &my_use_symdir, (gptr*) &my_use_symdir, 0, GET_BOOL, NO_ARG,
   IF_PURIFY(0,1), 0, 0, 0, 0, 0},
  {"sysdate-is-now", OPT_SYSDATE_IS_NOW,
   "Non-default option to alias SYSDATE() to NOW() to make it safe-replicable. Since 5.0, SYSDATE() returns a `dynamic' value different for different invocations, even within the same statement.",
   (gptr*) &global_system_variables.sysdate_is_now,
   0, 0, GET_BOOL, NO_ARG, 0, 0, 1, 0, 1, 0},
  {"tc-heuristic-recover", OPT_TC_HEURISTIC_RECOVER,
   "Decision to use in heuristic recover process. Possible values are COMMIT or ROLLBACK.",
   (gptr*) &opt_tc_heuristic_recover, (gptr*) &opt_tc_heuristic_recover,
   0, GET_STR, REQUIRED_ARG, 0, 0, 0, 0, 0, 0},
  {"temp-pool", OPT_TEMP_POOL,
   "Using this option will cause most temporary files created to use a small set of names, rather than a unique name for each new file.",
   (gptr*) &use_temp_pool, (gptr*) &use_temp_pool, 0, GET_BOOL, NO_ARG, 1,
   0, 0, 0, 0, 0},
  {"timed_mutexes", OPT_TIMED_MUTEXES,
   "Specify whether to time mutexes (only InnoDB mutexes are currently supported)",
   (gptr*) &timed_mutexes, (gptr*) &timed_mutexes, 0, GET_BOOL, NO_ARG, 0, 
    0, 0, 0, 0, 0},
  {"tmpdir", 't',
   "Path for temporary files. Several paths may be specified, separated by a "
#if defined(__WIN__) || defined(__NETWARE__)
   "semicolon (;)"
#else
   "colon (:)"
#endif
   ", in this case they are used in a round-robin fashion.",
   (gptr*) &opt_mysql_tmpdir,
   (gptr*) &opt_mysql_tmpdir, 0, GET_STR, REQUIRED_ARG, 0, 0, 0, 0, 0, 0},
  {"transaction-isolation", OPT_TX_ISOLATION,
   "Default transaction isolation level.", 0, 0, 0, GET_STR, REQUIRED_ARG, 0,
   0, 0, 0, 0, 0},
  {"use-symbolic-links", 's', "Enable symbolic link support. Deprecated option; use --symbolic-links instead.",
   (gptr*) &my_use_symdir, (gptr*) &my_use_symdir, 0, GET_BOOL, NO_ARG,
   /*
     The system call realpath() produces warnings under valgrind and
     purify. These are not suppressed: instead we disable symlinks
     option if compiled with valgrind support. 
   */
   IF_PURIFY(0,1), 0, 0, 0, 0, 0},
  {"user", 'u', "Run mysqld daemon as user.", 0, 0, 0, GET_STR, REQUIRED_ARG,
   0, 0, 0, 0, 0, 0},
  {"verbose", 'v', "Used with --help option for detailed help",
   (gptr*) &opt_verbose, (gptr*) &opt_verbose, 0, GET_BOOL, NO_ARG, 0, 0, 0, 0,
   0, 0},
  {"version", 'V', "Output version information and exit.", 0, 0, 0, GET_NO_ARG,
   NO_ARG, 0, 0, 0, 0, 0, 0},
  {"warnings", 'W', "Deprecated; use --log-warnings instead.",
   (gptr*) &global_system_variables.log_warnings,
   (gptr*) &max_system_variables.log_warnings, 0, GET_ULONG, OPT_ARG, 1, 0, ~0L,
   0, 0, 0},
  { "back_log", OPT_BACK_LOG,
    "The number of outstanding connection requests MySQL can have. This comes into play when the main MySQL thread gets very many connection requests in a very short time.",
    (gptr*) &back_log, (gptr*) &back_log, 0, GET_ULONG,
    REQUIRED_ARG, 50, 1, 65535, 0, 1, 0 },
  {"binlog_cache_size", OPT_BINLOG_CACHE_SIZE,
   "The size of the cache to hold the SQL statements for the binary log during a transaction. If you often use big, multi-statement transactions you can increase this to get more performance.",
   (gptr*) &binlog_cache_size, (gptr*) &binlog_cache_size, 0, GET_ULONG,
   REQUIRED_ARG, 32*1024L, IO_SIZE, ~0L, 0, IO_SIZE, 0},
  {"bulk_insert_buffer_size", OPT_BULK_INSERT_BUFFER_SIZE,
   "Size of tree cache used in bulk insert optimisation. Note that this is a limit per thread!",
   (gptr*) &global_system_variables.bulk_insert_buff_size,
   (gptr*) &max_system_variables.bulk_insert_buff_size,
   0, GET_ULONG, REQUIRED_ARG, 8192*1024, 0, ~0L, 0, 1, 0},
  {"connect_timeout", OPT_CONNECT_TIMEOUT,
   "The number of seconds the mysqld server is waiting for a connect packet before responding with 'Bad handshake'.",
    (gptr*) &connect_timeout, (gptr*) &connect_timeout,
   0, GET_ULONG, REQUIRED_ARG, CONNECT_TIMEOUT, 2, LONG_TIMEOUT, 0, 1, 0 },
  { "date_format", OPT_DATE_FORMAT,
    "The DATE format (For future).",
    (gptr*) &opt_date_time_formats[MYSQL_TIMESTAMP_DATE],
    (gptr*) &opt_date_time_formats[MYSQL_TIMESTAMP_DATE],
    0, GET_STR, REQUIRED_ARG, 0, 0, 0, 0, 0, 0},
  { "datetime_format", OPT_DATETIME_FORMAT,
    "The DATETIME/TIMESTAMP format (for future).",
    (gptr*) &opt_date_time_formats[MYSQL_TIMESTAMP_DATETIME],
    (gptr*) &opt_date_time_formats[MYSQL_TIMESTAMP_DATETIME],
    0, GET_STR, REQUIRED_ARG, 0, 0, 0, 0, 0, 0},
  { "default_week_format", OPT_DEFAULT_WEEK_FORMAT,
    "The default week format used by WEEK() functions.",
    (gptr*) &global_system_variables.default_week_format,
    (gptr*) &max_system_variables.default_week_format,
    0, GET_ULONG, REQUIRED_ARG, 0, 0, 7L, 0, 1, 0},
  {"delayed_insert_limit", OPT_DELAYED_INSERT_LIMIT,
   "After inserting delayed_insert_limit rows, the INSERT DELAYED handler will check if there are any SELECT statements pending. If so, it allows these to execute before continuing.",
    (gptr*) &delayed_insert_limit, (gptr*) &delayed_insert_limit, 0, GET_ULONG,
    REQUIRED_ARG, DELAYED_LIMIT, 1, ~0L, 0, 1, 0},
  {"delayed_insert_timeout", OPT_DELAYED_INSERT_TIMEOUT,
   "How long a INSERT DELAYED thread should wait for INSERT statements before terminating.",
   (gptr*) &delayed_insert_timeout, (gptr*) &delayed_insert_timeout, 0,
   GET_ULONG, REQUIRED_ARG, DELAYED_WAIT_TIMEOUT, 1, LONG_TIMEOUT, 0, 1, 0},
  { "delayed_queue_size", OPT_DELAYED_QUEUE_SIZE,
    "What size queue (in rows) should be allocated for handling INSERT DELAYED. If the queue becomes full, any client that does INSERT DELAYED will wait until there is room in the queue again.",
    (gptr*) &delayed_queue_size, (gptr*) &delayed_queue_size, 0, GET_ULONG,
    REQUIRED_ARG, DELAYED_QUEUE_SIZE, 1, ~0L, 0, 1, 0},
  {"div_precision_increment", OPT_DIV_PRECINCREMENT,
   "Precision of the result of '/' operator will be increased on that value.",
   (gptr*) &global_system_variables.div_precincrement,
   (gptr*) &max_system_variables.div_precincrement, 0, GET_ULONG,
   REQUIRED_ARG, 4, 0, DECIMAL_MAX_SCALE, 0, 0, 0},
  {"expire_logs_days", OPT_EXPIRE_LOGS_DAYS,
   "If non-zero, binary logs will be purged after expire_logs_days "
   "days; possible purges happen at startup and at binary log rotation.",
   (gptr*) &expire_logs_days,
   (gptr*) &expire_logs_days, 0, GET_ULONG,
   REQUIRED_ARG, 0, 0, 99, 0, 1, 0},
  { "flush_time", OPT_FLUSH_TIME,
    "A dedicated thread is created to flush all tables at the given interval.",
    (gptr*) &flush_time, (gptr*) &flush_time, 0, GET_ULONG, REQUIRED_ARG,
    FLUSH_TIME, 0, LONG_TIMEOUT, 0, 1, 0},
  { "ft_boolean_syntax", OPT_FT_BOOLEAN_SYNTAX,
    "List of operators for MATCH ... AGAINST ( ... IN BOOLEAN MODE)",
    0, 0, 0, GET_STR,
    REQUIRED_ARG, 0, 0, 0, 0, 0, 0},
  { "ft_max_word_len", OPT_FT_MAX_WORD_LEN,
    "The maximum length of the word to be included in a FULLTEXT index. Note: FULLTEXT indexes must be rebuilt after changing this variable.",
    (gptr*) &ft_max_word_len, (gptr*) &ft_max_word_len, 0, GET_ULONG,
    REQUIRED_ARG, HA_FT_MAXCHARLEN, 10, HA_FT_MAXCHARLEN, 0, 1, 0},
  { "ft_min_word_len", OPT_FT_MIN_WORD_LEN,
    "The minimum length of the word to be included in a FULLTEXT index. Note: FULLTEXT indexes must be rebuilt after changing this variable.",
    (gptr*) &ft_min_word_len, (gptr*) &ft_min_word_len, 0, GET_ULONG,
    REQUIRED_ARG, 4, 1, HA_FT_MAXCHARLEN, 0, 1, 0},
  { "ft_query_expansion_limit", OPT_FT_QUERY_EXPANSION_LIMIT,
    "Number of best matches to use for query expansion",
    (gptr*) &ft_query_expansion_limit, (gptr*) &ft_query_expansion_limit, 0, GET_ULONG,
    REQUIRED_ARG, 20, 0, 1000, 0, 1, 0},
  { "ft_stopword_file", OPT_FT_STOPWORD_FILE,
    "Use stopwords from this file instead of built-in list.",
    (gptr*) &ft_stopword_file, (gptr*) &ft_stopword_file, 0, GET_STR,
    REQUIRED_ARG, 0, 0, 0, 0, 0, 0},
  { "group_concat_max_len", OPT_GROUP_CONCAT_MAX_LEN,
    "The maximum length of the result of function  group_concat.",
    (gptr*) &global_system_variables.group_concat_max_len,
    (gptr*) &max_system_variables.group_concat_max_len, 0, GET_ULONG,
    REQUIRED_ARG, 1024, 4, (long) ~0, 0, 1, 0},
#ifdef WITH_INNOBASE_STORAGE_ENGINE
  {"innodb_additional_mem_pool_size", OPT_INNODB_ADDITIONAL_MEM_POOL_SIZE,
   "Size of a memory pool InnoDB uses to store data dictionary information and other internal data structures.",
   (gptr*) &innobase_additional_mem_pool_size,
   (gptr*) &innobase_additional_mem_pool_size, 0, GET_LONG, REQUIRED_ARG,
   1*1024*1024L, 512*1024L, ~0L, 0, 1024, 0},
  {"innodb_autoextend_increment", OPT_INNODB_AUTOEXTEND_INCREMENT,
   "Data file autoextend increment in megabytes",
   (gptr*) &srv_auto_extend_increment,
   (gptr*) &srv_auto_extend_increment,
   0, GET_LONG, REQUIRED_ARG, 8L, 1L, 1000L, 0, 1L, 0},
  {"innodb_buffer_pool_size", OPT_INNODB_BUFFER_POOL_SIZE,
   "The size of the memory buffer InnoDB uses to cache data and indexes of its tables.",
   (gptr*) &innobase_buffer_pool_size, (gptr*) &innobase_buffer_pool_size, 0,
   GET_LL, REQUIRED_ARG, 8*1024*1024L, 1024*1024L, LONGLONG_MAX, 0,
   1024*1024L, 0},
  {"innodb_commit_concurrency", OPT_INNODB_COMMIT_CONCURRENCY,
   "Helps in performance tuning in heavily concurrent environments.",
   (gptr*) &srv_commit_concurrency, (gptr*) &srv_commit_concurrency,
   0, GET_LONG, REQUIRED_ARG, 0, 0, 1000, 0, 1, 0},
  {"innodb_concurrency_tickets", OPT_INNODB_CONCURRENCY_TICKETS,
   "Number of times a thread is allowed to enter InnoDB within the same \
    SQL query after it has once got the ticket",
   (gptr*) &srv_n_free_tickets_to_enter,
   (gptr*) &srv_n_free_tickets_to_enter,
   0, GET_LONG, REQUIRED_ARG, 500L, 1L, ~0L, 0, 1L, 0},
  {"innodb_file_io_threads", OPT_INNODB_FILE_IO_THREADS,
   "Number of file I/O threads in InnoDB.", (gptr*) &innobase_file_io_threads,
   (gptr*) &innobase_file_io_threads, 0, GET_LONG, REQUIRED_ARG, 4, 4, 64, 0,
   1, 0},
  {"innodb_force_recovery", OPT_INNODB_FORCE_RECOVERY,
   "Helps to save your data in case the disk image of the database becomes corrupt.",
   (gptr*) &innobase_force_recovery, (gptr*) &innobase_force_recovery, 0,
   GET_LONG, REQUIRED_ARG, 0, 0, 6, 0, 1, 0},
  {"innodb_lock_wait_timeout", OPT_INNODB_LOCK_WAIT_TIMEOUT,
   "Timeout in seconds an InnoDB transaction may wait for a lock before being rolled back.",
   (gptr*) &innobase_lock_wait_timeout, (gptr*) &innobase_lock_wait_timeout,
   0, GET_LONG, REQUIRED_ARG, 50, 1, 1024 * 1024 * 1024, 0, 1, 0},
  {"innodb_log_buffer_size", OPT_INNODB_LOG_BUFFER_SIZE,
   "The size of the buffer which InnoDB uses to write log to the log files on disk.",
   (gptr*) &innobase_log_buffer_size, (gptr*) &innobase_log_buffer_size, 0,
   GET_LONG, REQUIRED_ARG, 1024*1024L, 256*1024L, ~0L, 0, 1024, 0},
  {"innodb_log_file_size", OPT_INNODB_LOG_FILE_SIZE,
   "Size of each log file in a log group.",
   (gptr*) &innobase_log_file_size, (gptr*) &innobase_log_file_size, 0,
   GET_LL, REQUIRED_ARG, 5*1024*1024L, 1*1024*1024L, LONGLONG_MAX, 0,
   1024*1024L, 0},
  {"innodb_log_files_in_group", OPT_INNODB_LOG_FILES_IN_GROUP,
   "Number of log files in the log group. InnoDB writes to the files in a circular fashion. Value 3 is recommended here.",
   (gptr*) &innobase_log_files_in_group, (gptr*) &innobase_log_files_in_group,
   0, GET_LONG, REQUIRED_ARG, 2, 2, 100, 0, 1, 0},
  {"innodb_mirrored_log_groups", OPT_INNODB_MIRRORED_LOG_GROUPS,
   "Number of identical copies of log groups we keep for the database. Currently this should be set to 1.",
   (gptr*) &innobase_mirrored_log_groups,
   (gptr*) &innobase_mirrored_log_groups, 0, GET_LONG, REQUIRED_ARG, 1, 1, 10,
   0, 1, 0},
  {"innodb_open_files", OPT_INNODB_OPEN_FILES,
   "How many files at the maximum InnoDB keeps open at the same time.",
   (gptr*) &innobase_open_files, (gptr*) &innobase_open_files, 0,
   GET_LONG, REQUIRED_ARG, 300L, 10L, ~0L, 0, 1L, 0},
  {"innodb_sync_spin_loops", OPT_INNODB_SYNC_SPIN_LOOPS,
   "Count of spin-loop rounds in InnoDB mutexes",
   (gptr*) &srv_n_spin_wait_rounds,
   (gptr*) &srv_n_spin_wait_rounds,
   0, GET_LONG, REQUIRED_ARG, 20L, 0L, ~0L, 0, 1L, 0},
  {"innodb_thread_concurrency", OPT_INNODB_THREAD_CONCURRENCY,
   "Helps in performance tuning in heavily concurrent environments. "
   "Sets the maximum number of threads allowed inside InnoDB. Value 0"
   " will disable the thread throttling.",
   (gptr*) &srv_thread_concurrency, (gptr*) &srv_thread_concurrency,
   0, GET_LONG, REQUIRED_ARG, 8, 0, 1000, 0, 1, 0},
  {"innodb_thread_sleep_delay", OPT_INNODB_THREAD_SLEEP_DELAY,
   "Time of innodb thread sleeping before joining InnoDB queue (usec). Value 0"
    " disable a sleep",
   (gptr*) &srv_thread_sleep_delay,
   (gptr*) &srv_thread_sleep_delay,
   0, GET_LONG, REQUIRED_ARG, 10000L, 0L, ~0L, 0, 1L, 0},
#endif /* WITH_INNOBASE_STORAGE_ENGINE */
  {"interactive_timeout", OPT_INTERACTIVE_TIMEOUT,
   "The number of seconds the server waits for activity on an interactive connection before closing it.",
   (gptr*) &global_system_variables.net_interactive_timeout,
   (gptr*) &max_system_variables.net_interactive_timeout, 0,
   GET_ULONG, REQUIRED_ARG, NET_WAIT_TIMEOUT, 1, LONG_TIMEOUT, 0, 1, 0},
  {"join_buffer_size", OPT_JOIN_BUFF_SIZE,
   "The size of the buffer that is used for full joins.",
   (gptr*) &global_system_variables.join_buff_size,
   (gptr*) &max_system_variables.join_buff_size, 0, GET_ULONG,
   REQUIRED_ARG, 128*1024L, IO_SIZE*2+MALLOC_OVERHEAD, ~0L, MALLOC_OVERHEAD,
   IO_SIZE, 0},
  {"key_buffer_size", OPT_KEY_BUFFER_SIZE,
   "The size of the buffer used for index blocks for MyISAM tables. Increase this to get better index handling (for all reads and multiple writes) to as much as you can afford; 64M on a 256M machine that mainly runs MySQL is quite common.",
   (gptr*) &dflt_key_cache_var.param_buff_size,
   (gptr*) 0,
   0, (GET_ULL | GET_ASK_ADDR),
   REQUIRED_ARG, KEY_CACHE_SIZE, MALLOC_OVERHEAD, ~(ulong) 0, MALLOC_OVERHEAD,
   IO_SIZE, 0},
  {"key_cache_age_threshold", OPT_KEY_CACHE_AGE_THRESHOLD,
   "This characterizes the number of hits a hot block has to be untouched until it is considered aged enough to be downgraded to a warm block. This specifies the percentage ratio of that number of hits to the total number of blocks in key cache",
   (gptr*) &dflt_key_cache_var.param_age_threshold,
   (gptr*) 0,
   0, (GET_ULONG | GET_ASK_ADDR), REQUIRED_ARG, 
   300, 100, ~0L, 0, 100, 0},
  {"key_cache_block_size", OPT_KEY_CACHE_BLOCK_SIZE,
   "The default size of key cache blocks",
   (gptr*) &dflt_key_cache_var.param_block_size,
   (gptr*) 0,
   0, (GET_ULONG | GET_ASK_ADDR), REQUIRED_ARG,
   KEY_CACHE_BLOCK_SIZE , 512, 1024*16, MALLOC_OVERHEAD, 512, 0},
  {"key_cache_division_limit", OPT_KEY_CACHE_DIVISION_LIMIT,
   "The minimum percentage of warm blocks in key cache",
   (gptr*) &dflt_key_cache_var.param_division_limit,
   (gptr*) 0,
   0, (GET_ULONG | GET_ASK_ADDR) , REQUIRED_ARG, 100,
   1, 100, 0, 1, 0},
  {"long_query_time", OPT_LONG_QUERY_TIME,
   "Log all queries that have taken more than long_query_time seconds to execute to file.",
   (gptr*) &global_system_variables.long_query_time,
   (gptr*) &max_system_variables.long_query_time, 0, GET_ULONG,
   REQUIRED_ARG, 10, 1, LONG_TIMEOUT, 0, 1, 0},
  {"lower_case_table_names", OPT_LOWER_CASE_TABLE_NAMES,
   "If set to 1 table names are stored in lowercase on disk and table names will be case-insensitive.  Should be set to 2 if you are using a case insensitive file system",
   (gptr*) &lower_case_table_names,
   (gptr*) &lower_case_table_names, 0, GET_UINT, OPT_ARG,
#ifdef FN_NO_CASE_SENCE
    1
#else
    0
#endif
   , 0, 2, 0, 1, 0},
  {"max_allowed_packet", OPT_MAX_ALLOWED_PACKET,
   "Max packetlength to send/receive from to server.",
   (gptr*) &global_system_variables.max_allowed_packet,
   (gptr*) &max_system_variables.max_allowed_packet, 0, GET_ULONG,
   REQUIRED_ARG, 1024*1024L, 1024, 1024L*1024L*1024L, MALLOC_OVERHEAD, 1024, 0},
  {"max_binlog_cache_size", OPT_MAX_BINLOG_CACHE_SIZE,
   "Can be used to restrict the total size used to cache a multi-transaction query.",
   (gptr*) &max_binlog_cache_size, (gptr*) &max_binlog_cache_size, 0,
   GET_ULONG, REQUIRED_ARG, ~0L, IO_SIZE, ~0L, 0, IO_SIZE, 0},
  {"max_binlog_size", OPT_MAX_BINLOG_SIZE,
   "Binary log will be rotated automatically when the size exceeds this \
value. Will also apply to relay logs if max_relay_log_size is 0. \
The minimum value for this variable is 4096.",
   (gptr*) &max_binlog_size, (gptr*) &max_binlog_size, 0, GET_ULONG,
   REQUIRED_ARG, 1024*1024L*1024L, IO_SIZE, 1024*1024L*1024L, 0, IO_SIZE, 0},
  {"max_connect_errors", OPT_MAX_CONNECT_ERRORS,
   "If there is more than this number of interrupted connections from a host this host will be blocked from further connections.",
   (gptr*) &max_connect_errors, (gptr*) &max_connect_errors, 0, GET_ULONG,
    REQUIRED_ARG, MAX_CONNECT_ERRORS, 1, ~0L, 0, 1, 0},
  // Default max_connections of 151 is larger than Apache's default max
  // children, to avoid "too many connections" error in a common setup
  {"max_connections", OPT_MAX_CONNECTIONS,
   "The number of simultaneous clients allowed.", (gptr*) &max_connections,
   (gptr*) &max_connections, 0, GET_ULONG, REQUIRED_ARG, 151, 1, 16384, 0, 1,
   0},
  {"max_delayed_threads", OPT_MAX_DELAYED_THREADS,
   "Don't start more than this number of threads to handle INSERT DELAYED statements. If set to zero, which means INSERT DELAYED is not used.",
   (gptr*) &global_system_variables.max_insert_delayed_threads,
   (gptr*) &max_system_variables.max_insert_delayed_threads,
   0, GET_ULONG, REQUIRED_ARG, 20, 0, 16384, 0, 1, 0},
  {"max_error_count", OPT_MAX_ERROR_COUNT,
   "Max number of errors/warnings to store for a statement.",
   (gptr*) &global_system_variables.max_error_count,
   (gptr*) &max_system_variables.max_error_count,
   0, GET_ULONG, REQUIRED_ARG, DEFAULT_ERROR_COUNT, 0, 65535, 0, 1, 0},
  {"max_heap_table_size", OPT_MAX_HEP_TABLE_SIZE,
   "Don't allow creation of heap tables bigger than this.",
   (gptr*) &global_system_variables.max_heap_table_size,
   (gptr*) &max_system_variables.max_heap_table_size, 0, GET_ULL,
   REQUIRED_ARG, 16*1024*1024L, 16384, MAX_MEM_TABLE_SIZE,
   MALLOC_OVERHEAD, 1024, 0},
  {"max_join_size", OPT_MAX_JOIN_SIZE,
   "Joins that are probably going to read more than max_join_size records return an error.",
   (gptr*) &global_system_variables.max_join_size,
   (gptr*) &max_system_variables.max_join_size, 0, GET_HA_ROWS, REQUIRED_ARG,
   ~0L, 1, ~0L, 0, 1, 0},
   {"max_length_for_sort_data", OPT_MAX_LENGTH_FOR_SORT_DATA,
    "Max number of bytes in sorted records.",
    (gptr*) &global_system_variables.max_length_for_sort_data,
    (gptr*) &max_system_variables.max_length_for_sort_data, 0, GET_ULONG,
    REQUIRED_ARG, 1024, 4, 8192*1024L, 0, 1, 0},
  {"max_prepared_stmt_count", OPT_MAX_PREPARED_STMT_COUNT,
   "Maximum number of prepared statements in the server.",
   (gptr*) &max_prepared_stmt_count, (gptr*) &max_prepared_stmt_count,
   0, GET_ULONG, REQUIRED_ARG, 16382, 0, 1*1024*1024, 0, 1, 0},
  {"max_relay_log_size", OPT_MAX_RELAY_LOG_SIZE,
   "If non-zero: relay log will be rotated automatically when the size exceeds this value; if zero (the default): when the size exceeds max_binlog_size. 0 excepted, the minimum value for this variable is 4096.",
   (gptr*) &max_relay_log_size, (gptr*) &max_relay_log_size, 0, GET_ULONG,
   REQUIRED_ARG, 0L, 0L, 1024*1024L*1024L, 0, IO_SIZE, 0},
  { "max_seeks_for_key", OPT_MAX_SEEKS_FOR_KEY,
    "Limit assumed max number of seeks when looking up rows based on a key",
    (gptr*) &global_system_variables.max_seeks_for_key,
    (gptr*) &max_system_variables.max_seeks_for_key, 0, GET_ULONG,
    REQUIRED_ARG, ~0L, 1, ~0L, 0, 1, 0 },
  {"max_sort_length", OPT_MAX_SORT_LENGTH,
   "The number of bytes to use when sorting BLOB or TEXT values (only the first max_sort_length bytes of each value are used; the rest are ignored).",
   (gptr*) &global_system_variables.max_sort_length,
   (gptr*) &max_system_variables.max_sort_length, 0, GET_ULONG,
   REQUIRED_ARG, 1024, 4, 8192*1024L, 0, 1, 0},
  {"max_sp_recursion_depth", OPT_MAX_SP_RECURSION_DEPTH,
   "Maximum stored procedure recursion depth. (discussed with docs).",
   (gptr*) &global_system_variables.max_sp_recursion_depth,
   (gptr*) &max_system_variables.max_sp_recursion_depth, 0, GET_ULONG,
   OPT_ARG, 0, 0, 255, 0, 1, 0 },
  {"max_tmp_tables", OPT_MAX_TMP_TABLES,
   "Maximum number of temporary tables a client can keep open at a time.",
   (gptr*) &global_system_variables.max_tmp_tables,
   (gptr*) &max_system_variables.max_tmp_tables, 0, GET_ULONG,
   REQUIRED_ARG, 32, 1, ~0L, 0, 1, 0},
  {"max_user_connections", OPT_MAX_USER_CONNECTIONS,
   "The maximum number of active connections for a single user (0 = no limit).",
   (gptr*) &max_user_connections, (gptr*) &max_user_connections, 0, GET_UINT,
   REQUIRED_ARG, 0, 1, ~0, 0, 1, 0},
  {"max_write_lock_count", OPT_MAX_WRITE_LOCK_COUNT,
   "After this many write locks, allow some read locks to run in between.",
   (gptr*) &max_write_lock_count, (gptr*) &max_write_lock_count, 0, GET_ULONG,
   REQUIRED_ARG, ~0L, 1, ~0L, 0, 1, 0},
  {"multi_range_count", OPT_MULTI_RANGE_COUNT,
   "Number of key ranges to request at once.",
   (gptr*) &global_system_variables.multi_range_count,
   (gptr*) &max_system_variables.multi_range_count, 0,
   GET_ULONG, REQUIRED_ARG, 256, 1, ~0L, 0, 1, 0},
  {"myisam_block_size", OPT_MYISAM_BLOCK_SIZE,
   "Block size to be used for MyISAM index pages.",
   (gptr*) &opt_myisam_block_size,
   (gptr*) &opt_myisam_block_size, 0, GET_ULONG, REQUIRED_ARG,
   MI_KEY_BLOCK_LENGTH, MI_MIN_KEY_BLOCK_LENGTH, MI_MAX_KEY_BLOCK_LENGTH,
   0, MI_MIN_KEY_BLOCK_LENGTH, 0},
  {"myisam_data_pointer_size", OPT_MYISAM_DATA_POINTER_SIZE,
   "Default pointer size to be used for MyISAM tables.",
   (gptr*) &myisam_data_pointer_size,
   (gptr*) &myisam_data_pointer_size, 0, GET_ULONG, REQUIRED_ARG,
   6, 2, 7, 0, 1, 0},
  {"myisam_max_extra_sort_file_size", OPT_MYISAM_MAX_EXTRA_SORT_FILE_SIZE,
   "Deprecated option",
   (gptr*) &global_system_variables.myisam_max_extra_sort_file_size,
   (gptr*) &max_system_variables.myisam_max_extra_sort_file_size,
   0, GET_ULL, REQUIRED_ARG, (ulonglong) MI_MAX_TEMP_LENGTH,
   0, (ulonglong) MAX_FILE_SIZE, 0, 1, 0},
  {"myisam_max_sort_file_size", OPT_MYISAM_MAX_SORT_FILE_SIZE,
   "Don't use the fast sort index method to created index if the temporary file would get bigger than this.",
   (gptr*) &global_system_variables.myisam_max_sort_file_size,
   (gptr*) &max_system_variables.myisam_max_sort_file_size, 0,
   GET_ULL, REQUIRED_ARG, (longlong) LONG_MAX, 0, (ulonglong) MAX_FILE_SIZE,
   0, 1024*1024, 0},
  {"myisam_repair_threads", OPT_MYISAM_REPAIR_THREADS,
   "Number of threads to use when repairing MyISAM tables. The value of 1 disables parallel repair.",
   (gptr*) &global_system_variables.myisam_repair_threads,
   (gptr*) &max_system_variables.myisam_repair_threads, 0,
   GET_ULONG, REQUIRED_ARG, 1, 1, ~0L, 0, 1, 0},
  {"myisam_sort_buffer_size", OPT_MYISAM_SORT_BUFFER_SIZE,
   "The buffer that is allocated when sorting the index when doing a REPAIR or when creating indexes with CREATE INDEX or ALTER TABLE.",
   (gptr*) &global_system_variables.myisam_sort_buff_size,
   (gptr*) &max_system_variables.myisam_sort_buff_size, 0,
   GET_ULONG, REQUIRED_ARG, 8192*1024, 4, ~0L, 0, 1, 0},
  {"myisam_use_mmap", OPT_MYISAM_USE_MMAP,
   "Use memory mapping for reading and writing MyISAM tables",
   (gptr*) &opt_myisam_use_mmap,
   (gptr*) &opt_myisam_use_mmap, 0, GET_BOOL, NO_ARG, 0, 
    0, 0, 0, 0, 0},
  {"myisam_stats_method", OPT_MYISAM_STATS_METHOD,
   "Specifies how MyISAM index statistics collection code should threat NULLs. "
   "Possible values of name are \"nulls_unequal\" (default behavior for 4.1/5.0), "
   "\"nulls_equal\" (emulate 4.0 behavior), and \"nulls_ignored\".",
   (gptr*) &myisam_stats_method_str, (gptr*) &myisam_stats_method_str, 0,
    GET_STR, REQUIRED_ARG, 0, 0, 0, 0, 0, 0},
  {"net_buffer_length", OPT_NET_BUFFER_LENGTH,
   "Buffer length for TCP/IP and socket communication.",
   (gptr*) &global_system_variables.net_buffer_length,
   (gptr*) &max_system_variables.net_buffer_length, 0, GET_ULONG,
   REQUIRED_ARG, 16384, 1024, 1024*1024L, 0, 1024, 0},
  {"net_read_timeout", OPT_NET_READ_TIMEOUT,
   "Number of seconds to wait for more data from a connection before aborting the read.",
   (gptr*) &global_system_variables.net_read_timeout,
   (gptr*) &max_system_variables.net_read_timeout, 0, GET_ULONG,
   REQUIRED_ARG, NET_READ_TIMEOUT, 1, LONG_TIMEOUT, 0, 1, 0},
  {"net_retry_count", OPT_NET_RETRY_COUNT,
   "If a read on a communication port is interrupted, retry this many times before giving up.",
   (gptr*) &global_system_variables.net_retry_count,
   (gptr*) &max_system_variables.net_retry_count,0,
   GET_ULONG, REQUIRED_ARG, MYSQLD_NET_RETRY_COUNT, 1, ~0L, 0, 1, 0},
  {"net_write_timeout", OPT_NET_WRITE_TIMEOUT,
   "Number of seconds to wait for a block to be written to a connection  before aborting the write.",
   (gptr*) &global_system_variables.net_write_timeout,
   (gptr*) &max_system_variables.net_write_timeout, 0, GET_ULONG,
   REQUIRED_ARG, NET_WRITE_TIMEOUT, 1, LONG_TIMEOUT, 0, 1, 0},
  {"open_files_limit", OPT_OPEN_FILES_LIMIT,
   "If this is not 0, then mysqld will use this value to reserve file descriptors to use with setrlimit(). If this value is 0 then mysqld will reserve max_connections*5 or max_connections + table_cache*2 (whichever is larger) number of files.",
   (gptr*) &open_files_limit, (gptr*) &open_files_limit, 0, GET_ULONG,
   REQUIRED_ARG, 0, 0, OS_FILE_LIMIT, 0, 1, 0},
  {"optimizer_prune_level", OPT_OPTIMIZER_PRUNE_LEVEL,
   "Controls the heuristic(s) applied during query optimization to prune less-promising partial plans from the optimizer search space. Meaning: 0 - do not apply any heuristic, thus perform exhaustive search; 1 - prune plans based on number of retrieved rows.",
   (gptr*) &global_system_variables.optimizer_prune_level,
   (gptr*) &max_system_variables.optimizer_prune_level,
   0, GET_ULONG, OPT_ARG, 1, 0, 1, 0, 1, 0},
  {"optimizer_search_depth", OPT_OPTIMIZER_SEARCH_DEPTH,
   "Maximum depth of search performed by the query optimizer. Values larger than the number of relations in a query result in better query plans, but take longer to compile a query. Smaller values than the number of tables in a relation result in faster optimization, but may produce very bad query plans. If set to 0, the system will automatically pick a reasonable value; if set to MAX_TABLES+2, the optimizer will switch to the original find_best (used for testing/comparison).",
   (gptr*) &global_system_variables.optimizer_search_depth,
   (gptr*) &max_system_variables.optimizer_search_depth,
   0, GET_ULONG, OPT_ARG, MAX_TABLES+1, 0, MAX_TABLES+2, 0, 1, 0},
  {"plugin_dir", OPT_PLUGIN_DIR,
   "Directory for plugins.",
   (gptr*) &opt_plugin_dir_ptr, (gptr*) &opt_plugin_dir_ptr, 0,
   GET_STR, REQUIRED_ARG, 0, 0, 0, 0, 0, 0},
   {"preload_buffer_size", OPT_PRELOAD_BUFFER_SIZE,
    "The size of the buffer that is allocated when preloading indexes",
    (gptr*) &global_system_variables.preload_buff_size,
    (gptr*) &max_system_variables.preload_buff_size, 0, GET_ULONG,
    REQUIRED_ARG, 32*1024L, 1024, 1024*1024*1024L, 0, 1, 0},
  {"query_alloc_block_size", OPT_QUERY_ALLOC_BLOCK_SIZE,
   "Allocation block size for query parsing and execution",
   (gptr*) &global_system_variables.query_alloc_block_size,
   (gptr*) &max_system_variables.query_alloc_block_size, 0, GET_ULONG,
   REQUIRED_ARG, QUERY_ALLOC_BLOCK_SIZE, 1024, ~0L, 0, 1024, 0},
#ifdef HAVE_QUERY_CACHE
  {"query_cache_limit", OPT_QUERY_CACHE_LIMIT,
   "Don't cache results that are bigger than this.",
   (gptr*) &query_cache_limit, (gptr*) &query_cache_limit, 0, GET_ULONG,
   REQUIRED_ARG, 1024*1024L, 0, (longlong) ULONG_MAX, 0, 1, 0},
  {"query_cache_min_res_unit", OPT_QUERY_CACHE_MIN_RES_UNIT,
   "minimal size of unit in wich space for results is allocated (last unit will be trimed after writing all result data.",
   (gptr*) &query_cache_min_res_unit, (gptr*) &query_cache_min_res_unit,
   0, GET_ULONG, REQUIRED_ARG, QUERY_CACHE_MIN_RESULT_DATA_SIZE,
   0, (longlong) ULONG_MAX, 0, 1, 0},
#endif /*HAVE_QUERY_CACHE*/
  {"query_cache_size", OPT_QUERY_CACHE_SIZE,
   "The memory allocated to store results from old queries.",
   (gptr*) &query_cache_size, (gptr*) &query_cache_size, 0, GET_ULONG,
   REQUIRED_ARG, 0, 0, (longlong) ULONG_MAX, 0, 1024, 0},
#ifdef HAVE_QUERY_CACHE
  {"query_cache_type", OPT_QUERY_CACHE_TYPE,
   "0 = OFF = Don't cache or retrieve results. 1 = ON = Cache all results except SELECT SQL_NO_CACHE ... queries. 2 = DEMAND = Cache only SELECT SQL_CACHE ... queries.",
   (gptr*) &global_system_variables.query_cache_type,
   (gptr*) &max_system_variables.query_cache_type,
   0, GET_ULONG, REQUIRED_ARG, 1, 0, 2, 0, 1, 0},
  {"query_cache_wlock_invalidate", OPT_QUERY_CACHE_WLOCK_INVALIDATE,
   "Invalidate queries in query cache on LOCK for write",
   (gptr*) &global_system_variables.query_cache_wlock_invalidate,
   (gptr*) &max_system_variables.query_cache_wlock_invalidate,
   0, GET_BOOL, NO_ARG, 0, 0, 1, 0, 1, 0},
#endif /*HAVE_QUERY_CACHE*/
  {"query_prealloc_size", OPT_QUERY_PREALLOC_SIZE,
   "Persistent buffer for query parsing and execution",
   (gptr*) &global_system_variables.query_prealloc_size,
   (gptr*) &max_system_variables.query_prealloc_size, 0, GET_ULONG,
   REQUIRED_ARG, QUERY_ALLOC_PREALLOC_SIZE, QUERY_ALLOC_PREALLOC_SIZE,
   ~0L, 0, 1024, 0},
  {"range_alloc_block_size", OPT_RANGE_ALLOC_BLOCK_SIZE,
   "Allocation block size for storing ranges during optimization",
   (gptr*) &global_system_variables.range_alloc_block_size,
   (gptr*) &max_system_variables.range_alloc_block_size, 0, GET_ULONG,
   REQUIRED_ARG, RANGE_ALLOC_BLOCK_SIZE, 4096, ~0L, 0, 1024, 0},
  {"read_buffer_size", OPT_RECORD_BUFFER,
   "Each thread that does a sequential scan allocates a buffer of this size for each table it scans. If you do many sequential scans, you may want to increase this value.",
   (gptr*) &global_system_variables.read_buff_size,
   (gptr*) &max_system_variables.read_buff_size,0, GET_ULONG, REQUIRED_ARG,
   128*1024L, IO_SIZE*2+MALLOC_OVERHEAD, SSIZE_MAX, MALLOC_OVERHEAD, IO_SIZE,
   0},
  {"read_only", OPT_READONLY,
   "Make all non-temporary tables read-only, with the exception for replication (slave) threads and users with the SUPER privilege",
   (gptr*) &opt_readonly,
   (gptr*) &opt_readonly,
   0, GET_BOOL, NO_ARG, 0, 0, 1, 0, 1, 0},
  {"read_rnd_buffer_size", OPT_RECORD_RND_BUFFER,
   "When reading rows in sorted order after a sort, the rows are read through this buffer to avoid a disk seeks. If not set, then it's set to the value of record_buffer.",
   (gptr*) &global_system_variables.read_rnd_buff_size,
   (gptr*) &max_system_variables.read_rnd_buff_size, 0,
   GET_ULONG, REQUIRED_ARG, 256*1024L, IO_SIZE*2+MALLOC_OVERHEAD,
   SSIZE_MAX, MALLOC_OVERHEAD, IO_SIZE, 0},
  {"record_buffer", OPT_RECORD_BUFFER,
   "Alias for read_buffer_size",
   (gptr*) &global_system_variables.read_buff_size,
   (gptr*) &max_system_variables.read_buff_size,0, GET_ULONG, REQUIRED_ARG,
   128*1024L, IO_SIZE*2+MALLOC_OVERHEAD, SSIZE_MAX, MALLOC_OVERHEAD, IO_SIZE, 0},
#ifdef HAVE_REPLICATION
  {"relay_log_purge", OPT_RELAY_LOG_PURGE,
   "0 = do not purge relay logs. 1 = purge them as soon as they are no more needed.",
   (gptr*) &relay_log_purge,
   (gptr*) &relay_log_purge, 0, GET_BOOL, NO_ARG,
   1, 0, 1, 0, 1, 0},
  {"relay_log_space_limit", OPT_RELAY_LOG_SPACE_LIMIT,
   "Maximum space to use for all relay logs.",
   (gptr*) &relay_log_space_limit,
   (gptr*) &relay_log_space_limit, 0, GET_ULL, REQUIRED_ARG, 0L, 0L,
   (longlong) ULONG_MAX, 0, 1, 0},
  {"slave_compressed_protocol", OPT_SLAVE_COMPRESSED_PROTOCOL,
   "Use compression on master/slave protocol.",
   (gptr*) &opt_slave_compressed_protocol,
   (gptr*) &opt_slave_compressed_protocol,
   0, GET_BOOL, NO_ARG, 0, 0, 1, 0, 1, 0},
  {"slave_net_timeout", OPT_SLAVE_NET_TIMEOUT,
   "Number of seconds to wait for more data from a master/slave connection before aborting the read.",
   (gptr*) &slave_net_timeout, (gptr*) &slave_net_timeout, 0,
   GET_ULONG, REQUIRED_ARG, SLAVE_NET_TIMEOUT, 1, LONG_TIMEOUT, 0, 1, 0},
  {"slave_transaction_retries", OPT_SLAVE_TRANS_RETRIES,
   "Number of times the slave SQL thread will retry a transaction in case "
   "it failed with a deadlock or elapsed lock wait timeout, "
   "before giving up and stopping.",
   (gptr*) &slave_trans_retries, (gptr*) &slave_trans_retries, 0,
   GET_ULONG, REQUIRED_ARG, 10L, 0L, (longlong) ULONG_MAX, 0, 1, 0},
#endif /* HAVE_REPLICATION */
  {"slow_launch_time", OPT_SLOW_LAUNCH_TIME,
   "If creating the thread takes longer than this value (in seconds), the Slow_launch_threads counter will be incremented.",
   (gptr*) &slow_launch_time, (gptr*) &slow_launch_time, 0, GET_ULONG,
   REQUIRED_ARG, 2L, 0L, LONG_TIMEOUT, 0, 1, 0},
  {"sort_buffer_size", OPT_SORT_BUFFER,
   "Each thread that needs to do a sort allocates a buffer of this size.",
   (gptr*) &global_system_variables.sortbuff_size,
   (gptr*) &max_system_variables.sortbuff_size, 0, GET_ULONG, REQUIRED_ARG,
   MAX_SORT_MEMORY, MIN_SORT_MEMORY+MALLOC_OVERHEAD*2, ~0L, MALLOC_OVERHEAD,
   1, 0},
  {"sync-binlog", OPT_SYNC_BINLOG,
   "Synchronously flush binary log to disk after every #th event. "
   "Use 0 (default) to disable synchronous flushing.",
   (gptr*) &sync_binlog_period, (gptr*) &sync_binlog_period, 0, GET_ULONG,
   REQUIRED_ARG, 0, 0, ~0L, 0, 1, 0},
  {"sync-frm", OPT_SYNC_FRM, "Sync .frm to disk on create. Enabled by default.",
   (gptr*) &opt_sync_frm, (gptr*) &opt_sync_frm, 0, GET_BOOL, NO_ARG, 1, 0,
   0, 0, 0, 0},
  {"table_cache", OPT_TABLE_OPEN_CACHE,
   "Deprecated; use --table_open_cache instead.",
   (gptr*) &table_cache_size, (gptr*) &table_cache_size, 0, GET_ULONG,
   REQUIRED_ARG, TABLE_OPEN_CACHE_DEFAULT, 1, 512*1024L, 0, 1, 0},
  {"table_definition_cache", OPT_TABLE_DEF_CACHE,
   "The number of cached table definitions.",
   (gptr*) &table_def_size, (gptr*) &table_def_size,
   0, GET_ULONG, REQUIRED_ARG, 128, 1, 512*1024L, 0, 1, 0},
  {"table_open_cache", OPT_TABLE_OPEN_CACHE,
   "The number of cached open tables.",
   (gptr*) &table_cache_size, (gptr*) &table_cache_size, 0, GET_ULONG,
   REQUIRED_ARG, TABLE_OPEN_CACHE_DEFAULT, 1, 512*1024L, 0, 1, 0},
  {"table_lock_wait_timeout", OPT_TABLE_LOCK_WAIT_TIMEOUT,
   "Timeout in seconds to wait for a table level lock before returning an "
   "error. Used only if the connection has active cursors.",
   (gptr*) &table_lock_wait_timeout, (gptr*) &table_lock_wait_timeout,
   0, GET_ULONG, REQUIRED_ARG, 50, 1, 1024 * 1024 * 1024, 0, 1, 0},
  {"thread_cache_size", OPT_THREAD_CACHE_SIZE,
   "How many threads we should keep in a cache for reuse.",
   (gptr*) &thread_cache_size, (gptr*) &thread_cache_size, 0, GET_ULONG,
   REQUIRED_ARG, 0, 0, 16384, 0, 1, 0},
  {"thread_concurrency", OPT_THREAD_CONCURRENCY,
   "Permits the application to give the threads system a hint for the desired number of threads that should be run at the same time.",
   (gptr*) &concurrency, (gptr*) &concurrency, 0, GET_ULONG, REQUIRED_ARG,
   DEFAULT_CONCURRENCY, 1, 512, 0, 1, 0},
  {"thread_stack", OPT_THREAD_STACK,
   "The stack size for each thread.", (gptr*) &thread_stack,
   (gptr*) &thread_stack, 0, GET_ULONG, REQUIRED_ARG,DEFAULT_THREAD_STACK,
   1024L*128L, ~0L, 0, 1024, 0},
  { "time_format", OPT_TIME_FORMAT,
    "The TIME format (for future).",
    (gptr*) &opt_date_time_formats[MYSQL_TIMESTAMP_TIME],
    (gptr*) &opt_date_time_formats[MYSQL_TIMESTAMP_TIME],
    0, GET_STR, REQUIRED_ARG, 0, 0, 0, 0, 0, 0},
  {"tmp_table_size", OPT_TMP_TABLE_SIZE,
   "If an in-memory temporary table exceeds this size, MySQL will automatically convert it to an on-disk MyISAM table.",
   (gptr*) &global_system_variables.tmp_table_size,
   (gptr*) &max_system_variables.tmp_table_size, 0, GET_ULL,
   REQUIRED_ARG, 16*1024*1024L, 1024, MAX_MEM_TABLE_SIZE, 0, 1, 0},
  {"transaction_alloc_block_size", OPT_TRANS_ALLOC_BLOCK_SIZE,
   "Allocation block size for transactions to be stored in binary log",
   (gptr*) &global_system_variables.trans_alloc_block_size,
   (gptr*) &max_system_variables.trans_alloc_block_size, 0, GET_ULONG,
   REQUIRED_ARG, QUERY_ALLOC_BLOCK_SIZE, 1024, ~0L, 0, 1024, 0},
  {"transaction_prealloc_size", OPT_TRANS_PREALLOC_SIZE,
   "Persistent buffer for transactions to be stored in binary log",
   (gptr*) &global_system_variables.trans_prealloc_size,
   (gptr*) &max_system_variables.trans_prealloc_size, 0, GET_ULONG,
   REQUIRED_ARG, TRANS_ALLOC_PREALLOC_SIZE, 1024, ~0L, 0, 1024, 0},
  {"updatable_views_with_limit", OPT_UPDATABLE_VIEWS_WITH_LIMIT,
   "1 = YES = Don't issue an error message (warning only) if a VIEW without presence of a key of the underlying table is used in queries with a LIMIT clause for updating. 0 = NO = Prohibit update of a VIEW, which does not contain a key of the underlying table and the query uses a LIMIT clause (usually get from GUI tools).",
   (gptr*) &global_system_variables.updatable_views_with_limit,
   (gptr*) &max_system_variables.updatable_views_with_limit,
   0, GET_ULONG, REQUIRED_ARG, 1, 0, 1, 0, 1, 0},
  {"wait_timeout", OPT_WAIT_TIMEOUT,
   "The number of seconds the server waits for activity on a connection before closing it.",
   (gptr*) &global_system_variables.net_wait_timeout,
   (gptr*) &max_system_variables.net_wait_timeout, 0, GET_ULONG,
   REQUIRED_ARG, NET_WAIT_TIMEOUT, 1, IF_WIN(INT_MAX32/1000, LONG_TIMEOUT),
   0, 1, 0},
  {0, 0, 0, 0, 0, 0, GET_NO_ARG, NO_ARG, 0, 0, 0, 0, 0, 0}
};

static int show_question(THD *thd, SHOW_VAR *var, char *buff)
{
  var->type= SHOW_LONGLONG;
  var->value= (char *)&thd->query_id;
  return 0;
}

static int show_net_compression(THD *thd, SHOW_VAR *var, char *buff)
{
  var->type= SHOW_MY_BOOL;
  var->value= (char *)&thd->net.compress;
  return 0;
}

static int show_starttime(THD *thd, SHOW_VAR *var, char *buff)
{
  var->type= SHOW_LONG;
  var->value= buff;
  *((long *)buff)= (long) (thd->query_start() - start_time);
  return 0;
}

#ifdef HAVE_REPLICATION
static int show_rpl_status(THD *thd, SHOW_VAR *var, char *buff)
{
  var->type= SHOW_CHAR;
  var->value= const_cast<char*>(rpl_status_type[(int)rpl_status]);
  return 0;
}

static int show_slave_running(THD *thd, SHOW_VAR *var, char *buff)
{
  var->type= SHOW_CHAR;
  pthread_mutex_lock(&LOCK_active_mi);
  var->value= const_cast<char*>((active_mi && active_mi->slave_running &&
               active_mi->rli.slave_running) ? "ON" : "OFF");
  pthread_mutex_unlock(&LOCK_active_mi);
  return 0;
}

static int show_slave_retried_trans(THD *thd, SHOW_VAR *var, char *buff)
{
  /*
    TODO: with multimaster, have one such counter per line in
    SHOW SLAVE STATUS, and have the sum over all lines here.
  */
  pthread_mutex_lock(&LOCK_active_mi);
  if (active_mi)
  {
    var->type= SHOW_LONG;
    var->value= buff;
    pthread_mutex_lock(&active_mi->rli.data_lock);
    *((long *)buff)= (long)active_mi->rli.retried_trans;
    pthread_mutex_unlock(&active_mi->rli.data_lock);
  }
  else
    var->type= SHOW_UNDEF;
  pthread_mutex_unlock(&LOCK_active_mi);
  return 0;
}
#endif /* HAVE_REPLICATION */

static int show_open_tables(THD *thd, SHOW_VAR *var, char *buff)
{
  var->type= SHOW_LONG;
  var->value= buff;
  *((long *)buff)= (long)cached_open_tables();
  return 0;
}

static int show_prepared_stmt_count(THD *thd, SHOW_VAR *var, char *buff)
{
  var->type= SHOW_LONG;
  var->value= buff;
  pthread_mutex_lock(&LOCK_prepared_stmt_count);
  *((long *)buff)= (long)prepared_stmt_count;
  pthread_mutex_unlock(&LOCK_prepared_stmt_count);
  return 0;
}

static int show_table_definitions(THD *thd, SHOW_VAR *var, char *buff)
{
  var->type= SHOW_LONG;
  var->value= buff;
  *((long *)buff)= (long)cached_table_definitions();
  return 0;
}

#ifdef HAVE_OPENSSL
/* Functions relying on CTX */
static int show_ssl_ctx_sess_accept(THD *thd, SHOW_VAR *var, char *buff)
{
  var->type= SHOW_LONG;
  var->value= buff;
  *((long *)buff)= (!ssl_acceptor_fd ? 0 :
                     SSL_CTX_sess_accept(ssl_acceptor_fd->ssl_context));
  return 0;
}

static int show_ssl_ctx_sess_accept_good(THD *thd, SHOW_VAR *var, char *buff)
{
  var->type= SHOW_LONG;
  var->value= buff;
  *((long *)buff)= (!ssl_acceptor_fd ? 0 :
                     SSL_CTX_sess_accept_good(ssl_acceptor_fd->ssl_context));
  return 0;
}

static int show_ssl_ctx_sess_connect_good(THD *thd, SHOW_VAR *var, char *buff)
{
  var->type= SHOW_LONG;
  var->value= buff;
  *((long *)buff)= (!ssl_acceptor_fd ? 0 :
                     SSL_CTX_sess_connect_good(ssl_acceptor_fd->ssl_context));
  return 0;
}

static int show_ssl_ctx_sess_accept_renegotiate(THD *thd, SHOW_VAR *var, char *buff)
{
  var->type= SHOW_LONG;
  var->value= buff;
  *((long *)buff)= (!ssl_acceptor_fd ? 0 :
                     SSL_CTX_sess_accept_renegotiate(ssl_acceptor_fd->ssl_context));
  return 0;
}

static int show_ssl_ctx_sess_connect_renegotiate(THD *thd, SHOW_VAR *var, char *buff)
{
  var->type= SHOW_LONG;
  var->value= buff;
  *((long *)buff)= (!ssl_acceptor_fd ? 0 :
                     SSL_CTX_sess_connect_renegotiate(ssl_acceptor_fd->ssl_context));
  return 0;
}

static int show_ssl_ctx_sess_cb_hits(THD *thd, SHOW_VAR *var, char *buff)
{
  var->type= SHOW_LONG;
  var->value= buff;
  *((long *)buff)= (!ssl_acceptor_fd ? 0 :
                     SSL_CTX_sess_cb_hits(ssl_acceptor_fd->ssl_context));
  return 0;
}

static int show_ssl_ctx_sess_hits(THD *thd, SHOW_VAR *var, char *buff)
{
  var->type= SHOW_LONG;
  var->value= buff;
  *((long *)buff)= (!ssl_acceptor_fd ? 0 :
                     SSL_CTX_sess_hits(ssl_acceptor_fd->ssl_context));
  return 0;
}

static int show_ssl_ctx_sess_cache_full(THD *thd, SHOW_VAR *var, char *buff)
{
  var->type= SHOW_LONG;
  var->value= buff;
  *((long *)buff)= (!ssl_acceptor_fd ? 0 :
                     SSL_CTX_sess_cache_full(ssl_acceptor_fd->ssl_context));
  return 0;
}

static int show_ssl_ctx_sess_misses(THD *thd, SHOW_VAR *var, char *buff)
{
  var->type= SHOW_LONG;
  var->value= buff;
  *((long *)buff)= (!ssl_acceptor_fd ? 0 :
                     SSL_CTX_sess_misses(ssl_acceptor_fd->ssl_context));
  return 0;
}

static int show_ssl_ctx_sess_timeouts(THD *thd, SHOW_VAR *var, char *buff)
{
  var->type= SHOW_LONG;
  var->value= buff;
  *((long *)buff)= (!ssl_acceptor_fd ? 0 :
                     SSL_CTX_sess_timeouts(ssl_acceptor_fd->ssl_context));
  return 0;
}

static int show_ssl_ctx_sess_number(THD *thd, SHOW_VAR *var, char *buff)
{
  var->type= SHOW_LONG;
  var->value= buff;
  *((long *)buff)= (!ssl_acceptor_fd ? 0 :
                     SSL_CTX_sess_number(ssl_acceptor_fd->ssl_context));
  return 0;
}

static int show_ssl_ctx_sess_connect(THD *thd, SHOW_VAR *var, char *buff)
{
  var->type= SHOW_LONG;
  var->value= buff;
  *((long *)buff)= (!ssl_acceptor_fd ? 0 :
                     SSL_CTX_sess_connect(ssl_acceptor_fd->ssl_context));
  return 0;
}

static int show_ssl_ctx_sess_get_cache_size(THD *thd, SHOW_VAR *var, char *buff)
{
  var->type= SHOW_LONG;
  var->value= buff;
  *((long *)buff)= (!ssl_acceptor_fd ? 0 :
                     SSL_CTX_sess_get_cache_size(ssl_acceptor_fd->ssl_context));
  return 0;
}

static int show_ssl_ctx_get_verify_mode(THD *thd, SHOW_VAR *var, char *buff)
{
  var->type= SHOW_LONG;
  var->value= buff;
  *((long *)buff)= (!ssl_acceptor_fd ? 0 :
                     SSL_CTX_get_verify_mode(ssl_acceptor_fd->ssl_context));
  return 0;
}

static int show_ssl_ctx_get_verify_depth(THD *thd, SHOW_VAR *var, char *buff)
{
  var->type= SHOW_LONG;
  var->value= buff;
  *((long *)buff)= (!ssl_acceptor_fd ? 0 :
                     SSL_CTX_get_verify_depth(ssl_acceptor_fd->ssl_context));
  return 0;
}

static int show_ssl_ctx_get_session_cache_mode(THD *thd, SHOW_VAR *var, char *buff)
{
  var->type= SHOW_CHAR;
  if (!ssl_acceptor_fd)
    var->value= const_cast<char*>("NONE");
  else
    switch (SSL_CTX_get_session_cache_mode(ssl_acceptor_fd->ssl_context))
    {
    case SSL_SESS_CACHE_OFF:
      var->value= const_cast<char*>("OFF"); break;
    case SSL_SESS_CACHE_CLIENT:
      var->value= const_cast<char*>("CLIENT"); break;
    case SSL_SESS_CACHE_SERVER:
      var->value= const_cast<char*>("SERVER"); break;
    case SSL_SESS_CACHE_BOTH:
      var->value= const_cast<char*>("BOTH"); break;
    case SSL_SESS_CACHE_NO_AUTO_CLEAR:
      var->value= const_cast<char*>("NO_AUTO_CLEAR"); break;
    case SSL_SESS_CACHE_NO_INTERNAL_LOOKUP:
      var->value= const_cast<char*>("NO_INTERNAL_LOOKUP"); break;
    default:
      var->value= const_cast<char*>("Unknown"); break;
    }
  return 0;
}

/* Functions relying on SSL */
static int show_ssl_get_version(THD *thd, SHOW_VAR *var, char *buff)
{
  var->type= SHOW_CHAR;
  var->value= const_cast<char*>(thd->net.vio->ssl_arg ?
        SSL_get_version((SSL*) thd->net.vio->ssl_arg) : "");
  return 0;
}

static int show_ssl_session_reused(THD *thd, SHOW_VAR *var, char *buff)
{
  var->type= SHOW_LONG;
  var->value= buff;
  *((long *)buff)= (long)thd->net.vio->ssl_arg ?
                         SSL_session_reused((SSL*) thd->net.vio->ssl_arg) :
                         0;
  return 0;
}

static int show_ssl_get_default_timeout(THD *thd, SHOW_VAR *var, char *buff)
{
  var->type= SHOW_LONG;
  var->value= buff;
  *((long *)buff)= (long)thd->net.vio->ssl_arg ?
                         SSL_get_default_timeout((SSL*)thd->net.vio->ssl_arg) :
                         0;
  return 0;
}

static int show_ssl_get_verify_mode(THD *thd, SHOW_VAR *var, char *buff)
{
  var->type= SHOW_LONG;
  var->value= buff;
  *((long *)buff)= (long)thd->net.vio->ssl_arg ?
                         SSL_get_verify_mode((SSL*)thd->net.vio->ssl_arg) :
                         0;
  return 0;
}

static int show_ssl_get_verify_depth(THD *thd, SHOW_VAR *var, char *buff)
{
  var->type= SHOW_LONG;
  var->value= buff;
  *((long *)buff)= (long)thd->net.vio->ssl_arg ?
                         SSL_get_verify_depth((SSL*)thd->net.vio->ssl_arg) :
                         0;
  return 0;
}

static int show_ssl_get_cipher(THD *thd, SHOW_VAR *var, char *buff)
{
  var->type= SHOW_CHAR;
  var->value= const_cast<char*>(thd->net.vio->ssl_arg ?
              SSL_get_cipher((SSL*) thd->net.vio->ssl_arg) : "");
  return 0;
}

static int show_ssl_get_cipher_list(THD *thd, SHOW_VAR *var, char *buff)
{
  var->type= SHOW_CHAR;
  var->value= buff;
  if (thd->net.vio->ssl_arg)
  {
    int i;
    const char *p;
    char *end= buff + SHOW_VAR_FUNC_BUFF_SIZE;
    for (i=0; (p= SSL_get_cipher_list((SSL*) thd->net.vio->ssl_arg,i)) &&
               buff < end; i++)
    {
      buff= strnmov(buff, p, end-buff-1);
      *buff++= ':';
    }
    if (i)
      buff--;
  }
  *buff=0;
  return 0;
}

#endif /* HAVE_OPENSSL */


/*
  Variables shown by SHOW STATUS in alphabetical order
*/

SHOW_VAR status_vars[]= {
  {"Aborted_clients",          (char*) &aborted_threads,        SHOW_LONG},
  {"Aborted_connects",         (char*) &aborted_connects,       SHOW_LONG},
  {"Binlog_cache_disk_use",    (char*) &binlog_cache_disk_use,  SHOW_LONG},
  {"Binlog_cache_use",         (char*) &binlog_cache_use,       SHOW_LONG},
  {"Bytes_received",           (char*) offsetof(STATUS_VAR, bytes_received), SHOW_LONG_STATUS},
  {"Bytes_sent",               (char*) offsetof(STATUS_VAR, bytes_sent), SHOW_LONG_STATUS},
  {"Com_admin_commands",       (char*) offsetof(STATUS_VAR, com_other), SHOW_LONG_STATUS},
  {"Com_alter_db",	       (char*) offsetof(STATUS_VAR, com_stat[(uint) SQLCOM_ALTER_DB]), SHOW_LONG_STATUS},
  {"Com_alter_event",	       (char*) offsetof(STATUS_VAR, com_stat[(uint) SQLCOM_ALTER_EVENT]), SHOW_LONG_STATUS},
  {"Com_alter_table",	       (char*) offsetof(STATUS_VAR, com_stat[(uint) SQLCOM_ALTER_TABLE]), SHOW_LONG_STATUS},
  {"Com_analyze",	       (char*) offsetof(STATUS_VAR, com_stat[(uint) SQLCOM_ANALYZE]), SHOW_LONG_STATUS},
  {"Com_backup_table",	       (char*) offsetof(STATUS_VAR, com_stat[(uint) SQLCOM_BACKUP_TABLE]), SHOW_LONG_STATUS},
  {"Com_begin",		       (char*) offsetof(STATUS_VAR, com_stat[(uint) SQLCOM_BEGIN]), SHOW_LONG_STATUS},
  {"Com_change_db",	       (char*) offsetof(STATUS_VAR, com_stat[(uint) SQLCOM_CHANGE_DB]), SHOW_LONG_STATUS},
  {"Com_change_master",	       (char*) offsetof(STATUS_VAR, com_stat[(uint) SQLCOM_CHANGE_MASTER]), SHOW_LONG_STATUS},
  {"Com_check",		       (char*) offsetof(STATUS_VAR, com_stat[(uint) SQLCOM_CHECK]), SHOW_LONG_STATUS},
  {"Com_checksum",	       (char*) offsetof(STATUS_VAR, com_stat[(uint) SQLCOM_CHECKSUM]), SHOW_LONG_STATUS},
  {"Com_commit",	       (char*) offsetof(STATUS_VAR, com_stat[(uint) SQLCOM_COMMIT]), SHOW_LONG_STATUS},
  {"Com_create_db",	       (char*) offsetof(STATUS_VAR, com_stat[(uint) SQLCOM_CREATE_DB]), SHOW_LONG_STATUS},
  {"Com_create_event",	       (char*) offsetof(STATUS_VAR, com_stat[(uint) SQLCOM_CREATE_EVENT]), SHOW_LONG_STATUS},
  {"Com_create_function",      (char*) offsetof(STATUS_VAR, com_stat[(uint) SQLCOM_CREATE_FUNCTION]), SHOW_LONG_STATUS},
  {"Com_create_index",	       (char*) offsetof(STATUS_VAR, com_stat[(uint) SQLCOM_CREATE_INDEX]), SHOW_LONG_STATUS},
  {"Com_create_table",	       (char*) offsetof(STATUS_VAR, com_stat[(uint) SQLCOM_CREATE_TABLE]), SHOW_LONG_STATUS},
  {"Com_create_user",	       (char*) offsetof(STATUS_VAR, com_stat[(uint) SQLCOM_CREATE_USER]), SHOW_LONG_STATUS},
  {"Com_dealloc_sql",          (char*) offsetof(STATUS_VAR, com_stat[(uint) SQLCOM_DEALLOCATE_PREPARE]), SHOW_LONG_STATUS},
  {"Com_delete",	       (char*) offsetof(STATUS_VAR, com_stat[(uint) SQLCOM_DELETE]), SHOW_LONG_STATUS},
  {"Com_delete_multi",	       (char*) offsetof(STATUS_VAR, com_stat[(uint) SQLCOM_DELETE_MULTI]), SHOW_LONG_STATUS},
  {"Com_do",                   (char*) offsetof(STATUS_VAR, com_stat[(uint) SQLCOM_DO]), SHOW_LONG_STATUS},
  {"Com_drop_db",	       (char*) offsetof(STATUS_VAR, com_stat[(uint) SQLCOM_DROP_DB]), SHOW_LONG_STATUS},
  {"Com_drop_event",	       (char*) offsetof(STATUS_VAR, com_stat[(uint) SQLCOM_DROP_EVENT]), SHOW_LONG_STATUS},
  {"Com_drop_function",	       (char*) offsetof(STATUS_VAR, com_stat[(uint) SQLCOM_DROP_FUNCTION]), SHOW_LONG_STATUS},
  {"Com_drop_index",	       (char*) offsetof(STATUS_VAR, com_stat[(uint) SQLCOM_DROP_INDEX]), SHOW_LONG_STATUS},
  {"Com_drop_table",	       (char*) offsetof(STATUS_VAR, com_stat[(uint) SQLCOM_DROP_TABLE]), SHOW_LONG_STATUS},
  {"Com_drop_user",	       (char*) offsetof(STATUS_VAR, com_stat[(uint) SQLCOM_DROP_USER]), SHOW_LONG_STATUS},
  {"Com_execute_sql",          (char*) offsetof(STATUS_VAR, com_stat[(uint) SQLCOM_EXECUTE]), SHOW_LONG_STATUS},
  {"Com_flush",		       (char*) offsetof(STATUS_VAR, com_stat[(uint) SQLCOM_FLUSH]), SHOW_LONG_STATUS},
  {"Com_grant",		       (char*) offsetof(STATUS_VAR, com_stat[(uint) SQLCOM_GRANT]), SHOW_LONG_STATUS},
  {"Com_ha_close",	       (char*) offsetof(STATUS_VAR, com_stat[(uint) SQLCOM_HA_CLOSE]), SHOW_LONG_STATUS},
  {"Com_ha_open",	       (char*) offsetof(STATUS_VAR, com_stat[(uint) SQLCOM_HA_OPEN]), SHOW_LONG_STATUS},
  {"Com_ha_read",	       (char*) offsetof(STATUS_VAR, com_stat[(uint) SQLCOM_HA_READ]), SHOW_LONG_STATUS},
  {"Com_help",                 (char*) offsetof(STATUS_VAR, com_stat[(uint) SQLCOM_HELP]), SHOW_LONG_STATUS},
  {"Com_insert",	       (char*) offsetof(STATUS_VAR, com_stat[(uint) SQLCOM_INSERT]), SHOW_LONG_STATUS},
  {"Com_insert_select",	       (char*) offsetof(STATUS_VAR, com_stat[(uint) SQLCOM_INSERT_SELECT]), SHOW_LONG_STATUS},
  {"Com_kill",		       (char*) offsetof(STATUS_VAR, com_stat[(uint) SQLCOM_KILL]), SHOW_LONG_STATUS},
  {"Com_load",		       (char*) offsetof(STATUS_VAR, com_stat[(uint) SQLCOM_LOAD]), SHOW_LONG_STATUS},
  {"Com_load_master_data",     (char*) offsetof(STATUS_VAR, com_stat[(uint) SQLCOM_LOAD_MASTER_DATA]), SHOW_LONG_STATUS},
  {"Com_load_master_table",    (char*) offsetof(STATUS_VAR, com_stat[(uint) SQLCOM_LOAD_MASTER_TABLE]), SHOW_LONG_STATUS},
  {"Com_lock_tables",	       (char*) offsetof(STATUS_VAR, com_stat[(uint) SQLCOM_LOCK_TABLES]), SHOW_LONG_STATUS},
  {"Com_optimize",	       (char*) offsetof(STATUS_VAR, com_stat[(uint) SQLCOM_OPTIMIZE]), SHOW_LONG_STATUS},
  {"Com_preload_keys",	       (char*) offsetof(STATUS_VAR, com_stat[(uint) SQLCOM_PRELOAD_KEYS]), SHOW_LONG_STATUS},
  {"Com_prepare_sql",          (char*) offsetof(STATUS_VAR, com_stat[(uint) SQLCOM_PREPARE]), SHOW_LONG_STATUS},
  {"Com_purge",		       (char*) offsetof(STATUS_VAR, com_stat[(uint) SQLCOM_PURGE]), SHOW_LONG_STATUS},
  {"Com_purge_before_date",    (char*) offsetof(STATUS_VAR, com_stat[(uint) SQLCOM_PURGE_BEFORE]), SHOW_LONG_STATUS},
  {"Com_rename_table",	       (char*) offsetof(STATUS_VAR, com_stat[(uint) SQLCOM_RENAME_TABLE]), SHOW_LONG_STATUS},
  {"Com_repair",	       (char*) offsetof(STATUS_VAR, com_stat[(uint) SQLCOM_REPAIR]), SHOW_LONG_STATUS},
  {"Com_replace",	       (char*) offsetof(STATUS_VAR, com_stat[(uint) SQLCOM_REPLACE]), SHOW_LONG_STATUS},
  {"Com_replace_select",       (char*) offsetof(STATUS_VAR, com_stat[(uint) SQLCOM_REPLACE_SELECT]), SHOW_LONG_STATUS},
  {"Com_reset",		       (char*) offsetof(STATUS_VAR, com_stat[(uint) SQLCOM_RESET]), SHOW_LONG_STATUS},
  {"Com_restore_table",	       (char*) offsetof(STATUS_VAR, com_stat[(uint) SQLCOM_RESTORE_TABLE]), SHOW_LONG_STATUS},
  {"Com_revoke",	       (char*) offsetof(STATUS_VAR, com_stat[(uint) SQLCOM_REVOKE]), SHOW_LONG_STATUS},
  {"Com_revoke_all",	       (char*) offsetof(STATUS_VAR, com_stat[(uint) SQLCOM_REVOKE_ALL]), SHOW_LONG_STATUS},
  {"Com_rollback",	       (char*) offsetof(STATUS_VAR, com_stat[(uint) SQLCOM_ROLLBACK]), SHOW_LONG_STATUS},
  {"Com_savepoint",	       (char*) offsetof(STATUS_VAR, com_stat[(uint) SQLCOM_SAVEPOINT]), SHOW_LONG_STATUS},
  {"Com_select",	       (char*) offsetof(STATUS_VAR, com_stat[(uint) SQLCOM_SELECT]), SHOW_LONG_STATUS},
  {"Com_set_option",	       (char*) offsetof(STATUS_VAR, com_stat[(uint) SQLCOM_SET_OPTION]), SHOW_LONG_STATUS},
  {"Com_show_binlog_events",   (char*) offsetof(STATUS_VAR, com_stat[(uint) SQLCOM_SHOW_BINLOG_EVENTS]), SHOW_LONG_STATUS},
  {"Com_show_binlogs",	       (char*) offsetof(STATUS_VAR, com_stat[(uint) SQLCOM_SHOW_BINLOGS]), SHOW_LONG_STATUS},
  {"Com_show_charsets",	       (char*) offsetof(STATUS_VAR, com_stat[(uint) SQLCOM_SHOW_CHARSETS]), SHOW_LONG_STATUS},
  {"Com_show_collations",      (char*) offsetof(STATUS_VAR, com_stat[(uint) SQLCOM_SHOW_COLLATIONS]), SHOW_LONG_STATUS},
  {"Com_show_column_types",    (char*) offsetof(STATUS_VAR, com_stat[(uint) SQLCOM_SHOW_COLUMN_TYPES]), SHOW_LONG_STATUS},
  {"Com_show_create_db",       (char*) offsetof(STATUS_VAR, com_stat[(uint) SQLCOM_SHOW_CREATE_DB]), SHOW_LONG_STATUS},
  {"Com_show_create_event",    (char*) offsetof(STATUS_VAR, com_stat[(uint) SQLCOM_SHOW_CREATE_EVENT]), SHOW_LONG_STATUS},
  {"Com_show_create_table",    (char*) offsetof(STATUS_VAR, com_stat[(uint) SQLCOM_SHOW_CREATE]), SHOW_LONG_STATUS},
  {"Com_show_databases",       (char*) offsetof(STATUS_VAR, com_stat[(uint) SQLCOM_SHOW_DATABASES]), SHOW_LONG_STATUS},
  {"Com_show_engine_logs",     (char*) offsetof(STATUS_VAR, com_stat[(uint) SQLCOM_SHOW_ENGINE_LOGS]), SHOW_LONG_STATUS},
  {"Com_show_engine_mutex",    (char*) offsetof(STATUS_VAR, com_stat[(uint) SQLCOM_SHOW_ENGINE_MUTEX]), SHOW_LONG_STATUS},
  {"Com_show_engine_status",   (char*) offsetof(STATUS_VAR, com_stat[(uint) SQLCOM_SHOW_ENGINE_STATUS]), SHOW_LONG_STATUS},
  {"Com_show_events",          (char*) offsetof(STATUS_VAR, com_stat[(uint) SQLCOM_SHOW_EVENTS]), SHOW_LONG_STATUS},
  {"Com_show_errors",	       (char*) offsetof(STATUS_VAR, com_stat[(uint) SQLCOM_SHOW_ERRORS]), SHOW_LONG_STATUS},
  {"Com_show_fields",	       (char*) offsetof(STATUS_VAR, com_stat[(uint) SQLCOM_SHOW_FIELDS]), SHOW_LONG_STATUS},
  {"Com_show_grants",	       (char*) offsetof(STATUS_VAR, com_stat[(uint) SQLCOM_SHOW_GRANTS]), SHOW_LONG_STATUS},
  {"Com_show_keys",	       (char*) offsetof(STATUS_VAR, com_stat[(uint) SQLCOM_SHOW_KEYS]), SHOW_LONG_STATUS},
  {"Com_show_master_status",   (char*) offsetof(STATUS_VAR, com_stat[(uint) SQLCOM_SHOW_MASTER_STAT]), SHOW_LONG_STATUS},
  {"Com_show_new_master",      (char*) offsetof(STATUS_VAR, com_stat[(uint) SQLCOM_SHOW_NEW_MASTER]), SHOW_LONG_STATUS},
  {"Com_show_open_tables",     (char*) offsetof(STATUS_VAR, com_stat[(uint) SQLCOM_SHOW_OPEN_TABLES]), SHOW_LONG_STATUS},
  {"Com_show_plugins",         (char*) offsetof(STATUS_VAR, com_stat[(uint) SQLCOM_SHOW_PLUGINS]), SHOW_LONG_STATUS},
  {"Com_show_privileges",      (char*) offsetof(STATUS_VAR, com_stat[(uint) SQLCOM_SHOW_PRIVILEGES]), SHOW_LONG_STATUS},
  {"Com_show_processlist",     (char*) offsetof(STATUS_VAR, com_stat[(uint) SQLCOM_SHOW_PROCESSLIST]), SHOW_LONG_STATUS},
  {"Com_show_slave_hosts",     (char*) offsetof(STATUS_VAR, com_stat[(uint) SQLCOM_SHOW_SLAVE_HOSTS]), SHOW_LONG_STATUS},
  {"Com_show_slave_status",    (char*) offsetof(STATUS_VAR, com_stat[(uint) SQLCOM_SHOW_SLAVE_STAT]), SHOW_LONG_STATUS},
  {"Com_show_status",	       (char*) offsetof(STATUS_VAR, com_stat[(uint) SQLCOM_SHOW_STATUS]), SHOW_LONG_STATUS},
  {"Com_show_storage_engines", (char*) offsetof(STATUS_VAR, com_stat[(uint) SQLCOM_SHOW_STORAGE_ENGINES]), SHOW_LONG_STATUS},
  {"Com_show_tables",	       (char*) offsetof(STATUS_VAR, com_stat[(uint) SQLCOM_SHOW_TABLES]), SHOW_LONG_STATUS},
  {"Com_show_triggers",	       (char*) offsetof(STATUS_VAR, com_stat[(uint) SQLCOM_SHOW_TRIGGERS]), SHOW_LONG_STATUS},
  {"Com_show_variables",       (char*) offsetof(STATUS_VAR, com_stat[(uint) SQLCOM_SHOW_VARIABLES]), SHOW_LONG_STATUS},
  {"Com_show_warnings",        (char*) offsetof(STATUS_VAR, com_stat[(uint) SQLCOM_SHOW_WARNS]), SHOW_LONG_STATUS},
  {"Com_slave_start",	       (char*) offsetof(STATUS_VAR, com_stat[(uint) SQLCOM_SLAVE_START]), SHOW_LONG_STATUS},
  {"Com_slave_stop",	       (char*) offsetof(STATUS_VAR, com_stat[(uint) SQLCOM_SLAVE_STOP]), SHOW_LONG_STATUS},
  {"Com_stmt_close",           (char*) offsetof(STATUS_VAR, com_stmt_close), SHOW_LONG_STATUS},
  {"Com_stmt_execute",         (char*) offsetof(STATUS_VAR, com_stmt_execute), SHOW_LONG_STATUS},
  {"Com_stmt_fetch",           (char*) offsetof(STATUS_VAR, com_stmt_fetch), SHOW_LONG_STATUS},
  {"Com_stmt_prepare",         (char*) offsetof(STATUS_VAR, com_stmt_prepare), SHOW_LONG_STATUS},
  {"Com_stmt_reset",           (char*) offsetof(STATUS_VAR, com_stmt_reset), SHOW_LONG_STATUS},
  {"Com_stmt_send_long_data",  (char*) offsetof(STATUS_VAR, com_stmt_send_long_data), SHOW_LONG_STATUS},
  {"Com_truncate",	       (char*) offsetof(STATUS_VAR, com_stat[(uint) SQLCOM_TRUNCATE]), SHOW_LONG_STATUS},
  {"Com_unlock_tables",	       (char*) offsetof(STATUS_VAR, com_stat[(uint) SQLCOM_UNLOCK_TABLES]), SHOW_LONG_STATUS},
  {"Com_update",	       (char*) offsetof(STATUS_VAR, com_stat[(uint) SQLCOM_UPDATE]), SHOW_LONG_STATUS},
  {"Com_update_multi",	       (char*) offsetof(STATUS_VAR, com_stat[(uint) SQLCOM_UPDATE_MULTI]), SHOW_LONG_STATUS},
  {"Com_xa_commit",            (char*) offsetof(STATUS_VAR, com_stat[(uint) SQLCOM_XA_COMMIT]),SHOW_LONG_STATUS},
  {"Com_xa_end",               (char*) offsetof(STATUS_VAR, com_stat[(uint) SQLCOM_XA_END]),SHOW_LONG_STATUS},
  {"Com_xa_prepare",           (char*) offsetof(STATUS_VAR, com_stat[(uint) SQLCOM_XA_PREPARE]),SHOW_LONG_STATUS},
  {"Com_xa_recover",           (char*) offsetof(STATUS_VAR, com_stat[(uint) SQLCOM_XA_RECOVER]),SHOW_LONG_STATUS},
  {"Com_xa_rollback",          (char*) offsetof(STATUS_VAR, com_stat[(uint) SQLCOM_XA_ROLLBACK]),SHOW_LONG_STATUS},
  {"Com_xa_start",             (char*) offsetof(STATUS_VAR, com_stat[(uint) SQLCOM_XA_START]),SHOW_LONG_STATUS},
  {"Compression",              (char*) &show_net_compression, SHOW_FUNC},
  {"Connections",              (char*) &thread_id,              SHOW_LONG_NOFLUSH},
  {"Created_tmp_disk_tables",  (char*) offsetof(STATUS_VAR, created_tmp_disk_tables), SHOW_LONG_STATUS},
  {"Created_tmp_files",	       (char*) &my_tmp_file_created,	SHOW_LONG},
  {"Created_tmp_tables",       (char*) offsetof(STATUS_VAR, created_tmp_tables), SHOW_LONG_STATUS},
  {"Delayed_errors",           (char*) &delayed_insert_errors,  SHOW_LONG},
  {"Delayed_insert_threads",   (char*) &delayed_insert_threads, SHOW_LONG_NOFLUSH},
  {"Delayed_writes",           (char*) &delayed_insert_writes,  SHOW_LONG},
  {"Flush_commands",           (char*) &refresh_version,        SHOW_LONG_NOFLUSH},
  {"Handler_commit",           (char*) offsetof(STATUS_VAR, ha_commit_count), SHOW_LONG_STATUS},
  {"Handler_delete",           (char*) offsetof(STATUS_VAR, ha_delete_count), SHOW_LONG_STATUS},
  {"Handler_discover",         (char*) offsetof(STATUS_VAR, ha_discover_count), SHOW_LONG_STATUS},
  {"Handler_prepare",          (char*) offsetof(STATUS_VAR, ha_prepare_count),  SHOW_LONG_STATUS},
  {"Handler_read_first",       (char*) offsetof(STATUS_VAR, ha_read_first_count), SHOW_LONG_STATUS},
  {"Handler_read_key",         (char*) offsetof(STATUS_VAR, ha_read_key_count), SHOW_LONG_STATUS},
  {"Handler_read_next",        (char*) offsetof(STATUS_VAR, ha_read_next_count), SHOW_LONG_STATUS},
  {"Handler_read_prev",        (char*) offsetof(STATUS_VAR, ha_read_prev_count), SHOW_LONG_STATUS},
  {"Handler_read_rnd",         (char*) offsetof(STATUS_VAR, ha_read_rnd_count), SHOW_LONG_STATUS},
  {"Handler_read_rnd_next",    (char*) offsetof(STATUS_VAR, ha_read_rnd_next_count), SHOW_LONG_STATUS},
  {"Handler_rollback",         (char*) offsetof(STATUS_VAR, ha_rollback_count), SHOW_LONG_STATUS},
  {"Handler_savepoint",        (char*) offsetof(STATUS_VAR, ha_savepoint_count), SHOW_LONG_STATUS},
  {"Handler_savepoint_rollback",(char*) offsetof(STATUS_VAR, ha_savepoint_rollback_count), SHOW_LONG_STATUS},
  {"Handler_update",           (char*) offsetof(STATUS_VAR, ha_update_count), SHOW_LONG_STATUS},
  {"Handler_write",            (char*) offsetof(STATUS_VAR, ha_write_count), SHOW_LONG_STATUS},
  {"Key_blocks_not_flushed",   (char*) offsetof(KEY_CACHE, global_blocks_changed), SHOW_KEY_CACHE_LONG},
  {"Key_blocks_unused",        (char*) offsetof(KEY_CACHE, blocks_unused), SHOW_KEY_CACHE_LONG},
  {"Key_blocks_used",          (char*) offsetof(KEY_CACHE, blocks_used), SHOW_KEY_CACHE_LONG},
  {"Key_read_requests",        (char*) offsetof(KEY_CACHE, global_cache_r_requests), SHOW_KEY_CACHE_LONGLONG},
  {"Key_reads",                (char*) offsetof(KEY_CACHE, global_cache_read), SHOW_KEY_CACHE_LONGLONG},
  {"Key_write_requests",       (char*) offsetof(KEY_CACHE, global_cache_w_requests), SHOW_KEY_CACHE_LONGLONG},
  {"Key_writes",               (char*) offsetof(KEY_CACHE, global_cache_write), SHOW_KEY_CACHE_LONGLONG},
  {"Last_query_cost",          (char*) offsetof(STATUS_VAR, last_query_cost), SHOW_DOUBLE_STATUS},
  {"Max_used_connections",     (char*) &max_used_connections,  SHOW_LONG},
  {"Not_flushed_delayed_rows", (char*) &delayed_rows_in_use,    SHOW_LONG_NOFLUSH},
  {"Open_files",               (char*) &my_file_opened,         SHOW_LONG_NOFLUSH},
  {"Open_streams",             (char*) &my_stream_opened,       SHOW_LONG_NOFLUSH},
  {"Open_table_definitions",   (char*) &show_table_definitions, SHOW_FUNC},
  {"Open_tables",              (char*) &show_open_tables,       SHOW_FUNC},
  {"Opened_tables",            (char*) offsetof(STATUS_VAR, opened_tables), SHOW_LONG_STATUS},
  {"Prepared_stmt_count",      (char*) &show_prepared_stmt_count, SHOW_FUNC},
#ifdef HAVE_QUERY_CACHE
  {"Qcache_free_blocks",       (char*) &query_cache.free_memory_blocks, SHOW_LONG_NOFLUSH},
  {"Qcache_free_memory",       (char*) &query_cache.free_memory, SHOW_LONG_NOFLUSH},
  {"Qcache_hits",              (char*) &query_cache.hits,       SHOW_LONG},
  {"Qcache_inserts",           (char*) &query_cache.inserts,    SHOW_LONG},
  {"Qcache_lowmem_prunes",     (char*) &query_cache.lowmem_prunes, SHOW_LONG},
  {"Qcache_not_cached",        (char*) &query_cache.refused,    SHOW_LONG},
  {"Qcache_queries_in_cache",  (char*) &query_cache.queries_in_cache, SHOW_LONG_NOFLUSH},
  {"Qcache_total_blocks",      (char*) &query_cache.total_blocks, SHOW_LONG_NOFLUSH},
#endif /*HAVE_QUERY_CACHE*/
  {"Questions",                (char*) &show_question,            SHOW_FUNC},
#ifdef HAVE_REPLICATION
  {"Rpl_status",               (char*) &show_rpl_status,          SHOW_FUNC},
#endif
  {"Select_full_join",         (char*) offsetof(STATUS_VAR, select_full_join_count), SHOW_LONG_STATUS},
  {"Select_full_range_join",   (char*) offsetof(STATUS_VAR, select_full_range_join_count), SHOW_LONG_STATUS},
  {"Select_range",             (char*) offsetof(STATUS_VAR, select_range_count), SHOW_LONG_STATUS},
  {"Select_range_check",       (char*) offsetof(STATUS_VAR, select_range_check_count), SHOW_LONG_STATUS},
  {"Select_scan",	       (char*) offsetof(STATUS_VAR, select_scan_count), SHOW_LONG_STATUS},
  {"Slave_open_temp_tables",   (char*) &slave_open_temp_tables, SHOW_LONG},
#ifdef HAVE_REPLICATION
  {"Slave_retried_transactions",(char*) &show_slave_retried_trans, SHOW_FUNC},
  {"Slave_running",            (char*) &show_slave_running,     SHOW_FUNC},
#endif
  {"Slow_launch_threads",      (char*) &slow_launch_threads,    SHOW_LONG},
  {"Slow_queries",             (char*) offsetof(STATUS_VAR, long_query_count), SHOW_LONG_STATUS},
  {"Sort_merge_passes",	       (char*) offsetof(STATUS_VAR, filesort_merge_passes), SHOW_LONG_STATUS},
  {"Sort_range",	       (char*) offsetof(STATUS_VAR, filesort_range_count), SHOW_LONG_STATUS},
  {"Sort_rows",		       (char*) offsetof(STATUS_VAR, filesort_rows), SHOW_LONG_STATUS},
  {"Sort_scan",		       (char*) offsetof(STATUS_VAR, filesort_scan_count), SHOW_LONG_STATUS},
#ifdef HAVE_OPENSSL
  {"Ssl_accept_renegotiates",  (char*) &show_ssl_ctx_sess_accept_renegotiate, SHOW_FUNC},
  {"Ssl_accepts",              (char*) &show_ssl_ctx_sess_accept, SHOW_FUNC},
  {"Ssl_callback_cache_hits",  (char*) &show_ssl_ctx_sess_cb_hits, SHOW_FUNC},
  {"Ssl_cipher",               (char*) &show_ssl_get_cipher, SHOW_FUNC},
  {"Ssl_cipher_list",          (char*) &show_ssl_get_cipher_list, SHOW_FUNC},
  {"Ssl_client_connects",      (char*) &show_ssl_ctx_sess_connect, SHOW_FUNC},
  {"Ssl_connect_renegotiates", (char*) &show_ssl_ctx_sess_connect_renegotiate, SHOW_FUNC},
  {"Ssl_ctx_verify_depth",     (char*) &show_ssl_ctx_get_verify_depth, SHOW_FUNC},
  {"Ssl_ctx_verify_mode",      (char*) &show_ssl_ctx_get_verify_mode, SHOW_FUNC},
  {"Ssl_default_timeout",      (char*) &show_ssl_get_default_timeout, SHOW_FUNC},
  {"Ssl_finished_accepts",     (char*) &show_ssl_ctx_sess_accept_good, SHOW_FUNC},
  {"Ssl_finished_connects",    (char*) &show_ssl_ctx_sess_connect_good, SHOW_FUNC},
  {"Ssl_session_cache_hits",   (char*) &show_ssl_ctx_sess_hits, SHOW_FUNC},
  {"Ssl_session_cache_misses", (char*) &show_ssl_ctx_sess_misses, SHOW_FUNC},
  {"Ssl_session_cache_mode",   (char*) &show_ssl_ctx_get_session_cache_mode, SHOW_FUNC},
  {"Ssl_session_cache_overflows", (char*) &show_ssl_ctx_sess_cache_full, SHOW_FUNC},
  {"Ssl_session_cache_size",   (char*) &show_ssl_ctx_sess_get_cache_size, SHOW_FUNC},
  {"Ssl_session_cache_timeouts", (char*) &show_ssl_ctx_sess_timeouts, SHOW_FUNC},
  {"Ssl_sessions_reused",      (char*) &show_ssl_session_reused, SHOW_FUNC},
  {"Ssl_used_session_cache_entries",(char*) &show_ssl_ctx_sess_number, SHOW_FUNC},
  {"Ssl_verify_depth",         (char*) &show_ssl_get_verify_depth, SHOW_FUNC},
  {"Ssl_verify_mode",          (char*) &show_ssl_get_verify_mode, SHOW_FUNC},
  {"Ssl_version",              (char*) &show_ssl_get_version, SHOW_FUNC},
#endif /* HAVE_OPENSSL */
  {"Table_locks_immediate",    (char*) &locks_immediate,        SHOW_LONG},
  {"Table_locks_waited",       (char*) &locks_waited,           SHOW_LONG},
#ifdef HAVE_MMAP
  {"Tc_log_max_pages_used",    (char*) &tc_log_max_pages_used,  SHOW_LONG},
  {"Tc_log_page_size",         (char*) &tc_log_page_size,       SHOW_LONG},
  {"Tc_log_page_waits",        (char*) &tc_log_page_waits,      SHOW_LONG},
#endif
  {"Threads_cached",           (char*) &cached_thread_count,    SHOW_LONG_NOFLUSH},
  {"Threads_connected",        (char*) &thread_count,           SHOW_INT},
  {"Threads_created",	       (char*) &thread_created,		SHOW_LONG_NOFLUSH},
  {"Threads_running",          (char*) &thread_running,         SHOW_INT},
  {"Uptime",                   (char*) &show_starttime,         SHOW_FUNC},
  {NullS, NullS, SHOW_LONG}
};

static void print_version(void)
{
  set_server_version();
  /*
    Note: the instance manager keys off the string 'Ver' so it can find the
    version from the output of 'mysqld --version', so don't change it!
  */
  printf("%s  Ver %s for %s on %s (%s)\n",my_progname,
	 server_version,SYSTEM_TYPE,MACHINE_TYPE, MYSQL_COMPILATION_COMMENT);
}

static void usage(void)
{
  if (!(default_charset_info= get_charset_by_csname(default_character_set_name,
					           MY_CS_PRIMARY,
						   MYF(MY_WME))))
    exit(1);
  if (!default_collation_name)
    default_collation_name= (char*) default_charset_info->name;
  print_version();
  puts("\
Copyright (C) 2000 MySQL AB, by Monty and others\n\
This software comes with ABSOLUTELY NO WARRANTY. This is free software,\n\
and you are welcome to modify and redistribute it under the GPL license\n\n\
Starts the MySQL database server\n");

  printf("Usage: %s [OPTIONS]\n", my_progname);
  if (!opt_verbose)
    puts("\nFor more help options (several pages), use mysqld --verbose --help\n");
  else
  {
#ifdef __WIN__
  puts("NT and Win32 specific options:\n\
  --install                     Install the default service (NT)\n\
  --install-manual              Install the default service started manually (NT)\n\
  --install service_name        Install an optional service (NT)\n\
  --install-manual service_name Install an optional service started manually (NT)\n\
  --remove                      Remove the default service from the service list (NT)\n\
  --remove service_name         Remove the service_name from the service list (NT)\n\
  --enable-named-pipe           Only to be used for the	default server (NT)\n\
  --standalone                  Dummy option to start as a standalone server (NT)\
");
  puts("");
#endif
  print_defaults(MYSQL_CONFIG_NAME,load_default_groups);
  puts("");
  fix_paths();
  set_ports();

  my_print_help(my_long_options);
  my_print_variables(my_long_options);

  puts("\n\
To see what values a running MySQL server is using, type\n\
'mysqladmin variables' instead of 'mysqld --verbose --help'.\n");
  }
}


/*
  Initialize all MySQL global variables to default values

  SYNOPSIS
    mysql_init_variables()

  NOTES
    The reason to set a lot of global variables to zero is to allow one to
    restart the embedded server with a clean environment
    It's also needed on some exotic platforms where global variables are
    not set to 0 when a program starts.

    We don't need to set numeric variables refered to in my_long_options
    as these are initialized by my_getopt.
*/

static void mysql_init_variables(void)
{
  /* Things reset to zero */
  opt_skip_slave_start= opt_reckless_slave = 0;
  mysql_home[0]= pidfile_name[0]= log_error_file[0]= 0;
  opt_log= opt_slow_log= 0;
  opt_update_log= 0;
  log_output_options= find_bit_type(log_output_str, &log_output_typelib);
  opt_bin_log= 0;
  opt_disable_networking= opt_skip_show_db=0;
  opt_logname= opt_update_logname= opt_binlog_index_name= opt_slow_logname= 0;
  opt_tc_log_file= (char *)"tc.log";      // no hostname in tc_log file name !
  opt_secure_auth= 0;
  opt_bootstrap= opt_myisam_log= 0;
  mqh_used= 0;
  segfaulted= kill_in_progress= 0;
  cleanup_done= 0;
  defaults_argv= 0;
  server_id_supplied= 0;
  test_flags= select_errors= dropping_tables= ha_open_options=0;
  thread_count= thread_running= kill_cached_threads= wake_thread=0;
  slave_open_temp_tables= 0;
  cached_thread_count= 0;
  opt_endinfo= using_udf_functions= 0;
  opt_using_transactions= using_update_log= 0;
  abort_loop= select_thread_in_use= signal_thread_in_use= 0;
  ready_to_exit= shutdown_in_progress= grant_option= 0;
  aborted_threads= aborted_connects= 0;
  delayed_insert_threads= delayed_insert_writes= delayed_rows_in_use= 0;
  delayed_insert_errors= thread_created= 0;
  specialflag= 0;
  binlog_cache_use=  binlog_cache_disk_use= 0;
  max_used_connections= slow_launch_threads = 0;
  mysqld_user= mysqld_chroot= opt_init_file= opt_bin_logname = 0;
  prepared_stmt_count= 0;
  errmesg= 0;
  mysqld_unix_port= opt_mysql_tmpdir= my_bind_addr_str= NullS;
  bzero((gptr) &mysql_tmpdir_list, sizeof(mysql_tmpdir_list));
  bzero((char *) &global_status_var, sizeof(global_status_var));
  opt_large_pages= 0;
  key_map_full.set_all();

  /* Character sets */
  system_charset_info= &my_charset_utf8_general_ci;
  files_charset_info= &my_charset_utf8_general_ci;
  national_charset_info= &my_charset_utf8_general_ci;
  table_alias_charset= &my_charset_bin;
  character_set_filesystem= &my_charset_bin;

  opt_date_time_formats[0]= opt_date_time_formats[1]= opt_date_time_formats[2]= 0;

  /* Things with default values that are not zero */
  delay_key_write_options= (uint) DELAY_KEY_WRITE_ON;
  opt_specialflag= SPECIAL_ENGLISH;
  unix_sock= ip_sock= INVALID_SOCKET;
  mysql_home_ptr= mysql_home;
  pidfile_name_ptr= pidfile_name;
  log_error_file_ptr= log_error_file;
  language_ptr= language;
  mysql_data_home= mysql_real_data_home;
  thd_startup_options= (OPTION_AUTO_IS_NULL | OPTION_BIN_LOG |
                        OPTION_QUOTE_SHOW_CREATE | OPTION_SQL_NOTES);
  protocol_version= PROTOCOL_VERSION;
  what_to_log= ~ (1L << (uint) COM_TIME);
  refresh_version= flush_version= 1L;	/* Increments on each reload */
  query_id= thread_id= 1L;
  strmov(server_version, MYSQL_SERVER_VERSION);
  myisam_recover_options_str= sql_mode_str= "OFF";
  myisam_stats_method_str= "nulls_unequal";
  my_bind_addr = htonl(INADDR_ANY);
  threads.empty();
  thread_cache.empty();
  key_caches.empty();
  if (!(dflt_key_cache= get_or_create_key_cache(default_key_cache_base.str,
					       default_key_cache_base.length)))
    exit(1);
  multi_keycache_init(); /* set key_cache_hash.default_value = dflt_key_cache */

  /* Set directory paths */
  strmake(language, LANGUAGE, sizeof(language)-1);
  strmake(mysql_real_data_home, get_relative_path(DATADIR),
	  sizeof(mysql_real_data_home)-1);
  mysql_data_home_buff[0]=FN_CURLIB;	// all paths are relative from here
  mysql_data_home_buff[1]=0;

  /* Replication parameters */
  master_user= (char*) "test";
  master_password= master_host= 0;
  master_info_file= (char*) "master.info",
    relay_log_info_file= (char*) "relay-log.info";
  master_ssl_key= master_ssl_cert= master_ssl_ca= 
    master_ssl_capath= master_ssl_cipher= 0;
  report_user= report_password = report_host= 0;	/* TO BE DELETED */
  opt_relay_logname= opt_relaylog_index_name= 0;

  /* Variables in libraries */
  charsets_dir= 0;
  default_character_set_name= (char*) MYSQL_DEFAULT_CHARSET_NAME;
  default_collation_name= compiled_default_collation_name;
  sys_charset_system.value= (char*) system_charset_info->csname;
  character_set_filesystem_name= (char*) "binary";

  /* Set default values for some option variables */
  default_storage_engine_str= (char*) "MyISAM";
  global_system_variables.table_type= myisam_hton;
  global_system_variables.tx_isolation= ISO_REPEATABLE_READ;
  global_system_variables.select_limit= (ulonglong) HA_POS_ERROR;
  max_system_variables.select_limit=    (ulonglong) HA_POS_ERROR;
  global_system_variables.max_join_size= (ulonglong) HA_POS_ERROR;
  max_system_variables.max_join_size=   (ulonglong) HA_POS_ERROR;
  global_system_variables.old_passwords= 0;
  global_system_variables.old_alter_table= 0;
  global_system_variables.binlog_format= BINLOG_FORMAT_UNSPEC;
  /*
    Default behavior for 4.1 and 5.0 is to treat NULL values as unequal
    when collecting index statistics for MyISAM tables.
  */
  global_system_variables.myisam_stats_method= MI_STATS_METHOD_NULLS_NOT_EQUAL;

  /* Variables that depends on compile options */
#ifndef DBUG_OFF
  default_dbug_option=IF_WIN("d:t:i:O,\\mysqld.trace",
			     "d:t:i:o,/tmp/mysqld.trace");
#endif
  opt_error_log= IF_WIN(1,0);
#ifdef WITH_INNOBASE_STORAGE_ENGINE
  have_innodb= SHOW_OPTION_YES;
#else
  have_innodb= SHOW_OPTION_NO;
#endif
#ifdef WITH_CSV_STORAGE_ENGINE
  have_csv_db= SHOW_OPTION_YES;
#else
  have_csv_db= SHOW_OPTION_NO;
#endif
#ifdef WITH_NDBCLUSTER_STORAGE_ENGINE
    have_ndbcluster= SHOW_OPTION_DISABLED;
#else
    have_ndbcluster= SHOW_OPTION_NO;
#endif
#ifdef WITH_PARTITION_STORAGE_ENGINE
    have_partition_db= SHOW_OPTION_YES;
#else
    have_partition_db= SHOW_OPTION_NO;
#endif
#ifdef WITH_NDBCLUSTER_STORAGE_ENGINE
  have_ndbcluster=SHOW_OPTION_DISABLED;
  global_system_variables.ndb_index_stat_enable=FALSE;
  max_system_variables.ndb_index_stat_enable=TRUE;
  global_system_variables.ndb_index_stat_cache_entries=32;
  max_system_variables.ndb_index_stat_cache_entries=~0L;
  global_system_variables.ndb_index_stat_update_freq=20;
  max_system_variables.ndb_index_stat_update_freq=~0L;
#else
  have_ndbcluster=SHOW_OPTION_NO;
#endif
#ifdef HAVE_OPENSSL
  have_openssl=SHOW_OPTION_YES;
#else
  have_openssl=SHOW_OPTION_NO;
#endif
#ifdef HAVE_BROKEN_REALPATH
  have_symlink=SHOW_OPTION_NO;
#else
  have_symlink=SHOW_OPTION_YES;
#endif
#ifdef HAVE_DLOPEN
  have_dlopen=SHOW_OPTION_YES;
#else
  have_dlopen=SHOW_OPTION_NO;
#endif
#ifdef HAVE_QUERY_CACHE
  have_query_cache=SHOW_OPTION_YES;
#else
  have_query_cache=SHOW_OPTION_NO;
#endif
#ifdef HAVE_SPATIAL
  have_geometry=SHOW_OPTION_YES;
#else
  have_geometry=SHOW_OPTION_NO;
#endif
#ifdef HAVE_RTREE_KEYS
  have_rtree_keys=SHOW_OPTION_YES;
#else
  have_rtree_keys=SHOW_OPTION_NO;
#endif
#ifdef HAVE_CRYPT
  have_crypt=SHOW_OPTION_YES;
#else
  have_crypt=SHOW_OPTION_NO;
#endif
#ifdef HAVE_COMPRESS
  have_compress= SHOW_OPTION_YES;
#else
  have_compress= SHOW_OPTION_NO;
#endif
#ifdef HAVE_LIBWRAP
  libwrapName= NullS;
#endif
#ifdef HAVE_OPENSSL
  des_key_file = 0;
  ssl_acceptor_fd= 0;
#endif
#ifdef HAVE_SMEM
  shared_memory_base_name= default_shared_memory_base_name;
#endif
#if !defined(my_pthread_setprio) && !defined(HAVE_PTHREAD_SETSCHEDPARAM)
  opt_specialflag |= SPECIAL_NO_PRIOR;
#endif

#if defined(__WIN__) || defined(__NETWARE__)
  /* Allow Win32 and NetWare users to move MySQL anywhere */
  {
    char prg_dev[LIBLEN];
    my_path(prg_dev,my_progname,"mysql/bin");
    strcat(prg_dev,"/../");			// Remove 'bin' to get base dir
    cleanup_dirname(mysql_home,prg_dev);
  }
#else
  const char *tmpenv;
  if (!(tmpenv = getenv("MY_BASEDIR_VERSION")))
    tmpenv = DEFAULT_MYSQL_HOME;
  (void) strmake(mysql_home, tmpenv, sizeof(mysql_home)-1);
#endif
}


static my_bool
get_one_option(int optid, const struct my_option *opt __attribute__((unused)),
	       char *argument)
{
  switch(optid) {
  case '#':
#ifndef DBUG_OFF
    DBUG_SET_INITIAL(argument ? argument : default_dbug_option);
#endif
    opt_endinfo=1;				/* unireg: memory allocation */
    break;
  case 'a':
    global_system_variables.sql_mode= fix_sql_mode(MODE_ANSI);
    global_system_variables.tx_isolation= ISO_SERIALIZABLE;
    break;
  case 'b':
    strmake(mysql_home,argument,sizeof(mysql_home)-1);
    break;
  case 'C':
    if (default_collation_name == compiled_default_collation_name)
      default_collation_name= 0;
    break;
  case 'l':
    opt_log=1;
    break;
  case 'h':
    strmake(mysql_real_data_home,argument, sizeof(mysql_real_data_home)-1);
    /* Correct pointer set by my_getopt (for embedded library) */
    mysql_data_home= mysql_real_data_home;
    break;
  case 'u':
    if (!mysqld_user || !strcmp(mysqld_user, argument))
      mysqld_user= argument;
    else
      sql_print_warning("Ignoring user change to '%s' because the user was set to '%s' earlier on the command line\n", argument, mysqld_user);
    break;
  case 'L':
    strmake(language, argument, sizeof(language)-1);
    break;
#ifdef HAVE_REPLICATION
  case OPT_SLAVE_SKIP_ERRORS:
    init_slave_skip_errors(argument);
    break;
#endif
  case OPT_SAFEMALLOC_MEM_LIMIT:
#if !defined(DBUG_OFF) && defined(SAFEMALLOC)
    sf_malloc_mem_limit = atoi(argument);
#endif
    break;
#include <sslopt-case.h>
  case 'V':
    print_version();
    exit(0);
  case 'W':
    if (!argument)
      global_system_variables.log_warnings++;
    else if (argument == disabled_my_option)
      global_system_variables.log_warnings= 0L;
    else
      global_system_variables.log_warnings= atoi(argument);
    break;
  case 'T':
    test_flags= argument ? (uint) atoi(argument) : 0;
    test_flags&= ~TEST_NO_THREADS;
    opt_endinfo=1;
    break;
  case (int) OPT_BIG_TABLES:
    thd_startup_options|=OPTION_BIG_TABLES;
    break;
  case (int) OPT_ISAM_LOG:
    opt_myisam_log=1;
    break;
  case (int) OPT_UPDATE_LOG:
    opt_update_log=1;
    break;
  case (int) OPT_BIN_LOG:
    opt_bin_log= test(argument != disabled_my_option);
    break;
  case (int) OPT_ERROR_LOG_FILE:
    opt_error_log= 1;
    break;
#ifdef HAVE_REPLICATION
  case (int) OPT_INIT_RPL_ROLE:
  {
    int role;
    if ((role=find_type(argument, &rpl_role_typelib, 2)) <= 0)
    {
      fprintf(stderr, "Unknown replication role: %s\n", argument);
      exit(1);
    }
    rpl_status = (role == 1) ?  RPL_AUTH_MASTER : RPL_IDLE_SLAVE;
    break;
  }
  case (int)OPT_REPLICATE_IGNORE_DB:
  {
    rpl_filter->add_ignore_db(argument);
    break;
  }
  case (int)OPT_REPLICATE_DO_DB:
  {
    rpl_filter->add_do_db(argument);
    break;
  }
  case (int)OPT_REPLICATE_REWRITE_DB:
  {
    char* key = argument,*p, *val;

    if (!(p= strstr(argument, "->")))
    {
      fprintf(stderr,
	      "Bad syntax in replicate-rewrite-db - missing '->'!\n");
      exit(1);
    }
    val= p--;
    while (my_isspace(mysqld_charset, *p) && p > argument)
      *p-- = 0;
    if (p == argument)
    {
      fprintf(stderr,
	      "Bad syntax in replicate-rewrite-db - empty FROM db!\n");
      exit(1);
    }
    *val= 0;
    val+= 2;
    while (*val && my_isspace(mysqld_charset, *val))
      *val++;
    if (!*val)
    {
      fprintf(stderr,
	      "Bad syntax in replicate-rewrite-db - empty TO db!\n");
      exit(1);
    }

    rpl_filter->add_db_rewrite(key, val);
    break;
  }

  case (int)OPT_BINLOG_IGNORE_DB:
  {
    binlog_filter->add_ignore_db(argument);
    break;
  }
  case OPT_BINLOG_FORMAT:
  {
    int id;
    if ((id= find_type(argument, &binlog_format_typelib, 2)) <= 0)
    {
      fprintf(stderr, 
	      "Unknown binary log format: '%s' "
	      "(should be one of '%s', '%s', '%s')\n", 
	      argument,
              binlog_format_names[BINLOG_FORMAT_STMT],
              binlog_format_names[BINLOG_FORMAT_ROW],
              binlog_format_names[BINLOG_FORMAT_MIXED]);
      exit(1);
    }
    global_system_variables.binlog_format= opt_binlog_format_id= id - 1;
    break;
  }
  case (int)OPT_BINLOG_DO_DB:
  {
    binlog_filter->add_do_db(argument);
    break;
  }
  case (int)OPT_REPLICATE_DO_TABLE:
  {
    if (rpl_filter->add_do_table(argument))
    {
      fprintf(stderr, "Could not add do table rule '%s'!\n", argument);
      exit(1);
    }
    break;
  }
  case (int)OPT_REPLICATE_WILD_DO_TABLE:
  {
    if (rpl_filter->add_wild_do_table(argument))
    {
      fprintf(stderr, "Could not add do table rule '%s'!\n", argument);
      exit(1);
    }
    break;
  }
  case (int)OPT_REPLICATE_WILD_IGNORE_TABLE:
  {
    if (rpl_filter->add_wild_ignore_table(argument))
    {
      fprintf(stderr, "Could not add ignore table rule '%s'!\n", argument);
      exit(1);
    }
    break;
  }
  case (int)OPT_REPLICATE_IGNORE_TABLE:
  {
    if (rpl_filter->add_ignore_table(argument))
    {
      fprintf(stderr, "Could not add ignore table rule '%s'!\n", argument);
      exit(1);
    }
    break;
  }
#endif /* HAVE_REPLICATION */
  case (int) OPT_SLOW_QUERY_LOG:
    opt_slow_log= 1;
    break;
#ifdef WITH_CSV_STORAGE_ENGINE
  case  OPT_LOG_OUTPUT:
  {
    if (!argument || !argument[0])
    {
      log_output_options= LOG_TABLE;
      log_output_str= log_output_typelib.type_names[1];
    }
    else
    {
      log_output_str= argument;
      if ((log_output_options=
           find_bit_type(argument, &log_output_typelib)) == ~(ulong) 0)
      {
        fprintf(stderr, "Unknown option to log-output: %s\n", argument);
        exit(1);
      }
    }
    break;
  }
#endif
  case OPT_EVENT_SCHEDULER:
    if (!argument)
      Events::opt_event_scheduler= Events::EVENTS_DISABLED;
    else
    {
      int type;
      /* 
        type=     5          1   2      3   4
             (DISABLE ) - (OFF | ON) - (0 | 1)
      */
      switch ((type=find_type(argument, &Events::opt_typelib, 1))) {
      case 0:
	fprintf(stderr, "Unknown option to event-scheduler: %s\n",argument);
	exit(1);
      case 5: /* OPT_DISABLED */
        Events::opt_event_scheduler= Events::EVENTS_DISABLED;
        break;
      case 2: /* OPT_ON  */
      case 4: /* 1   */
        Events::opt_event_scheduler= Events::EVENTS_ON;
        break;
      case 1: /* OPT_OFF */
      case 3: /*  0  */
        Events::opt_event_scheduler= Events::EVENTS_OFF;
        break;
      }
    }
    break;
  case (int) OPT_SKIP_NEW:
    opt_specialflag|= SPECIAL_NO_NEW_FUNC;
    delay_key_write_options= (uint) DELAY_KEY_WRITE_NONE;
    myisam_concurrent_insert=0;
    myisam_recover_options= HA_RECOVER_NONE;
    sp_automatic_privileges=0;
    my_use_symdir=0;
    ha_open_options&= ~(HA_OPEN_ABORT_IF_CRASHED | HA_OPEN_DELAY_KEY_WRITE);
#ifdef HAVE_QUERY_CACHE
    query_cache_size=0;
#endif
    break;
  case (int) OPT_SAFE:
    opt_specialflag|= SPECIAL_SAFE_MODE;
    delay_key_write_options= (uint) DELAY_KEY_WRITE_NONE;
    myisam_recover_options= HA_RECOVER_DEFAULT;
    ha_open_options&= ~(HA_OPEN_DELAY_KEY_WRITE);
    break;
  case (int) OPT_SKIP_PRIOR:
    opt_specialflag|= SPECIAL_NO_PRIOR;
    break;
  case (int) OPT_SKIP_LOCK:
    opt_external_locking=0;
    break;
  case (int) OPT_SKIP_HOST_CACHE:
    opt_specialflag|= SPECIAL_NO_HOST_CACHE;
    break;
  case (int) OPT_SKIP_RESOLVE:
    opt_specialflag|=SPECIAL_NO_RESOLVE;
    break;
  case (int) OPT_SKIP_NETWORKING:
#if defined(__NETWARE__)
    sql_perror("Can't start server: skip-networking option is currently not supported on NetWare");
    exit(1);
#endif
    opt_disable_networking=1;
    mysqld_port=0;
    break;
  case (int) OPT_SKIP_SHOW_DB:
    opt_skip_show_db=1;
    opt_specialflag|=SPECIAL_SKIP_SHOW_DB;
    break;
#ifdef ONE_THREAD
  case (int) OPT_ONE_THREAD:
    test_flags |= TEST_NO_THREADS;
#endif
    break;
  case (int) OPT_WANT_CORE:
    test_flags |= TEST_CORE_ON_SIGNAL;
    break;
  case (int) OPT_SKIP_STACK_TRACE:
    test_flags|=TEST_NO_STACKTRACE;
    break;
  case (int) OPT_SKIP_SYMLINKS:
    my_use_symdir=0;
    break;
  case (int) OPT_BIND_ADDRESS:
    if ((my_bind_addr= (ulong) inet_addr(argument)) == INADDR_NONE)
    {
      struct hostent *ent;
      if (argument[0])
	ent=gethostbyname(argument);
      else
      {
	char myhostname[255];
	if (gethostname(myhostname,sizeof(myhostname)) < 0)
	{
	  sql_perror("Can't start server: cannot get my own hostname!");
	  exit(1);
	}
	ent=gethostbyname(myhostname);
      }
      if (!ent)
      {
	sql_perror("Can't start server: cannot resolve hostname!");
	exit(1);
      }
      my_bind_addr = (ulong) ((in_addr*)ent->h_addr_list[0])->s_addr;
    }
    break;
  case (int) OPT_PID_FILE:
    strmake(pidfile_name, argument, sizeof(pidfile_name)-1);
    break;
#ifdef __WIN__
  case (int) OPT_STANDALONE:		/* Dummy option for NT */
    break;
#endif
<<<<<<< HEAD
 /*
=======
  /*
>>>>>>> 3044072f
    The following change issues a deprecation warning if the slave
    configuration is specified either in the my.cnf file or on
    the command-line. See BUG#21490.
  */
  case OPT_MASTER_HOST:
  case OPT_MASTER_USER:
  case OPT_MASTER_PASSWORD:
  case OPT_MASTER_PORT:
  case OPT_MASTER_CONNECT_RETRY:
  case OPT_MASTER_SSL:          
  case OPT_MASTER_SSL_KEY:
  case OPT_MASTER_SSL_CERT:       
  case OPT_MASTER_SSL_CAPATH:
  case OPT_MASTER_SSL_CIPHER:
  case OPT_MASTER_SSL_CA:
    if (!slave_warning_issued)                 //only show the warning once
    {
      slave_warning_issued = true;   
      WARN_DEPRECATED(0, "5.2", "for replication startup options", 
        "'CHANGE MASTER'");
    }
    break;
  case OPT_CONSOLE:
    if (opt_console)
      opt_error_log= 0;			// Force logs to stdout
    break;
  case (int) OPT_FLUSH:
    myisam_flush=1;
    flush_time=0;			// No auto flush
    break;
  case OPT_LOW_PRIORITY_UPDATES:
    thr_upgraded_concurrent_insert_lock= TL_WRITE_LOW_PRIORITY;
    global_system_variables.low_priority_updates=1;
    break;
  case OPT_BOOTSTRAP:
    opt_noacl=opt_bootstrap=1;
    break;
  case OPT_SERVER_ID:
    server_id_supplied = 1;
    break;
  case OPT_DELAY_KEY_WRITE_ALL:
    if (argument != disabled_my_option)
      argument= (char*) "ALL";
    /* Fall through */
  case OPT_DELAY_KEY_WRITE:
    if (argument == disabled_my_option)
      delay_key_write_options= (uint) DELAY_KEY_WRITE_NONE;
    else if (! argument)
      delay_key_write_options= (uint) DELAY_KEY_WRITE_ON;
    else
    {
      int type;
      if ((type=find_type(argument, &delay_key_write_typelib, 2)) <= 0)
      {
	fprintf(stderr,"Unknown delay_key_write type: %s\n",argument);
	exit(1);
      }
      delay_key_write_options= (uint) type-1;
    }
    break;
  case OPT_CHARSETS_DIR:
    strmake(mysql_charsets_dir, argument, sizeof(mysql_charsets_dir)-1);
    charsets_dir = mysql_charsets_dir;
    break;
  case OPT_TX_ISOLATION:
  {
    int type;
    if ((type=find_type(argument, &tx_isolation_typelib, 2)) <= 0)
    {
      fprintf(stderr,"Unknown transaction isolation type: %s\n",argument);
      exit(1);
    }
    global_system_variables.tx_isolation= (type-1);
    break;
  }
  case OPT_MERGE:
  case OPT_BDB:
    break;
  case OPT_NDBCLUSTER:
#ifdef WITH_NDBCLUSTER_STORAGE_ENGINE
    if (opt_ndbcluster)
      have_ndbcluster= SHOW_OPTION_YES;
    else
      have_ndbcluster= SHOW_OPTION_DISABLED;
#endif
    break;
#ifdef WITH_NDBCLUSTER_STORAGE_ENGINE
  case OPT_NDB_MGMD:
  case OPT_NDB_NODEID:
  {
    int len= my_snprintf(opt_ndb_constrbuf+opt_ndb_constrbuf_len,
			 sizeof(opt_ndb_constrbuf)-opt_ndb_constrbuf_len,
			 "%s%s%s",opt_ndb_constrbuf_len > 0 ? ",":"",
			 optid == OPT_NDB_NODEID ? "nodeid=" : "",
			 argument);
    opt_ndb_constrbuf_len+= len;
  }
  /* fall through to add the connectstring to the end
   * and set opt_ndbcluster_connectstring
   */
  case OPT_NDB_CONNECTSTRING:
    if (opt_ndb_connectstring && opt_ndb_connectstring[0])
      my_snprintf(opt_ndb_constrbuf+opt_ndb_constrbuf_len,
		  sizeof(opt_ndb_constrbuf)-opt_ndb_constrbuf_len,
		  "%s%s", opt_ndb_constrbuf_len > 0 ? ",":"",
		  opt_ndb_connectstring);
    else
      opt_ndb_constrbuf[opt_ndb_constrbuf_len]= 0;
    opt_ndbcluster_connectstring= opt_ndb_constrbuf;
    break;
  case OPT_NDB_DISTRIBUTION:
    int id;
    if ((id= find_type(argument, &ndb_distribution_typelib, 2)) <= 0)
    {
      fprintf(stderr, 
	      "Unknown ndb distribution type: '%s' "
	      "(should be '%s' or '%s')\n", 
	      argument,
              ndb_distribution_names[ND_KEYHASH],
              ndb_distribution_names[ND_LINHASH]);
      exit(1);
    }
    opt_ndb_distribution_id= (enum ndb_distribution)(id-1);
    break;
  case OPT_NDB_EXTRA_LOGGING:
    if (!argument)
      ndb_extra_logging++;
    else if (argument == disabled_my_option)
      ndb_extra_logging= 0L;
    else
      ndb_extra_logging= atoi(argument);
    break;
#endif
  case OPT_INNODB:
#ifdef WITH_INNOBASE_STORAGE_ENGINE
    if (opt_innodb)
      have_innodb= SHOW_OPTION_YES;
    else
      have_innodb= SHOW_OPTION_DISABLED;
#endif
    break;
  case OPT_INNODB_DATA_FILE_PATH:
#ifdef WITH_INNOBASE_STORAGE_ENGINE
    innobase_data_file_path= argument;
#endif
    break;
#ifdef WITH_INNOBASE_STORAGE_ENGINE
  case OPT_INNODB_LOG_ARCHIVE:
    innobase_log_archive= argument ? test(atoi(argument)) : 1;
    break;
#endif /* WITH_INNOBASE_STORAGE_ENGINE */
  case OPT_MYISAM_RECOVER:
  {
    if (!argument || !argument[0])
    {
      myisam_recover_options=    HA_RECOVER_DEFAULT;
      myisam_recover_options_str= myisam_recover_typelib.type_names[0];
    }
    else
    {
      myisam_recover_options_str=argument;
      if ((myisam_recover_options=
	   find_bit_type(argument, &myisam_recover_typelib)) == ~(ulong) 0)
      {
	fprintf(stderr, "Unknown option to myisam-recover: %s\n",argument);
	exit(1);
      }
    }
    ha_open_options|=HA_OPEN_ABORT_IF_CRASHED;
    break;
  }
  case OPT_CONCURRENT_INSERT:
    /* The following code is mainly here to emulate old behavior */
    if (!argument)                      /* --concurrent-insert */
      myisam_concurrent_insert= 1;
    else if (argument == disabled_my_option)
      myisam_concurrent_insert= 0;      /* --skip-concurrent-insert */
    break;
  case OPT_TC_HEURISTIC_RECOVER:
  {
    if ((tc_heuristic_recover=find_type(argument,
                                        &tc_heuristic_recover_typelib, 2)) <=0)
    {
      fprintf(stderr, "Unknown option to tc-heuristic-recover: %s\n",argument);
      exit(1);
    }
  }
  case OPT_MYISAM_STATS_METHOD:
  {
    ulong method_conv;
    int method;
    LINT_INIT(method_conv);

    myisam_stats_method_str= argument;
    if ((method=find_type(argument, &myisam_stats_method_typelib, 2)) <= 0)
    {
      fprintf(stderr, "Invalid value of myisam_stats_method: %s.\n", argument);
      exit(1);
    }
    switch (method-1) {
    case 2:
      method_conv= MI_STATS_METHOD_IGNORE_NULLS;
      break;
    case 1:
      method_conv= MI_STATS_METHOD_NULLS_EQUAL;
      break;
    case 0:
    default:
      method_conv= MI_STATS_METHOD_NULLS_NOT_EQUAL;
      break;
    }
    global_system_variables.myisam_stats_method= method_conv;
    break;
  }
  case OPT_SQL_MODE:
  {
    sql_mode_str= argument;
    if ((global_system_variables.sql_mode=
         find_bit_type(argument, &sql_mode_typelib)) == ~(ulong) 0)
    {
      fprintf(stderr, "Unknown option to sql-mode: %s\n", argument);
      exit(1);
    }
    global_system_variables.sql_mode= fix_sql_mode(global_system_variables.
						   sql_mode);
    break;
  }
  case OPT_FT_BOOLEAN_SYNTAX:
    if (ft_boolean_check_syntax_string((byte*) argument))
    {
      fprintf(stderr, "Invalid ft-boolean-syntax string: %s\n", argument);
      exit(1);
    }
    strmake(ft_boolean_syntax, argument, sizeof(ft_boolean_syntax)-1);
    break;
  case OPT_SKIP_SAFEMALLOC:
#ifdef SAFEMALLOC
    sf_malloc_quick=1;
#endif
    break;
  case OPT_LOWER_CASE_TABLE_NAMES:
    lower_case_table_names= argument ? atoi(argument) : 1;
    lower_case_table_names_used= 1;
    break;
  }
  return 0;
}
	/* Initiates DEBUG - but no debugging here ! */

static gptr *
mysql_getopt_value(const char *keyname, uint key_length,
		   const struct my_option *option)
{
  switch (option->id) {
  case OPT_KEY_BUFFER_SIZE:
  case OPT_KEY_CACHE_BLOCK_SIZE:
  case OPT_KEY_CACHE_DIVISION_LIMIT:
  case OPT_KEY_CACHE_AGE_THRESHOLD:
  {
    KEY_CACHE *key_cache;
    if (!(key_cache= get_or_create_key_cache(keyname, key_length)))
      exit(1);
    switch (option->id) {
    case OPT_KEY_BUFFER_SIZE:
      return (gptr*) &key_cache->param_buff_size;
    case OPT_KEY_CACHE_BLOCK_SIZE:
      return (gptr*) &key_cache->param_block_size;
    case OPT_KEY_CACHE_DIVISION_LIMIT:
      return (gptr*) &key_cache->param_division_limit;
    case OPT_KEY_CACHE_AGE_THRESHOLD:
      return (gptr*) &key_cache->param_age_threshold;
    }
  }
  }
 return option->value;
}


static void option_error_reporter(enum loglevel level, const char *format, ...)
{
  va_list args;
  va_start(args, format);
  vprint_msg_to_log(level, format, args);
  va_end(args);
}


static void get_options(int argc,char **argv)
{
  int ho_error;

  my_getopt_register_get_addr(mysql_getopt_value);
  strmake(def_ft_boolean_syntax, ft_boolean_syntax,
	  sizeof(ft_boolean_syntax)-1);
  my_getopt_error_reporter= option_error_reporter;
  if ((ho_error= handle_options(&argc, &argv, my_long_options,
                                get_one_option)))
    exit(ho_error);

#ifndef WITH_NDBCLUSTER_STORAGE_ENGINE
  if (opt_ndbcluster)
    sql_print_warning("this binary does not contain NDBCLUSTER storage engine");
#endif
#ifndef WITH_INNOBASE_STORAGE_ENGINE
  if (opt_innodb)
    sql_print_warning("this binary does not contain INNODB storage engine");
#endif
  if ((opt_log_slow_admin_statements || opt_log_queries_not_using_indexes) &&
      !opt_slow_log)
    sql_print_warning("options --log-slow-admin-statements and --log-queries-not-using-indexes have no effect if --log-slow-queries is not set");

  if (argc > 0)
  {
    fprintf(stderr, "%s: Too many arguments (first extra is '%s').\nUse --help to get a list of available options\n", my_progname, *argv);
    /* FIXME add EXIT_TOO_MANY_ARGUMENTS to "mysys_err.h" and return that code? */
    exit(1);
  }

  if (opt_help)
  {
    usage();
    exit(0);
  }
#if defined(HAVE_BROKEN_REALPATH)
  my_use_symdir=0;
  my_disable_symlinks=1;
  have_symlink=SHOW_OPTION_NO;
#else
  if (!my_use_symdir)
  {
    my_disable_symlinks=1;
    have_symlink=SHOW_OPTION_DISABLED;
  }
#endif
  if (opt_debugging)
  {
    /* Allow break with SIGINT, no core or stack trace */
    test_flags|= TEST_SIGINT | TEST_NO_STACKTRACE;
    test_flags&= ~TEST_CORE_ON_SIGNAL;
  }
  /* Set global MyISAM variables from delay_key_write_options */
  fix_delay_key_write((THD*) 0, OPT_GLOBAL);

#ifndef EMBEDDED_LIBRARY
  if (mysqld_chroot)
    set_root(mysqld_chroot);
#else
  max_allowed_packet= global_system_variables.max_allowed_packet;
  net_buffer_length= global_system_variables.net_buffer_length;
#endif
  fix_paths();

  /*
    Set some global variables from the global_system_variables
    In most cases the global variables will not be used
  */
  my_disable_locking= myisam_single_user= test(opt_external_locking == 0);
  my_default_record_cache_size=global_system_variables.read_buff_size;
  myisam_max_temp_length=
    (my_off_t) global_system_variables.myisam_max_sort_file_size;

  /* Set global variables based on startup options */
  myisam_block_size=(uint) 1 << my_bit_log2(opt_myisam_block_size);

  if (opt_short_log_format)
    opt_specialflag|= SPECIAL_SHORT_LOG_FORMAT;
  if (opt_log_queries_not_using_indexes)
    opt_specialflag|= SPECIAL_LOG_QUERIES_NOT_USING_INDEXES;

  if (init_global_datetime_format(MYSQL_TIMESTAMP_DATE,
				  &global_system_variables.date_format) ||
      init_global_datetime_format(MYSQL_TIMESTAMP_TIME,
				  &global_system_variables.time_format) ||
      init_global_datetime_format(MYSQL_TIMESTAMP_DATETIME,
				  &global_system_variables.datetime_format))
    exit(1);

}


/*
  Create version name for running mysqld version
  We automaticly add suffixes -debug, -embedded and -log to the version
  name to make the version more descriptive.
  (MYSQL_SERVER_SUFFIX is set by the compilation environment)
*/

static void set_server_version(void)
{
  char *end= strxmov(server_version, MYSQL_SERVER_VERSION,
                     MYSQL_SERVER_SUFFIX_STR, NullS);
#ifdef EMBEDDED_LIBRARY
  end= strmov(end, "-embedded");
#endif
#ifndef DBUG_OFF
  if (!strstr(MYSQL_SERVER_SUFFIX_STR, "-debug"))
    end= strmov(end, "-debug");
#endif
  if (opt_log || opt_update_log || opt_slow_log || opt_bin_log)
    strmov(end, "-log");                        // This may slow down system
}


static char *get_relative_path(const char *path)
{
  if (test_if_hard_path(path) &&
      is_prefix(path,DEFAULT_MYSQL_HOME) &&
      strcmp(DEFAULT_MYSQL_HOME,FN_ROOTDIR))
  {
    path+=(uint) strlen(DEFAULT_MYSQL_HOME);
    while (*path == FN_LIBCHAR)
      path++;
  }
  return (char*) path;
}


/*
  Fix filename and replace extension where 'dir' is relative to
  mysql_real_data_home.
  Return 1 if len(path) > FN_REFLEN
*/

bool
fn_format_relative_to_data_home(my_string to, const char *name,
				const char *dir, const char *extension)
{
  char tmp_path[FN_REFLEN];
  if (!test_if_hard_path(dir))
  {
    strxnmov(tmp_path,sizeof(tmp_path)-1, mysql_real_data_home,
	     dir, NullS);
    dir=tmp_path;
  }
  return !fn_format(to, name, dir, extension,
		    MY_APPEND_EXT | MY_UNPACK_FILENAME | MY_SAFE_PATH);
}


static void fix_paths(void)
{
  char buff[FN_REFLEN],*pos;
  convert_dirname(mysql_home,mysql_home,NullS);
  /* Resolve symlinks to allow 'mysql_home' to be a relative symlink */
  my_realpath(mysql_home,mysql_home,MYF(0));
  /* Ensure that mysql_home ends in FN_LIBCHAR */
  pos=strend(mysql_home);
  if (pos[-1] != FN_LIBCHAR)
  {
    pos[0]= FN_LIBCHAR;
    pos[1]= 0;
  }
  convert_dirname(mysql_real_data_home,mysql_real_data_home,NullS);
  convert_dirname(language,language,NullS);
  (void) my_load_path(mysql_home,mysql_home,""); // Resolve current dir
  (void) my_load_path(mysql_real_data_home,mysql_real_data_home,mysql_home);
  (void) my_load_path(pidfile_name,pidfile_name,mysql_real_data_home);
  (void) my_load_path(opt_plugin_dir, opt_plugin_dir_ptr ? opt_plugin_dir_ptr :
                                      get_relative_path(LIBDIR), mysql_home);
  opt_plugin_dir_ptr= opt_plugin_dir;

  char *sharedir=get_relative_path(SHAREDIR);
  if (test_if_hard_path(sharedir))
    strmake(buff,sharedir,sizeof(buff)-1);		/* purecov: tested */
  else
    strxnmov(buff,sizeof(buff)-1,mysql_home,sharedir,NullS);
  convert_dirname(buff,buff,NullS);
  (void) my_load_path(language,language,buff);

  /* If --character-sets-dir isn't given, use shared library dir */
  if (charsets_dir != mysql_charsets_dir)
  {
    strxnmov(mysql_charsets_dir, sizeof(mysql_charsets_dir)-1, buff,
	     CHARSET_DIR, NullS);
  }
  (void) my_load_path(mysql_charsets_dir, mysql_charsets_dir, buff);
  convert_dirname(mysql_charsets_dir, mysql_charsets_dir, NullS);
  charsets_dir=mysql_charsets_dir;

  if (init_tmpdir(&mysql_tmpdir_list, opt_mysql_tmpdir))
    exit(1);
#ifdef HAVE_REPLICATION
  if (!slave_load_tmpdir)
  {
    if (!(slave_load_tmpdir = (char*) my_strdup(mysql_tmpdir, MYF(MY_FAE))))
      exit(1);
  }
#endif /* HAVE_REPLICATION */
}


/*
  Return a bitfield from a string of substrings separated by ','
  returns ~(ulong) 0 on error.
*/

static ulong find_bit_type(const char *x, TYPELIB *bit_lib)
{
  bool found_end;
  int  found_count;
  const char *end,*i,*j;
  const char **array, *pos;
  ulong found,found_int,bit;
  DBUG_ENTER("find_bit_type");
  DBUG_PRINT("enter",("x: '%s'",x));

  found=0;
  found_end= 0;
  pos=(my_string) x;
  while (*pos == ' ') pos++;
  found_end= *pos == 0;
  while (!found_end)
  {
    if (!*(end=strcend(pos,',')))		/* Let end point at fieldend */
    {
      while (end > pos && end[-1] == ' ')
	end--;					/* Skip end-space */
      found_end=1;
    }
    found_int=0; found_count=0;
    for (array=bit_lib->type_names, bit=1 ; (i= *array++) ; bit<<=1)
    {
      j=pos;
      while (j != end)
      {
	if (my_toupper(mysqld_charset,*i++) !=
            my_toupper(mysqld_charset,*j++))
	  goto skip;
      }
      found_int=bit;
      if (! *i)
      {
	found_count=1;
	break;
      }
      else if (j != pos)			// Half field found
      {
	found_count++;				// Could be one of two values
      }
skip: ;
    }
    if (found_count != 1)
      DBUG_RETURN(~(ulong) 0);				// No unique value
    found|=found_int;
    pos=end+1;
  }

  DBUG_PRINT("exit",("bit-field: %ld",(ulong) found));
  DBUG_RETURN(found);
} /* find_bit_type */


/*
  Check if file system used for databases is case insensitive

  SYNOPSIS
    test_if_case_sensitive()
    dir_name			Directory to test

  RETURN
    -1  Don't know (Test failed)
    0   File system is case sensitive
    1   File system is case insensitive
*/

static int test_if_case_insensitive(const char *dir_name)
{
  int result= 0;
  File file;
  char buff[FN_REFLEN], buff2[FN_REFLEN];
  MY_STAT stat_info;
  DBUG_ENTER("test_if_case_insensitive");

  fn_format(buff, glob_hostname, dir_name, ".lower-test",
	    MY_UNPACK_FILENAME | MY_REPLACE_EXT | MY_REPLACE_DIR);
  fn_format(buff2, glob_hostname, dir_name, ".LOWER-TEST",
	    MY_UNPACK_FILENAME | MY_REPLACE_EXT | MY_REPLACE_DIR);
  (void) my_delete(buff2, MYF(0));
  if ((file= my_create(buff, 0666, O_RDWR, MYF(0))) < 0)
  {
    sql_print_warning("Can't create test file %s", buff);
    DBUG_RETURN(-1);
  }
  my_close(file, MYF(0));
  if (my_stat(buff2, &stat_info, MYF(0)))
    result= 1;					// Can access file
  (void) my_delete(buff, MYF(MY_WME));
  DBUG_PRINT("exit", ("result: %d", result));
  DBUG_RETURN(result);
}


/* Create file to store pid number */

static void create_pid_file()
{
  File file;
  if ((file = my_create(pidfile_name,0664,
			O_WRONLY | O_TRUNC, MYF(MY_WME))) >= 0)
  {
    char buff[21], *end;
    end= int10_to_str((long) getpid(), buff, 10);
    *end++= '\n';
    if (!my_write(file, (byte*) buff, (uint) (end-buff), MYF(MY_WME | MY_NABP)))
    {
      (void) my_close(file, MYF(0));
      return;
    }
    (void) my_close(file, MYF(0));
  }
  sql_perror("Can't start server: can't create PID file");
  exit(1);
}


/* Clear most status variables */
void refresh_status(THD *thd)
{
  pthread_mutex_lock(&LOCK_status);

  /* Add thread's status variabes to global status */
  add_to_status(&global_status_var, &thd->status_var);

  /* Reset thread's status variables */
  bzero((char*) &thd->status_var, sizeof(thd->status_var));

  /* Reset some global variables */
  for (SHOW_VAR *ptr= status_vars; ptr->name; ptr++)
  {
    /* Note that SHOW_LONG_NOFLUSH variables are not reset */
    if (ptr->type == SHOW_LONG)
      *(ulong*) ptr->value= 0;
  }

  /* Reset the counters of all key caches (default and named). */
  process_key_caches(reset_key_cache_counters);
  pthread_mutex_unlock(&LOCK_status);

  /*
    Set max_used_connections to the number of currently open
    connections.  Lock LOCK_thread_count out of LOCK_status to avoid
    deadlocks.  Status reset becomes not atomic, but status data is
    not exact anyway.
  */
  pthread_mutex_lock(&LOCK_thread_count);
  max_used_connections= thread_count-delayed_insert_threads;
  pthread_mutex_unlock(&LOCK_thread_count);
}


/*****************************************************************************
  Instantiate have_xyx for missing storage engines
*****************************************************************************/
#undef have_innodb
#undef have_ndbcluster
#undef have_csv_db

SHOW_COMP_OPTION have_innodb= SHOW_OPTION_NO;
SHOW_COMP_OPTION have_ndbcluster= SHOW_OPTION_NO;
SHOW_COMP_OPTION have_csv_db= SHOW_OPTION_NO;
SHOW_COMP_OPTION have_partition_db= SHOW_OPTION_NO;

#ifndef WITH_INNOBASE_STORAGE_ENGINE
uint innobase_flush_log_at_trx_commit;
ulong innobase_fast_shutdown;
long innobase_mirrored_log_groups, innobase_log_files_in_group;
longlong innobase_log_file_size;
long innobase_log_buffer_size;
longlong innobase_buffer_pool_size;
long innobase_additional_mem_pool_size;
long innobase_file_io_threads, innobase_lock_wait_timeout;
long innobase_force_recovery;
long innobase_open_files;
char *innobase_data_home_dir, *innobase_data_file_path;
char *innobase_log_group_home_dir, *innobase_log_arch_dir;
char *innobase_unix_file_flush_method;
my_bool innobase_log_archive,
        innobase_use_doublewrite,
        innobase_use_checksums,
        innobase_file_per_table,
        innobase_locks_unsafe_for_binlog,
        innobase_rollback_on_timeout;

extern "C" {
ulong srv_max_buf_pool_modified_pct;
ulong srv_max_purge_lag;
ulong srv_auto_extend_increment;
ulong srv_n_spin_wait_rounds;
ulong srv_n_free_tickets_to_enter;
ulong srv_thread_sleep_delay;
ulong srv_thread_concurrency;
ulong srv_commit_concurrency;
}

#endif

#ifndef WITH_NDBCLUSTER_STORAGE_ENGINE
ulong ndb_cache_check_time;
ulong ndb_extra_logging;
#endif

/*****************************************************************************
  Instantiate templates
*****************************************************************************/

#ifdef HAVE_EXPLICIT_TEMPLATE_INSTANTIATION
/* Used templates */
template class I_List<THD>;
template class I_List_iterator<THD>;
template class I_List<i_string>;
template class I_List<i_string_pair>;
template class I_List<NAMED_LIST>;
template class I_List<Statement>;
template class I_List_iterator<Statement>;
#endif

<|MERGE_RESOLUTION|>--- conflicted
+++ resolved
@@ -363,7 +363,6 @@
 my_bool	opt_innodb;
 bool slave_warning_issued = false; 
 
-<<<<<<< HEAD
 /*
   Legacy global handlerton. These will be removed (please do not add more).
 */
@@ -410,9 +409,6 @@
 #endif
 
 #ifdef WITH_NDBCLUSTER_STORAGE_ENGINE
-=======
-#ifdef HAVE_NDBCLUSTER_DB
->>>>>>> 3044072f
 const char *opt_ndbcluster_connectstring= 0;
 const char *opt_ndb_connectstring= 0;
 char opt_ndb_constrbuf[1024];
@@ -7490,11 +7486,7 @@
   case (int) OPT_STANDALONE:		/* Dummy option for NT */
     break;
 #endif
-<<<<<<< HEAD
- /*
-=======
   /*
->>>>>>> 3044072f
     The following change issues a deprecation warning if the slave
     configuration is specified either in the my.cnf file or on
     the command-line. See BUG#21490.
