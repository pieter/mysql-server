dnl -*- ksh -*-
dnl Process this file with autoconf to produce a configure script.

AC_PREREQ(2.52)dnl		Minimum Autoconf version required.

AC_INIT(sql/mysqld.cc)
AC_CANONICAL_SYSTEM
# The Docs Makefile.am parses this line!
# remember to also update version.c in ndb
# When changing major version number please also check switch statement
# in mysqlbinlog::check_master_version().
<<<<<<< HEAD
AM_INIT_AUTOMAKE(mysql, 6.0.5-alpha)
=======
AM_INIT_AUTOMAKE(mysql, 6.0.4-alpha)
>>>>>>> a8c9bf77
AM_CONFIG_HEADER([include/config.h:config.h.in])

NDB_VERSION_MAJOR=6
NDB_VERSION_MINOR=2
<<<<<<< HEAD
NDB_VERSION_BUILD=12
NDB_VERSION_STATUS="-RC"
=======
NDB_VERSION_BUILD=8
NDB_VERSION_STATUS="-beta"
>>>>>>> a8c9bf77

PROTOCOL_VERSION=10
DOT_FRM_VERSION=6
# See the libtool docs for information on how to do shared lib versions.
SHARED_LIB_MAJOR_VERSION=16
SHARED_LIB_VERSION=$SHARED_LIB_MAJOR_VERSION:0:0
NDB_SHARED_LIB_MAJOR_VERSION=3
NDB_SHARED_LIB_VERSION=$NDB_SHARED_LIB_MAJOR_VERSION:0:0

# Set all version vars based on $VERSION. How do we do this more elegant ?
# Remember that regexps needs to quote [ and ] since this is run through m4
MYSQL_NO_DASH_VERSION=`echo $VERSION | sed -e "s|[[a-z]]*-.*$||"`
MYSQL_BASE_VERSION=`echo $MYSQL_NO_DASH_VERSION | sed -e "s|\.[[^.]]*$||"`
MYSQL_VERSION_ID=`echo $MYSQL_NO_DASH_VERSION | sed -e 's|[[^0-9.]].*$||;s|$|.|' | sed -e 's/[[^0-9.]]//g; s/\./  /g; s/ \([[0-9]]\) / 0\\1 /g; s/ //g'`

# Add previous major version for debian package upgrade path
MYSQL_PREVIOUS_BASE_VERSION=5.1

# The port should be constant for a LONG time
MYSQL_TCP_PORT_DEFAULT=3306
MYSQL_UNIX_ADDR_DEFAULT="/tmp/mysql.sock"

dnl Include m4 
sinclude(config/ac-macros/alloca.m4)
sinclude(config/ac-macros/check_cpu.m4)
sinclude(config/ac-macros/character_sets.m4)
sinclude(config/ac-macros/compiler_flag.m4)
sinclude(config/ac-macros/dtrace.m4)
sinclude(config/ac-macros/plugins.m4)
sinclude(config/ac-macros/ha_ndbcluster.m4)
sinclude(config/ac-macros/large_file.m4)
sinclude(config/ac-macros/misc.m4)
sinclude(config/ac-macros/readline.m4)
sinclude(config/ac-macros/ssl.m4)
sinclude(config/ac-macros/libevent.m4)
sinclude(config/ac-macros/zlib.m4)

# Remember to add a directory sql/share/LANGUAGE
AVAILABLE_LANGUAGES="\
czech danish dutch english estonian french german greek hungarian \
italian japanese korean norwegian norwegian-ny polish portuguese \
romanian russian serbian slovak spanish swedish ukrainian"

#####
#####

AC_SUBST(MYSQL_NO_DASH_VERSION)
AC_SUBST(MYSQL_BASE_VERSION)
AC_SUBST(MYSQL_VERSION_ID)
AC_SUBST(MYSQL_PREVIOUS_BASE_VERSION)
AC_SUBST(PROTOCOL_VERSION)
AC_DEFINE_UNQUOTED([PROTOCOL_VERSION], [$PROTOCOL_VERSION],
                   [mysql client protocol version])
AC_SUBST(DOT_FRM_VERSION)
AC_DEFINE_UNQUOTED([DOT_FRM_VERSION], [$DOT_FRM_VERSION],
                   [Version of .frm files])
AC_SUBST(SHARED_LIB_MAJOR_VERSION)
AC_SUBST(SHARED_LIB_VERSION)
AC_SUBST(AVAILABLE_LANGUAGES)


# Canonicalize the configuration name.

# Check whether --with-system-type or --without-system-type was given.
AC_ARG_WITH(system-type,
    [  --with-system-type      Set the system type, like "sun-solaris10"],
    [SYSTEM_TYPE="$withval"],
    [SYSTEM_TYPE="$host_vendor-$host_os"])
AC_ARG_WITH(machine-type,
    [  --with-machine-type     Set the machine type, like "powerpc"],
    [MACHINE_TYPE="$withval"],
    [MACHINE_TYPE="$host_cpu"])
AC_SUBST(SYSTEM_TYPE)
AC_DEFINE_UNQUOTED([SYSTEM_TYPE], ["$SYSTEM_TYPE"],
                   [Name of system, eg sun-solaris])
AC_SUBST(MACHINE_TYPE)
AC_DEFINE_UNQUOTED([MACHINE_TYPE], ["$MACHINE_TYPE"],
                   [Machine type name, eg sparc])

# Detect intel x86 like processor
BASE_MACHINE_TYPE=$MACHINE_TYPE
case $MACHINE_TYPE in
  i?86) BASE_MACHINE_TYPE=i386 ;;
esac

# Save some variables and the command line options for mysqlbug
SAVE_CC="$CC"
SAVE_CXX="$CXX"
SAVE_ASFLAGS="$ASFLAGS"
SAVE_CFLAGS="$CFLAGS"
SAVE_CXXFLAGS="$CXXFLAGS"
SAVE_LDFLAGS="$LDFLAGS"
SAVE_CXXLDFLAGS="$CXXLDFLAGS"
CONF_COMMAND="$0 $ac_configure_args"
AC_SUBST(CONF_COMMAND)
AC_SUBST(SAVE_CC)
AC_SUBST(SAVE_CXX)
AC_SUBST(SAVE_ASFLAGS)
AC_SUBST(SAVE_CFLAGS)
AC_SUBST(SAVE_CXXFLAGS)
AC_SUBST(SAVE_LDFLAGS)
AC_SUBST(SAVE_CXXLDFLAGS)
AC_SUBST(CXXLDFLAGS)

#AC_ARG_PROGRAM			# Automaticly invoked by AM_INIT_AUTOMAKE

AM_SANITY_CHECK
# This is needed is SUBDIRS is set
AC_PROG_MAKE_SET

##############################################################################
# The below section needs to be done before AC_PROG_CC
##############################################################################

# Hack for OS X/Darwin and Metrowerks CodeWarrior
AC_ARG_WITH(darwin-mwcc,
[  --with-darwin-mwcc      Use Metrowerks CodeWarrior wrappers on OS X/Darwin],[
 if [ "with_darwin_mwcc" = yes ] ; then
  builddir=`pwd`
  ccwrapper="$builddir/support-files/MacOSX/mwcc-wrapper"
  arwrapper="$builddir/support-files/MacOSX/mwar-wrapper"
  CC="$ccwrapper"
  CXX="$ccwrapper"
  LD="$ccwrapper"
  AR="$arwrapper"
  RANLIB=:
  export CC CXX LD AR RANLIB
  AC_SUBST(AR)
  AC_SUBST(RANLIB)
 fi
])

AM_CONDITIONAL(DARWIN_MWCC, test x$with_darwin_mwcc = xyes)

if test "x${CFLAGS-}" = x ; then
  cflags_is_set=no
else
  cflags_is_set=yes
fi

if test "x${CPPFLAGS-}" = x ; then
  cppflags_is_set=no
else
  cppflags_is_set=yes
fi

if test "x${LDFLAGS-}" = x ; then
  ldflags_is_set=no
else
  ldflags_is_set=yes
fi

################ End of section to be done before AC_PROG_CC #################

# The following hack should ensure that configure doesn't add optimizing
# or debugging flags to CFLAGS or CXXFLAGS
# C_EXTRA_FLAGS are flags that are automaticly added to both
# CFLAGS and CXXFLAGS
CFLAGS="$CFLAGS $C_EXTRA_FLAGS "
CXXFLAGS="$CXXFLAGS $C_EXTRA_FLAGS "

dnl Checks for programs.
AC_PROG_AWK
AC_PROG_CC
AC_PROG_CXX
AC_PROG_CPP

# Print version of CC and CXX compiler (if they support --version)
case $SYSTEM_TYPE in
  *netware*)
CC_VERSION=`$CC -version | grep -i version`
    ;;
  *)
CC_VERSION=`$CC --version | sed 1q`
    ;;
esac
if test $? -eq "0"
then
  AC_MSG_CHECKING("C Compiler version")
  AC_MSG_RESULT("$CC $CC_VERSION")
else
CC_VERSION=""
fi
AC_SUBST(CC_VERSION)
MYSQL_CHECK_CXX_VERSION

# Fix for sgi gcc / sgiCC which tries to emulate gcc
if test "$CC" = "sgicc"
then
  ac_cv_prog_gcc="no"
fi
if test "$CXX" = "sgi++"
then
  GXX="no"
fi

if test "$ac_cv_prog_gcc" = "yes"
then
  AS="$CC -c"
  AC_SUBST(AS)
else
  AC_PATH_PROG(AS, as, as)
fi

# Still need ranlib for readline; local static use only so no libtool.
AC_PROG_RANLIB
# We use libtool
#AC_LIBTOOL_WIN32_DLL
AC_PROG_LIBTOOL

# Ensure that we have --preserve-dup-deps defines, otherwise we get link
# problems of 'mysql' with CXX=g++
LIBTOOL="$LIBTOOL --preserve-dup-deps"
AC_SUBST(LIBTOOL)dnl

AC_SUBST(NM)dnl

# NM= "$NM -X64"
#archive_expsym_cmds= `echo "$archive_expsym_cmds" | sed -e '/"$(CC)"//'`
#archive_expsym_cmds= "$CC -q64 $archive_expsym_cmds"
#  CXXFLAGS=`echo "$CXXFLAGS -Werror" | sed -e 's/-fbranch-probabilities//; s/-Wall//; s/-ansi//; s/-pedantic//; s/-Wcheck//'`

#AC_LIBTOOL_DLOPEN AC_LIBTOOL_WIN32_DLL AC_DISABLE_FAST_INSTALL AC_DISABLE_SHARED AC_DISABLE_STATIC

# AC_PROG_INSTALL
AC_PROG_INSTALL
test -z "$INSTALL_SCRIPT" && INSTALL_SCRIPT='${INSTALL_PROGRAM}'

# Not critical since the generated file is distributed
AC_CHECK_PROGS(YACC, ['bison -y -p MYSQL'])
AC_CHECK_PROG(PDFMANUAL, pdftex, manual.pdf)
AC_CHECK_PROG(DVIS,      tex,    manual.dvi)

#check the return type of sprintf
AC_MSG_CHECKING("return type of sprintf")
AC_TRY_RUN([
  int main()
    {
      char* s = "hello";
      char buf[6];
      if((int)sprintf(buf, s) == strlen(s))
	return 0;
      
      return -1;
     }
   ],
   [AC_DEFINE(SPRINTF_RETURNS_INT, [1], [POSIX sprintf])
   AC_MSG_RESULT("int")],
   [AC_TRY_RUN([
 int main()
   {
     char* s = "hello";
     char buf[6];
     if((char*)sprintf(buf,s) == buf + strlen(s))
       return 0;
     return -1;
   }           ],
               [AC_DEFINE(SPRINTF_RETURNS_PTR, [1], [Broken sprintf])
                AC_MSG_RESULT("ptr")],
               [AC_DEFINE(SPRINTF_RETURNS_GARBAGE, [1], [Broken sprintf])
                AC_MSG_RESULT("garbage")]
   )],
   # Cross compile, assume POSIX
   [AC_DEFINE(SPRINTF_RETURNS_INT, [1], [POSIX sprintf])
    AC_MSG_RESULT("int (we assume)")]
)

AC_PATH_PROG(uname_prog, uname, no)

# We should go through this and put all the explictly system dependent
# stuff in one place
AC_MSG_CHECKING(operating system)
AC_CACHE_VAL(mysql_cv_sys_os,
[
if test "$uname_prog" != "no"; then
  mysql_cv_sys_os="`uname`"
else
  mysql_cv_sys_os="Not Solaris"
fi
])
AC_MSG_RESULT($mysql_cv_sys_os)

# This should be rewritten to use $target_os
case "$target_os" in
  sco3.2v5*) 
     CFLAGS="$CFLAGS -DSCO"
     CXXFLAGS="$CXXFLAGS -DSCO"
     LD='$(CC) $(CFLAGS)'
     case "$CFLAGS" in
       *-belf*) 
         AC_SYS_COMPILER_FLAG(-belf,sco_belf_option,CFLAGS,[],[
         case "$LDFLAGS" in
           *-belf*) ;;
           *) AC_MSG_WARN([Adding -belf option to ldflags.])
              LDFLAGS="$LDFLAGS -belf"
           ;;
         esac
         ])
       ;;
       *)
         AC_SYS_COMPILER_FLAG(-belf,sco_belf_option,CFLAGS,[],[
         case "$LDFLAGS" in
           *-belf*) ;;
           *)
	     AC_MSG_WARN([Adding -belf option to ldflags.])
             LDFLAGS="$LDFLAGS -belf"
           ;;
         esac
         ])
       ;;
     esac
  ;;
  sysv5UnixWare* | sysv5OpenUNIX8*) 
    if test "$GCC" != "yes"; then
      # Use the built-in alloca()
      CFLAGS="$CFLAGS -Kalloca"
    fi
    CXXFLAGS="$CXXFLAGS -DNO_CPLUSPLUS_ALLOCA"
  ;;
  sysv5SCO_SV6.0.0*)
    if test "$GCC" != "yes"; then
      # Use the built-in alloca()
      CFLAGS="$CFLAGS -Kalloca"
      CXXFLAGS="$CFLAGS -Kalloca"
      # Use no_implicit for templates
      CXXFLAGS="$CXXFLAGS -Tno_implicit"
      AC_DEFINE([HAVE_EXPLICIT_TEMPLATE_INSTANTIATION],
        [1], [Defined by configure. Use explicit template instantiation.])
    fi
  ;;
  *solaris*)
    TARGET_SOLARIS="true"
    AC_DEFINE([TARGET_OS_SOLARIS], [1], [Whether we are building for Solaris])
    AC_SUBST(TARGET_SOLARIS)
  ;;
esac

# The following is required for portable results of floating point calculations
# on PowerPC. The same must also be done for IA-64, but this options is missing
# in the IA-64 gcc backend.

if test "$GCC" = "yes"
then
  case "$host_cpu" in
    *ppc* | *powerpc*)
      CFLAGS="$CFLAGS -mno-fused-madd"
      CXXFLAGS="$CXXFLAGS -mno-fused-madd"
    ;;
  esac
fi

AC_SUBST(CC)
AC_SUBST(CFLAGS)
AC_SUBST(CXX)
AC_SUBST(CXXFLAGS)
AC_SUBST(ASFLAGS)
AC_SUBST(LD)
AC_SUBST(INSTALL_SCRIPT)

export CC CXX CFLAGS LD LDFLAGS AR ARFLAGS

if test "$GCC" = "yes"
then
  # mysqld requires -fno-implicit-templates.
  # Disable exceptions as they seams to create problems with gcc and threads.
  # mysqld doesn't use run-time-type-checking, so we disable it.
  # We should use -Wno-invalid-offsetof flag to disable some warnings from gcc
  # regarding offset() usage in C++ which are done in a safe manner in the
  # server
  CXXFLAGS="$CXXFLAGS -fno-implicit-templates -fno-exceptions -fno-rtti"
  AC_DEFINE([HAVE_EXPLICIT_TEMPLATE_INSTANTIATION],
    [1], [Defined by configure. Use explicit template instantiation.])
fi

MYSQL_PROG_AR

# libmysqlclient versioning when linked with GNU ld.
if $LD --version 2>/dev/null|grep -q GNU; then
  LD_VERSION_SCRIPT="-Wl,--version-script=\$(top_builddir)/libmysql/libmysql.ver"
  AC_CONFIG_FILES(libmysql/libmysql.ver)
fi
AC_SUBST(LD_VERSION_SCRIPT)


# Avoid bug in fcntl on some versions of linux
AC_MSG_CHECKING([if we should use 'skip-external-locking' as default for $target_os])
# Any variation of Linux
if expr "$target_os" : "[[Ll]]inux.*" > /dev/null
then
  MYSQLD_DEFAULT_SWITCHES="--skip-external-locking"
  TARGET_LINUX="true"
  AC_MSG_RESULT([yes])
  AC_DEFINE([TARGET_OS_LINUX], [1], [Whether we build for Linux])
else
  MYSQLD_DEFAULT_SWITCHES=""
  TARGET_LINUX="false"
  AC_MSG_RESULT([no])
fi
AC_SUBST(MYSQLD_DEFAULT_SWITCHES)
AC_SUBST(TARGET_LINUX)

dnl Find paths to some shell programs
AC_PATH_PROG(LN, ln, ln)
# This must be able to take a -f flag like normal unix ln.
AC_PATH_PROG(LN_CP_F, ln, ln)
if ! ( expr "$SYSTEM_TYPE" : ".*netware.*" > /dev/null ); then
# If ln -f does not exists use -s (AFS systems)
if test -n "$LN_CP_F"; then
  LN_CP_F="$LN_CP_F -s"
fi
fi

AC_PATH_PROG(MV, mv, mv)
AC_PATH_PROG(RM, rm, rm)
AC_PATH_PROG(CP, cp, cp)
AC_PATH_PROG(SED, sed, sed)
AC_PATH_PROG(CMP, cmp, cmp)
AC_PATH_PROG(CHMOD, chmod, chmod)
AC_PATH_PROG(HOSTNAME, hostname, hostname)
# Check for a GNU tar named 'gtar', or 'gnutar' (MacOS X) and
# fall back to 'tar' otherwise and hope that it's a GNU tar as well
AC_CHECK_PROGS(TAR, gnutar gtar tar)

dnl We use a path for perl so the script startup works
dnl We make sure to use perl, not perl5, in hopes that the RPMs will
dnl not depend on the perl5 binary being installed (probably a bug in RPM)
AC_PATH_PROG(PERL, perl, no)
if test "$PERL" != "no" && $PERL -e 'require 5' > /dev/null 2>&1
then
  PERL5=$PERL
else
  AC_PATH_PROG(PERL5, perl5, no)
  if test "$PERL5" != no
  then
    PERL=$PERL5
    ac_cv_path_PERL=$ac_cv_path_PERL5
  fi
fi

AC_SUBST(HOSTNAME)
AC_SUBST(PERL)
AC_SUBST(PERL5)

# icheck, used for ABI check
AC_PATH_PROG(ICHECK, icheck, no)
# "icheck" is also the name of a file system check program on Tru64.
# Verify the program found is really the interface checker.
if test "x$ICHECK" != "xno"
then
  AC_MSG_CHECKING(if $ICHECK works as expected)
  echo "int foo;" > conftest.h
  $ICHECK --canonify -o conftest.ic conftest.h 2>/dev/null
  if test -f "conftest.ic"
  then
    AC_MSG_RESULT(yes)
  else
    AC_MSG_RESULT(no)
    ICHECK=no
  fi
  rm -f conftest.ic conftest.h
fi
AC_SUBST(ICHECK)

# Lock for PS
AC_PATH_PROG(PS, ps, ps)
AC_MSG_CHECKING("how to check if pid exists")
PS=$ac_cv_path_PS
# Linux style
if $PS p $$ 2> /dev/null | grep `echo $0 | sed s/\-//` > /dev/null
then
  FIND_PROC="$PS p \$\$PID | grep -v grep | grep \$\$MYSQLD > /dev/null"
# Solaris
elif $PS -fp $$ 2> /dev/null | grep $0 > /dev/null
then
  FIND_PROC="$PS -p \$\$PID | grep -v grep | grep \$\$MYSQLD > /dev/null"
# BSD style
elif $PS -uaxww 2> /dev/null | grep $0 > /dev/null
then
  FIND_PROC="$PS -uaxww | grep -v grep | grep \$\$MYSQLD | grep \" \$\$PID \" > /dev/null"
# SysV style
elif $PS -ef 2> /dev/null | grep $0 > /dev/null
then
  FIND_PROC="$PS -ef | grep -v grep | grep \$\$MYSQLD | grep \" \$\$PID \" > /dev/null"
# Do anybody use this?
elif $PS $$ 2> /dev/null | grep $0 > /dev/null
then
  FIND_PROC="$PS \$\$PID | grep -v grep | grep \$\$MYSQLD > /dev/null"
else
  case $SYSTEM_TYPE in
    *freebsd*|*dragonfly*)
      FIND_PROC="$PS p \$\$PID | grep -v grep | grep \$\$MYSQLD > /dev/null"
      ;;
    *darwin*)
      FIND_PROC="$PS -uaxww | grep -v grep | grep \$\$MYSQLD | grep \" \$\$PID \" > /dev/null"
      ;;
    *cygwin*)
      FIND_PROC="$PS -e | grep -v grep | grep \$\$MYSQLD | grep \" \$\$PID \" > /dev/null"
      ;;
    *netware*)
      FIND_PROC=
      ;;
    *)
      AC_MSG_ERROR([Could not find the right ps switches. Which OS is this ?. See the Installation chapter in the Reference Manual.])
  esac
fi
AC_SUBST(FIND_PROC)
AC_MSG_RESULT("$FIND_PROC")

# Check if a pid is valid
AC_PATH_PROG(KILL, kill, kill)
AC_MSG_CHECKING("for kill switches")
if $ac_cv_path_KILL -0 $$
then
  CHECK_PID="$ac_cv_path_KILL -0 \$\$PID > /dev/null 2> /dev/null"
elif kill -s 0 $$
then
  CHECK_PID="$ac_cv_path_KILL -s 0 \$\$PID > /dev/null 2> /dev/null"
else
  AC_MSG_WARN([kill -0 to check for pid seems to fail])
    CHECK_PID="$ac_cv_path_KILL -s SIGCONT \$\$PID > /dev/null 2> /dev/null"
fi
AC_SUBST(CHECK_PID)
AC_MSG_RESULT("$CHECK_PID")

# We need an ANSI C compiler
AM_PROG_CC_STDC

# We need an assembler, too
AM_PROG_AS
CCASFLAGS="$CCASFLAGS $ASFLAGS"

# Check if we need noexec stack for assembler
AC_CHECK_NOEXECSTACK

if test "$am_cv_prog_cc_stdc" = "no"
then
  AC_MSG_ERROR([MySQL requires an ANSI C compiler (and a C++ compiler). Try gcc. See the Installation chapter in the Reference Manual.])
fi

NOINST_LDFLAGS="-static"

static_nss=""
STATIC_NSS_FLAGS=""
OTHER_LIBC_LIB=""
AC_ARG_WITH(other-libc,
 [  --with-other-libc=DIR   Link against libc and other standard libraries 
                          installed in the specified non-standard location 
                          overriding default. Originally added to be able to
                          link against glibc 2.2 without making the user 
                          upgrade the standard libc installation.],
 [
   other_libc_include="$withval/include"
   other_libc_lib="$withval/lib"
   with_other_libc="yes"
   enable_shared="no"
   all_is_static="yes"
   CFLAGS="$CFLAGS -I$other_libc_include"
   # There seems to be a feature in gcc that treats system and libc headers
   # silently when they violatate ANSI C++ standard, but it is strict otherwise
   # since gcc cannot now recognize that our headers are libc, we work around
   # by telling it to be permissive. Note that this option only works with
   # new versions of gcc (2.95.x and above)
   CXXFLAGS="$CXXFLAGS -fpermissive -I$other_libc_include"
   if test -f "$other_libc_lib/libnss_files.a"
   then
     # libc has been compiled with --enable-static-nss
     # we need special flags, but we will have to add those later
     STATIC_NSS_FLAGS="-lc -lnss_files -lnss_dns -lresolv"
     STATIC_NSS_FLAGS="$STATIC_NSS_FLAGS $STATIC_NSS_FLAGS"
     OTHER_LIBC_LIB="-static -L$other_libc_lib"
     static_nss=1
   else
     # this is a dirty hack. We if we detect static nss glibc in the special
     # location, we do not re-direct the linker to get libraries from there
     # during check. The reason is that if we did, we would have to find a
     # way to append the special static nss flags to LIBS every time we do
     # any check - this is definitely feasible, but not worthwhile the risk
     # of breaking other things. So for our purposes it would be sufficient
     # to assume that whoever is using static NSS knows what he is doing and
     # has sensible libraries in the regular location
     LDFLAGS="$LDFLAGS -static -L$other_libc_lib "
   fi
   
   # When linking against custom libc installed separately, we want to force
   # all binary builds to be static, including the build done by configure
   # itself to test for system features.
   with_mysqld_ldflags="-all-static"
   with_client_ldflags="-all-static"
   NOINST_LDFLAGS="-all-static"
 ],
 [
  other_libc_include=
  other_libc_lib=
  with_other_libc="no"
 ]
)
AC_SUBST(NOINST_LDFLAGS)

#
# Check if we are using Linux and a glibc compiled with static nss
# (this is true on the MySQL build machines to avoid NSS problems)
#

if test "$TARGET_LINUX" = "true" -a "$static_nss" = ""
then
  tmp=`nm /usr/lib*/libc.a  | grep _nss_files_getaliasent_r`
  if test -n "$tmp"
  then
     STATIC_NSS_FLAGS="-lc -lnss_files -lnss_dns -lresolv"
     STATIC_NSS_FLAGS="$STATIC_NSS_FLAGS $STATIC_NSS_FLAGS"
     static_nss=1
  fi
fi

AC_MSG_CHECKING(whether features provided by the user community should be included.)
AC_ARG_ENABLE(community-features,
    AC_HELP_STRING(
        [--enable-community-features], 
        [Enable additional features provided by the user community.]),
    [ ENABLE_COMMUNITY_FEATURES=$enableval ],
    [ ENABLE_COMMUNITY_FEATURES=no ]
    )

if test "$ENABLE_COMMUNITY_FEATURES" = "yes"
then
  AC_DEFINE([COMMUNITY_SERVER], [1],
            [Whether features provided by the user community should be included])
  AC_MSG_RESULT([yes, community server])
else
  AC_MSG_RESULT([no, enterprise server])
fi

AC_ARG_WITH(server-suffix,
    [  --with-server-suffix    Append value to the version string.],
    [ MYSQL_SERVER_SUFFIX=`echo "$withval" | sed -e  's/^\(...................................\)..*$/\1/'` ],
    [ MYSQL_SERVER_SUFFIX= ]
    )
AC_SUBST(MYSQL_SERVER_SUFFIX)

# Set flags if we want to force to use pthreads
AC_ARG_WITH(pthread,
    [  --with-pthread          Force use of pthread library.],
    [ with_pthread=$withval ],
    [ with_pthread=no ]
    )

# Force use of thread libs LIBS
AC_ARG_WITH(named-thread-libs,
    [  --with-named-thread-libs=ARG
                          Use specified thread libraries instead of 
                          those automatically found by configure.],
    [ with_named_thread=$withval ],
    [ with_named_thread=no ]
    )

# Force use of a curses libs
AC_ARG_WITH(named-curses-libs,
    [  --with-named-curses-libs=ARG
                          Use specified curses libraries instead of 
                          those automatically found by configure.],
    [ with_named_curses=$withval ],
    [ with_named_curses=no ]
    )

# Make thread safe client
AC_ARG_ENABLE(thread-safe-client,
    [  --disable-thread-safe-client   
                          Compile the client without threads.],
    [ THREAD_SAFE_CLIENT=$enableval ],
    [ THREAD_SAFE_CLIENT=yes ]
    )

# compile with strings functions in assembler
AC_ARG_ENABLE(assembler,
    [  --enable-assembler      Use assembler versions of some string 
                          functions if available.],
    [ ENABLE_ASSEMBLER=$enableval ],
    [ ENABLE_ASSEMBLER=no ]
    )

AC_MSG_CHECKING(if we should use assembler functions)
# For now we only support assembler on i386 and sparc systems
AM_CONDITIONAL(ASSEMBLER_x86, test "$ENABLE_ASSEMBLER" = "yes" -a "$BASE_MACHINE_TYPE" = "i386" && $AS strings/strings-x86.s -o checkassembler >/dev/null 2>&1 && test -f checkassembler && (rm -f checkassembler; exit 0;))
AM_CONDITIONAL(ASSEMBLER_sparc32, test "$ENABLE_ASSEMBLER" = "yes" -a "$BASE_MACHINE_TYPE" = "sparc")
AM_CONDITIONAL(ASSEMBLER_sparc64, test "$ENABLE_ASSEMBLER" = "yes" -a "$BASE_MACHINE_TYPE" = "sparcv9")
AM_CONDITIONAL(ASSEMBLER, test "$ASSEMBLER_x86_TRUE" = "" -o "$ASSEMBLER_sparc32_TRUE" = "")

if test "$ASSEMBLER_TRUE" = ""
then
  AC_MSG_RESULT([yes])
else
  AC_MSG_RESULT([no])
fi

# Add query profiler
AC_MSG_CHECKING(if SHOW PROFILE should be enabled.)
AC_ARG_ENABLE(profiling,
    AS_HELP_STRING([--enable-profiling], [Build a version with query profiling code (req. community-features)]),
    [ ENABLED_PROFILING=$enableval ],
    [ ENABLED_PROFILING=no ])

if test "$ENABLED_PROFILING" = "yes"
then
  AC_DEFINE([ENABLED_PROFILING], [1],
            [If SHOW PROFILE should be enabled])
  AC_MSG_RESULT([yes]) 
else
  AC_MSG_RESULT([no])
fi

# Use this to set the place used for unix socket used to local communication.
AC_ARG_WITH(unix-socket-path,
    [  --with-unix-socket-path=SOCKET
                          Where to put the unix-domain socket.  SOCKET must be 
                          an absolute file name.],
    [ MYSQL_UNIX_ADDR=$withval ],
    [ MYSQL_UNIX_ADDR=$MYSQL_UNIX_ADDR_DEFAULT ]
    )
AC_SUBST(MYSQL_UNIX_ADDR)

AC_ARG_WITH(tcp-port,
    [  --with-tcp-port=port-number
                          Which port to use for MySQL services (default 3306)],
    [ MYSQL_TCP_PORT=$withval ],
    [ MYSQL_TCP_PORT=$MYSQL_TCP_PORT_DEFAULT
      # if we actually defaulted (as opposed to the pathological case of
      # --with-tcp-port=<MYSQL_TCP_PORT_DEFAULT> which might in theory
      # happen if whole batch of servers was built from a script), set
      # the default to zero to indicate that; we don't lose information
      # that way, because 0 obviously indicates that we can get the
      # default value from MYSQL_TCP_PORT. this seems really evil, but
      # testing for MYSQL_TCP_PORT==MYSQL_TCP_PORT_DEFAULT would make a
      # a port of MYSQL_TCP_PORT_DEFAULT magic even if the builder did not
      # intend it to mean "use the default, in fact, look up a good default
      # from /etc/services if you can", but really, really meant 3306 when
      # they passed in 3306. When they pass in a specific value, let them
      # have it; don't second guess user and think we know better, this will
      # just make people cross.  this makes the the logic work like this
      # (which is complicated enough):
      #
      # - if a port was set during build, use that as a default.
      #
      # - otherwise, try to look up a port in /etc/services; if that fails,
      #   use MYSQL_TCP_PORT_DEFAULT (at the time of this writing 3306)
      #
      # - allow the MYSQL_TCP_PORT environment variable to override that.
      #
      # - allow command-line parameters to override all of the above.
      #
      # the top-most MYSQL_TCP_PORT_DEFAULT is read from win/configure.js,
      # so don't mess with that.
      MYSQL_TCP_PORT_DEFAULT=0 ]
    )
AC_SUBST(MYSQL_TCP_PORT)
# We might want to document the assigned port in the manual.
AC_SUBST(MYSQL_TCP_PORT_DEFAULT)

# Use this to set the place used for unix socket used to local communication.
AC_ARG_WITH(mysqld-user,
    [  --with-mysqld-user=username   
                          What user the mysqld daemon shall be run as.],
    [ MYSQLD_USER=$withval ],
    [ MYSQLD_USER=mysql ]
    )
AC_SUBST(MYSQLD_USER)

# If we should allow LOAD DATA LOCAL
AC_MSG_CHECKING(If we should should enable LOAD DATA LOCAL by default)
AC_ARG_ENABLE(local-infile,
    [  --enable-local-infile   Enable LOAD DATA LOCAL INFILE (default: disabled)],
    [ ENABLED_LOCAL_INFILE=$enableval ],
    [ ENABLED_LOCAL_INFILE=no ]
    )
if test "$ENABLED_LOCAL_INFILE" = "yes"
then
  AC_MSG_RESULT([yes])
  AC_DEFINE([ENABLED_LOCAL_INFILE], [1],
            [If LOAD DATA LOCAL INFILE should be enabled by default])
else
  AC_MSG_RESULT([no])
fi

# If we should allow init-file, skip-grant-table and bootstrap options
AC_MSG_CHECKING(If we should should enable init-file, skip-grant-table options and bootstrap)
AC_ARG_ENABLE(grant-options,
    [  --disable-grant-options Disables the use of --init-file, --skip-grant-tables and --bootstrap options],
    [ mysql_grant_options_enabled=$enableval ],
    [ mysql_grant_options_enabled=yes ]
    )
if test "$mysql_grant_options_enabled" = "yes"
then
  AC_MSG_RESULT([yes])
else
  AC_DEFINE([DISABLE_GRANT_OPTIONS], [1],
            [Disables the use of --init-file, --skip-grant-tables and --bootstrap options])
  AC_MSG_RESULT([no])
fi

MYSQL_SYS_LARGEFILE

# Types that must be checked AFTER large file support is checked
AC_TYPE_SIZE_T

#--------------------------------------------------------------------
# Check for system header files
#--------------------------------------------------------------------

AC_HEADER_DIRENT
AC_HEADER_STDC
AC_HEADER_SYS_WAIT
AC_CHECK_HEADERS(fcntl.h float.h floatingpoint.h fpu_control.h ieeefp.h \
 limits.h memory.h pwd.h select.h \
 stdlib.h stddef.h sys/fpu.h \
 strings.h string.h synch.h sys/mman.h sys/socket.h netinet/in.h arpa/inet.h \
 sys/timeb.h sys/types.h sys/un.h sys/vadvise.h sys/wait.h term.h \
 unistd.h utime.h sys/utime.h termio.h termios.h sched.h crypt.h alloca.h \
 sys/ioctl.h malloc.h sys/malloc.h sys/ipc.h sys/shm.h linux/config.h \
 sys/prctl.h sys/resource.h sys/param.h port.h ieeefp.h \
 execinfo.h)

AC_CHECK_HEADERS([xfs/xfs.h])

#--------------------------------------------------------------------
# Check for system libraries. Adds the library to $LIBS
# and defines HAVE_LIBM etc
#--------------------------------------------------------------------

AC_CHECK_LIB(m, floor, [], AC_CHECK_LIB(m, __infinity))
AC_CHECK_FUNCS(log2)

AC_CHECK_LIB(nsl_r, gethostbyname_r, [],
  AC_CHECK_LIB(nsl, gethostbyname_r))
AC_CHECK_FUNC(gethostbyname_r)

AC_CHECK_FUNC(setsockopt, , AC_CHECK_LIB(socket, setsockopt))
AC_CHECK_FUNC(yp_get_default_domain, ,
  AC_CHECK_LIB(nsl, yp_get_default_domain))
AC_CHECK_FUNC(p2open, , AC_CHECK_LIB(gen, p2open))
# This may get things to compile even if bind-8 is installed
AC_CHECK_FUNC(bind, , AC_CHECK_LIB(bind, bind))
# Check if crypt() exists in libc or libcrypt, sets LIBS if needed
AC_SEARCH_LIBS(crypt, crypt, AC_DEFINE(HAVE_CRYPT, 1, [crypt]))
# See if we need a library for address lookup.
AC_SEARCH_LIBS(inet_aton, [socket nsl resolv])

# Check rt for aio_read
AC_CHECK_LIB(rt, aio_read)

# Check rt for aio_read
AC_CHECK_LIB(rt, aio_read)

# For the sched_yield() function on Solaris
AC_CHECK_FUNC(sched_yield, , AC_CHECK_LIB(posix4, sched_yield,
[AC_DEFINE(HAVE_SCHED_YIELD) LIBS="$LIBS -lposix4"]))

MYSQL_CHECK_ZLIB_WITH_COMPRESS

# For large pages support
if test "$TARGET_LINUX" = "true"
then
  # For SHM_HUGETLB on Linux
  AC_CHECK_DECLS(SHM_HUGETLB, 
      AC_DEFINE([HAVE_LARGE_PAGES], [1], 
                [Define if you have large pages support])
      AC_DEFINE([HUGETLB_USE_PROC_MEMINFO], [1],
                [Define if /proc/meminfo shows the huge page size (Linux only)])
      , ,
      [
#include <sys/shm.h>
      ]
  )
fi

#--------------------------------------------------------------------
# Check for TCP wrapper support
#--------------------------------------------------------------------

AC_ARG_WITH(libwrap,
[  --with-libwrap[=DIR]      Compile in libwrap (tcp_wrappers) support],[
  case "$with_libwrap" in
  no) : ;;
  yes|*)
    _cppflags=${CPPFLAGS}
    _ldflags=${LDFLAGS}

    if test "$with_libwrap" != "yes"; then
      CPPFLAGS="${CPPFLAGS} -I$with_libwrap/include"
      LDFLAGS="${LDFLAGS} -L$with_libwrap/lib"
    fi

    _libs=${LIBS}
    AC_CHECK_HEADER(tcpd.h,
      LIBS="-lwrap $LIBS"
      AC_MSG_CHECKING(for TCP wrappers library -lwrap)
      AC_TRY_LINK([#include <tcpd.h>
int allow_severity = 0;
int deny_severity  = 0;

struct request_info *req;
],[hosts_access (req)],
        AC_MSG_RESULT(yes)
        AC_DEFINE([LIBWRAP], [1], [Define if you have -lwrap])
        AC_DEFINE([HAVE_LIBWRAP], [1], [Define if have -lwrap])
	if test "$with_libwrap" != "yes"; then
	    WRAPLIBS="-L${with_libwrap}/lib"
	fi
	WRAPLIBS="${WRAPLIBS} -lwrap",
        AC_MSG_RESULT(no)
        CPPFLAGS=${_cppflags} LDFLAGS=${_ldflags}),
      CPPFLAGS=${_cppflags} LDFLAGS=${_ldflags})
    LDFLAGS=${_ldflags} LIBS=${_libs}
    ;;
  esac
])
AC_SUBST(WRAPLIBS)

if test "$TARGET_LINUX" = "true"; then
  AC_ARG_WITH(pstack,
    [  --with-pstack           Use the pstack backtrace library],
    [ USE_PSTACK=$withval ],
    [ USE_PSTACK=no ])
  pstack_libs=
  pstack_dir=
  if test "$USE_PSTACK" = yes -a "$TARGET_LINUX" = "true" -a "$BASE_MACHINE_TYPE" = "i386"
  then
    have_libiberty= have_libbfd=
    my_save_LIBS="$LIBS"
dnl I have no idea if this is a good test - can not find docs for libiberty  
    AC_CHECK_LIB([iberty], [fdmatch],
      [have_libiberty=yes
       AC_CHECK_LIB([bfd], [bfd_openr], [have_libbfd=yes], , [-liberty])])
    LIBS="$my_save_LIBS"

    if test x"$have_libiberty" = xyes -a x"$have_libbfd" = xyes
    then
      pstack_dir="pstack"
      pstack_libs="../pstack/libpstack.a -lbfd -liberty"
      # We must link staticly when using pstack
      with_mysqld_ldflags="-all-static"
      AC_SUBST([pstack_dir])
      AC_SUBST([pstack_libs])
      AC_DEFINE([USE_PSTACK], [1], [the pstack backtrace library])
dnl This check isn't needed, but might be nice to give some feedback....
dnl    AC_CHECK_HEADER(libiberty.h,
dnl      have_libiberty_h=yes,
dnl      have_libiberty_h=no)
    else
      USE_PSTACK="no"
    fi
  else
    USE_PSTACK="no"
  fi
fi
AC_MSG_CHECKING([if we should use pstack])
AC_MSG_RESULT([$USE_PSTACK])

# Check for gtty if termio.h doesn't exists
if test "$ac_cv_header_termio_h" = "no" -a "$ac_cv_header_termios_h" = "no"
then
  AC_CHECK_FUNC(gtty, , AC_CHECK_LIB(compat, gtty))
fi

# We make a special variable for non-threaded version of LIBS to avoid
# including thread libs into non-threaded version of MySQL client library.
# Later in this script LIBS will be augmented with a threads library.
NON_THREADED_LIBS="$LIBS"

AC_CHECK_TYPES([int8, uint8, int16, uint16, int32, uint32, int64, uint64,
                uchar, uint, ulong],[],[], [
#include <sys/types.h>
])
AC_CHECK_TYPES([fp_except], [], [], [
#include <sys/types.h>
#include <ieeefp.h>
])

#
# Some system specific hacks
#

MAX_C_OPTIMIZE="-O3"
MAX_CXX_OPTIMIZE="-O3"

case $SYSTEM_TYPE in
  *solaris2.7*)
    # Solaris 2.7 has a broken /usr/include/widec.h
    # Make a fixed copy in ./include
    AC_MSG_WARN([Fixing broken include files for $SYSTEM_TYPE])
    echo "  - Creating local copy of widec.h"
    if test ! -d include
    then
      mkdir ./include
    fi
    builddir=`pwd`
    sed -e "s|^#if[ 	]*!defined(lint) && !defined(__lint)|#if !defined\(lint\) \&\& !defined\(__lint\) \&\& !defined\(getwc\)|" < /usr/include/widec.h > include/widec.h
    CFLAGS="$CFLAGS -DHAVE_CURSES_H -I$builddir/include -DHAVE_RWLOCK_T"
    CXXFLAGS="$CXXFLAGS -DHAVE_CURSES_H -I$builddir/include -DHAVE_RWLOCK_T"
    ;;
  *solaris2.8*)
    # Solaris 2.8 has a broken /usr/include/widec.h
    # Make a fixed copy in ./include
    AC_MSG_WARN([Fixing broken include files for $SYSTEM_TYPE])
    echo "  - Creating local copy of widec.h"
    if test ! -d include
    then
      mkdir ./include
    fi
    builddir=`pwd`
    sed -e "s|^#if[ 	]*!defined(__lint)|#if !defined\(__lint\) \&\& !defined\(getwc\)|" < /usr/include/widec.h > include/widec.h
    CFLAGS="$CFLAGS -DHAVE_CURSES_H -I$builddir/include -DHAVE_RWLOCK_T"
    CXXFLAGS="$CXXFLAGS -DHAVE_CURSES_H -I$builddir/include -DHAVE_RWLOCK_T"
    ;;
  *solaris2.5.1*)
    AC_MSG_WARN([Enabling getpass() workaround for Solaris 2.5.1])
    CFLAGS="$CFLAGS -DHAVE_BROKEN_GETPASS -DSOLARIS -DHAVE_RWLOCK_T";
    CXXFLAGS="$CXXFLAGS -DHAVE_RWLOCK_T -DSOLARIS"
    ;;
  *solaris*)
    CFLAGS="$CFLAGS -DHAVE_RWLOCK_T"
    CXXFLAGS="$CXXFLAGS -DHAVE_RWLOCK_T"
    ;;
  *SunOS*)
    AC_MSG_WARN([Enabling getpass() workaround for SunOS])
    CFLAGS="$CFLAGS -DHAVE_BROKEN_GETPASS -DSOLARIS";
    ;;
  *hpux10.20*)
    AC_MSG_WARN([Enabling workarounds for hpux 10.20])
    CFLAGS="$CFLAGS -DHAVE_BROKEN_SNPRINTF -DSIGNALS_DONT_BREAK_READ -DDO_NOT_REMOVE_THREAD_WRAPPERS -DHPUX10 -DSIGNAL_WITH_VIO_CLOSE -DHAVE_BROKEN_PTHREAD_COND_TIMEDWAIT -DHAVE_POSIX1003_4a_MUTEX"
    CXXFLAGS="$CXXFLAGS -DHAVE_BROKEN_SNPRINTF -D_INCLUDE_LONGLONG -DSIGNALS_DONT_BREAK_READ -DDO_NOT_REMOVE_THREAD_WRAPPERS -DHPUX10 -DSIGNAL_WITH_VIO_CLOSE -DHAVE_BROKEN_PTHREAD_COND_TIMEDWAIT -DHAVE_POSIX1003_4a_MUTEX"
    if test "$with_named_thread" = "no"
    then 
      AC_MSG_WARN([Using --with-named-thread=-lpthread])
      with_named_thread="-lcma"
    fi
    ;;
  *hpux11.*)
    AC_MSG_WARN([Enabling workarounds for hpux 11])
    CFLAGS="$CFLAGS -DHPUX11  -DSNPRINTF_RETURN_TRUNC -DHAVE_BROKEN_PREAD -DDONT_USE_FINITE -DHAVE_BROKEN_GETPASS -DNO_FCNTL_NONBLOCK -DDO_NOT_REMOVE_THREAD_WRAPPERS -DHAVE_BROKEN_PTHREAD_COND_TIMEDWAIT"
    CXXFLAGS="$CXXFLAGS -DHPUX11  -DSNPRINTF_RETURN_TRUNC -DHAVE_BROKEN_PREAD -DDONT_USE_FINITE -D_INCLUDE_LONGLONG -DNO_FCNTL_NONBLOCK -DDO_NOT_REMOVE_THREAD_WRAPPERS -DHAVE_BROKEN_PTHREAD_COND_TIMEDWAIT"
    if test "$with_named_thread" = "no"
    then 
      AC_MSG_WARN([Using --with-named-thread=-lpthread])
      with_named_thread="-lpthread"
    fi
    # Fixes for HPUX 11.0 compiler
    if test "$ac_cv_prog_gcc" = "no"
    then
      CFLAGS="$CFLAGS -DHAVE_BROKEN_INLINE"
# set working flags first in line, letting override it (i. e. for debug):
      CXXFLAGS="+O2 $CXXFLAGS"
      MAX_C_OPTIMIZE=""
      MAX_CXX_OPTIMIZE=""
      ndb_cxxflags_fix="$ndb_cxxflags_fix -Aa"
    fi
    ;;
  *rhapsody*)
    if test "$ac_cv_prog_gcc" = "yes"
    then
      CPPFLAGS="$CPPFLAGS -traditional-cpp "
      CFLAGS="-DHAVE_CTHREADS_WRAPPER -DDO_NOT_REMOVE_THREAD_WRAPPERS"
      CXXFLAGS="-DHAVE_CTHREADS_WRAPPER"
      if test $with_named_curses = "no"
      then
	with_named_curses=""
      fi
    fi
    ;;
  *darwin5*)
    if test "$ac_cv_prog_gcc" = "yes"
    then
      FLAGS="-traditional-cpp -DHAVE_DARWIN5_THREADS -D_P1003_1B_VISIBLE -DSIGNAL_WITH_VIO_CLOSE -DSIGNALS_DONT_BREAK_READ -DHAVE_BROKEN_REALPATH"
      CFLAGS="$CFLAGS $FLAGS"
      CXXFLAGS="$CXXFLAGS $FLAGS"
      MAX_C_OPTIMIZE="-O"
      with_named_curses=""
    fi
    ;;
  *darwin6*)
    if test "$ac_cv_prog_gcc" = "yes"
    then
      FLAGS="-D_P1003_1B_VISIBLE -DSIGNAL_WITH_VIO_CLOSE -DSIGNALS_DONT_BREAK_READ -DHAVE_BROKEN_REALPATH -DDONT_DECLARE_CXA_PURE_VIRTUAL "
      CFLAGS="$CFLAGS $FLAGS"
      CXXFLAGS="$CXXFLAGS $FLAGS"
      MAX_C_OPTIMIZE="-O"
    fi
    ;;
  *darwin*)
    if test "$ac_cv_prog_gcc" = "yes"
    then
      FLAGS="-D_P1003_1B_VISIBLE -DSIGNAL_WITH_VIO_CLOSE -DSIGNALS_DONT_BREAK_READ -DIGNORE_SIGHUP_SIGQUIT  -DDONT_DECLARE_CXA_PURE_VIRTUAL"
      CFLAGS="$CFLAGS $FLAGS"
      CXXFLAGS="$CXXFLAGS $FLAGS"
      MAX_C_OPTIMIZE="-O"
    fi
    ;;
  *freebsd*|*dragonfly*)
    AC_MSG_WARN([Adding fix for interrupted reads])
    OSVERSION=`sysctl -a | grep osreldate | awk '{ print $2 }'`
    if test "$OSVERSION" -gt "480100" && \
       test "$OSVERSION" -lt "500000" || \
       test "$OSVERSION" -gt "500109"
    then
       CXXFLAGS="$CXXFLAGS -DMYSQLD_NET_RETRY_COUNT=1000000"
    else
       CFLAGS="$CFLAGS -DHAVE_BROKEN_REALPATH"
       CXXFLAGS="$CXXFLAGS -DMYSQLD_NET_RETRY_COUNT=1000000 -DHAVE_BROKEN_REALPATH"
    fi
    ;;
  *netbsd*)
    AC_MSG_WARN([Adding flag -Dunix])
    CFLAGS="$CFLAGS -Dunix"
    CXXFLAGS="$CXXFLAGS -Dunix"
    OVERRIDE_MT_LD_ADD="\$(top_srcdir)/mit-pthreads/obj/libpthread.a"
    ;;
  *bsdi*)
    AC_MSG_WARN([Adding fix for BSDI])
    CFLAGS="$CFLAGS -D__BSD__ -DHAVE_BROKEN_REALPATH"
    AC_DEFINE_UNQUOTED([SOCKOPT_OPTLEN_TYPE], [size_t],
                       [Last argument to get/setsockopt])
    ;;
   *sgi-irix6*)
    if test "$with_named_thread" = "no"
    then 
      AC_MSG_WARN([Using --with-named-thread=-lpthread])
      with_named_thread="-lpthread"
    fi
    CXXFLAGS="$CXXFLAGS -D_BOOL"
    ;;
    *aix4.3*)
      AC_MSG_WARN([Adding defines for AIX])
      CFLAGS="$CFLAGS -Wa,-many -DUNDEF_HAVE_INITGROUPS -DSIGNALS_DONT_BREAK_READ"
      CXXFLAGS="$CXXFLAGS -Wa,-many -DUNDEF_HAVE_INITGROUPS -DSIGNALS_DONT_BREAK_READ"
    ;;
dnl Is this the right match for DEC OSF on alpha?
    *dec-osf*)
      if test "$ac_cv_prog_gcc" = "yes" && test "$host_cpu" = "alpha"
      then
	  AC_MSG_WARN([Adding defines for DEC OSF on alpha])
	  CFLAGS="$CFLAGS -mieee"
	  CXXFLAGS="$CXXFLAGS -mieee"
      fi
      AC_MSG_WARN([Adding defines for OSF1])
      # gethostbyname_r is deprecated and doesn't work ok on OSF1
      CFLAGS="$CFLAGS -DUNDEF_HAVE_GETHOSTBYNAME_R -DSNPRINTF_RETURN_TRUNC"
      CXXFLAGS="$CXXFLAGS -DUNDEF_HAVE_GETHOSTBYNAME_R -DSNPRINTF_RETURN_TRUNC"
      # fix to handle include of <stdint.h> correctly on OSF1 with cxx compiler
      CXXFLAGS="$CXXFLAGS -I/usr/include/cxx -I/usr/include/cxx_cname -I/usr/include -I/usr/include.dtk"
    ;;
  *netware*)
    # No need for curses library so set it to null
    with_named_curses=""

    # No thread library - in LibC
    with_named_thread=""
    
    #
    # Edit Makefile.in files.
    #
    echo -n "configuring Makefile.in files for NetWare... "
    for file in sql/Makefile.in extra/Makefile.in client/Makefile.in
    do
    # echo "#### $file ####"
      filedir="`dirname $file`"
      filebase="`basename $file`"
      filesed=$filedir/$filebase.sed
      #
      # Backup and always use original file
      #
      if test -f $file.bk
      then
        cp -fp $file.bk $file
      else
        cp -fp $file $file.bk
      fi
      case $file in
        sql/Makefile.in)
          # Use gen_lex_hash.linux instead of gen_lex_hash
          # Add library dependencies to mysqld_DEPENDENCIES
          lib_DEPENDENCIES="\$(pstack_libs) \$(openssl_libs) \$(yassl_libs)"
          cat > $filesed << EOF
s,\(\./gen_lex_hash\)\$(EXEEXT),\1.linux,
s%\(mysqld_DEPENDENCIES = \)%\1$lib_DEPENDENCIES %
EOF
          ;;
        extra/Makefile.in)
          cat > $filesed << EOF
s,\(extra/comp_err\)\$(EXEEXT),\1.linux,
EOF
          ;;
        libmysql/Makefile.in)
          cat > $filesed << EOF
s,libyassl.la,.libs/libyassl.a,
s,libtaocrypt.la,.libs/libtaocrypt.a,
EOF
          ;;
        libmysql_r/Makefile.in)
          cat > $filesed << EOF
s,libyassl.la,.libs/libyassl.a,
s,libtaocrypt.la,.libs/libtaocrypt.a,
EOF
          ;;
        client/Makefile.in)
          #
          cat > $filesed << EOF
s,libmysqlclient.la,.libs/libmysqlclient.a,
EOF
          ;;
      esac
      if `sed -f $filesed $file > $file.nw`;\
      then
        mv -f $file.nw $file
        rm -f $filesed
      else
        exit 1
      fi
      # wait for file system changes to complete
      sleep 1
    done
    echo "done"

    #
    # Make sure the following files are writable.
    #
    # When the files are retrieved from some source code control systems they are read-only.
    #
    echo -n "making sure specific build files are writable... "
    for file in \
        Docs/manual.chm \
        Docs/mysql.info \
        Docs/INSTALL-BINARY \
        INSTALL-SOURCE \
        COPYING
    do
      if test -e $file; then
        chmod +w $file
      fi
    done
    echo "done"

    ;;
esac


#---START: Used in for client configure
# Check if we threads are in libc or if we should use
# -lpthread, -lpthreads or mit-pthreads
# We have to check libc last because else it fails on Solaris 2.6

with_posix_threads="no"
# Search thread lib on Linux
if test "$with_named_thread" = "no"
then
    AC_MSG_CHECKING("Linux threads")
    if test "$TARGET_LINUX" = "true"
    then
        AC_MSG_RESULT("starting")
        # use getconf to check glibc contents
        AC_MSG_CHECKING("getconf GNU_LIBPTHREAD_VERSION")
        case `getconf GNU_LIBPTHREAD_VERSION | tr abcdefghijklmnopqrstuvwxyz ABCDEFGHIJKLMNOPQRSTUVWXYZ` in
        NPTL* )
                AC_MSG_RESULT("NPTL")
                AC_DEFINE([HAVE_NPTL], [1], [NPTL threads implementation])
                with_named_thread="-lpthread"
                ;;
        LINUXTHREADS* )
                AC_MSG_RESULT("Linuxthreads")
                AC_DEFINE([HAVE_LINUXTHREADS], [1], 
                      [Whether we are using Xavier Leroy's LinuxThreads])
                with_named_thread="-lpthread"
                ;;
        * )
                AC_MSG_RESULT("unknown")
                ;;
        esac
        if test "$with_named_thread" = "no"
        then
          # old method, check headers
          # Look for LinuxThreads.
          AC_MSG_CHECKING("LinuxThreads in header file comment")
          res=`grep Linuxthreads /usr/include/pthread.h 2>/dev/null | wc -l`
          if test "$res" -gt 0
          then
            AC_MSG_RESULT("Found")
            AC_DEFINE([HAVE_LINUXTHREADS], [1],
                  [Whether we are using Xavier Leroy's LinuxThreads])
            # Linux 2.0 sanity check
            AC_TRY_COMPILE([#include <sched.h>], [int a = sched_get_priority_min(1);], ,
                  AC_MSG_ERROR([Syntax error in sched.h. Change _P to __P in the /usr/include/sched.h file. See the Installation chapter in the Reference Manual]))
            # RedHat 5.0 does not work with dynamic linking of this. -static also
            # gives a speed increase in linux so it does not hurt on other systems.
            with_named_thread="-lpthread"
          else
            AC_MSG_RESULT("Not found")
            # If this is a linux machine we should barf
            AC_MSG_ERROR([This is a Linux system without a working getconf, 
and Linuxthreads was not found. Please install it (or a new glibc) and try again.  
See the Installation chapter in the Reference Manual for more information.])
          fi
        else
            AC_MSG_RESULT("no need to check headers")
        fi
        
        AC_MSG_CHECKING("for pthread_create in -lpthread")
        ac_save_LIBS="$LIBS"
        LIBS="$LIBS -lpthread"
        AC_TRY_LINK( [#include <pthread.h>],
              [ (void) pthread_create((pthread_t*) 0,(pthread_attr_t*) 0, 0, 0); ],
              AC_MSG_RESULT("yes"),
              [ AC_MSG_RESULT("no")
                AC_MSG_ERROR([
This is a Linux system claiming to support threads, either Linuxthreads or NPTL, but linking a test program failed.  
Please install one of these (or a new glibc) and try again.  
See the Installation chapter in the Reference Manual for more information.]) ]
              )
        LIBS="$ac_save_LIBS"
    else
        AC_MSG_RESULT("no")
    fi  # "$TARGET_LINUX" 
fi  # "$with_named_thread" = "no" -a "$with_mit_threads" = "no"


# Hack for DEC-UNIX (OSF1 -> Tru64)
if test "$with_named_thread" = "no" -a "$with_mit_threads" = "no"
then
    AC_MSG_CHECKING("DEC threads post OSF/1 3.2")
    if test -f /usr/shlib/libpthread.so -a -f /usr/lib/libmach.a -a -f /usr/ccs/lib/cmplrs/cc/libexc.a
    then
      with_named_thread="-lpthread -lmach -lexc"
      CFLAGS="$CFLAGS -D_REENTRANT"
      CXXFLAGS="$CXXFLAGS -D_REENTRANT"
      AC_DEFINE(HAVE_DEC_THREADS, [1], [Whether we are using DEC threads])
      AC_MSG_RESULT("yes")
    else
      AC_MSG_RESULT("no")
    fi  # DEC threads
fi  # "$with_named_thread" = "no" -a "$with_mit_threads" = "no"


dnl This is needed because -lsocket has to come after the thread
dnl library on SCO.
AC_DEFUN([MYSQL_REMOVE_SOCKET_FROM_LIBS_HACK], [
  LIBS=`echo " $LIBS " | sed -e 's/ -lsocket / /g'`
])
# Hack for SCO UNIX
if test "$with_named_thread" = "no"
then
  AC_MSG_CHECKING("SCO threads")
  if expr "$SYSTEM_TYPE" : ".*sco.*" > /dev/null
  then
    if test -f /usr/lib/libgthreads.a -o -f /usr/lib/libgthreads.so
    then
      MYSQL_REMOVE_SOCKET_FROM_LIBS_HACK
      with_named_thread="-lgthreads -lsocket -lgthreads"
      # sched.h conflicts with fsu-threads
      touch ./include/sched.h
      touch ./include/semaphore.h

      # We must have gcc
      if expr "$CC" : ".*gcc.*"
      then
	AC_MSG_RESULT("yes")
      else
	AC_MSG_ERROR([On SCO UNIX MySQL must be compiled with gcc. See the Installation chapter in the Reference Manual.])
      fi
      AC_MSG_RESULT("yes")
    elif test -f /usr/local/lib/libpthread.a -o -f /usr/local/lib/libpthread.so
    then
      MYSQL_REMOVE_SOCKET_FROM_LIBS_HACK
      with_named_thread="-lpthread -lsocket"
      # sched.h conflicts with fsu-threads
      # touch ./include/sched.h

      AC_MSG_CHECKING("for gcc")
      # We must have gcc
      if expr "$CC" : ".*gcc.*"
      then
	AC_MSG_RESULT("yes")
      else
	AC_MSG_ERROR([On SCO UNIX MySQL must be compiled with gcc. See the Installation chapter in the Reference Manual.])
      fi
      AC_MSG_RESULT("yes")
    # Hack for SCO UnixWare 7.1.x
    #
    elif test "$with_named_thread" = "no"
    then
      AC_MSG_RESULT("no")
      AC_MSG_CHECKING("SCO UnixWare 7.1.x native threads")
      if expr "$SYSTEM_TYPE" : ".*sco.*" > /dev/null
      then
        if test -f /usr/lib/libthread.so -o -f /usr/lib/libthreadT.so
        then
	  MYSQL_REMOVE_SOCKET_FROM_LIBS_HACK
          if expr "$CC" : ".*gcc.*"
          then
            with_named_thread="-pthread -lsocket -lnsl"
          else
            with_named_thread="-Kthread -lsocket -lnsl"
          fi
          if expr "$SYSTEM_TYPE" : ".*unixware7.0.0" > /dev/null
          then
            AC_DEFINE(HAVE_UNIXWARE7_THREADS, [1])
          fi
          AC_MSG_RESULT("yes")
          # We must have cc
          AC_MSG_CHECKING("for gcc")
          if expr "$CC" : ".*gcc.*"
          then
	    CC="$CC -pthread -DUNIXWARE_7 -DHAVE_BROKEN_RWLOCK"
	    CXX="$CXX -pthread -DUNIXWARE_7 -DHAVE_BROKEN_RWLOCK"
          else
	    CC="$CC -Kthread -DUNIXWARE_7 -DHAVE_BROKEN_RWLOCK"
	    CXX="$CXX -Kthread -DUNIXWARE_7 -DHAVE_BROKEN_RWLOCK"
          fi
        else
          AC_MSG_ERROR([configure: error: Can't find thread libs on SCO UnixWare7. See the Installation chapter in the Reference Manual.]) 
        fi
      else
        AC_MSG_RESULT("no")
      fi
    else
      AC_MSG_ERROR([On SCO UNIX MySQL requires that the FSUThreads package is installed. See the Installation chapter in the Reference Manual.])
    fi
  else
    AC_MSG_RESULT("no")
  fi
fi

#
# Check for SCO threading libraries
#
if test "$with_named_thread" = "no"
then
  AC_MSG_CHECKING([SCO OpenServer 6, UnixWare 7 or OpenUNIX 8 native threads])
  if expr "$SYSTEM_TYPE" : ".*UnixWare.*" > /dev/null || \
     expr "$SYSTEM_TYPE" : ".*SCO_SV6.*" > /dev/null || \
     expr "$SYSTEM_TYPE" : ".*OpenUNIX.*" > /dev/null
  then
    if test -f /usr/lib/libthread.so -o -f /usr/lib/libthreadT.so
    then
      MYSQL_REMOVE_SOCKET_FROM_LIBS_HACK
      if expr "$CC" : ".*gcc.*" > /dev/null
      then
        with_named_thread="-pthread -lsocket -lnsl"
	CC="$CC -pthread -DUNIXWARE_7 -DHAVE_BROKEN_RWLOCK";
	CXX="$CXX -pthread -DUNIXWARE_7 -DHAVE_BROKEN_RWLOCK";
      else
        with_named_thread="-Kthread -lsocket -lnsl"
	CC="$CC -Kthread -DUNIXWARE_7 -DHAVE_BROKEN_RWLOCK";
	CXX="$CXX -Kthread -DUNIXWARE_7 -DHAVE_BROKEN_RWLOCK";
      fi
      if expr "$SYSTEM_TYPE" : ".*unixware7.0.0" > /dev/null
      then
        AC_DEFINE(HAVE_UNIXWARE7_THREADS, [1], [Have UnixWare 7 (or similar) almost-POSIX threading library])
      fi
      AC_MSG_RESULT(yes)
    else
      AC_MSG_ERROR([configure: error: Can't find thread library on SCO/Caldera system. See the Installation chapter in the Reference Manual.]) 
    fi
  else
    AC_MSG_RESULT(no)
  fi
fi

# Hack for Siemens UNIX
if test "$with_named_thread" = "no"
then
  AC_MSG_CHECKING("Siemens threads")
  if test -f /usr/lib/libxnet.so -a "$SYSTEM_TYPE" = "sni-sysv4"
  then
    LIBS="-lxnet $LIBS"
    NON_THREADED_LIBS="-lxnet $NON_THREADED_LIBS"
    with_named_thread="-Kthread $LDFLAGS -lxnet"
    LD_FLAGS=""
    CFLAGS="-Kthread $CFLAGS"
    CXXFLAGS="-Kthread $CXXFLAGS"
    AC_MSG_RESULT("yes")
  else
    AC_MSG_RESULT("no")
  fi
fi

# Use library named -lpthread
if test "$with_named_thread" = "no" -a "$with_pthread" = "yes"
then
    with_named_thread="-lpthread"
fi

#---END:

# Hack for Solaris >= 2.5
# We want both the new and the old interface
 
if test "$with_named_thread" = "no"
then
  AC_MSG_CHECKING("Solaris threads")
  if test -f /usr/lib/libpthread.so -a -f /usr/lib/libthread.so
  then
    with_named_thread="-lpthread -lthread"
    AC_MSG_RESULT("yes")
  else
    AC_MSG_RESULT("no")
  fi
fi

# Should we use named pthread library ?
AC_MSG_CHECKING("named thread libs:")
if test "$with_named_thread" != "no"
then
  LIBS="$with_named_thread $LIBS $with_named_thread"
  CLIENT_THREAD_LIBS="$with_named_thread"
  with_posix_threads="yes"
  AC_MSG_RESULT("$with_named_thread")
else
  AC_MSG_RESULT("no")
  # pthread_create is in standard libraries (As in BSDI 3.0)
  AC_MSG_CHECKING("for pthread_create in -libc");
  AC_TRY_LINK(
  [#include <pthread.h>],
  [ (void) pthread_create((pthread_t*) 0,(pthread_attr_t*) 0, 0, 0); ],
  with_posix_threads=yes, with_posix_threads=no)
  AC_MSG_RESULT("$with_posix_threads")
  if test "$with_posix_threads" = "no"
  then
    AC_MSG_CHECKING("for pthread_create in -lpthread")
    ac_save_LIBS="$LIBS"
    LIBS="$LIBS -lpthread"
    CLIENT_THREAD_LIBS="-lpthread"
    AC_TRY_LINK(
    [#include <pthread.h>],
    [ (void) pthread_create((pthread_t*) 0,(pthread_attr_t*) 0, 0, 0); ],
    with_posix_threads=yes, with_posix_threads=no)
    AC_MSG_RESULT("$with_posix_threads")
    if test "$with_posix_threads" = "no"
    then
      LIBS=" $ac_save_LIBS -lpthreads"
      CLIENT_THREAD_LIBS="-lpthreads"
      AC_MSG_CHECKING("for pthread_create in -lpthreads")
      AC_TRY_LINK(
      [#include <pthread.h>],
      [ pthread_create((pthread_t*) 0,(pthread_attr_t*) 0, 0, 0); ],
      with_posix_threads=yes, with_posix_threads=no)
      AC_MSG_RESULT("$with_posix_threads")
      if test "$with_posix_threads" = "no"
      then
        # This is for FreeBSD
        LIBS="$ac_save_LIBS -pthread"
        CLIENT_THREAD_LIBS="-pthread"
        AC_MSG_CHECKING("for pthread_create in -pthread")
        AC_TRY_LINK(
        [#include <pthread.h>],
        [ pthread_create((pthread_t*) 0,(pthread_attr_t*) 0, 0, 0); ],
        with_posix_threads=yes, with_posix_threads=no)
        AC_MSG_RESULT("$with_posix_threads")
      fi
    fi
  fi
fi

#---START: Used in for client configure
# Must be checked after, because strtok_r may be in -lpthread
# On AIX strtok_r is in libc_r

my_save_LIBS="$LIBS"
AC_CHECK_LIB(pthread,strtok_r)
LIBS="$my_save_LIBS"
if test "$ac_cv_lib_pthread_strtok_r" = "no"
then
  AC_CHECK_LIB(c_r,strtok_r)
  case "$with_osf32_threads---$target_os" in
    # Don't keep -lc_r in LIBS; -pthread handles it magically
    yes---* | *---freebsd* | *---hpux*) LIBS="$my_save_LIBS" ;;

  esac
  AC_CHECK_FUNCS(strtok_r pthread_init)
else
  AC_CHECK_FUNCS(strtok_r)
fi
#---END:

# dlopen, dlerror
case "$with_mysqld_ldflags " in

  *"-all-static "*)
    # No need to check for dlopen when mysqld is linked with
    # -all-static as it won't be able to load any functions.
    # NOTE! It would be better if it was possible to test if dlopen
    # can be used, but a good way to test it couldn't be found

    ;;

  *)
    # Check for dlopen, needed for user definable functions
    # This must be checked after threads on AIX
    # We only need this for mysqld, not for the clients.

    my_save_LIBS="$LIBS"
    LIBS=""
    AC_CHECK_LIB(dl,dlopen)
    LIBDL=$LIBS
    LIBS="$my_save_LIBS"
    AC_SUBST(LIBDL)

    my_save_LIBS="$LIBS"
    LIBS="$LIBS $LIBDL"
    AC_CHECK_FUNCS(dlopen dlerror)
    LIBS="$my_save_LIBS"

    ;;
esac


# System characteristics
case $SYSTEM_TYPE in
  *netware*) ;;
  *)
AC_SYS_RESTARTABLE_SYSCALLS
    ;;
esac

# Build optimized or debug version ?
# First check for gcc and g++
if test "$ac_cv_prog_gcc" = "yes"
then
  DEBUG_CFLAGS="-g"
  DEBUG_OPTIMIZE_CC="-O"
  OPTIMIZE_CFLAGS="$MAX_C_OPTIMIZE"
else
  DEBUG_CFLAGS="-g"
  DEBUG_OPTIMIZE_CC=""
  OPTIMIZE_CFLAGS="-O"
fi
if test "$ac_cv_prog_cxx_g" = "yes"
then
  DEBUG_CXXFLAGS="-g"
  DEBUG_OPTIMIZE_CXX="-O"
  OPTIMIZE_CXXFLAGS="$MAX_CXX_OPTIMIZE"
else
  DEBUG_CXXFLAGS="-g"
  DEBUG_OPTIMIZE_CXX=""
  OPTIMIZE_CXXFLAGS="-O"
fi

if expr "$SYSTEM_TYPE" : ".*netware.*" > /dev/null; then
  DEBUG_CFLAGS="-g -DDEBUG -sym internal,codeview4"
  DEBUG_CXXFLAGS="-g -DDEBUG -sym internal,codeview4"
  DEBUG_OPTIMIZE_CC="-DDEBUG"
  DEBUG_OPTIMIZE_CXX="-DDEBUG"
  OPTIMIZE_CFLAGS="-O3 -DNDEBUG"
  OPTIMIZE_CXXFLAGS="-O3 -DNDEBUG"
fi

# If the user specified CFLAGS, we won't add any optimizations
if test -n "$SAVE_CFLAGS"
then
  OPTIMIZE_CFLAGS=""
  DEBUG_OPTIMIZE_CC=""
fi
# Ditto for CXXFLAGS
if test -n "$SAVE_CXXFLAGS"
then
  OPTIMIZE_CXXFLAGS=""
  DEBUG_OPTIMIZE_CXX=""
fi

AC_ARG_WITH(debug,
    [  --with-debug            Add debug code
  --with-debug=full       Add debug code (adds memory checker, very slow)],
    [with_debug=$withval],
    [with_debug=no])
if test "$with_debug" = "yes"
then
  # Medium debug.
  AC_DEFINE([DBUG_ON], [1], [Use libdbug])
  CFLAGS="$DEBUG_CFLAGS $DEBUG_OPTIMIZE_CC -DSAFE_MUTEX $CFLAGS"
  CXXFLAGS="$DEBUG_CXXFLAGS $DEBUG_OPTIMIZE_CXX -DSAFE_MUTEX $CXXFLAGS"
elif test "$with_debug" = "full"
then
  # Full debug. Very slow in some cases
  AC_DEFINE([DBUG_ON], [1], [Use libdbug])
  CFLAGS="$DEBUG_CFLAGS -DSAFE_MUTEX -DSAFEMALLOC $CFLAGS"
  CXXFLAGS="$DEBUG_CXXFLAGS -DSAFE_MUTEX -DSAFEMALLOC $CXXFLAGS"
else
  # Optimized version. No debug
  AC_DEFINE([DBUG_OFF], [1], [Don't use libdbug])
  CFLAGS="$OPTIMIZE_CFLAGS $CFLAGS"
  CXXFLAGS="$OPTIMIZE_CXXFLAGS $CXXFLAGS"
fi

# If we should allow error injection tests
AC_ARG_WITH(error-inject,
    AC_HELP_STRING([--with-error-inject],[Enable error injection in MySQL Server]),
    [ with_error_inject=$withval ],
    [ with_error_inject=no ])

if test $with_debug != "no"
then
  if test "$with_error_inject" = "yes"
  then
    AC_DEFINE([ERROR_INJECT_SUPPORT], [1],
              [Enable error injection in MySQL Server])
  fi
fi

AC_ARG_WITH([fast-mutexes],
	    AC_HELP_STRING([--with-fast-mutexes], 
	    [Compile with fast mutexes (default is disabled)]),
	    [with_fast_mutexes=$withval], [with_fast_mutexes=no])

if test "$with_fast_mutexes" != "no"
then
  if test "$with_debug" != "no"
  then
    AC_MSG_WARN(['--with-fast-mutexes' ignored when '--with-debug' is given])
  else
    AC_DEFINE([MY_PTHREAD_FASTMUTEX], [1], 
	      [Define to 1 if you want to use fast mutexes])
  fi
fi

AC_ARG_WITH([atomic-ops],
	    AC_HELP_STRING([--with-atomic-ops=rwlocks|smp|up],
	    [Implement atomic operations using pthread rwlocks or atomic CPU
             instructions for multi-processor (default) or uniprocessor
             configuration]), , [with_atomic_ops=smp])
case "$with_atomic_ops" in
  "up") AC_DEFINE([MY_ATOMIC_MODE_DUMMY], [1],
                  [Assume single-CPU mode, no concurrency]) ;;
  "rwlocks") AC_DEFINE([MY_ATOMIC_MODE_RWLOCKS], [1],
                  [Use pthread rwlocks for atomic ops]) ;;
  "smp") ;;
   *) AC_MSG_ERROR(["$with_atomic_ops" is not a valid value for --with-atomic-ops]) ;;
esac

AC_CACHE_CHECK([whether the compiler provides atomic builtins],
               [mysql_cv_gcc_atomic_builtins], [AC_TRY_RUN([
  int main()
  {
    int foo= -10; int bar= 10;
    if (!__sync_fetch_and_add(&foo, bar) || foo)
      return -1;
    bar= __sync_lock_test_and_set(&foo, bar);
    if (bar || foo != 10)
      return -1;
    bar= __sync_val_compare_and_swap(&bar, foo, 15);
    if (bar)
      return -1;
    return 0;
  }
], [mysql_cv_gcc_atomic_builtins=yes],
   [mysql_cv_gcc_atomic_builtins=no],
   [mysql_cv_gcc_atomic_builtins=no])])

if test "x$mysql_cv_gcc_atomic_builtins" = xyes; then
  AC_DEFINE(HAVE_GCC_ATOMIC_BUILTINS, 1,
            [Define to 1 if compiler provides atomic builtins.])
fi

# Force static compilation to avoid linking problems/get more speed
AC_ARG_WITH(mysqld-ldflags,
    [  --with-mysqld-ldflags   Extra linking arguments for mysqld],
    [MYSQLD_EXTRA_LDFLAGS=$withval],
    [MYSQLD_EXTRA_LDFLAGS=])
AC_SUBST(MYSQLD_EXTRA_LDFLAGS)

AC_ARG_WITH(client-ldflags,
    [  --with-client-ldflags   Extra linking arguments for clients],
    [CLIENT_EXTRA_LDFLAGS=$withval],
    [CLIENT_EXTRA_LDFLAGS=])
AC_SUBST(CLIENT_EXTRA_LDFLAGS)

AC_ARG_WITH(mysqld-libs,
    [  --with-mysqld-libs   Extra libraries to link with for mysqld],
    [MYSQLD_EXTRA_LIBS=$withval],
    [MYSQLD_EXTRA_LIBS=])
AC_SUBST(MYSQLD_EXTRA_LIBS)

AC_ARG_WITH(lib-ccflags,
    [  --with-lib-ccflags      Extra CC options for libraries],
    [LIB_EXTRA_CCFLAGS=$withval],
    [LIB_EXTRA_CCFLAGS=])
AC_SUBST(LIB_EXTRA_CCFLAGS)

# Avoid stupid bug on some OS 
AC_ARG_WITH(low-memory,
    [  --with-low-memory       Try to use less memory to compile to avoid 
                          memory limitations.],
    [with_lowmem=$withval],
    [with_lowmem=no])
if test "$with_lowmem" = "yes"
then
  if test "$ac_cv_prog_gcc" = "yes" 
  then 
    LM_CFLAGS="-fno-inline"
  else
    LM_CFLAGS="-O0"
  fi
else
  LM_CFLAGS=""
fi
AC_SUBST(LM_CFLAGS)

AC_ARG_WITH(comment,
    [  --with-comment          Comment about compilation environment.],
    [with_comment=$withval],
    [with_comment=no])
if test "$with_comment" != "no"
then
  COMPILATION_COMMENT=$with_comment
else
  COMPILATION_COMMENT="Source distribution"
fi
AC_SUBST(COMPILATION_COMMENT)

AC_MSG_CHECKING("need of special linking flags")
if test "$TARGET_LINUX" = "true" -a "$ac_cv_prog_gcc" = "yes" -a "$all_is_static" != "yes"
then
  LDFLAGS="$LDFLAGS -rdynamic"
  AC_MSG_RESULT("-rdynamic")
else
  case "$SYSTEM_TYPE$with_mysqld_ldflags " in
  *freebsd*"-all-static "*|*dragonfly*"-all-static "*)
    AC_MSG_RESULT("none")
    ;;
  *freebsd*|*dragonfly*)
    MYSQLD_EXTRA_LDFLAGS="$MYSQLD_EXTRA_LDFLAGS -export-dynamic"
    AC_MSG_RESULT("-export-dynamic")
    ;;
  *)
    AC_MSG_RESULT("none")
    ;;
  esac
fi

dnl Checks for typedefs, structures, and compiler characteristics.
AC_C_CONST
AC_C_INLINE
AC_TYPE_OFF_T
AC_STRUCT_ST_RDEV
AC_HEADER_TIME
AC_STRUCT_TM
MYSQL_NEEDS_MYSYS_NEW
# AC_CHECK_SIZEOF return 0 when it does not find the size of a
# type. We want a error instead.
AC_CHECK_SIZEOF(char, 1)
if test "$ac_cv_sizeof_char" -eq 0
then
  AC_MSG_ERROR([No size for char type.
A likely cause for this could be that there isn't any
static libraries installed. You can verify this by checking if you have libm.a
in /lib, /usr/lib or some other standard place.  If this is the problem,
install the static libraries and try again.  If this isn't the problem,
examine config.log for possible errors.  If you want to report this, use
'scripts/mysqlbug' and include at least the last 20 rows from config.log!])
fi
AC_CHECK_SIZEOF(char*, 4)
AC_CHECK_SIZEOF(short, 2)
AC_CHECK_SIZEOF(int, 4)
if test "$ac_cv_sizeof_int" -eq 0
then
  AC_MSG_ERROR("No size for int type.")
fi
AC_CHECK_SIZEOF(long, 4)
if test "$ac_cv_sizeof_long" -eq 0
then
  AC_MSG_ERROR("No size for long type.")
fi
AC_CHECK_SIZEOF(long long, 8)
if test "$ac_cv_sizeof_long_long" -eq 0
then
  AC_MSG_ERROR("MySQL needs a long long type.")
fi
# off_t is not a builtin type
AC_CHECK_SIZEOF(off_t, 4)
if test "$ac_cv_sizeof_off_t" -eq 0
then
  AC_MSG_ERROR("MySQL needs a off_t type.")
fi

dnl
dnl check if time_t is unsigned
dnl

MYSQL_CHECK_TIME_T


# do we need #pragma interface/#pragma implementation ?
# yes if it's gcc 2.x, and not icc pretending to be gcc, and not cygwin
AC_MSG_CHECKING(the need for @%:@pragma interface/implementation)
# instead of trying to match SYSTEM_TYPE and CC_VERSION (that doesn't
# follow any standard), we'll use well-defined preprocessor macros:
AC_TRY_CPP([
#if !defined(__CYGWIN__) && !defined(__INTEL_COMPILER) && defined(__GNUC__) && (__GNUC__ < 3)
#error USE_PRAGMA_IMPLEMENTATION
#endif
],AC_MSG_RESULT(no) ,AC_MSG_RESULT(yes) ; CXXFLAGS="$CXXFLAGS -DUSE_PRAGMA_IMPLEMENTATION")

# This always gives a warning. Ignore it unless you are cross compiling
AC_C_BIGENDIAN
#---START: Used in for client configure
# Check base type of last arg to accept
MYSQL_TYPE_ACCEPT
#---END:
# Figure out what type of struct rlimit to use with setrlimit
MYSQL_TYPE_STRUCT_RLIMIT
# Find where the stack goes
MYSQL_STACK_DIRECTION
# We want to skip alloca on irix unconditionally. It may work on some version..
MYSQL_FUNC_ALLOCA
# Do struct timespec have members tv_sec or ts_sec
MYSQL_TIMESPEC_TS
# Do we have the tzname variable
MYSQL_TZNAME
# Do the c++ compiler have a bool type
MYSQL_CXX_BOOL
# Check some common bugs with gcc 2.8.# on sparc
if ! ( expr "$SYSTEM_TYPE" : ".*netware.*" > /dev/null ); then
MYSQL_CHECK_LONGLONG_TO_FLOAT
if test "$ac_cv_conv_longlong_to_float" != "yes"
then
  AC_MSG_ERROR([Your compiler cannot convert a longlong value to a float!
If you are using gcc 2.8.# you should upgrade to egcs 1.0.3 or newer and try
again])
fi
fi
AC_CHECK_TYPES([sigset_t, off_t], [], [], [#include <sys/types.h>])
AC_CHECK_TYPES([size_t], [], [], [#include <stdio.h>])
AC_CHECK_TYPES([u_int32_t])

MYSQL_PTHREAD_YIELD

######################################################################
# For readline/libedit (We simply move the mimimum amount of stuff from
# the readline/libedit configure.in here)

dnl Checks for header files.
AC_CHECK_HEADERS(malloc.h sys/cdefs.h)

dnl Checks for library functions.
AC_FUNC_ALLOCA
AC_PROG_GCC_TRADITIONAL
AC_TYPE_SIGNAL
AC_CHECK_FUNCS(re_comp regcomp strdup)

dnl Sun compilers have their own vis.h that is about something
dnl totally different. So, not to change the libedit source, we
dnl do some additional checks before we define HAVE_VIS_H.
AC_CHECK_HEADER(vis.h,
  [AC_CHECK_FUNC(strvis,
    [AC_DEFINE([HAVE_VIS_H], [1],[Found vis.h and the strvis() function])])])

AC_CHECK_FUNCS(strlcat strlcpy)
AC_CHECK_FUNCS(issetugid)
AC_CHECK_FUNCS(fgetln)
AC_CHECK_FUNCS(getline flockfile)

# from old readline settting:

MAKE_SHELL=/bin/sh
AC_SUBST(MAKE_SHELL)

# Already-done: stdlib.h string.h unistd.h termios.h
AC_CHECK_HEADERS(varargs.h stdarg.h dirent.h locale.h ndir.h sys/dir.h \
 sys/file.h sys/ndir.h sys/ptem.h sys/pte.h sys/select.h sys/stream.h \
 sys/mman.h curses.h termcap.h termio.h termbits.h asm/termbits.h grp.h \
paths.h semaphore.h)

# Already-done: strcasecmp
AC_CHECK_FUNCS(lstat putenv select setenv setlocale strcoll tcgetattr)

AC_STAT_MACROS_BROKEN
MYSQL_SIGNAL_CHECK
MYSQL_CHECK_GETPW_FUNCS
MYSQL_HAVE_TIOCGWINSZ
MYSQL_HAVE_FIONREAD
MYSQL_HAVE_TIOCSTAT
MYSQL_STRUCT_DIRENT_D_INO
MYSQL_STRUCT_DIRENT_D_NAMLEN
MYSQL_TYPE_SIGHANDLER
MYSQL_CHECK_MULTIBYTE
if test "$with_named_curses" = "no"
then
  MYSQL_CHECK_LIB_TERMCAP
else
  TERMCAP_LIB="$with_named_curses"
fi
AC_SUBST(TERMCAP_LIB)

# Check if the termcap function 'tgoto' is already declared in
# system header files or if it need to be declared locally
AC_CHECK_DECLS(tgoto,,,[
#ifdef HAVE_CURSES_H
# include <curses.h>
#elif HAVE_NCURSES_H
# include <ncurses.h>
#endif
#ifdef HAVE_TERM_H
# include <term.h>
#endif
])

LIBEDIT_LOBJECTS=""
AC_CHECK_FUNC(strunvis, ,[LIBEDIT_LOBJECTS="$LIBEDIT_LOBJECTS unvis.o"])
AC_CHECK_FUNC(strvis,   ,[LIBEDIT_LOBJECTS="$LIBEDIT_LOBJECTS vis.o"])
AC_CHECK_FUNC(strlcpy,  ,[LIBEDIT_LOBJECTS="$LIBEDIT_LOBJECTS strlcpy.o"])
AC_CHECK_FUNC(strlcat,  ,[LIBEDIT_LOBJECTS="$LIBEDIT_LOBJECTS strlcat.o"])
AC_CHECK_FUNC(fgetln,   ,[LIBEDIT_LOBJECTS="$LIBEDIT_LOBJECTS fgetln.o"])
AC_SUBST(LIBEDIT_LOBJECTS)
enable_readline="yes"

# End of readline/libedit stuff
#########################################################################

dnl Checks for library functions.

#
# The following code disables intrinsic function support while we test for
# library functions.  This is to avoid configure problems with Intel ecc
# compiler

ORG_CFLAGS="$CFLAGS"
if test "$GCC" != "yes"; then
  AC_SYS_COMPILER_FLAG(-nolib_inline,nolib_inline,CFLAGS,[],[])
fi

#AC_FUNC_MMAP
AC_TYPE_SIGNAL
MYSQL_TYPE_QSORT
AC_FUNC_UTIME_NULL
AC_FUNC_VPRINTF

AC_CHECK_FUNCS(alarm bcmp bfill bmove bsearch bzero \
  chsize cuserid fchmod fcntl \
  fconvert fdatasync finite fpresetsticky fpsetmask fsync ftruncate \
  getcwd gethostbyaddr_r gethostbyname_r getpass getpassphrase getpwnam \
  getpwuid getrlimit getrusage getwd index initgroups isnan \
  localtime_r gethrtime gmtime_r \
  locking longjmp lrand48 madvise mallinfo memcpy memmove \
  mkstemp mlockall perror poll pread pthread_attr_create mmap mmap64 getpagesize \
  pthread_attr_getstacksize pthread_attr_setprio pthread_attr_setschedparam \
  pthread_attr_setstacksize pthread_condattr_create pthread_getsequence_np \
  pthread_key_delete pthread_rwlock_rdlock pthread_setprio \
  pthread_setprio_np pthread_setschedparam pthread_sigmask readlink \
  realpath rename rint rwlock_init setupterm \
  shmget shmat shmdt shmctl sigaction sigemptyset sigaddset \
  sighold sigset sigthreadmask port_create sleep \
  snprintf socket stpcpy strcasecmp strerror strsignal strnlen strpbrk strstr \
  strtol strtoll strtoul strtoull tell tempnam thr_setconcurrency vidattr \
  posix_fallocate backtrace backtrace_symbols backtrace_symbols_fd)

#
#
#
case "$target" in
 *-*-aix4* | *-*-sco*)
	# (grr) aix 4.3 has a stub for clock_gettime, (returning ENOSYS)
	# and using AC_TRY_RUN is hard when cross-compiling
	# We also disable for SCO for the time being, the headers for the
	# thread library we use conflicts with other headers.
    ;;
 *) AC_CHECK_FUNCS(clock_gettime)
    ;;
esac

# Check that isinf() is available in math.h and can be used in both C and C++ 
# code
AC_MSG_CHECKING(for isinf in <math.h>)
AC_TRY_LINK([#include <math.h>], [float f = 0.0; int r = isinf(f); return r],
  AC_MSG_RESULT(yes)
  AC_MSG_CHECKING(whether isinf() can be used in C++ code)
  AC_LANG_SAVE
  AC_LANG_CPLUSPLUS
  AC_TRY_LINK([#include <math.h>], [float f = 0.0; int r = isinf(f); return r],
    AC_MSG_RESULT(yes)
    AC_DEFINE(HAVE_ISINF, [1], [isinf() macro or function]),
    AC_MSG_RESULT(no))
  AC_LANG_RESTORE,
  AC_MSG_RESULT(no))
 
CFLAGS="$ORG_CFLAGS"

# Sanity check: We chould not have any fseeko symbol unless
# large_file_support=yes
AC_CHECK_FUNC(fseeko,
[if test "$large_file_support" = no -a "$TARGET_LINUX" = "true";
then
  AC_MSG_ERROR("Found fseeko symbol but large_file_support is not enabled!")
fi]
)

# Check definition of gethostbyaddr_r (glibc2 defines this with 8 arguments)
ac_save_CXXFLAGS="$CXXFLAGS"
AC_CACHE_CHECK([style of gethost* routines], mysql_cv_gethost_style,
AC_LANG_SAVE
AC_LANG_CPLUSPLUS

# Test whether madvise() is declared in C++ code -- it is not on some
# systems, such as Solaris
AC_CHECK_DECLS(madvise, [], [], [#if HAVE_SYS_MMAN_H
#include <sys/types.h>
#include <sys/mman.h>
#endif])

# Do not treat warnings as errors if we are linking against other libc
# this is to work around gcc not being permissive on non-system includes
# with respect to ANSI C++
# We also remove the -fbranch-probabilities option as this will give warnings
# about not profiled code, which confuses configure
# We also must remove -W and -Wcheck which on icc produces warnings that
# we don't want to catch with -Werror

if test "$ac_cv_prog_gxx" = "yes" -a "$with_other_libc" = "no"
then
  CXXFLAGS=`echo "$CXXFLAGS -Werror" | sed -e 's/-fbranch-probabilities//; s/-Wall//; s/-ansi//; s/-pedantic//; s/-Wcheck//'`
fi

AC_TRY_COMPILE(
[#undef inline
#if !defined(SCO) && !defined(__osf__) && !defined(_REENTRANT)
#define _REENTRANT
#endif
#include <pthread.h>
#include <sys/types.h>
#include <sys/socket.h>
#include <netinet/in.h>
#include <arpa/inet.h>
#include <netdb.h>],
[int skr;
 struct hostent *foo = gethostbyaddr_r((const char *) 0,
  0, 0, (struct hostent *) 0, (char *) NULL,  0, &skr); return (foo == 0);],
mysql_cv_gethost_style=solaris, mysql_cv_gethost_style=other))
AC_LANG_RESTORE
CXXFLAGS="$ac_save_CXXFLAGS"
if test "$mysql_cv_gethost_style" = "solaris"
then
  AC_DEFINE([HAVE_SOLARIS_STYLE_GETHOST], [1],
            [Solaris define gethostbyaddr_r with 7 arguments. glibc2 defines this with 8 arguments])
fi

#---START: Used in for client configure

# Check definition of gethostbyname_r (glibc2.0.100 is different from Solaris)
ac_save_CXXFLAGS="$CXXFLAGS"
AC_CACHE_CHECK([style of gethostbyname_r routines], mysql_cv_gethostbyname_style,
AC_LANG_SAVE
AC_LANG_CPLUSPLUS
if test "$ac_cv_prog_gxx" = "yes" -a "$with_other_libc" = "no"
then
  CXXFLAGS=`echo "$CXXFLAGS -Werror" | sed -e 's/-fbranch-probabilities//; s/-Wall//; s/-ansi//; s/-pedantic//; s/-Wcheck//'`
fi
AC_TRY_COMPILE(
[#undef inline
#if !defined(SCO) && !defined(__osf__) && !defined(_REENTRANT)
#define _REENTRANT
#endif
#include <pthread.h>
#include <sys/types.h>
#include <sys/socket.h>
#include <netinet/in.h>
#include <arpa/inet.h>
#include <netdb.h>],
[int skr;

 skr = gethostbyname_r((const char *) 0,
  (struct hostent*) 0, (char*) 0, 0, (struct hostent **) 0, &skr);],
mysql_cv_gethostbyname_style=glibc2, mysql_cv_gethostbyname_style=other))
AC_LANG_RESTORE
CXXFLAGS="$ac_save_CXXFLAGS"
if test "$mysql_cv_gethostbyname_style" = "glibc2"
then
  AC_DEFINE([HAVE_GETHOSTBYNAME_R_GLIBC2_STYLE], [1],
            [Solaris define gethostbyname_r with 5 arguments. glibc2 defines this with 6 arguments])
fi

# Check 3rd argument of getthostbyname_r
ac_save_CXXFLAGS="$CXXFLAGS"
AC_CACHE_CHECK([3 argument to gethostbyname_r routines], mysql_cv_gethostbyname_arg,
AC_LANG_SAVE
AC_LANG_CPLUSPLUS
if test "$ac_cv_prog_gxx" = "yes" -a "$with_other_libc" = "no"
then
  CXXFLAGS=`echo "$CXXFLAGS -Werror" | sed -e 's/-fbranch-probabilities//; s/-Wall//; s/-ansi//; s/-pedantic//; s/-Wcheck//'`
fi
AC_TRY_COMPILE(
[#undef inline
#if !defined(SCO) && !defined(__osf__) && !defined(_REENTRANT)
#define _REENTRANT
#endif
#include <pthread.h>
#include <sys/types.h>
#include <sys/socket.h>
#include <netinet/in.h>
#include <arpa/inet.h>
#include <netdb.h>],
[int skr;

 skr = gethostbyname_r((const char *) 0, (struct hostent*) 0, (struct hostent_data*) 0);],
mysql_cv_gethostbyname_arg=hostent_data, mysql_cv_gethostbyname_arg=char))
AC_LANG_RESTORE
CXXFLAGS="$ac_save_CXXFLAGS"
if test "$mysql_cv_gethostbyname_arg" = "hostent_data"
then
  AC_DEFINE([HAVE_GETHOSTBYNAME_R_RETURN_INT], [1],
            [In OSF 4.0f the 3'd argument to gethostbyname_r is hostent_data *])
fi


# Check definition of pthread_getspecific
AC_CACHE_CHECK("args to pthread_getspecific", mysql_cv_getspecific_args,
AC_TRY_COMPILE(
[#if !defined(SCO) && !defined(__osf__) && !defined(_REENTRANT)
#define _REENTRANT
#endif
#define _POSIX_PTHREAD_SEMANTICS 
#include <pthread.h> ],
[ void *pthread_getspecific(pthread_key_t key);
pthread_getspecific((pthread_key_t) NULL); ],
mysql_cv_getspecific_args=POSIX, mysql_cv_getspecific_args=other))
  if test "$mysql_cv_getspecific_args" = "other"
  then
    AC_DEFINE([HAVE_NONPOSIX_PTHREAD_GETSPECIFIC], [1],
              [For some non posix threads])
  fi

  # Check definition of pthread_mutex_init
  AC_CACHE_CHECK("args to pthread_mutex_init", mysql_cv_mutex_init_args,
  AC_TRY_COMPILE(
[#if !defined(SCO) && !defined(__osf__)
#define _REENTRANT
#endif
#define _POSIX_PTHREAD_SEMANTICS 
#include <pthread.h> ],
[ 
  pthread_mutexattr_t attr;
  pthread_mutex_t mp;
  pthread_mutex_init(&mp,&attr); ],
mysql_cv_mutex_init_args=POSIX, mysql_cv_mutex_init_args=other))
  if test "$mysql_cv_mutex_init_args" = "other"
  then
    AC_DEFINE([HAVE_NONPOSIX_PTHREAD_MUTEX_INIT], [1],
              [For some non posix threads])
  fi
#---END:

#---START: Used in for client configure
# Check definition of readdir_r
AC_CACHE_CHECK("args to readdir_r", mysql_cv_readdir_r,
AC_TRY_LINK(
[#if !defined(SCO) && !defined(__osf__)
#define _REENTRANT
#endif
#define _POSIX_PTHREAD_SEMANTICS 
#include <pthread.h>
#include <dirent.h>],
[ int readdir_r(DIR *dirp, struct dirent *entry, struct dirent **result);
readdir_r((DIR *) NULL, (struct dirent *) NULL, (struct dirent **) NULL); ],
mysql_cv_readdir_r=POSIX, mysql_cv_readdir_r=other))
if test "$mysql_cv_readdir_r" = "POSIX"
then
  AC_DEFINE([HAVE_READDIR_R], [1], [POSIX readdir_r])
fi

# Check definition of posix sigwait()
AC_CACHE_CHECK("style of sigwait", mysql_cv_sigwait,
AC_TRY_LINK(
[#if !defined(SCO) && !defined(__osf__)
#define _REENTRANT
#endif
#define _POSIX_PTHREAD_SEMANTICS 
#include <pthread.h>
#include <signal.h>],
[#ifndef _AIX
sigset_t set;
int sig;
sigwait(&set,&sig);
#endif],
mysql_cv_sigwait=POSIX, mysql_cv_sigwait=other))
if test "$mysql_cv_sigwait" = "POSIX"
then
  AC_DEFINE([HAVE_SIGWAIT], [1], [POSIX sigwait])
fi

if test "$mysql_cv_sigwait" != "POSIX"
then
unset mysql_cv_sigwait
# Check definition of posix sigwait()
AC_CACHE_CHECK("style of sigwait", mysql_cv_sigwait,
AC_TRY_LINK(
[#if !defined(SCO) && !defined(__osf__)
#define _REENTRANT
#endif
#define _POSIX_PTHREAD_SEMANTICS 
#include <pthread.h>
#include <signal.h>],
[sigset_t set;
int sig;
sigwait(&set);],
mysql_cv_sigwait=NONPOSIX, mysql_cv_sigwait=other))
if test "$mysql_cv_sigwait" = "NONPOSIX"
then
  AC_DEFINE([HAVE_NONPOSIX_SIGWAIT], [1], [sigwait with one argument])
fi
fi
#---END:

# Check if pthread_attr_setscope() exists
AC_CACHE_CHECK("for pthread_attr_setscope", mysql_cv_pthread_attr_setscope,
AC_TRY_LINK(
[#if !defined(SCO) && !defined(__osf__)
#define _REENTRANT
#endif
#define _POSIX_PTHREAD_SEMANTICS 
#include <pthread.h>],
[pthread_attr_t thr_attr;
pthread_attr_setscope(&thr_attr,0);],
mysql_cv_pthread_attr_setscope=yes, mysql_cv_pthread_attr_setscope=no))
if test "$mysql_cv_pthread_attr_setscope" = "yes"
then
  AC_DEFINE([HAVE_PTHREAD_ATTR_SETSCOPE], [1], [pthread_attr_setscope])
fi

# Check for bad includes
AC_MSG_CHECKING("can netinet files be included")
AC_TRY_COMPILE(
[#include <sys/types.h>
#include <sys/socket.h>
#include <netinet/in_systm.h>
#include <netinet/in.h>
#include <netinet/ip.h>
#include <netinet/tcp.h>],
[ printf("1\n"); ],
netinet_inc=yes, netinet_inc=no)
if test "$netinet_inc" = "no"
then
  AC_DEFINE([HAVE_BROKEN_NETINET_INCLUDES], [1], [Can netinet be included])
fi
AC_MSG_RESULT("$netinet_inc")

AC_LANG_SAVE
AC_LANG_CPLUSPLUS
AC_CHECK_HEADERS(cxxabi.h)
AC_CACHE_CHECK([checking for abi::__cxa_demangle], mysql_cv_cxa_demangle,
[AC_TRY_LINK([#include <cxxabi.h>], [
  char *foo= 0; int bar= 0;
  foo= abi::__cxa_demangle(foo, foo, 0, &bar);
], [mysql_cv_cxa_demangle=yes], [mysql_cv_cxa_demangle=no])])
AC_LANG_RESTORE

if test "x$mysql_cv_cxa_demangle" = xyes; then
  AC_DEFINE(HAVE_ABI_CXA_DEMANGLE, 1,
            [Define to 1 if you have the `abi::__cxa_demangle' function.])
fi

#--------------------------------------------------------------------
# Check for requested features
#--------------------------------------------------------------------

MYSQL_CHECK_BIG_TABLES
MYSQL_CHECK_MAX_INDEXES
MYSQL_CHECK_VIO
MYSQL_CHECK_SSL
MYSQL_CHECK_LIBEVENT

#--------------------------------------------------------------------
# Declare our plugin modules
# Has to be done late, as the plugin may need to check for existence of
# functions tested above
#--------------------------------------------------------------------

MYSQL_STORAGE_ENGINE(partition, partition, [Partition Support],
        [MySQL Partitioning Support], [max,max-no-ndb])

dnl -- ndbcluster requires partition to be enabled

MYSQL_CONFIGURE_PLUGINS([none])

# Only build client code?
AC_ARG_WITH(server,
    [  --without-server        Only build the client.],
    [with_server=$withval],
    [with_server=yes]
)

AC_ARG_WITH(embedded-server,
    [  --with-embedded-server  Build the embedded server (libmysqld).],
    [with_embedded_server=$withval],
    [with_embedded_server=no]
)

AC_ARG_WITH(query_cache,
    [  --without-query-cache   Do not build query cache.],
    [with_query_cache=$withval],
    [with_query_cache=yes]
)

if test "$with_query_cache" = "yes"
then
  AC_DEFINE([HAVE_QUERY_CACHE], [1], [If we want to have query cache])
fi

AC_ARG_WITH(geometry,
    [  --without-geometry      Do not build geometry-related parts.],
    [with_geometry=$withval],
    [with_geometry=yes]
)

if test "$with_geometry" = "yes"
then
  AC_DEFINE([HAVE_SPATIAL], [1], [Spatial extentions])
  AC_DEFINE([HAVE_RTREE_KEYS], [1], [RTree keys])
fi

AC_ARG_WITH(embedded_privilege_control,
    [  --with-embedded-privilege-control
                          Build parts to check user's privileges.
			  Only affects embedded library.],
    [with_embedded_privilege_control=$withval],
    [with_embedded_privilege_control=no]
)

if test "$with_embedded_privilege_control" = "yes"
then
  AC_DEFINE([HAVE_EMBEDDED_PRIVILEGE_CONTROL], [1],
            [Access checks in embedded library])
fi

#MYSQL_CHECK_CPU

libmysqld_dirs=
if test "$with_embedded_server" = "yes"
then
  libmysqld_dirs=libmysqld

  # We can't build embedded library without building the server, because
  # we depend on libmysys, libmystrings, libmyisam, etc.
  with_server=yes
fi
# XXX: We need to add @libmysqld_extra_libs@ (or whatever) so that
# mysql_config --libmysqld-libs will print out something like
# -L/path/to/lib/mysql -lmysqld -lmyisam -lmysys -lmystrings -ldbug ...
AC_SUBST([libmysqld_dirs])

# Shall we build the docs?
AC_ARG_WITH(docs,
    [  --without-docs          Skip building of the documentation.],
    [with_docs=$withval],
    [with_docs=yes]
)

if test "$with_docs" = "yes"
then
  docs_dirs="Docs"
  if test -f "$srcdir/Docs/manual.chm" ; then
    extra_docs="manual.chm"
  fi
else
  docs_dirs=""
  extra_docs=""
fi
AC_SUBST(docs_dirs)
AC_SUBST(extra_docs)

# Shall we build the man pages?
AC_ARG_WITH(man,
    [  --without-man          Skip building of the man pages.],
    [with_man=$withval],
    [with_man=yes]
)

# Don't build readline, i have it already
AC_ARG_WITH(readline,
    [  --without-readline      Use system readline instead of bundled copy.],
    [ with_readline=$withval ],
    [ with_readline=undefined ]
    )
    
AC_ARG_WITH(libedit,
    [  --without-libedit       Use system libedit instead of bundled copy.],
    [ with_libedit=$withval ],
    [ with_libedit=undefined ]
    )

if test "$with_readline/$with_libedit" = "undefined/undefined" -a ! -e "$srcdir/cmd-line-utils"
then
  with_readline=no
  with_libedit=no
fi

#
# We support next variants of compilation:
#                              --with-readline
#                |       yes      |  no  |               undefined
# --with-libedit |                |      |
# ---------------+----------------+------+----------------------------------
#       yes      |      ERROR!    |   use libedit from mysql sources
# ---------------+----------------+------+----------------------------------
#       no       | use readline   | use system readline or external libedit
#                | from mysql     | according to results of m4 tests
# ---------------+ sources (if it +      +----------------------------------
#    undefined   | is presented)  |      | use libedit from mysql sources
                   

compile_readline="no"
compile_libedit="no"

if [test "$with_libedit" = "yes"] && [test "$with_readline" = "yes"]
then
    AC_MSG_ERROR([You can not use --with-readline and --with-libedit at the same time, please choose one of it])
fi

readline_topdir=""
readline_basedir=""
readline_dir=""
readline_h_ln_cmd=""
readline_link=""
want_to_use_readline="no"

if expr "$SYSTEM_TYPE" : ".*netware.*" > /dev/null
then
    # For NetWare, do not need readline
    echo "Skipping readline"
else
    if [test "$with_libedit" = "yes"] || [test "$with_libedit" = "undefined"] && [test "$with_readline" = "undefined"]
    then
	readline_topdir="cmd-line-utils"
	readline_basedir="libedit"
	readline_dir="$readline_topdir/$readline_basedir"
	readline_link="\$(top_builddir)/cmd-line-utils/libedit/libedit.a"
	readline_h_ln_cmd="\$(LN) -s \$(top_srcdir)/cmd-line-utils/libedit/readline readline"
	compile_libedit=yes
	AC_DEFINE_UNQUOTED(HAVE_HIST_ENTRY, 1)
	AC_DEFINE_UNQUOTED(USE_LIBEDIT_INTERFACE, 1)
    elif test "$with_readline" = "yes"
    then
	readline_topdir="cmd-line-utils"
	readline_basedir="readline"
	readline_dir="$readline_topdir/$readline_basedir"
	readline_link="\$(top_builddir)/cmd-line-utils/readline/libreadline.a"
	readline_h_ln_cmd="\$(LN) -s \$(top_srcdir)/cmd-line-utils/readline readline"
	compile_readline=yes
	want_to_use_readline="yes"
	AC_DEFINE_UNQUOTED(USE_NEW_READLINE_INTERFACE, 1)
    else
	# Use system readline library
	AC_LANG_SAVE
	AC_LANG_CPLUSPLUS
	MYSQL_CHECK_LIBEDIT_INTERFACE
	MYSQL_CHECK_NEW_RL_INTERFACE
	MYSQL_CHECK_READLINE_DECLARES_HIST_ENTRY
	AC_LANG_RESTORE
	if [test "$mysql_cv_new_rl_interface" = "yes"] && [test -d "$srcdir/cmd-line-utils/readline"]
	then
	    # Use the new readline interface, but only if the package includes a bundled libreadline
	    # this way we avoid linking commercial source with GPL readline
	    readline_link="-lreadline"
	    want_to_use_readline="yes"
	elif [test "$mysql_cv_libedit_interface" = "yes"]
	then
	    # Use libedit
	    readline_link="-ledit"
	else
	   AC_MSG_ERROR([Could not find system readline or libedit libraries
	      Use --with-readline or --with-libedit to use the bundled
	      versions of libedit or readline])
	fi
    fi

    # if there is no readline, but we want to build with readline, we fail
    if [test "$want_to_use_readline" = "yes"] && [test ! -d "./cmd-line-utils/readline"]
    then
	AC_MSG_ERROR([This commercially licensed MySQL source package can't
	      be built with libreadline. Please use --with-libedit to use
	      the bundled version of libedit instead.])
    fi
fi

AC_SUBST(readline_dir)
AC_SUBST(readline_topdir)
AC_SUBST(readline_basedir)
AC_SUBST(readline_link)
AC_SUBST(readline_h_ln_cmd)



# Include man pages, if desired, adapted to the configured parts.
if test X"$with_man" = Xyes
then
  # First, create the list of all man pages present.
  MANLISTFIL=manlist.$$
  TMPLISTFIL=`echo $MANLISTFIL | sed -e 's/manlist/tmplist/'`
  if test -f $MANLISTFIL -o -f $TMPLISTFIL
  then
    echo "Temp file '$MANLISTFIL' or '$TMPLISTFIL' already exists in '`pwd`' - aborting"
    exit 1
  fi
  touch $MANLISTFIL $TMPLISTFIL

  ls $srcdir/man/*.[[18]] > $MANLISTFIL

  # Then, remove all those pages from the list which are specific to parts
  # (table handlers, features, ...) which are not configured in this run.
  AC_MSG_CHECKING("for man pages to remove")
  MAN_DROP="dropping"
  if test X"$with_plugin_ndbcluster" != Xyes
  then
    MAN_DROP="$MAN_DROP ndbcluster"
    grep -v '/ndb' $MANLISTFIL > $TMPLISTFIL ; mv -f $TMPLISTFIL $MANLISTFIL
  fi
  if test X"$with_embedded_server" != Xyes
  then
    MAN_DROP="$MAN_DROP embedded"
    grep -v 'embedded' $MANLISTFIL > $TMPLISTFIL ; mv -f $TMPLISTFIL $MANLISTFIL
  fi
  if test X"$with_plugin_innobase" != Xyes
  then
    MAN_DROP="$MAN_DROP innodb"
    grep -v 'inno' $MANLISTFIL > $TMPLISTFIL ; mv -f $TMPLISTFIL $MANLISTFIL
  fi
  AC_MSG_RESULT([$MAN_DROP])

  # Finally, split the man pages into sections 1 and 8.
  # Get rid of line breaks.
  man1_files=`sed -n -e '/\.1$/s/^.*man\///p' <$MANLISTFIL`
  man8_files=`sed -n -e '/\.8$/s/^.*man\///p' <$MANLISTFIL`

  man_dirs="man"
  man1_files=`echo $man1_files`
  man8_files=`echo $man8_files`
  rm -f $MANLISTFIL $TMPLISTFIL
else
  man_dirs=""
  man1_files=""
  man8_files=""
fi
AC_SUBST(man_dirs)
AC_SUBST(man1_files)
AC_SUBST(man8_files)

# If we have threads generate some library functions and test programs
sql_server_dirs=
sql_server=
server_scripts=

dnl This probably should be cleaned up more - for now the threaded
dnl client is just using plain-old libs.
sql_client_dirs="strings regex mysys libmysql"

AM_CONDITIONAL(THREAD_SAFE_CLIENT, test "$THREAD_SAFE_CLIENT" != "no")

if test "$THREAD_SAFE_CLIENT" != "no"
then
<<<<<<< HEAD
  sql_client_dirs="$sql_client_dirs libmysql_r"
=======
  sql_client_dirs="strings regex mysys dbug extra libmysql client"
else
  sql_client_dirs="strings regex mysys dbug extra libmysql libmysql_r client"
>>>>>>> a8c9bf77
  AC_DEFINE([THREAD_SAFE_CLIENT], [1], [Should the client be thread safe])
fi
sql_client_dirs="$sql_client_dirs client"

CLIENT_LIBS="$NON_THREADED_LIBS $openssl_libs $ZLIB_LIBS $STATIC_NSS_FLAGS"

AC_SUBST(CLIENT_LIBS)
AC_SUBST(CLIENT_THREAD_LIBS)
AC_SUBST(NON_THREADED_LIBS)
AC_SUBST(STATIC_NSS_FLAGS)
AC_SUBST(sql_client_dirs)

# If configuring for NetWare, build the netware directory
netware_dir=
if expr "$SYSTEM_TYPE" : ".*netware.*" > /dev/null
then
  netware_dir="netware"
fi
AC_SUBST(netware_dir)
AM_CONDITIONAL(HAVE_NETWARE, test "$netware_dir" = "netware")

if test "$with_server" = "yes" -o "$THREAD_SAFE_CLIENT" != "no"
then
  AC_DEFINE([THREAD], [1],
            [Define if you want to have threaded code. This may be undef on client code])
  # Avoid _PROGRAMS names
  THREAD_LOBJECTS="thr_alarm.o thr_lock.o thr_mutex.o thr_rwlock.o my_pthread.o my_thr_init.o mf_keycache.o"
  AC_SUBST(THREAD_LOBJECTS)
  server_scripts="mysqld_safe mysql_install_db"
  sql_server_dirs="strings mysys dbug extra regex"

  sql_server="vio sql"
fi

# IMPORTANT - do not modify LIBS past this line - this hack is the only way
# I know to add the static NSS magic if we have static NSS libraries with
# glibc - Sasha

LDFLAGS="$LDFLAGS $OTHER_LIBC_LIB"
LIBS="$LIBS $STATIC_NSS_FLAGS"

AC_SUBST(sql_server_dirs)
AC_SUBST(sql_server)
AC_SUBST(server_scripts)

AC_SUBST(mysql_plugin_dirs)
AC_SUBST(mysql_plugin_libs)
AC_SUBST(mysql_plugin_defs)


# Now that sql_client_dirs and sql_server_dirs are stable, determine the union.
# Start with the (longer) server list, add each client item not yet present.
sql_union_dirs=" $sql_server_dirs "
for DIR in $sql_client_dirs
do
  if echo " $sql_union_dirs " | grep " $DIR " >/dev/null
  then
    :  # already present, skip
  else
    sql_union_dirs="$sql_union_dirs $DIR "
  fi
done
AC_SUBST(sql_union_dirs)

# Some usefull subst
AC_SUBST(CC)
AC_SUBST(GXX)

# Set configuration options for make_binary_distribution
case $SYSTEM_TYPE in
  *netware*)
    MAKE_BINARY_DISTRIBUTION_OPTIONS="$MAKE_BINARY_DISTRIBUTION_OPTIONS --no-strip"
    ;;
  *)
    : # no change for other platforms yet
    ;;
esac
AC_SUBST(MAKE_BINARY_DISTRIBUTION_OPTIONS)

# Output results
if test -d "$srcdir/pstack" ; then
  AC_CONFIG_FILES(pstack/Makefile pstack/aout/Makefile)
fi
if test -d "$srcdir/cmd-line-utils/readline" ; then
  AC_CONFIG_FILES(cmd-line-utils/readline/Makefile)
fi

AC_CONFIG_FILES(Makefile extra/Makefile mysys/Makefile dnl
 unittest/Makefile unittest/mytap/Makefile unittest/mytap/t/Makefile dnl
 unittest/mysys/Makefile unittest/examples/Makefile dnl
 strings/Makefile regex/Makefile storage/Makefile dnl
 man/Makefile BUILD/Makefile vio/Makefile dnl
 libmysql/Makefile libmysql_r/Makefile client/Makefile dnl
<<<<<<< HEAD
 sql/Makefile sql/share/Makefile sql/backup/Makefile dnl
=======
 sql/Makefile sql/share/Makefile dnl
>>>>>>> a8c9bf77
 sql/sql_builtin.cc sql-common/Makefile dnl
 dbug/Makefile scripts/Makefile include/Makefile dnl
 tests/Makefile Docs/Makefile support-files/Makefile dnl
 support-files/MacOSX/Makefile support-files/RHEL4-SElinux/Makefile dnl
 cmd-line-utils/Makefile cmd-line-utils/libedit/Makefile dnl
 libmysqld/Makefile libmysqld/examples/Makefile dnl
 mysql-test/Makefile dnl
 mysql-test/ndb/Makefile netware/Makefile sql-bench/Makefile dnl
 include/mysql_version.h plugin/Makefile win/Makefile)

AC_CONFIG_COMMANDS([default], , test -z "$CONFIG_HEADERS" || echo timestamp > stamp-h)

# Ensure that table handlers gets all modifications to CFLAGS/CXXFLAGS
AC_CONFIG_COMMANDS_POST(ac_configure_args="$ac_configure_args CFLAGS='$CFLAGS' CXXFLAGS='$CXXFLAGS'")

AC_OUTPUT

echo
echo "MySQL has a Web site at http://www.mysql.com/ which carries details on the"
echo "latest release, upcoming features, and other information to make your"
echo "work or play with MySQL more productive. There you can also find"
echo "information about mailing lists for MySQL discussion."
echo
echo "Remember to check the platform specific part of the reference manual for"
echo "hints about installing MySQL on your platform. Also have a look at the"
echo "files in the Docs directory."
echo
# The following text is checked in ./Do-compile to verify that configure
# ended sucessfully - don't remove it.
echo "Thank you for choosing MySQL!"
echo<|MERGE_RESOLUTION|>--- conflicted
+++ resolved
@@ -9,22 +9,13 @@
 # remember to also update version.c in ndb
 # When changing major version number please also check switch statement
 # in mysqlbinlog::check_master_version().
-<<<<<<< HEAD
-AM_INIT_AUTOMAKE(mysql, 6.0.5-alpha)
-=======
 AM_INIT_AUTOMAKE(mysql, 6.0.4-alpha)
->>>>>>> a8c9bf77
 AM_CONFIG_HEADER([include/config.h:config.h.in])
 
 NDB_VERSION_MAJOR=6
 NDB_VERSION_MINOR=2
-<<<<<<< HEAD
 NDB_VERSION_BUILD=12
 NDB_VERSION_STATUS="-RC"
-=======
-NDB_VERSION_BUILD=8
-NDB_VERSION_STATUS="-beta"
->>>>>>> a8c9bf77
 
 PROTOCOL_VERSION=10
 DOT_FRM_VERSION=6
@@ -869,9 +860,6 @@
 AC_SEARCH_LIBS(crypt, crypt, AC_DEFINE(HAVE_CRYPT, 1, [crypt]))
 # See if we need a library for address lookup.
 AC_SEARCH_LIBS(inet_aton, [socket nsl resolv])
-
-# Check rt for aio_read
-AC_CHECK_LIB(rt, aio_read)
 
 # Check rt for aio_read
 AC_CHECK_LIB(rt, aio_read)
@@ -2675,13 +2663,7 @@
 
 if test "$THREAD_SAFE_CLIENT" != "no"
 then
-<<<<<<< HEAD
   sql_client_dirs="$sql_client_dirs libmysql_r"
-=======
-  sql_client_dirs="strings regex mysys dbug extra libmysql client"
-else
-  sql_client_dirs="strings regex mysys dbug extra libmysql libmysql_r client"
->>>>>>> a8c9bf77
   AC_DEFINE([THREAD_SAFE_CLIENT], [1], [Should the client be thread safe])
 fi
 sql_client_dirs="$sql_client_dirs client"
@@ -2775,11 +2757,7 @@
  strings/Makefile regex/Makefile storage/Makefile dnl
  man/Makefile BUILD/Makefile vio/Makefile dnl
  libmysql/Makefile libmysql_r/Makefile client/Makefile dnl
-<<<<<<< HEAD
  sql/Makefile sql/share/Makefile sql/backup/Makefile dnl
-=======
- sql/Makefile sql/share/Makefile dnl
->>>>>>> a8c9bf77
  sql/sql_builtin.cc sql-common/Makefile dnl
  dbug/Makefile scripts/Makefile include/Makefile dnl
  tests/Makefile Docs/Makefile support-files/Makefile dnl
