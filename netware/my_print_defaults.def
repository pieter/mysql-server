--- conflicted
+++ resolved
@@ -4,12 +4,7 @@
 MODULE	libc.nlm
 COPYRIGHT "(c) 2003-2005 Novell, Inc. Portions (c) 2003 MySQL AB. All Rights Reserved."
 DESCRIPTION "MySQL Print Defaults Tool"
-<<<<<<< HEAD
-VERSION 5, 0, 8
+VERSION 5, 0, 17
 STACKSIZE 32767
-=======
-VERSION 4, 0
-STACKSIZE 32768
->>>>>>> cebf8504
 XDCDATA ../netware/mysql.xdc
 #DEBUG
