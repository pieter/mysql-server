--- conflicted
+++ resolved
@@ -1232,7 +1232,11 @@
 select * from `information_schema`.`VIEWS` where `TABLE_SCHEMA` = NULL;
 select * from `information_schema`.`VIEWS` where `TABLE_NAME` = NULL;
 
-<<<<<<< HEAD
+#
+# Bug#31630 debug assert with explain extended select ... from i_s
+#
+explain extended select 1 from information_schema.tables;
+
 --echo End of 5.1 tests.
 
 #
@@ -1251,12 +1255,4 @@
 from information_schema.routines;
 drop procedure p1;
 drop procedure p2;
-drop function f1;
-=======
-#
-# Bug#31630 debug assert with explain extended select ... from i_s
-#
-explain extended select 1 from information_schema.tables;
-
---echo End of 5.1 tests.
->>>>>>> ba8064a3
+drop function f1;