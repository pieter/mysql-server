--- conflicted
+++ resolved
@@ -1119,7 +1119,6 @@
 }
 
 
-<<<<<<< HEAD
 bool Protocol::net_store_data(const uchar *from, size_t length,
                               CHARSET_INFO *from_cs, CHARSET_INFO *to_cs)
 {
@@ -1141,12 +1140,13 @@
   ++next_field;
   ++next_mysql_field;
   return false;
-=======
+}
+
+
 void vprint_msg_to_log(enum loglevel level __attribute__((unused)),
                        const char *format, va_list argsi)
 {
   vsnprintf(mysql_server_last_error, sizeof(mysql_server_last_error),
            format, argsi);
   mysql_server_last_errno= CR_UNKNOWN_ERROR;
->>>>>>> dceaec5c
 }