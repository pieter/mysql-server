--- conflicted
+++ resolved
@@ -518,15 +518,11 @@
     }
     // check no proper prefix wellformed
     ok = true;
-<<<<<<< HEAD
-    for (unsigned j = 1; j < size; j++) {
+    for (uint j = 1; j < size; j++) {
       if (j < m_cs->mbminlen) {
         // utf32 assert
         continue;
       }
-=======
-    for (uint j = 1; j < size; j++) {
->>>>>>> 20302b21
       if ((*cs->cset->well_formed_len)(cs, sbytes, sbytes + j, 1, &not_used) == j) {
         ok = false;
         break;
