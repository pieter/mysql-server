#!/usr/bin/perl
# -*- cperl -*-

#
##############################################################################
#
#  mysql-test-run.pl
#
#  Tool used for executing a suite of .test file
#
#  See the "MySQL Test framework manual" for more information
#  http://dev.mysql.com/doc/mysqltest/en/index.html
#
#  Please keep the test framework tools identical in all versions!
#
##############################################################################
#
# Coding style directions for this perl script
#
#   - To make this Perl script easy to alter even for those that not
#     code Perl that often, keeep the coding style as close as possible to
#     the C/C++ MySQL coding standard.
#
#   - All lists of arguments to send to commands are Perl lists/arrays,
#     not strings we append args to. Within reason, most string
#     concatenation for arguments should be avoided.
#
#   - Functions defined in the main program are not to be prefixed,
#     functions in "library files" are to be prefixed with "mtr_" (for
#     Mysql-Test-Run). There are some exceptions, code that fits best in
#     the main program, but are put into separate files to avoid
#     clutter, may be without prefix.
#
#   - All stat/opendir/-f/ is to be kept in collect_test_cases(). It
#     will create a struct that the rest of the program can use to get
#     the information. This separates the "find information" from the
#     "do the work" and makes the program more easy to maintain.
#
#   - The rule when it comes to the logic of this program is
#
#       command_line_setup() - is to handle the logic between flags
#       collect_test_cases() - is to do its best to select what tests
#                              to run, dig out options, if needs restart etc.
#       run_testcase()       - is to run a single testcase, and follow the
#                              logic set in both above. No, or rare file
#                              system operations. If a test seems complex,
#                              it should probably not be here.
#
# A nice way to trace the execution of this script while debugging
# is to use the Devel::Trace package found at
# "http://www.plover.com/~mjd/perl/Trace/" and run this script like
# "perl -d:Trace mysql-test-run.pl"
#

$Devel::Trace::TRACE= 0;       # Don't trace boring init stuff

#require 5.6.1;
use File::Path;
use File::Basename;
use File::Copy;
use File::Temp qw /tempdir/;
use Cwd;
use Getopt::Long;
use IO::Socket;
use IO::Socket::INET;
use strict;
use warnings;

select(STDOUT);
$| = 1; # Automatically flush STDOUT

our $glob_win32_perl=  ($^O eq "MSWin32"); # ActiveState Win32 Perl
our $glob_cygwin_perl= ($^O eq "cygwin");  # Cygwin Perl
our $glob_win32=       ($glob_win32_perl or $glob_cygwin_perl);
our $glob_netware=     ($^O eq "NetWare"); # NetWare

require "lib/mtr_cases.pl";
require "lib/mtr_process.pl";
require "lib/mtr_timer.pl";
require "lib/mtr_io.pl";
require "lib/mtr_gcov.pl";
require "lib/mtr_gprof.pl";
require "lib/mtr_report.pl";
require "lib/mtr_match.pl";
require "lib/mtr_misc.pl";
require "lib/mtr_stress.pl";
require "lib/mtr_unique.pl";

$Devel::Trace::TRACE= 1;

##############################################################################
#
#  Default settings
#
##############################################################################

# Misc global variables
our $mysql_version_id;
our $glob_mysql_test_dir=         undef;
our $glob_mysql_bench_dir=        undef;
our $glob_scriptname=             undef;
our $glob_timers=                 undef;
our $glob_use_embedded_server=    0;
our @glob_test_mode;

our $glob_basedir;

our $path_charsetsdir;
our $path_client_bindir;
our $path_share;
our $path_language;
our $path_timefile;
our $path_snapshot;
our $path_mysqltest_log;
our $path_current_test_log;
our $path_my_basedir;

our $opt_vardir;                 # A path but set directly on cmd line
our $path_vardir_trace;          # unix formatted opt_vardir for trace files
our $opt_tmpdir;                 # A path but set directly on cmd line

# Visual Studio produces executables in different sub-directories based on the
# configuration used to build them.  To make life easier, an environment
# variable or command-line option may be specified to control which set of
# executables will be used by the test suite.
our $opt_vs_config = $ENV{'MTR_VS_CONFIG'};

our $default_vardir;

our $opt_usage;
our $opt_suites= "main,binlog,rpl,rpl_ndb,ndb"; # Default suites to run

our $opt_script_debug= 0;  # Script debugging, enable with --script-debug
our $opt_verbose= 0;  # Verbose output, enable with --verbose

our $exe_master_mysqld;
our $exe_mysql;
our $exe_mysqladmin;
our $exe_mysql_upgrade;
our $exe_mysqlbinlog;
our $exe_mysql_client_test;
our $exe_bug25714;
our $exe_mysqld;
our $exe_mysqlcheck;
our $exe_mysqldump;
our $exe_mysqlslap;
our $exe_mysqlimport;
our $exe_mysqlshow;
our $exe_mysql_fix_system_tables;
our $file_mysql_fix_privilege_tables;
our $exe_mysqltest;
our $exe_ndbd;
our $exe_ndb_mgmd;
our $exe_slave_mysqld;
our $exe_my_print_defaults;
our $exe_perror;
our $lib_udf_example;
our $lib_example_plugin;
our $exe_libtool;

our $opt_bench= 0;
our $opt_small_bench= 0;
our $opt_big_test= 0;

our @opt_combination;

our @opt_extra_mysqld_opt;

our $opt_compress;
our $opt_ssl;
our $opt_skip_ssl;
our $opt_ssl_supported;
our $opt_ps_protocol;
our $opt_sp_protocol;
our $opt_cursor_protocol;
our $opt_view_protocol;

our $opt_debug;
our $opt_do_test;
our @opt_cases;                  # The test cases names in argv
our $opt_embedded_server;

our $opt_extern= 0;
our $opt_socket;

our $opt_fast;
our $opt_force;
our $opt_reorder= 0;
our $opt_enable_disabled;
our $opt_mem= $ENV{'MTR_MEM'};

our $opt_gcov;
our $opt_gcov_err;
our $opt_gcov_msg;

our $glob_debugger= 0;
our $opt_gdb;
our $opt_client_gdb;
our $opt_ddd;
our $opt_client_ddd;
our $opt_manual_gdb;
our $opt_manual_ddd;
our $opt_manual_debug;
our $opt_mtr_build_thread=0;
our $opt_debugger;
our $opt_client_debugger;

our $opt_gprof;
our $opt_gprof_dir;
our $opt_gprof_master;
our $opt_gprof_slave;

our $master;
our $slave;
our $clusters;

our $opt_master_myport;
our $opt_slave_myport;
our $opt_ndbcluster_port;
our $opt_ndbconnectstring;
our $opt_ndbcluster_port_slave;
our $opt_ndbconnectstring_slave;

our $opt_record;
my $opt_report_features;
our $opt_check_testcases;
our $opt_mark_progress;

our $opt_skip_rpl;
our $max_slave_num= 0;
our $max_master_num= 1;
our $use_innodb;
our $opt_skip_test;

our $opt_sleep;

our $opt_testcase_timeout;
our $opt_suite_timeout;
my  $default_testcase_timeout=     15; # 15 min max
my  $default_suite_timeout=       180; # 3 hours max

our $opt_start_and_exit;
our $opt_start_dirty;
our $opt_start_from;

our $opt_strace_client;

our $opt_timer= 1;

our $opt_user;

my $opt_valgrind= 0;
my $opt_valgrind_mysqld= 0;
my $opt_valgrind_mysqltest= 0;
my @default_valgrind_args= ("--show-reachable=yes");
my @valgrind_args;
my $opt_valgrind_path;
my $opt_callgrind;

our $opt_stress=               "";
our $opt_stress_suite=     "main";
our $opt_stress_mode=    "random";
our $opt_stress_threads=        5;
our $opt_stress_test_count=     0;
our $opt_stress_loop_count=     0;
our $opt_stress_test_duration=  0;
our $opt_stress_init_file=     "";
our $opt_stress_test_file=     "";

our $opt_warnings;

our $opt_skip_ndbcluster= 0;
our $opt_skip_ndbcluster_slave= 0;
our $opt_with_ndbcluster= 0;
our $opt_with_ndbcluster_only= 0;
our $glob_ndbcluster_supported= 0;
our $opt_ndb_extra_test= 0;
our $opt_skip_master_binlog= 0;
our $opt_skip_slave_binlog= 0;

our $exe_ndb_mgm;
our $exe_ndb_waiter;
our $path_ndb_tools_dir;
our $path_ndb_examples_dir;
our $exe_ndb_example;
our $path_ndb_testrun_log;

our $path_sql_dir;

our @data_dir_lst;

our $used_binlog_format;
our $used_default_engine;
our $debug_compiled_binaries;

our %mysqld_variables;

my $source_dist= 0;

our $opt_max_save_core= 5;
my $num_saved_cores= 0;  # Number of core files saved in vardir/log/ so far.

######################################################################
#
#  Function declarations
#
######################################################################

sub main ();
sub initial_setup ();
sub command_line_setup ();
sub set_mtr_build_thread_ports($);
sub datadir_list_setup ();
sub executable_setup ();
sub environment_setup ();
sub kill_running_servers ();
sub remove_stale_vardir ();
sub setup_vardir ();
sub check_ssl_support ($);
sub check_running_as_root();
sub check_ndbcluster_support ($);
sub rm_ndbcluster_tables ($);
sub ndbcluster_start_install ($);
sub ndbcluster_start ($$);
sub ndbcluster_wait_started ($$);
sub mysqld_wait_started($);
sub run_benchmarks ($);
sub initialize_servers ();
sub mysql_install_db ();
sub install_db ($$);
sub copy_install_db ($$);
sub run_testcase ($);
sub run_testcase_stop_servers ($$$);
sub run_testcase_start_servers ($);
sub run_testcase_check_skip_test($);
sub report_failure_and_restart ($);
sub do_before_start_master ($);
sub do_before_start_slave ($);
sub ndbd_start ($$$);
sub ndb_mgmd_start ($);
sub mysqld_start ($$$);
sub mysqld_arguments ($$$$);
sub stop_all_servers ();
sub run_mysqltest ($);
sub usage ($);


######################################################################
#
#  Main program
#
######################################################################

main();

sub main () {

  command_line_setup();

  check_ndbcluster_support(\%mysqld_variables);
  check_ssl_support(\%mysqld_variables);
  check_debug_support(\%mysqld_variables);

  executable_setup();

  environment_setup();
  signal_setup();

  if ( $opt_gcov )
  {
    gcov_prepare();
  }

  if ( $opt_gprof )
  {
    gprof_prepare();
  }

  if ( $opt_bench )
  {
    initialize_servers();
    run_benchmarks(shift);      # Shift what? Extra arguments?!
  }
  elsif ( $opt_stress )
  {
    initialize_servers();
    run_stress_test()
  }
  else
  {
    # Figure out which tests we are going to run
    my $tests= collect_test_cases($opt_suites);

    # Turn off NDB and other similar options if no tests use it
    my ($need_ndbcluster);
    foreach my $test (@$tests)
    {
      next if $test->{skip};

      if (!$opt_extern)
      {
	$need_ndbcluster||= $test->{ndb_test};

	# Count max number of slaves used by a test case
	if ( $test->{slave_num} > $max_slave_num) {
	  $max_slave_num= $test->{slave_num};
	  mtr_error("Too many slaves") if $max_slave_num > 3;
	}

	# Count max number of masters used by a test case
	if ( $test->{master_num} > $max_master_num) {
	  $max_master_num= $test->{master_num};
	  mtr_error("Too many masters") if $max_master_num > 2;
	  mtr_error("Too few masters") if $max_master_num < 1;
	}
      }
      $use_innodb||= $test->{'innodb_test'};
    }

    # Check if cluster can be skipped
    if ( !$need_ndbcluster )
    {
      $opt_skip_ndbcluster= 1;
      $opt_skip_ndbcluster_slave= 1;
    }

    # Check if slave cluster can be skipped
    if ($max_slave_num == 0)
    {
      $opt_skip_ndbcluster_slave= 1;
    }

    initialize_servers();

    if ( $opt_report_features ) {
      run_report_features();
    }

    run_tests($tests);
  }

  mtr_exit(0);
}

##############################################################################
#
#  Default settings
#
##############################################################################

#
# When an option is no longer used by this program, it must be explicitly
# ignored or else it will be passed through to mysqld.  GetOptions will call
# this subroutine once for each such option on the command line.  See
# Getopt::Long documentation.
#

sub warn_about_removed_option {
  my ($option, $value, $hash_value) = @_;

  warn "WARNING: This option is no longer used, and is ignored: --$option\n";
}

sub command_line_setup () {

  # These are defaults for things that are set on the command line

  my $opt_comment;

<<<<<<< HEAD
  $opt_master_myport=          9306;
  $opt_slave_myport=           9308;
  $opt_ndbcluster_port=        9310;
  $opt_ndbcluster_port_slave=  9311;
  
=======
  # Magic number -69.4 results in traditional test ports starting from 9306.
  set_mtr_build_thread_ports(-69.4);

>>>>>>> 6f6928f6
  # If so requested, we try to avail ourselves of a unique build thread number.
  if ( $ENV{'MTR_BUILD_THREAD'} ) {
    if ( lc($ENV{'MTR_BUILD_THREAD'}) eq 'auto' ) {
      print "Requesting build thread... ";
      $ENV{'MTR_BUILD_THREAD'} = mtr_require_unique_id_and_wait("/tmp/mysql-test-ports", 200, 299);
      print "got ".$ENV{'MTR_BUILD_THREAD'}."\n";
    }
  }

  if ( $ENV{'MTR_BUILD_THREAD'} )
  {
    set_mtr_build_thread_ports($ENV{'MTR_BUILD_THREAD'});
  }

  # This is needed for test log evaluation in "gen-build-status-page"
  # in all cases where the calling tool does not log the commands
  # directly before it executes them, like "make test-force-pl" in RPM builds.
  print "Logging: $0 ", join(" ", @ARGV), "\n";

  # Read the command line
  # Note: Keep list, and the order, in sync with usage at end of this file

  # Options that are no longer used must still be processed, because all
  # unprocessed options are passed directly to mysqld.  The user will be
  # warned that the option is being ignored.
  #
  # Put the complete option string here.  For example, to remove the --suite
  # option, remove it from GetOptions() below and put 'suite|suites=s' here.
  my @removed_options = (
    'skip-im',  # WL#4085 "Discontinue the instance manager"
  );

  Getopt::Long::Configure("pass_through");
  GetOptions(
             # Control what engine/variation to run
             'embedded-server'          => \$opt_embedded_server,
             'ps-protocol'              => \$opt_ps_protocol,
             'sp-protocol'              => \$opt_sp_protocol,
             'view-protocol'            => \$opt_view_protocol,
             'cursor-protocol'          => \$opt_cursor_protocol,
             'ssl|with-openssl'         => \$opt_ssl,
             'skip-ssl'                 => \$opt_skip_ssl,
             'compress'                 => \$opt_compress,
             'bench'                    => \$opt_bench,
             'small-bench'              => \$opt_small_bench,
             'with-ndbcluster|ndb'      => \$opt_with_ndbcluster,
             'vs-config'            => \$opt_vs_config,

             # Control what test suites or cases to run
             'force'                    => \$opt_force,
             'with-ndbcluster-only'     => \$opt_with_ndbcluster_only,
             'skip-ndbcluster|skip-ndb' => \$opt_skip_ndbcluster,
             'skip-ndbcluster-slave|skip-ndb-slave'
                                        => \$opt_skip_ndbcluster_slave,
             'ndb-extra-test'           => \$opt_ndb_extra_test,
             'skip-master-binlog'       => \$opt_skip_master_binlog,
             'skip-slave-binlog'        => \$opt_skip_slave_binlog,
             'do-test=s'                => \$opt_do_test,
             'start-from=s'             => \$opt_start_from,
             'suite|suites=s'           => \$opt_suites,
             'skip-rpl'                 => \$opt_skip_rpl,
             'skip-test=s'              => \$opt_skip_test,
             'big-test'                 => \$opt_big_test,
             'combination=s'            => \@opt_combination,

             # Specify ports
             'master_port=i'            => \$opt_master_myport,
             'slave_port=i'             => \$opt_slave_myport,
             'ndbcluster-port|ndbcluster_port=i' => \$opt_ndbcluster_port,
             'ndbcluster-port-slave=i'  => \$opt_ndbcluster_port_slave,
	     'mtr-build-thread=i'       => \$opt_mtr_build_thread,

             # Test case authoring
             'record'                   => \$opt_record,
             'check-testcases'          => \$opt_check_testcases,
             'mark-progress'            => \$opt_mark_progress,

             # Extra options used when starting mysqld
             'mysqld=s'                 => \@opt_extra_mysqld_opt,

             # Run test on running server
             'extern'                   => \$opt_extern,
             'ndb-connectstring=s'       => \$opt_ndbconnectstring,
             'ndb-connectstring-slave=s' => \$opt_ndbconnectstring_slave,

             # Debugging
             'gdb'                      => \$opt_gdb,
             'client-gdb'               => \$opt_client_gdb,
             'manual-gdb'               => \$opt_manual_gdb,
             'manual-debug'             => \$opt_manual_debug,
             'ddd'                      => \$opt_ddd,
             'client-ddd'               => \$opt_client_ddd,
             'manual-ddd'               => \$opt_manual_ddd,
	     'debugger=s'               => \$opt_debugger,
	     'client-debugger=s'        => \$opt_client_debugger,
             'strace-client'            => \$opt_strace_client,
             'master-binary=s'          => \$exe_master_mysqld,
             'slave-binary=s'           => \$exe_slave_mysqld,
             'max-save-core=i'          => \$opt_max_save_core,

             # Coverage, profiling etc
             'gcov'                     => \$opt_gcov,
             'gprof'                    => \$opt_gprof,
             'valgrind|valgrind-all'    => \$opt_valgrind,
             'valgrind-mysqltest'       => \$opt_valgrind_mysqltest,
             'valgrind-mysqld'          => \$opt_valgrind_mysqld,
             'valgrind-options=s'       => sub {
	       my ($opt, $value)= @_;
	       # Deprecated option unless it's what we know pushbuild uses
	       if ($value eq "--gen-suppressions=all --show-reachable=yes") {
		 push(@valgrind_args, $_) for (split(' ', $value));
		 return;
	       }
	       die("--valgrind-options=s is deprecated. Use ",
		   "--valgrind-option=s, to be specified several",
		   " times if necessary");
	     },
             'valgrind-option=s'        => \@valgrind_args,
             'valgrind-path=s'          => \$opt_valgrind_path,
	     'callgrind'                => \$opt_callgrind,

             # Stress testing 
             'stress'                   => \$opt_stress,
             'stress-suite=s'           => \$opt_stress_suite,
             'stress-threads=i'         => \$opt_stress_threads,
             'stress-test-file=s'       => \$opt_stress_test_file,
             'stress-init-file=s'       => \$opt_stress_init_file,
             'stress-mode=s'            => \$opt_stress_mode,
             'stress-loop-count=i'      => \$opt_stress_loop_count,
             'stress-test-count=i'      => \$opt_stress_test_count,
             'stress-test-duration=i'   => \$opt_stress_test_duration,

	     # Directories
             'tmpdir=s'                 => \$opt_tmpdir,
             'vardir=s'                 => \$opt_vardir,
             'benchdir=s'               => \$glob_mysql_bench_dir,
             'mem'                      => \$opt_mem,

             # Misc
             'report-features'          => \$opt_report_features,
             'comment=s'                => \$opt_comment,
             'debug'                    => \$opt_debug,
             'fast'                     => \$opt_fast,
             'reorder'                  => \$opt_reorder,
             'enable-disabled'          => \$opt_enable_disabled,
             'script-debug'             => \$opt_script_debug,
             'verbose'                  => \$opt_verbose,
             'sleep=i'                  => \$opt_sleep,
             'socket=s'                 => \$opt_socket,
             'start-dirty'              => \$opt_start_dirty,
             'start-and-exit'           => \$opt_start_and_exit,
             'timer!'                   => \$opt_timer,
             'user=s'                   => \$opt_user,
             'testcase-timeout=i'       => \$opt_testcase_timeout,
             'suite-timeout=i'          => \$opt_suite_timeout,
             'warnings|log-warnings'    => \$opt_warnings,

             # Options which are no longer used
             (map { $_ => \&warn_about_removed_option } @removed_options),

             'help|h'                   => \$opt_usage,
            ) or usage("Can't read options");

  usage("") if $opt_usage;

  $glob_scriptname=  basename($0);

  if ($opt_mtr_build_thread != 0)
  {
    set_mtr_build_thread_ports($opt_mtr_build_thread)
  }
  elsif ($ENV{'MTR_BUILD_THREAD'})
  {
    $opt_mtr_build_thread= $ENV{'MTR_BUILD_THREAD'};
  }

  # We require that we are in the "mysql-test" directory
  # to run mysql-test-run
  if (! -f $glob_scriptname)
  {
    mtr_error("Can't find the location for the mysql-test-run script\n" .
              "Go to to the mysql-test directory and execute the script " .
              "as follows:\n./$glob_scriptname");
  }

  if ( -d "../sql" )
  {
    $source_dist=  1;
  }

  # Find the absolute path to the test directory
  $glob_mysql_test_dir=  cwd();
  if ( $glob_cygwin_perl )
  {
    # Windows programs like 'mysqld' needs Windows paths
    $glob_mysql_test_dir= `cygpath -m "$glob_mysql_test_dir"`;
    chomp($glob_mysql_test_dir);
  }
  $default_vardir= "$glob_mysql_test_dir/var";

  # In most cases, the base directory we find everything relative to,
  # is the parent directory of the "mysql-test" directory. For source
  # distributions, TAR binary distributions and some other packages.
  $glob_basedir= dirname($glob_mysql_test_dir);

  # In the RPM case, binaries and libraries are installed in the
  # default system locations, instead of having our own private base
  # directory. And we install "/usr/share/mysql-test". Moving up one
  # more directory relative to "mysql-test" gives us a usable base
  # directory for RPM installs.
  if ( ! $source_dist and ! -d "$glob_basedir/bin" )
  {
    $glob_basedir= dirname($glob_basedir);
  }

  # Expect mysql-bench to be located adjacent to the source tree, by default
  $glob_mysql_bench_dir= "$glob_basedir/../mysql-bench"
    unless defined $glob_mysql_bench_dir;
  $glob_mysql_bench_dir= undef
    unless -d $glob_mysql_bench_dir;

  $path_my_basedir=
    $source_dist ? $glob_mysql_test_dir : $glob_basedir;

  $glob_timers= mtr_init_timers();

  # --------------------------------------------------------------------------
  # Embedded server flag
  # --------------------------------------------------------------------------
  if ( $opt_embedded_server )
  {
    $glob_use_embedded_server= 1;
    # Add the location for libmysqld.dll to the path.
    if ( $glob_win32 )
    {
      my $lib_mysqld=
        mtr_path_exists(vs_config_dirs('libmysqld',''));
	  $lib_mysqld= $glob_cygwin_perl ? ":".`cygpath "$lib_mysqld"` 
                                     : ";".$lib_mysqld;
      chomp($lib_mysqld);
      $ENV{'PATH'}="$ENV{'PATH'}".$lib_mysqld;
    }

    push(@glob_test_mode, "embedded");
    $opt_skip_rpl= 1;              # We never run replication with embedded
    $opt_skip_ndbcluster= 1;       # Turn off use of NDB cluster
    $opt_skip_ssl= 1;              # Turn off use of SSL

    # Turn off use of bin log
    push(@opt_extra_mysqld_opt, "--skip-log-bin");

    if ( $opt_extern )
    {
      mtr_error("Can't use --extern with --embedded-server");
    }
  }

  #
  # Find the mysqld executable to be able to find the mysqld version
  # number as early as possible
  #

  # Look for the client binaries directory
  $path_client_bindir= mtr_path_exists("$glob_basedir/client_release",
				       "$glob_basedir/client_debug",
				       vs_config_dirs('client', ''),
				       "$glob_basedir/client",
				       "$glob_basedir/bin");

  # Look for language files and charsetsdir, use same share
  $path_share=      mtr_path_exists("$glob_basedir/share/mysql",
                                    "$glob_basedir/sql/share",
                                    "$glob_basedir/share");

  $path_language=      mtr_path_exists("$path_share/english");
  $path_charsetsdir=   mtr_path_exists("$path_share/charsets");


  if (!$opt_extern)
  {
    $exe_mysqld=       mtr_exe_exists (vs_config_dirs('sql', 'mysqld'),
                                       vs_config_dirs('sql', 'mysqld-debug'),
				       "$glob_basedir/sql/mysqld",
				       "$path_client_bindir/mysqld-max-nt",
				       "$path_client_bindir/mysqld-max",
				       "$path_client_bindir/mysqld-nt",
				       "$path_client_bindir/mysqld",
				       "$path_client_bindir/mysqld-debug",
				       "$path_client_bindir/mysqld-max",
				       "$glob_basedir/libexec/mysqld",
				       "$glob_basedir/bin/mysqld",
				       "$glob_basedir/sbin/mysqld");

    # Use the mysqld found above to find out what features are available
    collect_mysqld_features();
  }
  else
  {
    $mysqld_variables{'port'}= 3306;
  }

  if ( $opt_comment )
  {
    print "\n";
    print '#' x 78, "\n";
    print "# $opt_comment\n";
    print '#' x 78, "\n\n";
  }

  foreach my $arg ( @ARGV )
  {
    if ( $arg =~ /^--skip-/ )
    {
      push(@opt_extra_mysqld_opt, $arg);
    }
    elsif ( $arg =~ /^--$/ )
    {
      # It is an effect of setting 'pass_through' in option processing
      # that the lone '--' separating options from arguments survives,
      # simply ignore it.
    }
    elsif ( $arg =~ /^-/ )
    {
      usage("Invalid option \"$arg\"");
    }
    else
    {
      push(@opt_cases, $arg);
    }
  }

  # --------------------------------------------------------------------------
  # Find out type of logging that are being used
  # --------------------------------------------------------------------------
  # NOTE if the default binlog format is changed, this has to be changed
  $used_binlog_format= "statement";
  if (!$opt_extern && $mysql_version_id >= 50100 )
  {
    $used_binlog_format= "mixed"; # Default value for binlog format

    foreach my $arg ( @opt_extra_mysqld_opt )
    {
      if ( $arg =~ /binlog[-_]format=(\S+)/ )
      {
	$used_binlog_format= $1;
      }
    }
    mtr_report("Using binlog format '$used_binlog_format'");
  }


  # --------------------------------------------------------------------------
  # Find out default storage engine being used(if any)
  # --------------------------------------------------------------------------
  if ( $opt_with_ndbcluster )
  {
    # --ndb or --with-ndbcluster turns on --default-storage-engine=ndbcluster
    push(@opt_extra_mysqld_opt, "--default-storage-engine=ndbcluster");
  }

  foreach my $arg ( @opt_extra_mysqld_opt )
  {
    if ( $arg =~ /default-storage-engine=(\S+)/ )
    {
      $used_default_engine= $1;
    }
  }
  mtr_report("Using default engine '$used_default_engine'")
    if defined $used_default_engine;

  # --------------------------------------------------------------------------
  # Check if we should speed up tests by trying to run on tmpfs
  # --------------------------------------------------------------------------
  if ( defined $opt_mem )
  {
    mtr_error("Can't use --mem and --vardir at the same time ")
      if $opt_vardir;
    mtr_error("Can't use --mem and --tmpdir at the same time ")
      if $opt_tmpdir;

    # Search through list of locations that are known
    # to be "fast disks" to list to find a suitable location
    # Use --mem=<dir> as first location to look.
    my @tmpfs_locations= ($opt_mem, "/dev/shm", "/tmp");

    foreach my $fs (@tmpfs_locations)
    {
      if ( -d $fs )
      {
	mtr_report("Using tmpfs in $fs");
	$opt_mem= "$fs/var";
	$opt_mem .= $opt_mtr_build_thread if $opt_mtr_build_thread;
	last;
      }
    }
  }

  # --------------------------------------------------------------------------
  # Set the "var/" directory, as it is the base for everything else
  # --------------------------------------------------------------------------
  if ( ! $opt_vardir )
  {
    $opt_vardir= $default_vardir;
  }
  elsif ( $mysql_version_id < 50000 and
	  $opt_vardir ne $default_vardir)
  {
    # Version 4.1 and --vardir was specified
    # Only supported as a symlink from var/
    # by setting up $opt_mem that symlink will be created
    if ( ! $glob_win32 )
    {
      # Only platforms that have native symlinks can use the vardir trick
      $opt_mem= $opt_vardir;
      mtr_report("Using 4.1 vardir trick");
    }

    $opt_vardir= $default_vardir;
  }

  $path_vardir_trace= $opt_vardir;
  # Chop off any "c:", DBUG likes a unix path ex: c:/src/... => /src/...
  $path_vardir_trace=~ s/^\w://;

  # We make the path absolute, as the server will do a chdir() before usage
  unless ( $opt_vardir =~ m,^/, or
           ($glob_win32 and $opt_vardir =~ m,^[a-z]:/,i) )
  {
    # Make absolute path, relative test dir
    $opt_vardir= "$glob_mysql_test_dir/$opt_vardir";
  }

  # --------------------------------------------------------------------------
  # Set tmpdir
  # --------------------------------------------------------------------------
  $opt_tmpdir=       "$opt_vardir/tmp" unless $opt_tmpdir;
  $opt_tmpdir =~ s,/+$,,;       # Remove ending slash if any

# --------------------------------------------------------------------------
# Record flag
# --------------------------------------------------------------------------
  if ( $opt_record and ! @opt_cases )
  {
    mtr_error("Will not run in record mode without a specific test case");
  }


  # --------------------------------------------------------------------------
  # ps protcol flag
  # --------------------------------------------------------------------------
  if ( $opt_ps_protocol )
  {
    push(@glob_test_mode, "ps-protocol");
  }

  # --------------------------------------------------------------------------
  # Bench flags
  # --------------------------------------------------------------------------
  if ( $opt_small_bench )
  {
    $opt_bench=  1;
  }

  # --------------------------------------------------------------------------
  # Big test flags
  # --------------------------------------------------------------------------
   if ( $opt_big_test )
   {
     $ENV{'BIG_TEST'}= 1;
   }

  # --------------------------------------------------------------------------
  # Gcov flag
  # --------------------------------------------------------------------------
  if ( $opt_gcov and ! $source_dist )
  {
    mtr_error("Coverage test needs the source - please use source dist");
  }

  # --------------------------------------------------------------------------
  # Check debug related options
  # --------------------------------------------------------------------------
  if ( $opt_gdb || $opt_client_gdb || $opt_ddd || $opt_client_ddd ||
       $opt_manual_gdb || $opt_manual_ddd || $opt_manual_debug ||
       $opt_debugger || $opt_client_debugger )
  {
    # Indicate that we are using debugger
    $glob_debugger= 1;
    if ( $opt_extern )
    {
      mtr_error("Can't use --extern when using debugger");
    }
  }

  # --------------------------------------------------------------------------
  # Check if special exe was selected for master or slave
  # --------------------------------------------------------------------------
  $exe_master_mysqld= $exe_master_mysqld || $exe_mysqld;
  $exe_slave_mysqld=  $exe_slave_mysqld  || $exe_mysqld;

  # --------------------------------------------------------------------------
  # Check valgrind arguments
  # --------------------------------------------------------------------------
  if ( $opt_valgrind or $opt_valgrind_path or @valgrind_args)
  {
    mtr_report("Turning on valgrind for all executables");
    $opt_valgrind= 1;
    $opt_valgrind_mysqld= 1;
    $opt_valgrind_mysqltest= 1;
  }
  elsif ( $opt_valgrind_mysqld )
  {
    mtr_report("Turning on valgrind for mysqld(s) only");
    $opt_valgrind= 1;
  }
  elsif ( $opt_valgrind_mysqltest )
  {
    mtr_report("Turning on valgrind for mysqltest and mysql_client_test only");
    $opt_valgrind= 1;
  }

  if ( $opt_callgrind )
  {
    mtr_report("Turning on valgrind with callgrind for mysqld(s)");
    $opt_valgrind= 1;
    $opt_valgrind_mysqld= 1;

    # Set special valgrind options unless options passed on command line
    push(@valgrind_args, "--trace-children=yes")
      unless @valgrind_args;
  }

  if ( $opt_valgrind )
  {
    # Set valgrind_options to default unless already defined
    push(@valgrind_args, @default_valgrind_args)
      unless @valgrind_args;

    mtr_report("Running valgrind with options \"",
	       join(" ", @valgrind_args), "\"");
  }

  if ( ! $opt_testcase_timeout )
  {
    $opt_testcase_timeout= $default_testcase_timeout;
    $opt_testcase_timeout*= 10 if $opt_valgrind;
    $opt_testcase_timeout*= 10 if ($opt_debug and $glob_win32);
  }

  if ( ! $opt_suite_timeout )
  {
    $opt_suite_timeout= $default_suite_timeout;
    $opt_suite_timeout*= 6 if $opt_valgrind;
    $opt_suite_timeout*= 6 if ($opt_debug and $glob_win32);
  }

  if ( ! $opt_user )
  {
    if ( $opt_extern )
    {
      $opt_user= "test";
    }
    else
    {
      $opt_user= "root"; # We want to do FLUSH xxx commands
    }
  }

  # On QNX, /tmp/dir/master.sock and /tmp/dir//master.sock seem to be
  # considered different, so avoid the extra slash (/) in the socket
  # paths.
  my $sockdir = $opt_tmpdir;
  $sockdir =~ s|/+$||;

  # On some operating systems, there is a limit to the length of a
  # UNIX domain socket's path far below PATH_MAX, so try to avoid long
  # socket path names.
  $sockdir = tempdir(CLEANUP => 0) if ( length($sockdir) >= 70 );

  $master->[0]=
  {
   pid           => 0,
   type          => "master",
   idx           => 0,
   path_myddir   => "$opt_vardir/master-data",
   path_myerr    => "$opt_vardir/log/master.err",
   path_pid      => "$opt_vardir/run/master.pid",
   path_sock     => "$sockdir/master.sock",
   port          =>  $opt_master_myport,
   start_timeout =>  400, # enough time create innodb tables
   cluster       =>  0, # index in clusters list
   start_opts    => [],
  };

  $master->[1]=
  {
   pid           => 0,
   type          => "master",
   idx           => 1,
   path_myddir   => "$opt_vardir/master1-data",
   path_myerr    => "$opt_vardir/log/master1.err",
   path_pid      => "$opt_vardir/run/master1.pid",
   path_sock     => "$sockdir/master1.sock",
   port          => $opt_master_myport + 1,
   start_timeout => 400, # enough time create innodb tables
   cluster       =>  0, # index in clusters list
   start_opts    => [],
  };

  $slave->[0]=
  {
   pid           => 0,
   type          => "slave",
   idx           => 0,
   path_myddir   => "$opt_vardir/slave-data",
   path_myerr    => "$opt_vardir/log/slave.err",
   path_pid    => "$opt_vardir/run/slave.pid",
   path_sock   => "$sockdir/slave.sock",
   port   => $opt_slave_myport,
   start_timeout => 400,

   cluster       =>  1, # index in clusters list
   start_opts    => [],
  };

  $slave->[1]=
  {
   pid           => 0,
   type          => "slave",
   idx           => 1,
   path_myddir   => "$opt_vardir/slave1-data",
   path_myerr    => "$opt_vardir/log/slave1.err",
   path_pid    => "$opt_vardir/run/slave1.pid",
   path_sock   => "$sockdir/slave1.sock",
   port   => $opt_slave_myport + 1,
   start_timeout => 300,
   cluster       =>  -1, # index in clusters list
   start_opts    => [],
  };

  $slave->[2]=
  {
   pid           => 0,
   type          => "slave",
   idx           => 2,
   path_myddir   => "$opt_vardir/slave2-data",
   path_myerr    => "$opt_vardir/log/slave2.err",
   path_pid    => "$opt_vardir/run/slave2.pid",
   path_sock   => "$sockdir/slave2.sock",
   port   => $opt_slave_myport + 2,
   start_timeout => 300,
   cluster       =>  -1, # index in clusters list
   start_opts    => [],
  };


  my $data_dir= "$opt_vardir/ndbcluster-$opt_ndbcluster_port";
  $clusters->[0]=
  {
   name            => "Master",
   nodes           => 2,
   port            => "$opt_ndbcluster_port",
   data_dir        => "$data_dir",
   connect_string  => "host=localhost:$opt_ndbcluster_port",
   path_pid        => "$data_dir/ndb_3.pid", # Nodes + 1
   pid             => 0, # pid of ndb_mgmd
   installed_ok    => 0,
  };

  $data_dir= "$opt_vardir/ndbcluster-$opt_ndbcluster_port_slave";
  $clusters->[1]=
  {
   name            => "Slave",
   nodes           => 1,
   port            => "$opt_ndbcluster_port_slave",
   data_dir        => "$data_dir",
   connect_string  => "host=localhost:$opt_ndbcluster_port_slave",
   path_pid        => "$data_dir/ndb_2.pid", # Nodes + 1
   pid             => 0, # pid of ndb_mgmd
   installed_ok    => 0,
  };

  # Init pids of ndbd's
  foreach my $cluster ( @{$clusters} )
  {
    for ( my $idx= 0; $idx < $cluster->{'nodes'}; $idx++ )
    {
      my $nodeid= $idx+1;
      $cluster->{'ndbds'}->[$idx]=
	{
	 pid      => 0,
	 nodeid => $nodeid,
	 path_pid => "$cluster->{'data_dir'}/ndb_${nodeid}.pid",
	 path_fs => "$cluster->{'data_dir'}/ndb_${nodeid}_fs",
	};
    }
  }

  # --------------------------------------------------------------------------
  # extern
  # --------------------------------------------------------------------------
  if ( $opt_extern )
  {
    # Turn off features not supported when running with extern server
    $opt_skip_rpl= 1;
    $opt_skip_ndbcluster= 1;

    # Setup master->[0] with the settings for the extern server
    $master->[0]->{'path_sock'}=  $opt_socket ? $opt_socket : "/tmp/mysql.sock";
    mtr_report("Using extern server at '$master->[0]->{path_sock}'");
  }
  else
  {
    mtr_error("--socket can only be used in combination with --extern")
      if $opt_socket;
  }


  # --------------------------------------------------------------------------
  # ndbconnectstring and ndbconnectstring_slave
  # --------------------------------------------------------------------------
  if ( $opt_ndbconnectstring )
  {
    # ndbconnectstring was supplied by user, the tests shoudl be run
    # against an already started cluster, change settings
    my $cluster= $clusters->[0]; # Master cluster
    $cluster->{'connect_string'}= $opt_ndbconnectstring;
    $cluster->{'use_running'}= 1;

    mtr_error("Can't specify --ndb-connectstring and --skip-ndbcluster")
      if $opt_skip_ndbcluster;
  }
  $ENV{'NDB_CONNECTSTRING'}= $clusters->[0]->{'connect_string'};


  if ( $opt_ndbconnectstring_slave )
  {
    # ndbconnectstring-slave was supplied by user, the tests should be run
    # agains an already started slave cluster, change settings
    my $cluster= $clusters->[1]; # Slave cluster
    $cluster->{'connect_string'}= $opt_ndbconnectstring_slave;
    $cluster->{'use_running'}= 1;

    mtr_error("Can't specify ndb-connectstring_slave and " .
	      "--skip-ndbcluster-slave")
      if $opt_skip_ndbcluster_slave;
  }


  $path_timefile=  "$opt_vardir/log/mysqltest-time";
  $path_mysqltest_log=  "$opt_vardir/log/mysqltest.log";
  $path_current_test_log= "$opt_vardir/log/current_test";
  $path_ndb_testrun_log= "$opt_vardir/log/ndb_testrun.log";

  $path_snapshot= "$opt_tmpdir/snapshot_$opt_master_myport/";

  if ( $opt_valgrind and $opt_debug )
  {
    # When both --valgrind and --debug is selected, send
    # all output to the trace file, making it possible to
    # see the exact location where valgrind complains
    foreach my $mysqld (@{$master}, @{$slave})
    {
      my $sidx= $mysqld->{idx} ? "$mysqld->{idx}" : "";
      $mysqld->{path_myerr}=
	"$opt_vardir/log/" . $mysqld->{type} . "$sidx.trace";
    }
  }
}

#
# To make it easier for different devs to work on the same host,
# an environment variable can be used to control all ports. A small
# number is to be used, 0 - 16 or similar.
#
# Note the MASTER_MYPORT has to be set the same in all 4.x and 5.x
# versions of this script, else a 4.0 test run might conflict with a
# 5.1 test run, even if different MTR_BUILD_THREAD is used. This means
# all port numbers might not be used in this version of the script.
#
# Also note the limitation of ports we are allowed to hand out. This
# differs between operating systems and configuration, see
# http://www.ncftp.com/ncftpd/doc/misc/ephemeral_ports.html
# But a fairly safe range seems to be 5001 - 32767
#

sub set_mtr_build_thread_ports($) {
  my $mtr_build_thread= shift;

  if ( lc($mtr_build_thread) eq 'auto' ) {
    print "Requesting build thread... ";
    $ENV{'MTR_BUILD_THREAD'} = $mtr_build_thread = mtr_require_unique_id_and_wait("/tmp/mysql-test-ports", 200, 299);
    print "got ".$mtr_build_thread."\n";
  }

  # Up to two masters, up to three slaves
  # A magic value in command_line_setup depends on these equations.
  $opt_master_myport=         $mtr_build_thread * 10 + 10000; # and 1
  $opt_slave_myport=          $opt_master_myport + 2;  # and 3 4
  $opt_ndbcluster_port=       $opt_master_myport + 5;
  $opt_ndbcluster_port_slave= $opt_master_myport + 6;

  if ( $opt_master_myport < 5001 or $opt_master_myport + 10 >= 32767 )
  {
    mtr_error("MTR_BUILD_THREAD number results in a port",
              "outside 5001 - 32767",
              "($opt_master_myport - $opt_master_myport + 10)");
  }
}


sub datadir_list_setup () {

  # Make a list of all data_dirs
  for (my $idx= 0; $idx < $max_master_num; $idx++)
  {
    push(@data_dir_lst, $master->[$idx]->{'path_myddir'});
  }

  for (my $idx= 0; $idx < $max_slave_num; $idx++)
  {
    push(@data_dir_lst, $slave->[$idx]->{'path_myddir'});
  }
}


##############################################################################
#
#  Set paths to various executable programs
#
##############################################################################


sub collect_mysqld_features () {
  my $found_variable_list_start= 0;
  my $tmpdir= tempdir(CLEANUP => 0); # Directory removed by this function

  #
  # Execute "mysqld --help --verbose" to get a list
  # list of all features and settings
  #
  # --no-defaults and --skip-grant-tables are to avoid loading
  # system-wide configs and plugins
  #
  # --datadir must exist, mysqld will chdir into it
  #
  my $list= `$exe_mysqld --no-defaults --datadir=$tmpdir --language=$path_language --skip-grant-tables --verbose --help`;

  foreach my $line (split('\n', $list))
  {
    # First look for version
    if ( !$mysql_version_id )
    {
      # Look for version
      my $exe_name= basename($exe_mysqld);
      mtr_verbose("exe_name: $exe_name");
      if ( $line =~ /^\S*$exe_name\s\sVer\s([0-9]*)\.([0-9]*)\.([0-9]*)/ )
      {
	#print "Major: $1 Minor: $2 Build: $3\n";
	$mysql_version_id= $1*10000 + $2*100 + $3;
	#print "mysql_version_id: $mysql_version_id\n";
	mtr_report("MySQL Version $1.$2.$3");
      }
    }
    else
    {
      if (!$found_variable_list_start)
      {
	# Look for start of variables list
	if ( $line =~ /[\-]+\s[\-]+/ )
	{
	  $found_variable_list_start= 1;
	}
      }
      else
      {
	# Put variables into hash
	if ( $line =~ /^([\S]+)[ \t]+(.*?)\r?$/ )
	{
	  # print "$1=\"$2\"\n";
	  $mysqld_variables{$1}= $2;
	}
	else
	{
	  # The variable list is ended with a blank line
	  if ( $line =~ /^[\s]*$/ )
	  {
	    last;
	  }
	  else
	  {
	    # Send out a warning, we should fix the variables that has no
	    # space between variable name and it's value
	    # or should it be fixed width column parsing? It does not
	    # look like that in function my_print_variables in my_getopt.c
	    mtr_warning("Could not parse variable list line : $line");
	  }
	}
      }
    }
  }
  rmtree($tmpdir);
  mtr_error("Could not find version of MySQL") unless $mysql_version_id;
  mtr_error("Could not find variabes list") unless $found_variable_list_start;

}


sub run_query($$) {
  my ($mysqld, $query)= @_;

  my $args;
  mtr_init_args(\$args);

  mtr_add_arg($args, "--no-defaults");
  mtr_add_arg($args, "--user=%s", $opt_user);
  mtr_add_arg($args, "--port=%d", $mysqld->{'port'});
  mtr_add_arg($args, "--socket=%s", $mysqld->{'path_sock'});
  mtr_add_arg($args, "--silent"); # Tab separated output
  mtr_add_arg($args, "-e '%s'", $query);

  my $cmd= "$exe_mysql " . join(' ', @$args);
  mtr_verbose("cmd: $cmd");
  return `$cmd`;
}


sub collect_mysqld_features_from_running_server ()
{
  my $list= run_query($master->[0], "use mysql; SHOW VARIABLES");

  foreach my $line (split('\n', $list))
  {
    # Put variables into hash
    if ( $line =~ /^([\S]+)[ \t]+(.*?)\r?$/ )
    {
      print "$1=\"$2\"\n";
      $mysqld_variables{$1}= $2;
    }
  }
}


sub executable_setup_ndb () {

  # Look for ndb tols and binaries
  my $ndb_path= mtr_file_exists("$glob_basedir/ndb",
				"$glob_basedir/storage/ndb",
				"$glob_basedir/bin");

  $exe_ndbd=
    mtr_exe_maybe_exists("$ndb_path/src/kernel/ndbd",
			 "$ndb_path/ndbd");
  $exe_ndb_mgm=
    mtr_exe_maybe_exists("$ndb_path/src/mgmclient/ndb_mgm",
			 "$ndb_path/ndb_mgm");
  $exe_ndb_mgmd=
    mtr_exe_maybe_exists("$ndb_path/src/mgmsrv/ndb_mgmd",
			 "$ndb_path/ndb_mgmd");
  $exe_ndb_waiter=
    mtr_exe_maybe_exists("$ndb_path/tools/ndb_waiter",
			 "$ndb_path/ndb_waiter");

  # May not exist
  $path_ndb_tools_dir= mtr_file_exists("$ndb_path/tools",
				       "$ndb_path");
  # May not exist
  $path_ndb_examples_dir=
    mtr_file_exists("$ndb_path/ndbapi-examples",
		    "$ndb_path/examples");
  # May not exist
  $exe_ndb_example=
    mtr_file_exists("$path_ndb_examples_dir/ndbapi_simple/ndbapi_simple");

  return ( $exe_ndbd eq "" or
	   $exe_ndb_mgm eq "" or
	   $exe_ndb_mgmd eq "" or
	   $exe_ndb_waiter eq "");
}

sub executable_setup () {

  #
  # Check if libtool is available in this distribution/clone
  # we need it when valgrinding or debugging non installed binary
  # Otherwise valgrind will valgrind the libtool wrapper or bash
  # and gdb will not find the real executable to debug
  #
  if ( -x "../libtool")
  {
    $exe_libtool= "../libtool";
    if ($opt_valgrind or $glob_debugger)
    {
      mtr_report("Using \"$exe_libtool\" when running valgrind or debugger");
    }
  }

  # Look for my_print_defaults
  $exe_my_print_defaults=
    mtr_exe_exists(vs_config_dirs('extra', 'my_print_defaults'),
		           "$path_client_bindir/my_print_defaults",
		           "$glob_basedir/extra/my_print_defaults");

  # Look for perror
  $exe_perror= mtr_exe_exists(vs_config_dirs('extra', 'perror'),
			                  "$glob_basedir/extra/perror",
			                  "$path_client_bindir/perror");

  # Look for the client binaries
  $exe_mysqlcheck=     mtr_exe_exists("$path_client_bindir/mysqlcheck");
  $exe_mysqldump=      mtr_exe_exists("$path_client_bindir/mysqldump");
  $exe_mysqlimport=    mtr_exe_exists("$path_client_bindir/mysqlimport");
  $exe_mysqlshow=      mtr_exe_exists("$path_client_bindir/mysqlshow");
  $exe_mysqlbinlog=    mtr_exe_exists("$path_client_bindir/mysqlbinlog");
  $exe_mysqladmin=     mtr_exe_exists("$path_client_bindir/mysqladmin");
  $exe_mysql=          mtr_exe_exists("$path_client_bindir/mysql");

  if (!$opt_extern)
  {
  # Look for SQL scripts directory
    if ( mtr_file_exists("$path_share/mysql_system_tables.sql") ne "")
    {
      # The SQL scripts are in path_share
      $path_sql_dir= $path_share;
    }
    else
    {
  $path_sql_dir= mtr_path_exists("$glob_basedir/share",
				 "$glob_basedir/scripts");
    }

    if ( $mysql_version_id >= 50100 )
    {
      $exe_mysqlslap=    mtr_exe_exists("$path_client_bindir/mysqlslap");
    }
    if ( $mysql_version_id >= 50000 and !$glob_use_embedded_server )
    {
      $exe_mysql_upgrade= mtr_exe_exists("$path_client_bindir/mysql_upgrade")
    }
    else
    {
      $exe_mysql_upgrade= "";
    }

    if ( ! $glob_win32 )
    {
      # Look for mysql_fix_system_table script
      $exe_mysql_fix_system_tables=
        mtr_script_exists("$glob_basedir/scripts/mysql_fix_privilege_tables",
  			"$path_client_bindir/mysql_fix_privilege_tables");
    }

    # Look for mysql_fix_privilege_tables.sql script
    $file_mysql_fix_privilege_tables=
      mtr_file_exists("$glob_basedir/scripts/mysql_fix_privilege_tables.sql",
  		    "$glob_basedir/share/mysql_fix_privilege_tables.sql");

    if ( ! $opt_skip_ndbcluster and executable_setup_ndb())
    {
      mtr_warning("Could not find all required ndb binaries, " .
  		"all ndb tests will fail, use --skip-ndbcluster to " .
  		"skip testing it.");

      foreach my $cluster (@{$clusters})
      {
        $cluster->{"executable_setup_failed"}= 1;
      }
    }


    # Look for the udf_example library
    $lib_udf_example=
      mtr_file_exists(vs_config_dirs('sql', 'udf_example.dll'),
                      "$glob_basedir/sql/.libs/udf_example.so",);

    # Look for the ha_example library
    $lib_example_plugin=
      mtr_file_exists(vs_config_dirs('storage/example', 'ha_example.dll'),
                      "$glob_basedir/storage/example/.libs/ha_example.so",);

  }

  # Look for mysqltest executable
  if ( $glob_use_embedded_server )
  {
    $exe_mysqltest=
      mtr_exe_exists(vs_config_dirs('libmysqld/examples','mysqltest_embedded'),
                     "$glob_basedir/libmysqld/examples/mysqltest_embedded",
                     "$path_client_bindir/mysqltest_embedded");
  }
  else
  {
    $exe_mysqltest= mtr_exe_exists("$path_client_bindir/mysqltest");
  }

  # Look for mysql_client_test executable which may _not_ exist in
  # some versions, test using it should be skipped
  if ( $glob_use_embedded_server )
  {
    $exe_mysql_client_test=
      mtr_exe_maybe_exists(
        vs_config_dirs('libmysqld/examples', 'mysql_client_test_embedded'),
        "$glob_basedir/libmysqld/examples/mysql_client_test_embedded");
  }
  else
  {
    $exe_mysql_client_test=
      mtr_exe_maybe_exists(vs_config_dirs('tests', 'mysql_client_test'),
                           "$glob_basedir/tests/mysql_client_test",
                           "$glob_basedir/bin/mysql_client_test");
  }

  # Look for bug25714 executable which may _not_ exist in
  # some versions, test using it should be skipped
  $exe_bug25714=
      mtr_exe_maybe_exists(vs_config_dirs('tests', 'bug25714'),
                           "$glob_basedir/tests/bug25714");
}


sub generate_cmdline_mysqldump ($) {
  my($mysqld) = @_;
  return
    mtr_native_path($exe_mysqldump) .
      " --no-defaults -uroot --debug-check " .
      "--port=$mysqld->{'port'} " .
      "--socket=$mysqld->{'path_sock'} --password=";
}


##############################################################################
#
#  Set environment to be used by childs of this process for
#  things that are constant duting the whole lifetime of mysql-test-run.pl
#
##############################################################################

sub mysql_client_test_arguments()
{
  my $exe= $exe_mysql_client_test;

  my $args;
  mtr_init_args(\$args);
  if ( $opt_valgrind_mysqltest )
  {
    valgrind_arguments($args, \$exe);
  }

  mtr_add_arg($args, "--no-defaults");
  mtr_add_arg($args, "--testcase");
  mtr_add_arg($args, "--user=root");
  mtr_add_arg($args, "--port=$master->[0]->{'port'}");
  mtr_add_arg($args, "--socket=$master->[0]->{'path_sock'}");

  if ( $opt_extern || $mysql_version_id >= 50000 )
  {
    mtr_add_arg($args, "--vardir=$opt_vardir")
  }

  if ( $opt_debug )
  {
    mtr_add_arg($args,
      "--debug=d:t:A,$path_vardir_trace/log/mysql_client_test.trace");
  }

  if ( $glob_use_embedded_server )
  {
    mtr_add_arg($args,
      " -A --language=$path_language");
    mtr_add_arg($args,
      " -A --datadir=$slave->[0]->{'path_myddir'}");
    mtr_add_arg($args,
      " -A --character-sets-dir=$path_charsetsdir");
  }

  return join(" ", $exe, @$args);
}

sub mysql_upgrade_arguments()
{
  my $exe= $exe_mysql_upgrade;

  my $args;
  mtr_init_args(\$args);
#  if ( $opt_valgrind_mysql_ugrade )
#  {
#    valgrind_arguments($args, \$exe);
#  }

  mtr_add_arg($args, "--no-defaults");
  mtr_add_arg($args, "--user=root");
  mtr_add_arg($args, "--port=$master->[0]->{'port'}");
  mtr_add_arg($args, "--socket=$master->[0]->{'path_sock'}");
  mtr_add_arg($args, "--datadir=$master->[0]->{'path_myddir'}");
  mtr_add_arg($args, "--basedir=$glob_basedir");

  if ( $opt_debug )
  {
    mtr_add_arg($args,
      "--debug=d:t:A,$path_vardir_trace/log/mysql_upgrade.trace");
  }

  return join(" ", $exe, @$args);
}

# Note that some env is setup in spawn/run, in "mtr_process.pl"

sub environment_setup () {

  umask(022);

  my @ld_library_paths;

  # --------------------------------------------------------------------------
  # Setup LD_LIBRARY_PATH so the libraries from this distro/clone
  # are used in favor of the system installed ones
  # --------------------------------------------------------------------------
  if ( $source_dist )
  {
    push(@ld_library_paths, "$glob_basedir/libmysql/.libs/",
                            "$glob_basedir/libmysql_r/.libs/",
                            "$glob_basedir/zlib.libs/");
  }
  else
  {
    push(@ld_library_paths, "$glob_basedir/lib");
  }

 # --------------------------------------------------------------------------
  # Add the path where libndbclient can be found
  # --------------------------------------------------------------------------
  if ( $glob_ndbcluster_supported )
  {
    push(@ld_library_paths,  "$glob_basedir/storage/ndb/src/.libs");
  }

  # --------------------------------------------------------------------------
  # Valgrind need to be run with debug libraries otherwise it's almost
  # impossible to add correct supressions, that means if "/usr/lib/debug"
  # is available, it should be added to
  # LD_LIBRARY_PATH
  #
  # But pthread is broken in libc6-dbg on Debian <= 3.1 (see Debian
  # bug 399035, http://bugs.debian.org/cgi-bin/bugreport.cgi?bug=399035),
  # so don't change LD_LIBRARY_PATH on that platform.
  # --------------------------------------------------------------------------
  my $debug_libraries_path= "/usr/lib/debug";
  my $deb_version;
  if (  $opt_valgrind and -d $debug_libraries_path and
        (! -e '/etc/debian_version' or
	 ($deb_version= mtr_grab_file('/etc/debian_version')) !~ /^[0-9]+\.[0-9]$/ or
         $deb_version > 3.1 ) )
  {
    push(@ld_library_paths, $debug_libraries_path);
  }

  $ENV{'LD_LIBRARY_PATH'}= join(":", @ld_library_paths,
				$ENV{'LD_LIBRARY_PATH'} ?
				split(':', $ENV{'LD_LIBRARY_PATH'}) : ());
  mtr_debug("LD_LIBRARY_PATH: $ENV{'LD_LIBRARY_PATH'}");

  $ENV{'DYLD_LIBRARY_PATH'}= join(":", @ld_library_paths,
				  $ENV{'DYLD_LIBRARY_PATH'} ?
				  split(':', $ENV{'DYLD_LIBRARY_PATH'}) : ());
  mtr_debug("DYLD_LIBRARY_PATH: $ENV{'DYLD_LIBRARY_PATH'}");

  # The environment variable used for shared libs on AIX
  $ENV{'SHLIB_PATH'}= join(":", @ld_library_paths,
                           $ENV{'SHLIB_PATH'} ?
                           split(':', $ENV{'SHLIB_PATH'}) : ());
  mtr_debug("SHLIB_PATH: $ENV{'SHLIB_PATH'}");

  # The environment variable used for shared libs on hp-ux
  $ENV{'LIBPATH'}= join(":", @ld_library_paths,
                        $ENV{'LIBPATH'} ?
                        split(':', $ENV{'LIBPATH'}) : ());
  mtr_debug("LIBPATH: $ENV{'LIBPATH'}");

  # --------------------------------------------------------------------------
  # Also command lines in .opt files may contain env vars
  # --------------------------------------------------------------------------

  $ENV{'CHARSETSDIR'}=              $path_charsetsdir;
  $ENV{'UMASK'}=              "0660"; # The octal *string*
  $ENV{'UMASK_DIR'}=          "0770"; # The octal *string*
  
  #
  # MySQL tests can produce output in various character sets
  # (especially, ctype_xxx.test). To avoid confusing Perl
  # with output which is incompatible with the current locale
  # settings, we reset the current values of LC_ALL and LC_CTYPE to "C".
  # For details, please see
  # Bug#27636 tests fails if LC_* variables set to *_*.UTF-8
  #
  $ENV{'LC_ALL'}=             "C";
  $ENV{'LC_CTYPE'}=           "C";
  
  $ENV{'LC_COLLATE'}=         "C";
  $ENV{'USE_RUNNING_SERVER'}= $opt_extern;
  $ENV{'MYSQL_TEST_DIR'}=     $glob_mysql_test_dir;
  $ENV{'MYSQLTEST_VARDIR'}=   $opt_vardir;
  $ENV{'MYSQL_TMP_DIR'}=      $opt_tmpdir;
  $ENV{'MASTER_MYSOCK'}=      $master->[0]->{'path_sock'};
  $ENV{'MASTER_MYSOCK1'}=     $master->[1]->{'path_sock'};
  $ENV{'MASTER_MYPORT'}=      $master->[0]->{'port'};
  $ENV{'MASTER_MYPORT1'}=     $master->[1]->{'port'};
  $ENV{'SLAVE_MYSOCK'}=       $slave->[0]->{'path_sock'};
  $ENV{'SLAVE_MYPORT'}=       $slave->[0]->{'port'};
  $ENV{'SLAVE_MYPORT1'}=      $slave->[1]->{'port'};
  $ENV{'SLAVE_MYPORT2'}=      $slave->[2]->{'port'};
  $ENV{'MYSQL_TCP_PORT'}=     $mysqld_variables{'port'};

  $ENV{MTR_BUILD_THREAD}=      $opt_mtr_build_thread;

  $ENV{'EXE_MYSQL'}=          $exe_mysql;


  # ----------------------------------------------------
  # Setup env for NDB
  # ----------------------------------------------------
  if ( ! $opt_skip_ndbcluster )
  {
    $ENV{'NDB_MGM'}=                  $exe_ndb_mgm;

    $ENV{'NDBCLUSTER_PORT'}=          $opt_ndbcluster_port;
    $ENV{'NDBCLUSTER_PORT_SLAVE'}=    $opt_ndbcluster_port_slave;

    $ENV{'NDB_EXTRA_TEST'}=           $opt_ndb_extra_test;

    $ENV{'NDB_BACKUP_DIR'}=           $clusters->[0]->{'data_dir'};
    $ENV{'NDB_DATA_DIR'}=             $clusters->[0]->{'data_dir'};
    $ENV{'NDB_TOOLS_DIR'}=            $path_ndb_tools_dir;
    $ENV{'NDB_TOOLS_OUTPUT'}=         $path_ndb_testrun_log;

    if ( $mysql_version_id >= 50000 )
    {
      $ENV{'NDB_EXAMPLES_DIR'}=         $path_ndb_examples_dir;
      $ENV{'MY_NDB_EXAMPLES_BINARY'}=   $exe_ndb_example;
    }
    $ENV{'NDB_EXAMPLES_OUTPUT'}=      $path_ndb_testrun_log;
  }

  # ----------------------------------------------------
  # Setup env so childs can execute mysqlcheck
  # ----------------------------------------------------
  my $cmdline_mysqlcheck=
    mtr_native_path($exe_mysqlcheck) .
    " --no-defaults --debug-check -uroot " .
    "--port=$master->[0]->{'port'} " .
    "--socket=$master->[0]->{'path_sock'} --password=";

  if ( $opt_debug )
  {
    $cmdline_mysqlcheck .=
      " --debug=d:t:A,$path_vardir_trace/log/mysqlcheck.trace";
  }
  $ENV{'MYSQL_CHECK'}=              $cmdline_mysqlcheck;

  # ----------------------------------------------------
  # Setup env to childs can execute myqldump
  # ----------------------------------------------------
  my $cmdline_mysqldump= generate_cmdline_mysqldump($master->[0]);
  my $cmdline_mysqldumpslave= generate_cmdline_mysqldump($slave->[0]);

  if ( $opt_debug )
  {
    $cmdline_mysqldump .=
      " --debug=d:t:A,$path_vardir_trace/log/mysqldump-master.trace";
    $cmdline_mysqldumpslave .=
      " --debug=d:t:A,$path_vardir_trace/log/mysqldump-slave.trace";
  }
  $ENV{'MYSQL_DUMP'}= $cmdline_mysqldump;
  $ENV{'MYSQL_DUMP_SLAVE'}= $cmdline_mysqldumpslave;


  # ----------------------------------------------------
  # Setup env so childs can execute mysqlslap
  # ----------------------------------------------------
  if ( $exe_mysqlslap )
  {
    my $cmdline_mysqlslap=
      mtr_native_path($exe_mysqlslap) .
      " -uroot " .
      "--port=$master->[0]->{'port'} " .
      "--socket=$master->[0]->{'path_sock'} --password= ";

    if ( $opt_debug )
   {
      $cmdline_mysqlslap .=
	" --debug=d:t:A,$path_vardir_trace/log/mysqlslap.trace";
    }
    $ENV{'MYSQL_SLAP'}= $cmdline_mysqlslap;
  }

  # ----------------------------------------------------
  # Setup env so childs can execute mysqlimport
  # ----------------------------------------------------
  my $cmdline_mysqlimport=
    mtr_native_path($exe_mysqlimport) .
    " -uroot --debug-check " .
    "--port=$master->[0]->{'port'} " .
    "--socket=$master->[0]->{'path_sock'} --password=";

  if ( $opt_debug )
  {
    $cmdline_mysqlimport .=
      " --debug=d:t:A,$path_vardir_trace/log/mysqlimport.trace";
  }
  $ENV{'MYSQL_IMPORT'}= $cmdline_mysqlimport;


  # ----------------------------------------------------
  # Setup env so childs can execute mysqlshow
  # ----------------------------------------------------
  my $cmdline_mysqlshow=
    mtr_native_path($exe_mysqlshow) .
    " -uroot --debug-check " .
    "--port=$master->[0]->{'port'} " .
    "--socket=$master->[0]->{'path_sock'} --password=";

  if ( $opt_debug )
  {
    $cmdline_mysqlshow .=
      " --debug=d:t:A,$path_vardir_trace/log/mysqlshow.trace";
  }
  $ENV{'MYSQL_SHOW'}= $cmdline_mysqlshow;

  # ----------------------------------------------------
  # Setup env so childs can execute mysqlbinlog
  # ----------------------------------------------------
  my $cmdline_mysqlbinlog=
    mtr_native_path($exe_mysqlbinlog) .
      " --no-defaults --disable-force-if-open --debug-check";
  if ( !$opt_extern && $mysql_version_id >= 50000 )
  {
    $cmdline_mysqlbinlog .=" --character-sets-dir=$path_charsetsdir";
  }

  if ( $opt_debug )
  {
    $cmdline_mysqlbinlog .=
      " --debug=d:t:A,$path_vardir_trace/log/mysqlbinlog.trace";
  }
  $ENV{'MYSQL_BINLOG'}= $cmdline_mysqlbinlog;

  # ----------------------------------------------------
  # Setup env so childs can execute mysql
  # ----------------------------------------------------
  my $cmdline_mysql=
    mtr_native_path($exe_mysql) .
    " --no-defaults --debug-check --host=localhost  --user=root --password= " .
    "--port=$master->[0]->{'port'} " .
    "--socket=$master->[0]->{'path_sock'} ".
    "--character-sets-dir=$path_charsetsdir";

  $ENV{'MYSQL'}= $cmdline_mysql;

  # ----------------------------------------------------
  # Setup env so childs can execute bug25714
  # ----------------------------------------------------
  $ENV{'MYSQL_BUG25714'}=  $exe_bug25714;

  # ----------------------------------------------------
  # Setup env so childs can execute mysql_client_test
  # ----------------------------------------------------
  $ENV{'MYSQL_CLIENT_TEST'}=  mysql_client_test_arguments();

  # ----------------------------------------------------
  # Setup env so childs can execute mysql_upgrade
  # ----------------------------------------------------
  if ( !$opt_extern && $mysql_version_id >= 50000 )
  {
    $ENV{'MYSQL_UPGRADE'}= mysql_upgrade_arguments();
  }

  # ----------------------------------------------------
  # Setup env so childs can execute mysql_fix_system_tables
  # ----------------------------------------------------
  if ( !$opt_extern && ! $glob_win32 )
  {
    my $cmdline_mysql_fix_system_tables=
      "$exe_mysql_fix_system_tables --no-defaults --host=localhost " .
      "--user=root --password= " .
      "--basedir=$glob_basedir --bindir=$path_client_bindir --verbose " .
      "--port=$master->[0]->{'port'} " .
      "--socket=$master->[0]->{'path_sock'}";
    $ENV{'MYSQL_FIX_SYSTEM_TABLES'}=  $cmdline_mysql_fix_system_tables;

  }
    $ENV{'MYSQL_FIX_PRIVILEGE_TABLES'}=  $file_mysql_fix_privilege_tables;

  # ----------------------------------------------------
  # Setup env so childs can execute my_print_defaults
  # ----------------------------------------------------
  $ENV{'MYSQL_MY_PRINT_DEFAULTS'}= mtr_native_path($exe_my_print_defaults);

  # ----------------------------------------------------
  # Setup env so childs can execute mysqladmin
  # ----------------------------------------------------
  $ENV{'MYSQLADMIN'}= mtr_native_path($exe_mysqladmin);

  # ----------------------------------------------------
  # Setup env so childs can execute perror  
  # ----------------------------------------------------
  $ENV{'MY_PERROR'}= mtr_native_path($exe_perror);

  # ----------------------------------------------------
  # Add the path where mysqld will find udf_example.so
  # ----------------------------------------------------
  $ENV{'UDF_EXAMPLE_LIB'}=
    ($lib_udf_example ? basename($lib_udf_example) : "");
  $ENV{'UDF_EXAMPLE_LIB_OPT'}=
    ($lib_udf_example ? "--plugin_dir=" . dirname($lib_udf_example) : "");

  # ----------------------------------------------------
  # Add the path where mysqld will find ha_example.so
  # ----------------------------------------------------
  $ENV{'EXAMPLE_PLUGIN'}=
    ($lib_example_plugin ? basename($lib_example_plugin) : "");
  $ENV{'EXAMPLE_PLUGIN_OPT'}=
    ($lib_example_plugin ? "--plugin_dir=" . dirname($lib_example_plugin) : "");

  # ----------------------------------------------------
  # Setup env so childs can execute myisampack and myisamchk
  # ----------------------------------------------------
  $ENV{'MYISAMCHK'}= mtr_native_path(mtr_exe_exists(
                       vs_config_dirs('storage/myisam', 'myisamchk'),
                       vs_config_dirs('myisam', 'myisamchk'),
                       "$path_client_bindir/myisamchk",
                       "$glob_basedir/storage/myisam/myisamchk",
                       "$glob_basedir/myisam/myisamchk"));
  $ENV{'MYISAMPACK'}= mtr_native_path(mtr_exe_exists(
                        vs_config_dirs('storage/myisam', 'myisampack'),
                        vs_config_dirs('myisam', 'myisampack'),
                        "$path_client_bindir/myisampack",
                        "$glob_basedir/storage/myisam/myisampack",
                        "$glob_basedir/myisam/myisampack"));

  # ----------------------------------------------------
  # We are nice and report a bit about our settings
  # ----------------------------------------------------
  if (!$opt_extern)
  {
    print "Using MTR_BUILD_THREAD      = $ENV{MTR_BUILD_THREAD}\n";
    print "Using MASTER_MYPORT         = $ENV{MASTER_MYPORT}\n";
    print "Using MASTER_MYPORT1        = $ENV{MASTER_MYPORT1}\n";
    print "Using SLAVE_MYPORT          = $ENV{SLAVE_MYPORT}\n";
    print "Using SLAVE_MYPORT1         = $ENV{SLAVE_MYPORT1}\n";
    print "Using SLAVE_MYPORT2         = $ENV{SLAVE_MYPORT2}\n";
    if ( ! $opt_skip_ndbcluster )
    {
      print "Using NDBCLUSTER_PORT       = $ENV{NDBCLUSTER_PORT}\n";
      if ( ! $opt_skip_ndbcluster_slave )
      {
	print "Using NDBCLUSTER_PORT_SLAVE = $ENV{NDBCLUSTER_PORT_SLAVE}\n";
      }
    }
  }

  # Create an environment variable to make it possible
  # to detect that valgrind is being used from test cases
  $ENV{'VALGRIND_TEST'}= $opt_valgrind;

}


##############################################################################
#
#  If we get a ^C, we try to clean up before termination
#
##############################################################################
# FIXME check restrictions what to do in a signal handler

sub signal_setup () {
  $SIG{INT}= \&handle_int_signal;
}


sub handle_int_signal () {
  $SIG{INT}= 'DEFAULT';         # If we get a ^C again, we die...
  mtr_warning("got INT signal, cleaning up.....");
  stop_all_servers();
  mtr_error("We die from ^C signal from user");
}


##############################################################################
#
#  Handle left overs from previous runs
#
##############################################################################

sub kill_running_servers () {

  if ( $opt_fast or $glob_use_embedded_server )
  {
    # FIXME is embedded server really using PID files?!
    unlink($master->[0]->{'path_pid'});
    unlink($master->[1]->{'path_pid'});
    unlink($slave->[0]->{'path_pid'});
    unlink($slave->[1]->{'path_pid'});
    unlink($slave->[2]->{'path_pid'});
  }
  else
  {
    # Ensure that no old mysqld test servers are running
    # This is different from terminating processes we have
    # started from this run of the script, this is terminating
    # leftovers from previous runs.
    mtr_kill_leftovers();
   }
}

#
# Remove var and any directories in var/ created by previous
# tests
#
sub remove_stale_vardir () {

  mtr_report("Removing Stale Files");

  # Safety!
  mtr_error("No, don't remove the vardir when running with --extern")
    if $opt_extern;

  mtr_verbose("opt_vardir: $opt_vardir");
  if ( $opt_vardir eq $default_vardir )
  {
    #
    # Running with "var" in mysql-test dir
    #
    if ( -l $opt_vardir)
    {
      # var is a symlink

      if ( $opt_mem and readlink($opt_vardir) eq $opt_mem )
      {
	# Remove the directory which the link points at
	mtr_verbose("Removing " . readlink($opt_vardir));
	mtr_rmtree(readlink($opt_vardir));

	# Remove the "var" symlink
	mtr_verbose("unlink($opt_vardir)");
	unlink($opt_vardir);
      }
      elsif ( $opt_mem )
      {
	# Just remove the "var" symlink
	mtr_report("WARNING: Removing '$opt_vardir' symlink it's wrong");

	mtr_verbose("unlink($opt_vardir)");
	unlink($opt_vardir);
      }
      else
      {
	# Some users creates a soft link in mysql-test/var to another area
	# - allow it, but remove all files in it

	mtr_report("WARNING: Using the 'mysql-test/var' symlink");

	# Make sure the directory where it points exist
	mtr_error("The destination for symlink $opt_vardir does not exist")
	  if ! -d readlink($opt_vardir);

	foreach my $bin ( glob("$opt_vardir/*") )
	{
	  mtr_verbose("Removing bin $bin");
	  mtr_rmtree($bin);
	}
      }
    }
    else
    {
      # Remove the entire "var" dir
      mtr_verbose("Removing $opt_vardir/");
      mtr_rmtree("$opt_vardir/");
    }

    if ( $opt_mem )
    {
      # A symlink from var/ to $opt_mem will be set up
      # remove the $opt_mem dir to assure the symlink
      # won't point at an old directory
      mtr_verbose("Removing $opt_mem");
      mtr_rmtree($opt_mem);
    }

  }
  else
  {
    #
    # Running with "var" in some other place
    #

    # Remove the var/ dir in mysql-test dir if any
    # this could be an old symlink that shouldn't be there
    mtr_verbose("Removing $default_vardir");
    mtr_rmtree($default_vardir);

    # Remove the "var" dir
    mtr_verbose("Removing $opt_vardir/");
    mtr_rmtree("$opt_vardir/");
  }
}

#
# Create var and the directories needed in var
#
sub setup_vardir() {
  mtr_report("Creating Directories");

  if ( $opt_vardir eq $default_vardir )
  {
    #
    # Running with "var" in mysql-test dir
    #
    if ( -l $opt_vardir )
    {
      #  it's a symlink

      # Make sure the directory where it points exist
      mtr_error("The destination for symlink $opt_vardir does not exist")
	if ! -d readlink($opt_vardir);
    }
    elsif ( $opt_mem )
    {
      # Runinng with "var" as a link to some "memory" location, normally tmpfs
      mtr_verbose("Creating $opt_mem");
      mkpath($opt_mem);

      mtr_report("Symlinking 'var' to '$opt_mem'");
      symlink($opt_mem, $opt_vardir);
    }
  }

  if ( ! -d $opt_vardir )
  {
    mtr_verbose("Creating $opt_vardir");
    mkpath($opt_vardir);
  }

  # Ensure a proper error message if vardir couldn't be created
  unless ( -d $opt_vardir and -w $opt_vardir )
  {
    mtr_error("Writable 'var' directory is needed, use the " .
	      "'--vardir=<path>' option");
  }

  mkpath("$opt_vardir/log");
  mkpath("$opt_vardir/run");
  mkpath("$opt_vardir/tmp");
  mkpath($opt_tmpdir) if $opt_tmpdir ne "$opt_vardir/tmp";

  # Create new data dirs
  foreach my $data_dir (@data_dir_lst)
  {
    mkpath("$data_dir/mysql");
    mkpath("$data_dir/test");
  }

  # Make a link std_data_ln in var/ that points to std_data
  if ( ! $glob_win32 )
  {
    symlink("$glob_mysql_test_dir/std_data", "$opt_vardir/std_data_ln");
  }
  else
  {
    # on windows, copy all files from std_data into var/std_data_ln
    mkpath("$opt_vardir/std_data_ln");
    opendir(DIR, "$glob_mysql_test_dir/std_data")
      or mtr_error("Can't find the std_data directory: $!");
    for(readdir(DIR)) {
      next if -d "$glob_mysql_test_dir/std_data/$_";
      copy("$glob_mysql_test_dir/std_data/$_", "$opt_vardir/std_data_ln/$_");
    }
    closedir(DIR);
  }

  # Remove old log files
  foreach my $name (glob("r/*.progress r/*.log r/*.warnings"))
  {
    unlink($name);
  }
}


sub  check_running_as_root () {
  # Check if running as root
  # i.e a file can be read regardless what mode we set it to
  my $test_file= "$opt_vardir/test_running_as_root.txt";
  mtr_tofile($test_file, "MySQL");
  chmod(oct("0000"), $test_file);

  my $result="";
  if (open(FILE,"<",$test_file))
  {
    $result= join('', <FILE>);
    close FILE;
  }

  # Some filesystems( for example CIFS) allows reading a file
  # although mode was set to 0000, but in that case a stat on
  # the file will not return 0000
  my $file_mode= (stat($test_file))[2] & 07777;

  $ENV{'MYSQL_TEST_ROOT'}= "NO";
  mtr_verbose("result: $result, file_mode: $file_mode");
  if ($result eq "MySQL" && $file_mode == 0)
  {
    mtr_warning("running this script as _root_ will cause some " .
                "tests to be skipped");
    $ENV{'MYSQL_TEST_ROOT'}= "YES";
  }

  chmod(oct("0755"), $test_file);
  unlink($test_file);

}


sub check_ssl_support ($) {
  my $mysqld_variables= shift;

  if ($opt_skip_ssl || $opt_extern)
  {
    if (!$opt_extern)
    {
      mtr_report("Skipping SSL");
    }
    $opt_ssl_supported= 0;
    $opt_ssl= 0;
    return;
  }

  if ( ! $mysqld_variables->{'ssl'} )
  {
    if ( $opt_ssl)
    {
      mtr_error("Couldn't find support for SSL");
      return;
    }
    mtr_report("Skipping SSL, mysqld not compiled with SSL");
    $opt_ssl_supported= 0;
    $opt_ssl= 0;
    return;
  }
  mtr_report("Setting mysqld to support SSL connections");
  $opt_ssl_supported= 1;
}


sub check_debug_support ($) {
  my $mysqld_variables= shift;

  if ( ! $mysqld_variables->{'debug'} )
  {
    #mtr_report("Binaries are not debug compiled");
    $debug_compiled_binaries= 0;

    if ( $opt_debug )
    {
      mtr_error("Can't use --debug, binaries does not support it");
    }
    return;
  }
  mtr_report("Binaries are debug compiled");
  $debug_compiled_binaries= 1;
}

##############################################################################
#
# Helper function to handle configuration-based subdirectories which Visual
# Studio uses for storing binaries.  If opt_vs_config is set, this returns
# a path based on that setting; if not, it returns paths for the default
# /release/ and /debug/ subdirectories.
#
# $exe can be undefined, if the directory itself will be used
#
###############################################################################

sub vs_config_dirs ($$) {
  my ($path_part, $exe) = @_;

  $exe = "" if not defined $exe;

  if ($opt_vs_config)
  {
    return ("$glob_basedir/$path_part/$opt_vs_config/$exe");
  }

  return ("$glob_basedir/$path_part/release/$exe",
          "$glob_basedir/$path_part/relwithdebinfo/$exe",
          "$glob_basedir/$path_part/debug/$exe");
}

##############################################################################
#
#  Start the ndb cluster
#
##############################################################################

sub check_ndbcluster_support ($) {
  my $mysqld_variables= shift;

  if ($opt_skip_ndbcluster || $opt_extern)
  {
    if (!$opt_extern)
    {
      mtr_report("Skipping ndbcluster");
    }
    $opt_skip_ndbcluster_slave= 1;
    return;
  }

  if ( ! $mysqld_variables->{'ndb-connectstring'} )
  {
    mtr_report("Skipping ndbcluster, mysqld not compiled with ndbcluster");
    $opt_skip_ndbcluster= 1;
    $opt_skip_ndbcluster_slave= 1;
    return;
  }
  $glob_ndbcluster_supported= 1;
  mtr_report("Using ndbcluster when necessary, mysqld supports it");

  if ( $mysql_version_id < 50100 )
  {
    # Slave cluster is not supported until 5.1
    $opt_skip_ndbcluster_slave= 1;

  }

  return;
}


sub ndbcluster_start_install ($) {
  my $cluster= shift;

  mtr_report("Installing $cluster->{'name'} Cluster");

  mkdir($cluster->{'data_dir'});

  # Create a config file from template
  my $ndb_no_ord=512;
  my $ndb_no_attr=2048;
  my $ndb_con_op=105000;
  my $ndb_dmem="80M";
  my $ndb_imem="24M";
  my $ndb_pbmem="32M";
  my $nodes= $cluster->{'nodes'};
  my $ndb_host= "localhost";
  my $ndb_diskless= 0;

  if (!$opt_bench)
  {
    # Use a smaller configuration
    if (  $mysql_version_id < 50100 )
    {
      # 4.1 and 5.0 is using a "larger" --small configuration
      $ndb_no_ord=128;
      $ndb_con_op=10000;
      $ndb_dmem="40M";
      $ndb_imem="12M";
    }
    else
    {
      $ndb_no_ord=32;
      $ndb_con_op=10000;
      $ndb_dmem="20M";
      $ndb_imem="1M";
      $ndb_pbmem="4M";
    }
  }

  my $config_file_template=     "ndb/ndb_config_${nodes}_node.ini";
  my $config_file= "$cluster->{'data_dir'}/config.ini";

  open(IN, $config_file_template)
    or mtr_error("Can't open $config_file_template: $!");
  open(OUT, ">", $config_file)
    or mtr_error("Can't write to $config_file: $!");
  while (<IN>)
  {
    chomp;

    s/CHOOSE_MaxNoOfAttributes/$ndb_no_attr/;
    s/CHOOSE_MaxNoOfOrderedIndexes/$ndb_no_ord/;
    s/CHOOSE_MaxNoOfConcurrentOperations/$ndb_con_op/;
    s/CHOOSE_DataMemory/$ndb_dmem/;
    s/CHOOSE_IndexMemory/$ndb_imem/;
    s/CHOOSE_Diskless/$ndb_diskless/;
    s/CHOOSE_HOSTNAME_.*/$ndb_host/;
    s/CHOOSE_FILESYSTEM/$cluster->{'data_dir'}/;
    s/CHOOSE_PORT_MGM/$cluster->{'port'}/;
    if ( $mysql_version_id < 50000 )
    {
      my $base_port= $cluster->{'port'} + 1;
      s/CHOOSE_PORT_TRANSPORTER/$base_port/;
    }
    s/CHOOSE_DiskPageBufferMemory/$ndb_pbmem/;

    print OUT "$_ \n";
  }
  close OUT;
  close IN;


  # Start cluster with "--initial"

  ndbcluster_start($cluster, "--initial");

  return 0;
}


sub ndbcluster_wait_started($$){
  my $cluster= shift;
  my $ndb_waiter_extra_opt= shift;
  my $path_waiter_log= "$cluster->{'data_dir'}/ndb_waiter.log";
  my $args;

  mtr_init_args(\$args);

  mtr_add_arg($args, "--no-defaults");
  mtr_add_arg($args, "--core");
  mtr_add_arg($args, "--ndb-connectstring=%s", $cluster->{'connect_string'});
  mtr_add_arg($args, "--timeout=60");

  if ($ndb_waiter_extra_opt)
  {
    mtr_add_arg($args, "$ndb_waiter_extra_opt");
  }

  # Start the ndb_waiter which will connect to the ndb_mgmd
  # and poll it for state of the ndbd's, will return when
  # all nodes in the cluster is started
  my $res= mtr_run($exe_ndb_waiter, $args,
		   "", $path_waiter_log, $path_waiter_log, "");
  mtr_verbose("ndbcluster_wait_started, returns: $res") if $res;
  return $res;
}



sub mysqld_wait_started($){
  my $mysqld= shift;

  if (sleep_until_file_created($mysqld->{'path_pid'},
			       $mysqld->{'start_timeout'},
			       $mysqld->{'pid'}) == 0)
  {
    # Failed to wait for pid file
    return 1;
  }

  # Get the "real pid" of the process, it will be used for killing
  # the process in ActiveState's perl on windows
  $mysqld->{'real_pid'}= mtr_get_pid_from_file($mysqld->{'path_pid'});

  return 0;
}


sub ndb_mgmd_wait_started($) {
  my ($cluster)= @_;

  my $retries= 100;
  while (ndbcluster_wait_started($cluster, "--no-contact") and
	 $retries)
  {
    # Millisceond sleep emulated with select
    select(undef, undef, undef, (0.1));

    $retries--;
  }

  return $retries == 0;

}

sub ndb_mgmd_start ($) {
  my $cluster= shift;

  my $args;                             # Arg vector
  my $pid= -1;

  mtr_init_args(\$args);
  mtr_add_arg($args, "--no-defaults");
  mtr_add_arg($args, "--core");
  mtr_add_arg($args, "--nodaemon");
  mtr_add_arg($args, "--config-file=%s", "$cluster->{'data_dir'}/config.ini");


  my $path_ndb_mgmd_log= "$cluster->{'data_dir'}/\l$cluster->{'name'}_ndb_mgmd.log";
  $pid= mtr_spawn($exe_ndb_mgmd, $args, "",
		  $path_ndb_mgmd_log,
		  $path_ndb_mgmd_log,
		  "",
		  { append_log_file => 1 });

  # FIXME Should not be needed
  # Unfortunately the cluster nodes will fail to start
  # if ndb_mgmd has not started properly
  if (ndb_mgmd_wait_started($cluster))
  {
    mtr_error("Failed to wait for start of ndb_mgmd");
  }

  # Remember pid of ndb_mgmd
  $cluster->{'pid'}= $pid;

  mtr_verbose("ndb_mgmd_start, pid: $pid");

  return $pid;
}


sub ndbd_start ($$$) {
  my $cluster= shift;
  my $idx= shift;
  my $extra_args= shift;

  my $args;                             # Arg vector
  my $pid= -1;

  mtr_init_args(\$args);
  mtr_add_arg($args, "--no-defaults");
  mtr_add_arg($args, "--core");
  mtr_add_arg($args, "--ndb-connectstring=%s", "$cluster->{'connect_string'}");
  if ( $mysql_version_id >= 50000)
  {
    mtr_add_arg($args, "--character-sets-dir=%s", "$path_charsetsdir");
  }
  mtr_add_arg($args, "--nodaemon");
  mtr_add_arg($args, "$extra_args");

  my $nodeid= $cluster->{'ndbds'}->[$idx]->{'nodeid'};
  my $path_ndbd_log= "$cluster->{'data_dir'}/ndb_${nodeid}.log";
  $pid= mtr_spawn($exe_ndbd, $args, "",
		  $path_ndbd_log,
		  $path_ndbd_log,
		  "",
		  { append_log_file => 1 });

  # Add pid to list of pids for this cluster
  $cluster->{'ndbds'}->[$idx]->{'pid'}= $pid;

  # Rememeber options used when starting
  $cluster->{'ndbds'}->[$idx]->{'start_extra_args'}= $extra_args;
  $cluster->{'ndbds'}->[$idx]->{'idx'}= $idx;

  mtr_verbose("ndbd_start, pid: $pid");

  return $pid;
}


sub ndbcluster_start ($$) {
  my $cluster= shift;
  my $extra_args= shift;

  mtr_verbose("ndbcluster_start '$cluster->{'name'}'");

  if ( $cluster->{'use_running'} )
  {
    return 0;
  }

  if ( $cluster->{'pid'} )
  {
    mtr_error("Cluster '$cluster->{'name'}' already started");
  }

  ndb_mgmd_start($cluster);

  for ( my $idx= 0; $idx < $cluster->{'nodes'}; $idx++ )
  {
    ndbd_start($cluster, $idx, $extra_args);
  }

  return 0;
}


sub rm_ndbcluster_tables ($) {
  my $dir=       shift;
  foreach my $bin ( glob("$dir/mysql/ndb_apply_status*"),
                    glob("$dir/mysql/ndb_schema*"))
  {
    unlink($bin);
  }
}


##############################################################################
#
#  Run the benchmark suite
#
##############################################################################

sub run_benchmarks ($) {
  my $benchmark=  shift;

  my $args;

  if ( ! $glob_use_embedded_server )
  {
    mysqld_start($master->[0],[],[]);
    if ( ! $master->[0]->{'pid'} )
    {
      mtr_error("Can't start the mysqld server");
    }
  }

  mtr_init_args(\$args);

  mtr_add_arg($args, "--socket=%s", $master->[0]->{'path_sock'});
  mtr_add_arg($args, "--user=%s", $opt_user);

  if ( $opt_small_bench )
  {
    mtr_add_arg($args, "--small-test");
    mtr_add_arg($args, "--small-tables");
  }

  if ( $opt_with_ndbcluster )
  {
    mtr_add_arg($args, "--create-options=TYPE=ndb");
  }

  chdir($glob_mysql_bench_dir)
    or mtr_error("Couldn't chdir to '$glob_mysql_bench_dir': $!");

  if ( ! $benchmark )
  {
    mtr_add_arg($args, "--log");
    mtr_run("$glob_mysql_bench_dir/run-all-tests", $args, "", "", "", "");
    # FIXME check result code?!
  }
  elsif ( -x $benchmark )
  {
    mtr_run("$glob_mysql_bench_dir/$benchmark", $args, "", "", "", "");
    # FIXME check result code?!
  }
  else
  {
    mtr_error("Benchmark $benchmark not found");
  }

  chdir($glob_mysql_test_dir);          # Go back

  if ( ! $glob_use_embedded_server )
  {
    stop_masters();
  }
}


##############################################################################
#
#  Run the tests
#
##############################################################################

sub run_tests () {
  my ($tests)= @_;

  mtr_print_thick_line();

  mtr_timer_start($glob_timers,"suite", 60 * $opt_suite_timeout);

  mtr_report_tests_not_skipped_though_disabled($tests);

  mtr_print_header();

  foreach my $tinfo ( @$tests )
  {
    if (run_testcase_check_skip_test($tinfo))
    {
      next;
    }

    mtr_timer_start($glob_timers,"testcase", 60 * $opt_testcase_timeout);
    run_testcase($tinfo);
    mtr_timer_stop($glob_timers,"testcase");
  }

  mtr_print_line();

  if ( ! $glob_debugger and
       ! $opt_extern and
       ! $glob_use_embedded_server )
  {
    stop_all_servers();
  }

  if ( $opt_gcov )
  {
    gcov_collect(); # collect coverage information
  }
  if ( $opt_gprof )
  {
    gprof_collect(); # collect coverage information
  }

  mtr_report_stats($tests);

  mtr_timer_stop($glob_timers,"suite");
}


##############################################################################
#
#  Initiate the test databases
#
##############################################################################

sub initialize_servers () {

  datadir_list_setup();

  if ( $opt_extern )
  {
    # Running against an already started server, if the specified
    # vardir does not already exist it should be created
    if ( ! -d $opt_vardir )
    {
      mtr_report("Creating '$opt_vardir'");
      setup_vardir();
    }
    else
    {
      mtr_verbose("No need to create '$opt_vardir' it already exists");
    }
  }
  else
  {
    kill_running_servers();

    if ( ! $opt_start_dirty )
    {
      remove_stale_vardir();
      setup_vardir();

      mysql_install_db();
      if ( $opt_force )
      {
	# Save a snapshot of the freshly installed db
	# to make it possible to restore to a known point in time
	save_installed_db();
      }
    }
  }
  check_running_as_root();

  mtr_log_init("$opt_vardir/log/mysql-test-run.log");

}

sub mysql_install_db () {

  install_db('master', $master->[0]->{'path_myddir'});

  if ($max_master_num > 1)
  {
    copy_install_db('master', $master->[1]->{'path_myddir'});
  }

  # Install the number of slave databses needed
  for (my $idx= 0; $idx < $max_slave_num; $idx++)
  {
    copy_install_db("slave".($idx+1), $slave->[$idx]->{'path_myddir'});
  }

  my $cluster_started_ok= 1; # Assume it can be started

  my $cluster= $clusters->[0]; # Master cluster
  if ($opt_skip_ndbcluster ||
      $cluster->{'use_running'} ||
      $cluster->{executable_setup_failed})
  {
    # Don't install master cluster
  }
  elsif (ndbcluster_start_install($cluster))
  {
    mtr_warning("Failed to start install of $cluster->{name}");
    $cluster_started_ok= 0;
  }

  $cluster= $clusters->[1]; # Slave cluster
  if ($max_slave_num == 0 ||
      $opt_skip_ndbcluster_slave ||
      $cluster->{'use_running'} ||
      $cluster->{executable_setup_failed})
  {
    # Don't install slave cluster
  }
  elsif (ndbcluster_start_install($cluster))
  {
    mtr_warning("Failed to start install of $cluster->{name}");
    $cluster_started_ok= 0;
  }

  foreach $cluster (@{$clusters})
  {

    next if !$cluster->{'pid'};

    $cluster->{'installed_ok'}= 1; # Assume install suceeds

    if (ndbcluster_wait_started($cluster, ""))
    {
      # failed to install, disable usage and flag that its no ok
      mtr_report("ndbcluster_install of $cluster->{'name'} failed");
      $cluster->{"installed_ok"}= 0;

      $cluster_started_ok= 0;
    }
  }

  if ( ! $cluster_started_ok )
  {
    if ( $opt_force)
    {
      # Continue without cluster
    }
    else
    {
      mtr_error("To continue, re-run with '--force'.");
    }
  }

  return 0;
}


sub copy_install_db ($$) {
  my $type=      shift;
  my $data_dir=  shift;

  mtr_report("Installing \u$type Database");

  # Just copy the installed db from first master
  mtr_copy_dir($master->[0]->{'path_myddir'}, $data_dir);

}


sub install_db ($$) {
  my $type=      shift;
  my $data_dir=  shift;

  mtr_report("Installing \u$type Database");


  my $args;
  mtr_init_args(\$args);
  mtr_add_arg($args, "--no-defaults");
  mtr_add_arg($args, "--bootstrap");
  mtr_add_arg($args, "--basedir=%s", $path_my_basedir);
  mtr_add_arg($args, "--datadir=%s", $data_dir);
  mtr_add_arg($args, "--loose-skip-innodb");
  mtr_add_arg($args, "--loose-skip-ndbcluster");
  mtr_add_arg($args, "--tmpdir=.");
  mtr_add_arg($args, "--core-file");

  if ( $opt_debug )
  {
    mtr_add_arg($args, "--debug=d:t:i:A,%s/log/bootstrap_%s.trace",
		$path_vardir_trace, $type);
  }

  if ( ! $glob_netware )
  {
    mtr_add_arg($args, "--language=%s", $path_language);
    mtr_add_arg($args, "--character-sets-dir=%s", $path_charsetsdir);
  }

  # If DISABLE_GRANT_OPTIONS is defined when the server is compiled (e.g.,
  # configure --disable-grant-options), mysqld will not recognize the
  # --bootstrap or --skip-grant-tables options.  The user can set
  # MYSQLD_BOOTSTRAP to the full path to a mysqld which does accept
  # --bootstrap, to accommodate this.
  my $exe_mysqld_bootstrap = $ENV{'MYSQLD_BOOTSTRAP'} || $exe_mysqld;

  # ----------------------------------------------------------------------
  # export MYSQLD_BOOTSTRAP_CMD variable containing <path>/mysqld <args>
  # ----------------------------------------------------------------------
  $ENV{'MYSQLD_BOOTSTRAP_CMD'}= "$exe_mysqld_bootstrap " . join(" ", @$args);

  # ----------------------------------------------------------------------
  # Create the bootstrap.sql file
  # ----------------------------------------------------------------------
  my $bootstrap_sql_file= "$opt_vardir/tmp/bootstrap.sql";

  # Use the mysql database for system tables
  mtr_tofile($bootstrap_sql_file, "use mysql");

  # Add the offical mysql system tables
  # for a production system
  mtr_appendfile_to_file("$path_sql_dir/mysql_system_tables.sql",
			 $bootstrap_sql_file);

  # Add the mysql system tables initial data
  # for a production system
  mtr_appendfile_to_file("$path_sql_dir/mysql_system_tables_data.sql",
			 $bootstrap_sql_file);

  # Add test data for timezone - this is just a subset, on a real
  # system these tables will be populated either by mysql_tzinfo_to_sql
  # or by downloading the timezone table package from our website
  mtr_appendfile_to_file("$path_sql_dir/mysql_test_data_timezone.sql",
			 $bootstrap_sql_file);

  # Fill help tables, just an empty file when running from bk repo
  # but will be replaced by a real fill_help_tables.sql when
  # building the source dist
  mtr_appendfile_to_file("$path_sql_dir/fill_help_tables.sql",
			 $bootstrap_sql_file);

  # Remove anonymous users
  mtr_tofile($bootstrap_sql_file,
	     "DELETE FROM mysql.user where user= '';");

  # Log bootstrap command
  my $path_bootstrap_log= "$opt_vardir/log/bootstrap.log";
  mtr_tofile($path_bootstrap_log,
	     "$exe_mysqld_bootstrap " . join(" ", @$args) . "\n");


  if ( mtr_run($exe_mysqld_bootstrap, $args, $bootstrap_sql_file,
               $path_bootstrap_log, $path_bootstrap_log,
	       "", { append_log_file => 1 }) != 0 )

  {
    mtr_error("Error executing mysqld --bootstrap\n" .
              "Could not install system database from $bootstrap_sql_file\n" .
	      "see $path_bootstrap_log for errors");
  }
}


#
# Restore snapshot of the installed slave databases
# if the snapshot exists
#
sub restore_slave_databases ($) {
  my ($num_slaves)= @_;

  if ( -d $path_snapshot)
  {
    for (my $idx= 0; $idx < $num_slaves; $idx++)
    {
      my $data_dir= $slave->[$idx]->{'path_myddir'};
      my $name= basename($data_dir);
      mtr_rmtree($data_dir);
      mtr_copy_dir("$path_snapshot/$name", $data_dir);
    }
  }
}


sub run_testcase_check_skip_test($)
{
  my ($tinfo)= @_;

  # ----------------------------------------------------------------------
  # If marked to skip, just print out and return.
  # Note that a test case not marked as 'skip' can still be
  # skipped later, because of the test case itself in cooperation
  # with the mysqltest program tells us so.
  # ----------------------------------------------------------------------

  if ( $tinfo->{'skip'} )
  {
    mtr_report_test_name($tinfo);
    mtr_report_test_skipped($tinfo);
    return 1;
  }

  if ($tinfo->{'ndb_test'})
  {
    foreach my $cluster (@{$clusters})
    {
      # Slave cluster is skipped and thus not
      # installed, no need to perform checks
      last if ($opt_skip_ndbcluster_slave and
	       $cluster->{'name'} eq 'Slave');

      # Using running cluster - no need
      # to check if test should be skipped
      # will be done by test itself
      last if ($cluster->{'use_running'});

      # If test needs this cluster, check binaries was found ok
      if ( $cluster->{'executable_setup_failed'} )
      {
	mtr_report_test_name($tinfo);
	$tinfo->{comment}=
	  "Failed to find cluster binaries";
	mtr_report_test_failed($tinfo);
	return 1;
      }

      # If test needs this cluster, check it was installed ok
      if ( !$cluster->{'installed_ok'} )
      {
	mtr_report_test_name($tinfo);
	$tinfo->{comment}=
	  "Cluster $cluster->{'name'} was not installed ok";
	mtr_report_test_failed($tinfo);
	return 1;
      }

    }
  }

  return 0;
}


sub do_before_run_mysqltest($)
{
  my $tinfo= shift;

  # Remove old files produced by mysqltest
  my $base_file= mtr_match_extension($tinfo->{'result_file'},
				    "result"); # Trim extension
  unlink("$base_file.reject");
  unlink("$base_file.progress");
  unlink("$base_file.log");
  unlink("$base_file.warnings");

  if (!$opt_extern)
  {
    if ( $mysql_version_id < 50000 ) {
      # Set environment variable NDB_STATUS_OK to 1
      # if script decided to run mysqltest cluster _is_ installed ok
      $ENV{'NDB_STATUS_OK'} = "1";
    } elsif ( $mysql_version_id < 50100 ) {
      # Set environment variable NDB_STATUS_OK to YES
      # if script decided to run mysqltest cluster _is_ installed ok
      $ENV{'NDB_STATUS_OK'} = "YES";
    }
  }
}

sub do_after_run_mysqltest($)
{
  my $tinfo= shift;

  # Save info from this testcase run to mysqltest.log
  mtr_appendfile_to_file($path_current_test_log, $path_mysqltest_log)
    if -f $path_current_test_log;
  mtr_appendfile_to_file($path_timefile, $path_mysqltest_log)
    if -f $path_timefile;
}


sub run_testcase_mark_logs($$)
{
  my ($tinfo, $log_msg)= @_;

  # Write a marker to all log files

  # The file indicating current test name
  mtr_tonewfile($path_current_test_log, $log_msg);

  # each mysqld's .err file
  foreach my $mysqld (@{$master}, @{$slave})
  {
    mtr_tofile($mysqld->{path_myerr}, $log_msg);
  }

  # ndbcluster log file
  mtr_tofile($path_ndb_testrun_log, $log_msg);

}

sub find_testcase_skipped_reason($)
{
  my ($tinfo)= @_;

  # Set default message
  $tinfo->{'comment'}= "Detected by testcase(no log file)";

  # Open mysqltest-time(the mysqltest log file)
  my $F= IO::File->new($path_timefile)
    or return;
  my $reason;

  while ( my $line= <$F> )
  {
    # Look for "reason: <reason for skipping test>"
    if ( $line =~ /reason: (.*)/ )
    {
      $reason= $1;
    }
  }

  if ( ! $reason )
  {
    mtr_warning("Could not find reason for skipping test in $path_timefile");
    $reason= "Detected by testcase(reason unknown) ";
  }
  $tinfo->{'comment'}= $reason;
}


##############################################################################
#
#  Run a single test case
#
##############################################################################

# When we get here, we have already filtered out test cases that doesn't
# apply to the current setup, for example if we use a running server, test
# cases that restart the server are dropped. So this function should mostly
# be about doing things, not a lot of logic.

# We don't start and kill the servers for each testcase. But some
# testcases needs a restart, because they specify options to start
# mysqld with. After that testcase, we need to restart again, to set
# back the normal options.

sub run_testcase ($) {
  my $tinfo=  shift;

  # -------------------------------------------------------
  # Init variables that can change between each test case
  # -------------------------------------------------------

  $ENV{'TZ'}= $tinfo->{'timezone'};
  mtr_verbose("Setting timezone: $tinfo->{'timezone'}");

  my $master_restart= run_testcase_need_master_restart($tinfo);
  my $slave_restart= run_testcase_need_slave_restart($tinfo);

  if ($master_restart or $slave_restart)
  {
    # Can't restart a running server that may be in use
    if ( $opt_extern )
    {
      mtr_report_test_name($tinfo);
      $tinfo->{comment}= "Can't restart a running server";
      mtr_report_test_skipped($tinfo);
      return;
    }

    run_testcase_stop_servers($tinfo, $master_restart, $slave_restart);
  }

  # Write to all log files to indicate start of testcase
  run_testcase_mark_logs($tinfo, "CURRENT_TEST: $tinfo->{name}\n");

  my $died= mtr_record_dead_children();
  if ($died or $master_restart or $slave_restart)
  {
    if (run_testcase_start_servers($tinfo))
    {
      mtr_report_test_name($tinfo);
      report_failure_and_restart($tinfo);
      return 1;
    }
  }
  elsif ($glob_use_embedded_server)
  {
    run_master_init_script($tinfo);
  }

  # ----------------------------------------------------------------------
  # If --start-and-exit or --start-dirty given, stop here to let user manually
  # run tests
  # ----------------------------------------------------------------------
  if ( $opt_start_and_exit or $opt_start_dirty )
  {
    mtr_timer_stop_all($glob_timers);
    mtr_report("\nServers started, exiting");
    exit(0);
  }

  {
    do_before_run_mysqltest($tinfo);

    my $res= run_mysqltest($tinfo);
    mtr_report_test_name($tinfo);

    do_after_run_mysqltest($tinfo);

    if ( $res == 0 )
    {
      mtr_report_test_passed($tinfo);
    }
    elsif ( $res == 62 )
    {
      # Testcase itself tell us to skip this one

      # Try to get reason from mysqltest.log
      find_testcase_skipped_reason($tinfo);
      mtr_report_test_skipped($tinfo);
    }
    elsif ( $res == 63 )
    {
      $tinfo->{'timeout'}= 1;           # Mark as timeout
      report_failure_and_restart($tinfo);
    }
    elsif ( $res == 1 )
    {
      # Test case failure reported by mysqltest
      report_failure_and_restart($tinfo);
    }
    else
    {
      # mysqltest failed, probably crashed
      $tinfo->{comment}=
	"mysqltest returned unexpected code $res, it has probably crashed";
      report_failure_and_restart($tinfo);
    }
  }

  # Remove the file that mysqltest writes info to
  unlink($path_timefile);

  # ----------------------------------------------------------------------
  # Stop Instance Manager if we are processing an IM-test case.
  # ----------------------------------------------------------------------
}


#
# Save a snapshot of the installed test db(s)
# I.e take a snapshot of the var/ dir
#
sub save_installed_db () {

  mtr_report("Saving snapshot of installed databases");
  mtr_rmtree($path_snapshot);

  foreach my $data_dir (@data_dir_lst)
  {
    my $name= basename($data_dir);
    mtr_copy_dir("$data_dir", "$path_snapshot/$name");
  }
}


#
# Save any interesting files in the data_dir
# before the data dir is removed.
#
sub save_files_before_restore($$) {
  my $test_name= shift;
  my $data_dir= shift;
  my $save_name= "$opt_vardir/log/$test_name";

  # Look for core files
  foreach my $core_file ( glob("$data_dir/core*") )
  {
    last if $opt_max_save_core > 0 && $num_saved_cores >= $opt_max_save_core;
    my $core_name= basename($core_file);
    mtr_report("Saving $core_name");
    mkdir($save_name) if ! -d $save_name;
    rename("$core_file", "$save_name/$core_name");
    ++$num_saved_cores;
  }
}


#
# Restore snapshot of the installed test db(s)
# if the snapshot exists
#
sub restore_installed_db ($) {
  my $test_name= shift;

  if ( -d $path_snapshot)
  {
    mtr_report("Restoring snapshot of databases");

    foreach my $data_dir (@data_dir_lst)
    {
      my $name= basename($data_dir);
      save_files_before_restore($test_name, $data_dir);
      mtr_rmtree("$data_dir");
      mtr_copy_dir("$path_snapshot/$name", "$data_dir");
    }

    # Remove the ndb_*_fs dirs for all ndbd nodes
    # forcing a clean start of ndb
    foreach my $cluster (@{$clusters})
    {
      foreach my $ndbd (@{$cluster->{'ndbds'}})
      {
	mtr_rmtree("$ndbd->{'path_fs'}" );
      }
    }
  }
  else
  {
    # No snapshot existed
    mtr_error("No snapshot existed");
  }
}

sub report_failure_and_restart ($) {
  my $tinfo= shift;

  mtr_report_test_failed($tinfo);
  print "\n";
  if ( $opt_force )
  {
    # Stop all servers that are known to be running
    stop_all_servers();

    # Restore the snapshot of the installed test db
    restore_installed_db($tinfo->{'name'});
    mtr_report("Resuming Tests\n");
    return;
  }

  my $test_mode= join(" ", @::glob_test_mode) || "default";
  mtr_report("Aborting: $tinfo->{'name'} failed in $test_mode mode. ");
  mtr_report("To continue, re-run with '--force'.");
  if ( ! $glob_debugger and
       ! $opt_extern and
       ! $glob_use_embedded_server )
  {
    stop_all_servers();
  }
  mtr_exit(1);

}


sub run_master_init_script ($) {
  my ($tinfo)= @_;
  my $init_script= $tinfo->{'master_sh'};

  # Run master initialization shell script if one exists
  if ( $init_script )
  {
    my $ret= mtr_run("/bin/sh", [$init_script], "", "", "", "");
    if ( $ret != 0 )
    {
      # FIXME rewrite those scripts to return 0 if successful
      # mtr_warning("$init_script exited with code $ret");
    }
  }
}


##############################################################################
#
#  Start and stop servers
#
##############################################################################


sub do_before_start_master ($) {
  my ($tinfo)= @_;

  my $tname= $tinfo->{'name'};

  # FIXME what about second master.....

  # Don't delete anything if starting dirty
  return if ($opt_start_dirty);

  foreach my $bin ( glob("$opt_vardir/log/master*-bin*") )
  {
    unlink($bin);
  }

  # FIXME only remove the ones that are tied to this master
  # Remove old master.info and relay-log.info files
  unlink("$master->[0]->{'path_myddir'}/master.info");
  unlink("$master->[0]->{'path_myddir'}/relay-log.info");
  unlink("$master->[1]->{'path_myddir'}/master.info");
  unlink("$master->[1]->{'path_myddir'}/relay-log.info");

  run_master_init_script($tinfo);
}


sub do_before_start_slave ($) {
  my ($tinfo)= @_;

  my $tname= $tinfo->{'name'};
  my $init_script= $tinfo->{'master_sh'};

  # Don't delete anything if starting dirty
  return if ($opt_start_dirty);

  foreach my $bin ( glob("$opt_vardir/log/slave*-bin*") )
  {
    unlink($bin);
  }

  unlink("$slave->[0]->{'path_myddir'}/master.info");
  unlink("$slave->[0]->{'path_myddir'}/relay-log.info");

  # Run slave initialization shell script if one exists
  if ( $init_script )
  {
    my $ret= mtr_run("/bin/sh", [$init_script], "", "", "", "");
    if ( $ret != 0 )
    {
      # FIXME rewrite those scripts to return 0 if successful
      # mtr_warning("$init_script exited with code $ret");
    }
  }

  foreach my $bin ( glob("$slave->[0]->{'path_myddir'}/log.*") )
  {
    unlink($bin);
  }
}


sub mysqld_arguments ($$$$) {
  my $args=              shift;
  my $mysqld=            shift;
  my $extra_opt=         shift;
  my $slave_master_info= shift;

  my $idx= $mysqld->{'idx'};
  my $sidx= "";                 # Index as string, 0 is empty string
  if ( $idx> 0 )
  {
    $sidx= $idx;
  }

  my $prefix= "";               # If mysqltest server arg
  if ( $glob_use_embedded_server )
  {
    $prefix= "--server-arg=";
  }

  mtr_add_arg($args, "%s--no-defaults", $prefix);

  mtr_add_arg($args, "%s--basedir=%s", $prefix, $path_my_basedir);
  mtr_add_arg($args, "%s--character-sets-dir=%s", $prefix, $path_charsetsdir);

  if ( $mysql_version_id >= 50036)
  {
    # By default, prevent the started mysqld to access files outside of vardir
    mtr_add_arg($args, "%s--secure-file-priv=%s", $prefix, $opt_vardir);
  }

  if ( $mysql_version_id >= 50000 )
  {
    mtr_add_arg($args, "%s--log-bin-trust-function-creators", $prefix);
  }

  mtr_add_arg($args, "%s--default-character-set=latin1", $prefix);
  mtr_add_arg($args, "%s--language=%s", $prefix, $path_language);
  mtr_add_arg($args, "%s--tmpdir=$opt_tmpdir", $prefix);

  # Increase default connect_timeout to avoid intermittent
  # disconnects when test servers are put under load
  # see BUG#28359
  mtr_add_arg($args, "%s--connect-timeout=60", $prefix);


  # When mysqld is run by a root user(euid is 0), it will fail
  # to start unless we specify what user to run as. If not running
  # as root it will be ignored, see BUG#30630
  my $euid= $>;
  if (!$glob_win32 and $euid == 0 and
      grep(/^--user/, @$extra_opt, @opt_extra_mysqld_opt) == 0) {
    mtr_add_arg($args, "%s--user=root");
  }

  if ( $opt_valgrind_mysqld )
  {
    mtr_add_arg($args, "%s--skip-safemalloc", $prefix);

    if ( $mysql_version_id < 50100 )
    {
      mtr_add_arg($args, "%s--skip-bdb", $prefix);
    }
  }

  mtr_add_arg($args, "%s--pid-file=%s", $prefix,
	      $mysqld->{'path_pid'});

  mtr_add_arg($args, "%s--port=%d", $prefix,
                $mysqld->{'port'});

  mtr_add_arg($args, "%s--socket=%s", $prefix,
	      $mysqld->{'path_sock'});

  mtr_add_arg($args, "%s--datadir=%s", $prefix,
	      $mysqld->{'path_myddir'});


  if ( $mysql_version_id >= 50106 )
  {
    # Turn on logging to bothe tables and file
    mtr_add_arg($args, "%s--log-output=table,file", $prefix);
  }

  my $log_base_path= "$opt_vardir/log/$mysqld->{'type'}$sidx";
  mtr_add_arg($args, "%s--log=%s.log", $prefix, $log_base_path);
  mtr_add_arg($args,
	      "%s--log-slow-queries=%s-slow.log", $prefix, $log_base_path);

  # Check if "extra_opt" contains --skip-log-bin
  my $skip_binlog= grep(/^--skip-log-bin/, @$extra_opt, @opt_extra_mysqld_opt);
  if ( $mysqld->{'type'} eq 'master' )
  {
    if (! ($opt_skip_master_binlog || $skip_binlog) )
    {
      mtr_add_arg($args, "%s--log-bin=%s/log/master-bin%s", $prefix,
                  $opt_vardir, $sidx);
    }

    mtr_add_arg($args, "%s--server-id=%d", $prefix,
	       $idx > 0 ? $idx + 101 : 1);

    mtr_add_arg($args, "%s--loose-innodb_data_file_path=ibdata1:10M:autoextend",
		$prefix);

    mtr_add_arg($args, "%s--local-infile", $prefix);

    if ( $idx > 0 or !$use_innodb)
    {
      mtr_add_arg($args, "%s--loose-skip-innodb", $prefix);
    }

    my $cluster= $clusters->[$mysqld->{'cluster'}];
    if ( $cluster->{'pid'} ||           # Cluster is started
	 $cluster->{'use_running'} )    # Using running cluster
    {
      mtr_add_arg($args, "%s--ndbcluster", $prefix);
      mtr_add_arg($args, "%s--ndb-connectstring=%s", $prefix,
		  $cluster->{'connect_string'});
      mtr_add_arg($args, "%s--ndb-wait-connected=20", $prefix);
      mtr_add_arg($args, "%s--ndb-cluster-connection-pool=3", $prefix);
      mtr_add_arg($args, "%s--slave-allow-batching", $prefix);
      if ( $mysql_version_id >= 50100 )
      {
	mtr_add_arg($args, "%s--ndb-extra-logging", $prefix);
	mtr_add_arg($args, "%s--ndb-log-orig", $prefix);
      }
    }
    else
    {
      mtr_add_arg($args, "%s--loose-skip-ndbcluster", $prefix);
    }
  }
  else
  {
    mtr_error("unknown mysqld type")
      unless $mysqld->{'type'} eq 'slave';

    mtr_add_arg($args, "%s--init-rpl-role=slave", $prefix);
    if (! ( $opt_skip_slave_binlog || $skip_binlog ))
    {
      mtr_add_arg($args, "%s--log-bin=%s/log/slave%s-bin", $prefix,
                  $opt_vardir, $sidx); # FIXME use own dir for binlogs
      mtr_add_arg($args, "%s--log-slave-updates", $prefix);
    }

    mtr_add_arg($args, "%s--master-retry-count=10", $prefix);

    mtr_add_arg($args, "%s--relay-log=%s/log/slave%s-relay-bin", $prefix,
                $opt_vardir, $sidx);
    mtr_add_arg($args, "%s--report-host=127.0.0.1", $prefix);
    mtr_add_arg($args, "%s--report-port=%d", $prefix,
                $mysqld->{'port'});
    mtr_add_arg($args, "%s--report-user=root", $prefix);
    mtr_add_arg($args, "%s--loose-skip-innodb", $prefix);
    mtr_add_arg($args, "%s--skip-slave-start", $prefix);

    # Directory where slaves find the dumps generated by "load data"
    # on the server. The path need to have constant length otherwise
    # test results will vary, thus a relative path is used.
    my $slave_load_path= "../tmp";
    mtr_add_arg($args, "%s--slave-load-tmpdir=%s", $prefix,
                $slave_load_path);
    mtr_add_arg($args, "%s--set-variable=slave_net_timeout=10", $prefix);

    if ( @$slave_master_info )
    {
      foreach my $arg ( @$slave_master_info )
      {
        mtr_add_arg($args, "%s%s", $prefix, $arg);
      }
    }
    else
    {
      my $slave_server_id=  2 + $idx;
      my $slave_rpl_rank= $slave_server_id;
      mtr_add_arg($args, "%s--server-id=%d", $prefix, $slave_server_id);
      mtr_add_arg($args, "%s--rpl-recovery-rank=%d", $prefix, $slave_rpl_rank);
    }

   my $cluster= $clusters->[$mysqld->{'cluster'}];
   if ( $cluster->{'pid'} ||         # Slave cluster is started
        $cluster->{'use_running'} )  # Using running slave cluster
    {
      mtr_add_arg($args, "%s--ndbcluster", $prefix);
      mtr_add_arg($args, "%s--ndb-connectstring=%s", $prefix,
                  $cluster->{'connect_string'});
      mtr_add_arg($args, "%s--ndb-wait-connected=20", $prefix);
      mtr_add_arg($args, "%s--ndb-cluster-connection-pool=3", $prefix);
      mtr_add_arg($args, "%s--slave-allow-batching", $prefix);
      if ( $mysql_version_id >= 50100 )
      {
	mtr_add_arg($args, "%s--ndb-extra-logging", $prefix);
	mtr_add_arg($args, "%s--ndb-log-orig", $prefix);
      }
    }
    else
    {
      mtr_add_arg($args, "%s--loose-skip-ndbcluster", $prefix);
    }
  } # end slave

  if ( $opt_debug )
  {
    mtr_add_arg($args, "%s--debug=d:t:i:A,%s/log/%s%s.trace",
                $prefix, $path_vardir_trace, $mysqld->{'type'}, $sidx);
  }

  mtr_add_arg($args, "%s--key_buffer_size=1M", $prefix);
  mtr_add_arg($args, "%s--sort_buffer=256K", $prefix);
  mtr_add_arg($args, "%s--max_heap_table_size=1M", $prefix);

  if ( $opt_ssl_supported )
  {
    mtr_add_arg($args, "%s--ssl-ca=%s/std_data/cacert.pem", $prefix,
                $glob_mysql_test_dir);
    mtr_add_arg($args, "%s--ssl-cert=%s/std_data/server-cert.pem", $prefix,
                $glob_mysql_test_dir);
    mtr_add_arg($args, "%s--ssl-key=%s/std_data/server-key.pem", $prefix,
                $glob_mysql_test_dir);
  }

  if ( $opt_warnings )
  {
    mtr_add_arg($args, "%s--log-warnings", $prefix);
  }

  # Indicate to "mysqld" it will be debugged in debugger
  if ( $glob_debugger )
  {
    mtr_add_arg($args, "%s--gdb", $prefix);
  }

  my $found_skip_core= 0;
  foreach my $arg ( @opt_extra_mysqld_opt, @$extra_opt )
  {
    # Allow --skip-core-file to be set in <testname>-[master|slave].opt file
    if ($arg eq "--skip-core-file")
    {
      $found_skip_core= 1;
    }
    elsif ($skip_binlog and mtr_match_prefix($arg, "--binlog-format"))
    {
      ; # Dont add --binlog-format when running without binlog
    }
    else
    {
      mtr_add_arg($args, "%s%s", $prefix, $arg);
    }
  }
  if ( !$found_skip_core )
  {
    mtr_add_arg($args, "%s%s", $prefix, "--core-file");
  }

  if ( $opt_bench )
  {
    mtr_add_arg($args, "%s--rpl-recovery-rank=1", $prefix);
    mtr_add_arg($args, "%s--init-rpl-role=master", $prefix);
  }
  elsif ( $mysqld->{'type'} eq 'master' )
  {
    mtr_add_arg($args, "%s--open-files-limit=1024", $prefix);
  }

  return $args;
}


##############################################################################
#
#  Start mysqld and return the PID
#
##############################################################################

sub mysqld_start ($$$) {
  my $mysqld=            shift;
  my $extra_opt=         shift;
  my $slave_master_info= shift;

  my $args;                             # Arg vector
  my $exe;
  my $pid= -1;
  my $wait_for_pid_file= 1;

  my $type= $mysqld->{'type'};
  my $idx= $mysqld->{'idx'};

  mtr_error("Internal error: mysqld should never be started for embedded")
    if $glob_use_embedded_server;

  if ( $type eq 'master' )
  {
    $exe= $exe_master_mysqld;
  }
  elsif ( $type eq 'slave' )
  {
    $exe= $exe_slave_mysqld;
  }
  else
  {
    mtr_error("Unknown 'type' \"$type\" passed to mysqld_start");
  }

  mtr_init_args(\$args);

  if ( $opt_valgrind_mysqld )
  {
    valgrind_arguments($args, \$exe);
  }

  mysqld_arguments($args,$mysqld,$extra_opt,$slave_master_info);

  if ( $opt_gdb || $opt_manual_gdb)
  {
    gdb_arguments(\$args, \$exe, "$type"."_$idx");
  }
  elsif ( $opt_ddd || $opt_manual_ddd )
  {
    ddd_arguments(\$args, \$exe, "$type"."_$idx");
  }
  elsif ( $opt_debugger )
  {
    debugger_arguments(\$args, \$exe, "$type"."_$idx");
  }
  elsif ( $opt_manual_debug )
  {
     print "\nStart $type in your debugger\n" .
           "dir: $glob_mysql_test_dir\n" .
           "exe: $exe\n" .
	   "args:  " . join(" ", @$args)  . "\n\n" .
	   "Waiting ....\n";

     # Indicate the exe should not be started
    $exe= undef;
  }
  else
  {
    # Default to not wait until pid file has been created
    $wait_for_pid_file= 0;
  }

  # Remove the pidfile
  unlink($mysqld->{'path_pid'});

  if ( defined $exe )
  {
    $pid= mtr_spawn($exe, $args, "",
		    $mysqld->{'path_myerr'},
		    $mysqld->{'path_myerr'},
		    "",
		    { append_log_file => 1 });
  }


  if ( $wait_for_pid_file && !sleep_until_file_created($mysqld->{'path_pid'},
						       $mysqld->{'start_timeout'},
						       $pid))
  {

    mtr_error("Failed to start mysqld $mysqld->{'type'}");
  }


  # Remember pid of the started process
  $mysqld->{'pid'}= $pid;

  # Remember options used when starting
  $mysqld->{'start_opts'}= $extra_opt;
  $mysqld->{'start_slave_master_info'}= $slave_master_info;

  mtr_verbose("mysqld pid: $pid");
  return $pid;
}


sub stop_all_servers () {

  mtr_report("Stopping All Servers");

  my %admin_pids; # hash of admin processes that requests shutdown
  my @kill_pids;  # list of processes to shutdown/kill
  my $pid;

  # Start shutdown of all started masters
  foreach my $mysqld (@{$slave}, @{$master})
  {
    if ( $mysqld->{'pid'} )
    {
      $pid= mtr_mysqladmin_start($mysqld, "shutdown", 70);
      $admin_pids{$pid}= 1;

      push(@kill_pids,{
		       pid      => $mysqld->{'pid'},
                       real_pid => $mysqld->{'real_pid'},
		       pidfile  => $mysqld->{'path_pid'},
		       sockfile => $mysqld->{'path_sock'},
		       port     => $mysqld->{'port'},
                       errfile  => $mysqld->{'path_myerr'},
		      });

      $mysqld->{'pid'}= 0; # Assume we are done with it
    }
  }

  # Start shutdown of clusters
  foreach my $cluster (@{$clusters})
  {
    if ( $cluster->{'pid'} )
    {
      $pid= mtr_ndbmgm_start($cluster, "shutdown");
      $admin_pids{$pid}= 1;

      push(@kill_pids,{
		       pid      => $cluster->{'pid'},
		       pidfile  => $cluster->{'path_pid'}
		      });

      $cluster->{'pid'}= 0; # Assume we are done with it

      foreach my $ndbd (@{$cluster->{'ndbds'}})
      {
        if ( $ndbd->{'pid'} )
	{
	  push(@kill_pids,{
			   pid      => $ndbd->{'pid'},
			   pidfile  => $ndbd->{'path_pid'},
			  });
	  $ndbd->{'pid'}= 0;
	}
      }
    }
  }

  # Wait blocking until all shutdown processes has completed
  mtr_wait_blocking(\%admin_pids);

  # Make sure that process has shutdown else try to kill them
  mtr_check_stop_servers(\@kill_pids);

  foreach my $mysqld (@{$master}, @{$slave})
  {
    rm_ndbcluster_tables($mysqld->{'path_myddir'});
  }
}


sub run_testcase_need_master_restart($)
{
  my ($tinfo)= @_;

  # We try to find out if we are to restart the master(s)
  my $do_restart= 0;          # Assumes we don't have to

  if ( $glob_use_embedded_server )
  {
    mtr_verbose("Never start or restart for embedded server");
    return $do_restart;
  }
  elsif ( $tinfo->{'master_sh'} )
  {
    $do_restart= 1;           # Always restart if script to run
    mtr_verbose("Restart master: Always restart if script to run");
  }
  if ( $tinfo->{'force_restart'} )
  {
    $do_restart= 1; # Always restart if --force-restart in -opt file
    mtr_verbose("Restart master: Restart forced with --force-restart");
  }
  elsif ( ! $opt_skip_ndbcluster and
	  !$tinfo->{'ndb_test'} and
	  $clusters->[0]->{'pid'} != 0 )
  {
    $do_restart= 1;           # Restart without cluster
    mtr_verbose("Restart master: Test does not need cluster");
  }
  elsif ( ! $opt_skip_ndbcluster and
	  $tinfo->{'ndb_test'} and
	  $clusters->[0]->{'pid'} == 0 )
  {
    $do_restart= 1;           # Restart with cluster
    mtr_verbose("Restart master: Test need cluster");
  }
  elsif( $tinfo->{'component_id'} eq 'im' )
  {
    $do_restart= 1;
    mtr_verbose("Restart master: Always restart for im tests");
  }
  elsif ( $master->[0]->{'running_master_options'} and
	  $master->[0]->{'running_master_options'}->{'timezone'} ne
	  $tinfo->{'timezone'})
  {
    $do_restart= 1;
    mtr_verbose("Restart master: Different timezone");
  }
  # Check that running master was started with same options
  # as the current test requires
  elsif (! mtr_same_opts($master->[0]->{'start_opts'},
                         $tinfo->{'master_opt'}) )
  {
    $do_restart= 1;
    mtr_verbose("Restart master: running with different options '" .
	       join(" ", @{$tinfo->{'master_opt'}}) . "' != '" .
		join(" ", @{$master->[0]->{'start_opts'}}) . "'" );
  }
  elsif( ! $master->[0]->{'pid'} )
  {
    if ( $opt_extern )
    {
      $do_restart= 0;
      mtr_verbose("No restart: using extern master");
    }
    else
    {
      $do_restart= 1;
      mtr_verbose("Restart master: master is not started");
    }
  }
  return $do_restart;
}

sub run_testcase_need_slave_restart($)
{
  my ($tinfo)= @_;

  # We try to find out if we are to restart the slaves
  my $do_slave_restart= 0;     # Assumes we don't have to

  if ( $glob_use_embedded_server )
  {
    mtr_verbose("Never start or restart for embedded server");
    return $do_slave_restart;
  }
  elsif ( $max_slave_num == 0)
  {
    mtr_verbose("Skip slave restart: No testcase use slaves");
  }
  else
  {

    # Check if any slave is currently started
    my $any_slave_started= 0;
    foreach my $mysqld (@{$slave})
    {
      if ( $mysqld->{'pid'} )
      {
	$any_slave_started= 1;
	last;
      }
    }

    if ($any_slave_started)
    {
      mtr_verbose("Restart slave: Slave is started, always restart");
      $do_slave_restart= 1;
    }
    elsif ( $tinfo->{'slave_num'} )
    {
      mtr_verbose("Restart slave: Test need slave");
      $do_slave_restart= 1;
    }
  }

  return $do_slave_restart;

}

# ----------------------------------------------------------------------
# If not using a running servers we may need to stop and restart.
# We restart in the case we have initiation scripts, server options
# etc to run. But we also restart again after the test first restart
# and test is run, to get back to normal server settings.
#
# To make the code a bit more clean, we actually only stop servers
# here, and mark this to be done. Then a generic "start" part will
# start up the needed servers again.
# ----------------------------------------------------------------------

sub run_testcase_stop_servers($$$) {
  my ($tinfo, $do_restart, $do_slave_restart)= @_;
  my $pid;
  my %admin_pids; # hash of admin processes that requests shutdown
  my @kill_pids;  # list of processes to shutdown/kill

  # Remember if we restarted for this test case (count restarts)
  $tinfo->{'restarted'}= $do_restart;

  if ( $do_restart )
  {
    delete $master->[0]->{'running_master_options'}; # Forget history

    # Start shutdown of all started masters
    foreach my $mysqld (@{$master})
    {
      if ( $mysqld->{'pid'} )
      {
	$pid= mtr_mysqladmin_start($mysqld, "shutdown", 20);

	$admin_pids{$pid}= 1;

	push(@kill_pids,{
			 pid      => $mysqld->{'pid'},
			 real_pid => $mysqld->{'real_pid'},
			 pidfile  => $mysqld->{'path_pid'},
			 sockfile => $mysqld->{'path_sock'},
			 port     => $mysqld->{'port'},
			 errfile   => $mysqld->{'path_myerr'},
			});

	$mysqld->{'pid'}= 0; # Assume we are done with it
      }
    }

    # Start shutdown of master cluster
    my $cluster= $clusters->[0];
    if ( $cluster->{'pid'} )
    {
      $pid= mtr_ndbmgm_start($cluster, "shutdown");
      $admin_pids{$pid}= 1;

      push(@kill_pids,{
		       pid      => $cluster->{'pid'},
		       pidfile  => $cluster->{'path_pid'}
		      });

      $cluster->{'pid'}= 0; # Assume we are done with it

      foreach my $ndbd (@{$cluster->{'ndbds'}})
      {
	push(@kill_pids,{
			 pid      => $ndbd->{'pid'},
			 pidfile  => $ndbd->{'path_pid'},
			});
	$ndbd->{'pid'}= 0; # Assume we are done with it
      }
    }
  }

  if ( $do_restart || $do_slave_restart )
  {

    delete $slave->[0]->{'running_slave_options'}; # Forget history

    # Start shutdown of all started slaves
    foreach my $mysqld (@{$slave})
    {
      if ( $mysqld->{'pid'} )
      {
	$pid= mtr_mysqladmin_start($mysqld, "shutdown", 20);

	$admin_pids{$pid}= 1;

	push(@kill_pids,{
			 pid      => $mysqld->{'pid'},
			 real_pid => $mysqld->{'real_pid'},
			 pidfile  => $mysqld->{'path_pid'},
			 sockfile => $mysqld->{'path_sock'},
			 port     => $mysqld->{'port'},
			 errfile   => $mysqld->{'path_myerr'},
			});


	$mysqld->{'pid'}= 0; # Assume we are done with it
      }
    }

    # Start shutdown of slave cluster
    my $cluster= $clusters->[1];
    if ( $cluster->{'pid'} )
    {
      $pid= mtr_ndbmgm_start($cluster, "shutdown");

      $admin_pids{$pid}= 1;

      push(@kill_pids,{
		       pid      => $cluster->{'pid'},
		       pidfile  => $cluster->{'path_pid'}
		      });

      $cluster->{'pid'}= 0; # Assume we are done with it

      foreach my $ndbd (@{$cluster->{'ndbds'}} )
      {
	push(@kill_pids,{
			 pid      => $ndbd->{'pid'},
			 pidfile  => $ndbd->{'path_pid'},
			});
	$ndbd->{'pid'}= 0; # Assume we are done with it
      }
    }
  }

  # ----------------------------------------------------------------------
  # Shutdown has now been started and lists for the shutdown processes
  # and the processes to be killed has been created
  # ----------------------------------------------------------------------

  # Wait blocking until all shutdown processes has completed
  mtr_wait_blocking(\%admin_pids);


  # Make sure that process has shutdown else try to kill them
  mtr_check_stop_servers(\@kill_pids);

  foreach my $mysqld (@{$master}, @{$slave})
  {
    if ( ! $mysqld->{'pid'} )
    {
      # Remove ndbcluster tables if server is stopped
      rm_ndbcluster_tables($mysqld->{'path_myddir'});
    }
  }
}


#
# run_testcase_start_servers
#
# Start the servers needed by this test case
#
# RETURN
#  0 OK
#  1 Start failed
#

sub run_testcase_start_servers($) {
  my $tinfo= shift;
  my $tname= $tinfo->{'name'};

  if ( $tinfo->{'component_id'} eq 'mysqld' )
  {
    if ( ! $opt_skip_ndbcluster and
	 !$clusters->[0]->{'pid'} and
	 $tinfo->{'ndb_test'} )
    {
      # Test need cluster, cluster is not started, start it
      ndbcluster_start($clusters->[0], "");
    }

    if ( !$master->[0]->{'pid'} )
    {
      # Master mysqld is not started
      do_before_start_master($tinfo);

      mysqld_start($master->[0],$tinfo->{'master_opt'},[]);

    }

    if ( $clusters->[0]->{'pid'} || $clusters->[0]->{'use_running'}
	 and ! $master->[1]->{'pid'} and
	 $tinfo->{'master_num'} > 1 )
    {
      # Test needs cluster, start an extra mysqld connected to cluster

      if ( $mysql_version_id >= 50100 )
      {
	# First wait for first mysql server to have created ndb system
	# tables ok FIXME This is a workaround so that only one mysqld
	# create the tables
	if ( ! sleep_until_file_created(
		  "$master->[0]->{'path_myddir'}/mysql/ndb_apply_status.ndb",
					$master->[0]->{'start_timeout'},
					$master->[0]->{'pid'}))
	{

	  $tinfo->{'comment'}= "Failed to create 'mysql/ndb_apply_status' table";
	  return 1;
	}
      }
      mysqld_start($master->[1],$tinfo->{'master_opt'},[]);
    }

    # Save this test case information, so next can examine it
    $master->[0]->{'running_master_options'}= $tinfo;
  }

  # ----------------------------------------------------------------------
  # Start slaves - if needed
  # ----------------------------------------------------------------------
  if ( $tinfo->{'slave_num'} )
  {
    restore_slave_databases($tinfo->{'slave_num'});

    do_before_start_slave($tinfo);

    if ( ! $opt_skip_ndbcluster_slave and
	 !$clusters->[1]->{'pid'} and
	 $tinfo->{'ndb_test'} )
    {
      # Test need slave cluster, cluster is not started, start it
      ndbcluster_start($clusters->[1], "");
    }

    for ( my $idx= 0; $idx <  $tinfo->{'slave_num'}; $idx++ )
    {
      if ( ! $slave->[$idx]->{'pid'} )
      {
	mysqld_start($slave->[$idx],$tinfo->{'slave_opt'},
		     $tinfo->{'slave_mi'});

      }
    }

    # Save this test case information, so next can examine it
    $slave->[0]->{'running_slave_options'}= $tinfo;
  }

  # Wait for clusters to start
  foreach my $cluster (@{$clusters})
  {

    next if !$cluster->{'pid'};

    if (ndbcluster_wait_started($cluster, ""))
    {
      # failed to start
      $tinfo->{'comment'}= "Start of $cluster->{'name'} cluster failed";
      return 1;
    }
  }

  # Wait for mysqld's to start
  foreach my $mysqld (@{$master},@{$slave})
  {

    next if !$mysqld->{'pid'};

    if (mysqld_wait_started($mysqld))
    {
      # failed to start
      $tinfo->{'comment'}=
	"Failed to start $mysqld->{'type'} mysqld $mysqld->{'idx'}";
      return 1;
    }
  }
  return 0;
}

#
# Run include/check-testcase.test
# Before a testcase, run in record mode, save result file to var
# After testcase, run and compare with the recorded file, they should be equal!
#
# RETURN VALUE
#  0 OK
#  1 Check failed
#
sub run_check_testcase ($$) {

  my $mode=     shift;
  my $mysqld=   shift;

  my $name= "check-" . $mysqld->{'type'} . $mysqld->{'idx'};

  my $args;
  mtr_init_args(\$args);

  mtr_add_arg($args, "--no-defaults");
  mtr_add_arg($args, "--silent");
  mtr_add_arg($args, "--skip-safemalloc");
  mtr_add_arg($args, "--tmpdir=%s", $opt_tmpdir);
  mtr_add_arg($args, "--character-sets-dir=%s", $path_charsetsdir);

  mtr_add_arg($args, "--socket=%s", $mysqld->{'path_sock'});
  mtr_add_arg($args, "--port=%d", $mysqld->{'port'});
  mtr_add_arg($args, "--database=test");
  mtr_add_arg($args, "--user=%s", $opt_user);
  mtr_add_arg($args, "--password=");

  mtr_add_arg($args, "-R");
  mtr_add_arg($args, "$opt_vardir/tmp/$name.result");

  if ( $mode eq "before" )
  {
    mtr_add_arg($args, "--record");
  }

  my $res = mtr_run_test($exe_mysqltest,$args,
	        "include/check-testcase.test", "", "", "");

  if ( $res == 1  and $mode eq "after")
  {
    mtr_run("diff",["-u",
		    "$opt_vardir/tmp/$name.result",
		    "$opt_vardir/tmp/$name.reject"],
	    "", "", "", "");
  }
  elsif ( $res )
  {
    mtr_error("Could not execute 'check-testcase' $mode testcase");
  }
  return $res;
}

##############################################################################
#
#  Report the features that were compiled in
#
##############################################################################

sub run_report_features () {
  my $args;

  if ( ! $glob_use_embedded_server )
  {
    mysqld_start($master->[0],[],[]);
    if ( ! $master->[0]->{'pid'} )
    {
      mtr_error("Can't start the mysqld server");
    }
    mysqld_wait_started($master->[0]);
  }

  my $tinfo = {};
  $tinfo->{'name'} = 'report features';
  $tinfo->{'result_file'} = undef;
  $tinfo->{'component_id'} = 'mysqld';
  $tinfo->{'path'} = 'include/report-features.test';
  $tinfo->{'timezone'}=  "GMT-3";
  $tinfo->{'slave_num'} = 0;
  $tinfo->{'master_opt'} = [];
  $tinfo->{'slave_opt'} = [];
  $tinfo->{'slave_mi'} = [];
  $tinfo->{'comment'} = 'report server features';
  run_mysqltest($tinfo);

  if ( ! $glob_use_embedded_server )
  {
    stop_all_servers();
  }
}


sub run_mysqltest ($) {
  my ($tinfo)= @_;
  my $exe= $exe_mysqltest;
  my $args;

  mtr_init_args(\$args);

  mtr_add_arg($args, "--no-defaults");
  mtr_add_arg($args, "--silent");
  mtr_add_arg($args, "--skip-safemalloc");
  mtr_add_arg($args, "--tmpdir=%s", $opt_tmpdir);
  mtr_add_arg($args, "--character-sets-dir=%s", $path_charsetsdir);
  mtr_add_arg($args, "--logdir=%s/log", $opt_vardir);

  # Log line number and time  for each line in .test file
  mtr_add_arg($args, "--mark-progress")
    if $opt_mark_progress;

  {
    mtr_add_arg($args, "--socket=%s", $master->[0]->{'path_sock'});
    mtr_add_arg($args, "--port=%d", $master->[0]->{'port'});
    mtr_add_arg($args, "--database=test");
    mtr_add_arg($args, "--user=%s", $opt_user);
    mtr_add_arg($args, "--password=");
  }

  if ( $opt_ps_protocol )
  {
    mtr_add_arg($args, "--ps-protocol");
  }

  if ( $opt_sp_protocol )
  {
    mtr_add_arg($args, "--sp-protocol");
  }

  if ( $opt_view_protocol )
  {
    mtr_add_arg($args, "--view-protocol");
  }

  if ( $opt_cursor_protocol )
  {
    mtr_add_arg($args, "--cursor-protocol");
  }

  if ( $opt_strace_client )
  {
    $exe=  "strace";            # FIXME there are ktrace, ....
    mtr_add_arg($args, "-o");
    mtr_add_arg($args, "%s/log/mysqltest.strace", $opt_vardir);
    mtr_add_arg($args, "$exe_mysqltest");
  }

  if ( $opt_timer )
  {
    mtr_add_arg($args, "--timer-file=%s/log/timer", $opt_vardir);
  }

  if ( $opt_compress )
  {
    mtr_add_arg($args, "--compress");
  }

  if ( $opt_sleep )
  {
    mtr_add_arg($args, "--sleep=%d", $opt_sleep);
  }

  if ( $opt_debug )
  {
    mtr_add_arg($args, "--debug=d:t:A,%s/log/mysqltest.trace",
		$path_vardir_trace);
  }

  if ( $opt_ssl_supported )
  {
    mtr_add_arg($args, "--ssl-ca=%s/std_data/cacert.pem",
	        $glob_mysql_test_dir);
    mtr_add_arg($args, "--ssl-cert=%s/std_data/client-cert.pem",
	        $glob_mysql_test_dir);
    mtr_add_arg($args, "--ssl-key=%s/std_data/client-key.pem",
	        $glob_mysql_test_dir);
  }

  if ( $opt_ssl )
  {
    # Turn on SSL for _all_ test cases if option --ssl was used
    mtr_add_arg($args, "--ssl");
  }
  elsif ( $opt_ssl_supported )
  {
    mtr_add_arg($args, "--skip-ssl");
  }

  # ----------------------------------------------------------------------
  # If embedded server, we create server args to give mysqltest to pass on
  # ----------------------------------------------------------------------

  if ( $glob_use_embedded_server )
  {
    mysqld_arguments($args,$master->[0],$tinfo->{'master_opt'},[]);
  }

  # ----------------------------------------------------------------------
  # export MYSQL_TEST variable containing <path>/mysqltest <args>
  # ----------------------------------------------------------------------
  $ENV{'MYSQL_TEST'}=
    mtr_native_path($exe_mysqltest) . " " . join(" ", @$args);

  # ----------------------------------------------------------------------
  # Add arguments that should not go into the MYSQL_TEST env var
  # ----------------------------------------------------------------------

  if ( $opt_valgrind_mysqltest )
  {
    # Prefix the Valgrind options to the argument list.
    # We do this here, since we do not want to Valgrind the nested invocations
    # of mysqltest; that would mess up the stderr output causing test failure.
    my @args_saved = @$args;
    mtr_init_args(\$args);
    valgrind_arguments($args, \$exe);
    mtr_add_arg($args, "%s", $_) for @args_saved;
  }

  mtr_add_arg($args, "--test-file=%s", $tinfo->{'path'});

  # Number of lines of resut to include in failure report
  mtr_add_arg($args, "--tail-lines=20");

  if ( defined $tinfo->{'result_file'} ) {
    mtr_add_arg($args, "--result-file=%s", $tinfo->{'result_file'});
  }

  if ( $opt_record )
  {
    mtr_add_arg($args, "--record");
  }

  if ( $opt_client_gdb )
  {
    gdb_arguments(\$args, \$exe, "client");
  }
  elsif ( $opt_client_ddd )
  {
    ddd_arguments(\$args, \$exe, "client");
  }
  elsif ( $opt_client_debugger )
  {
    debugger_arguments(\$args, \$exe, "client");
  }

  if ( $opt_check_testcases )
  {
    foreach my $mysqld (@{$master}, @{$slave})
    {
      if ($mysqld->{'pid'})
      {
	run_check_testcase("before", $mysqld);
      }
    }
  }

  my $res = mtr_run_test($exe,$args,"","",$path_timefile,"");

  if ( $opt_check_testcases )
  {
    foreach my $mysqld (@{$master}, @{$slave})
    {
      if ($mysqld->{'pid'})
      {
	if (run_check_testcase("after", $mysqld))
	{
	  # Check failed, mark the test case with that info
	  $tinfo->{'check_testcase_failed'}= 1;
	}
      }
    }
  }

  return $res;

}


#
# Modify the exe and args so that program is run in gdb in xterm
#
sub gdb_arguments {
  my $args= shift;
  my $exe=  shift;
  my $type= shift;

  # Write $args to gdb init file
  my $str= join(" ", @$$args);
  my $gdb_init_file= "$opt_tmpdir/gdbinit.$type";

  # Remove the old gdbinit file
  unlink($gdb_init_file);

  if ( $type eq "client" )
  {
    # write init file for client
    mtr_tofile($gdb_init_file,
	       "set args $str\n" .
	       "break main\n");
  }
  else
  {
    # write init file for mysqld
    mtr_tofile($gdb_init_file,
	       "set args $str\n" .
	       "break mysql_parse\n" .
	       "commands 1\n" .
	       "disable 1\n" .
	       "end\n" .
	       "run");
  }

  if ( $opt_manual_gdb )
  {
     print "\nTo start gdb for $type, type in another window:\n";
     print "gdb -cd $glob_mysql_test_dir -x $gdb_init_file $$exe\n";

     # Indicate the exe should not be started
     $$exe= undef;
     return;
  }

  $$args= [];
  mtr_add_arg($$args, "-title");
  mtr_add_arg($$args, "$type");
  mtr_add_arg($$args, "-e");

  if ( $exe_libtool )
  {
    mtr_add_arg($$args, $exe_libtool);
    mtr_add_arg($$args, "--mode=execute");
  }

  mtr_add_arg($$args, "gdb");
  mtr_add_arg($$args, "-x");
  mtr_add_arg($$args, "$gdb_init_file");
  mtr_add_arg($$args, "$$exe");

  $$exe= "xterm";
}


#
# Modify the exe and args so that program is run in ddd
#
sub ddd_arguments {
  my $args= shift;
  my $exe=  shift;
  my $type= shift;

  # Write $args to ddd init file
  my $str= join(" ", @$$args);
  my $gdb_init_file= "$opt_tmpdir/gdbinit.$type";

  # Remove the old gdbinit file
  unlink($gdb_init_file);

  if ( $type eq "client" )
  {
    # write init file for client
    mtr_tofile($gdb_init_file,
	       "set args $str\n" .
	       "break main\n");
  }
  else
  {
    # write init file for mysqld
    mtr_tofile($gdb_init_file,
	       "file $$exe\n" .
	       "set args $str\n" .
	       "break mysql_parse\n" .
	       "commands 1\n" .
	       "disable 1\n" .
	       "end");
  }

  if ( $opt_manual_ddd )
  {
     print "\nTo start ddd for $type, type in another window:\n";
     print "ddd -cd $glob_mysql_test_dir -x $gdb_init_file $$exe\n";

     # Indicate the exe should not be started
     $$exe= undef;
     return;
  }

  my $save_exe= $$exe;
  $$args= [];
  if ( $exe_libtool )
  {
    $$exe= $exe_libtool;
    mtr_add_arg($$args, "--mode=execute");
    mtr_add_arg($$args, "ddd");
  }
  else
  {
    $$exe= "ddd";
  }
  mtr_add_arg($$args, "--command=$gdb_init_file");
  mtr_add_arg($$args, "$save_exe");
}


#
# Modify the exe and args so that program is run in the selected debugger
#
sub debugger_arguments {
  my $args= shift;
  my $exe=  shift;
  my $debugger= $opt_debugger || $opt_client_debugger;

  if ( $debugger =~ /vcexpress|vc|devenv/ )
  {
    # vc[express] /debugexe exe arg1 .. argn

    # Add /debugexe and name of the exe before args
    unshift(@$$args, "/debugexe");
    unshift(@$$args, "$$exe");

    # Set exe to debuggername
    $$exe= $debugger;

  }
  elsif ( $debugger =~ /windbg/ )
  {
    # windbg exe arg1 .. argn

    # Add name of the exe before args
    unshift(@$$args, "$$exe");

    # Set exe to debuggername
    $$exe= $debugger;

  }
  elsif ( $debugger eq "dbx" )
  {
    # xterm -e dbx -r exe arg1 .. argn

    unshift(@$$args, $$exe);
    unshift(@$$args, "-r");
    unshift(@$$args, $debugger);
    unshift(@$$args, "-e");

    $$exe= "xterm";

  }
  else
  {
    mtr_error("Unknown argument \"$debugger\" passed to --debugger");
  }
}


#
# Modify the exe and args so that program is run in valgrind
#
sub valgrind_arguments {
  my $args= shift;
  my $exe=  shift;

  if ( $opt_callgrind)
  {
    mtr_add_arg($args, "--tool=callgrind");
    mtr_add_arg($args, "--base=$opt_vardir/log");
  }
  else
  {
    mtr_add_arg($args, "--tool=memcheck"); # From >= 2.1.2 needs this option
    mtr_add_arg($args, "--alignment=8");
    mtr_add_arg($args, "--leak-check=yes");
    mtr_add_arg($args, "--num-callers=16");
    mtr_add_arg($args, "--suppressions=%s/valgrind.supp", $glob_mysql_test_dir)
      if -f "$glob_mysql_test_dir/valgrind.supp";
  }

  # Add valgrind options, can be overriden by user
  mtr_add_arg($args, '%s', $_) for (@valgrind_args);

  mtr_add_arg($args, $$exe);

  $$exe= $opt_valgrind_path || "valgrind";

  if ($exe_libtool)
  {
    # Add "libtool --mode-execute" before the test to execute
    # if running in valgrind(to avoid valgrinding bash)
    unshift(@$args, "--mode=execute", $$exe);
    $$exe= $exe_libtool;
  }
}


##############################################################################
#
#  Usage
#
##############################################################################

sub usage ($) {
  my $message= shift;

  if ( $message )
  {
    print STDERR "$message\n";
  }

  print <<HERE;

$0 [ OPTIONS ] [ TESTCASE ]

Options to control what engine/variation to run

  embedded-server       Use the embedded server, i.e. no mysqld daemons
  ps-protocol           Use the binary protocol between client and server
  cursor-protocol       Use the cursor protocol between client and server
                        (implies --ps-protocol)
  view-protocol         Create a view to execute all non updating queries
  sp-protocol           Create a stored procedure to execute all queries
  compress              Use the compressed protocol between client and server
  ssl                   Use ssl protocol between client and server
  skip-ssl              Dont start server with support for ssl connections
  bench                 Run the benchmark suite
  small-bench           Run the benchmarks with --small-tests --small-tables
  ndb|with-ndbcluster   Use cluster as default table type
  vs-config             Visual Studio configuration used to create executables
                        (default: MTR_VS_CONFIG environment variable)

Options to control directories to use
  benchdir=DIR          The directory where the benchmark suite is stored
                        (default: ../../mysql-bench)
  tmpdir=DIR            The directory where temporary files are stored
                        (default: ./var/tmp).
  vardir=DIR            The directory where files generated from the test run
                        is stored (default: ./var). Specifying a ramdisk or
                        tmpfs will speed up tests.
  mem                   Run testsuite in "memory" using tmpfs or ramdisk
                        Attempts to find a suitable location
                        using a builtin list of standard locations
                        for tmpfs (/dev/shm)
                        The option can also be set using environment
                        variable MTR_MEM=[DIR]

Options to control what test suites or cases to run

  force                 Continue to run the suite after failure
  with-ndbcluster-only  Run only tests that include "ndb" in the filename
  skip-ndb[cluster]     Skip all tests that need cluster
  skip-ndb[cluster]-slave Skip all tests that need a slave cluster
  ndb-extra             Run extra tests from ndb directory
  do-test=PREFIX or REGEX
                        Run test cases which name are prefixed with PREFIX
                        or fulfills REGEX
  skip-test=PREFIX or REGEX
                        Skip test cases which name are prefixed with PREFIX
                        or fulfills REGEX
  start-from=PREFIX     Run test cases starting from test prefixed with PREFIX
  suite[s]=NAME1,..,NAMEN Collect tests in suites from the comma separated
                        list of suite names.
                        The default is: "$opt_suites"
  skip-rpl              Skip the replication test cases.
  big-test              Set the environment variable BIG_TEST, which can be
                        checked from test cases.
  combination="ARG1 .. ARG2" Specify a set of "mysqld" arguments for one 
                        combination. 

Options that specify ports

  master_port=PORT      Specify the port number used by the first master
  slave_port=PORT       Specify the port number used by the first slave
  ndbcluster-port=PORT  Specify the port number used by cluster
  ndbcluster-port-slave=PORT  Specify the port number used by slave cluster
  mtr-build-thread=#    Specify unique collection of ports. Can also be set by
                        setting the environment variable MTR_BUILD_THREAD.

Options for test case authoring

  record TESTNAME       (Re)genereate the result file for TESTNAME
  check-testcases       Check testcases for sideeffects
  mark-progress         Log line number and elapsed time to <testname>.progress

Options that pass on options

  mysqld=ARGS           Specify additional arguments to "mysqld"

Options to run test on running server

  extern                Use running server for tests
  ndb-connectstring=STR Use running cluster, and connect using STR
  ndb-connectstring-slave=STR Use running slave cluster, and connect using STR
  user=USER             User for connection to extern server
  socket=PATH           Socket for connection to extern server

Options for debugging the product

  client-ddd            Start mysqltest client in ddd
  client-debugger=NAME  Start mysqltest in the selected debugger
  client-gdb            Start mysqltest client in gdb
  ddd                   Start mysqld in ddd
  debug                 Dump trace output for all servers and client programs
  debugger=NAME         Start mysqld in the selected debugger
  gdb                   Start the mysqld(s) in gdb
  manual-debug          Let user manually start mysqld in debugger, before
                        running test(s)
  manual-gdb            Let user manually start mysqld in gdb, before running
                        test(s)
  manual-ddd            Let user manually start mysqld in ddd, before running
                        test(s)
  master-binary=PATH    Specify the master "mysqld" to use
  slave-binary=PATH     Specify the slave "mysqld" to use
  strace-client         Create strace output for mysqltest client
  max-save-core         Limit the number of core files saved (to avoid filling
                        up disks for heavily crashing server). Defaults to
                        $opt_max_save_core, set to 0 for no limit.

Options for coverage, profiling etc

  gcov                  FIXME
  gprof                 FIXME
  valgrind              Run the "mysqltest" and "mysqld" executables using
                        valgrind with default options
  valgrind-all          Synonym for --valgrind
  valgrind-mysqltest    Run the "mysqltest" and "mysql_client_test" executable
                        with valgrind
  valgrind-mysqld       Run the "mysqld" executable with valgrind
  valgrind-options=ARGS Deprecated, use --valgrind-option
  valgrind-option=ARGS  Option to give valgrind, replaces default option(s),
                        can be specified more then once
  valgrind-path=[EXE]   Path to the valgrind executable
  callgrind             Instruct valgrind to use callgrind

Misc options

  comment=STR           Write STR to the output
  notimer               Don't show test case execution time
  script-debug          Debug this script itself
  verbose               More verbose output
  start-and-exit        Only initialize and start the servers, using the
                        startup settings for the specified test case (if any)
  start-dirty           Only start the servers (without initialization) for
                        the specified test case (if any)
  fast                  Don't try to clean up from earlier runs
  reorder               Reorder tests to get fewer server restarts
  help                  Get this help text

  testcase-timeout=MINUTES Max test case run time (default $default_testcase_timeout)
  suite-timeout=MINUTES Max test suite run time (default $default_suite_timeout)
  warnings | log-warnings Pass --log-warnings to mysqld

  sleep=SECONDS         Passed to mysqltest, will be used as fixed sleep time

Deprecated options
  with-openssl          Deprecated option for ssl


HERE
  mtr_exit(1);

}<|MERGE_RESOLUTION|>--- conflicted
+++ resolved
@@ -467,17 +467,9 @@
 
   my $opt_comment;
 
-<<<<<<< HEAD
-  $opt_master_myport=          9306;
-  $opt_slave_myport=           9308;
-  $opt_ndbcluster_port=        9310;
-  $opt_ndbcluster_port_slave=  9311;
-  
-=======
   # Magic number -69.4 results in traditional test ports starting from 9306.
   set_mtr_build_thread_ports(-69.4);
 
->>>>>>> 6f6928f6
   # If so requested, we try to avail ourselves of a unique build thread number.
   if ( $ENV{'MTR_BUILD_THREAD'} ) {
     if ( lc($ENV{'MTR_BUILD_THREAD'}) eq 'auto' ) {
