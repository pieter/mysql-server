/* Copyright (C) 2000 MySQL AB

   This program is free software; you can redistribute it and/or modify
   it under the terms of the GNU General Public License as published by
   the Free Software Foundation; version 2 of the License.

   This program is distributed in the hope that it will be useful,
   but WITHOUT ANY WARRANTY; without even the implied warranty of
   MERCHANTABILITY or FITNESS FOR A PARTICULAR PURPOSE.  See the
   GNU General Public License for more details.

   You should have received a copy of the GNU General Public License
   along with this program; if not, write to the Free Software
   Foundation, Inc., 59 Temple Place, Suite 330, Boston, MA  02111-1307  USA */

/*
  Delete of records and truncate of tables.

  Multi-table deletes were introduced by Monty and Sinisa
*/

#include "mysql_priv.h"
#include "sql_select.h"
#include "sp_head.h"
#include "sql_trigger.h"

/**
  Implement DELETE SQL word.

  @note Like implementations of other DDL/DML in MySQL, this function
  relies on the caller to close the thread tables. This is done in the
  end of dispatch_command().
*/

bool mysql_delete(THD *thd, TABLE_LIST *table_list, COND *conds,
                  SQL_LIST *order, ha_rows limit, ulonglong options,
                  bool reset_auto_increment)
{
  bool          will_batch;
  int		error, loc_error;
  TABLE		*table;
  SQL_SELECT	*select=0;
  READ_RECORD	info;
  bool          using_limit=limit != HA_POS_ERROR;
  bool		transactional_table, safe_update, const_cond;
  bool          const_cond_result;
  ha_rows	deleted= 0;
  uint usable_index= MAX_KEY;
  SELECT_LEX   *select_lex= &thd->lex->select_lex;
  THD::killed_state killed_status= THD::NOT_KILLED;
  DBUG_ENTER("mysql_delete");

  if (open_and_lock_tables(thd, table_list))
    DBUG_RETURN(TRUE);
  if (!(table= table_list->table))
  {
    my_error(ER_VIEW_DELETE_MERGE_VIEW, MYF(0),
	     table_list->view_db.str, table_list->view_name.str);
    DBUG_RETURN(TRUE);
  }
  thd_proc_info(thd, "init");
  table->map=1;

  if (mysql_prepare_delete(thd, table_list, &conds))
    goto err;

  /* check ORDER BY even if it can be ignored */
  if (order && order->elements)
  {
    TABLE_LIST   tables;
    List<Item>   fields;
    List<Item>   all_fields;

    bzero((char*) &tables,sizeof(tables));
    tables.table = table;
    tables.alias = table_list->alias;

      if (select_lex->setup_ref_array(thd, order->elements) ||
	  setup_order(thd, select_lex->ref_pointer_array, &tables,
                    fields, all_fields, (ORDER*) order->first))
    {
      delete select;
      free_underlaid_joins(thd, &thd->lex->select_lex);
      goto err;
    }
  }

  const_cond= (!conds || conds->const_item());
  safe_update=test(thd->options & OPTION_SAFE_UPDATES);
  if (safe_update && const_cond)
  {
    my_message(ER_UPDATE_WITHOUT_KEY_IN_SAFE_MODE,
               ER(ER_UPDATE_WITHOUT_KEY_IN_SAFE_MODE), MYF(0));
    goto err;
  }

  select_lex->no_error= thd->lex->ignore;

  const_cond_result= const_cond && (!conds || conds->val_int());
  if (thd->is_error())
  {
    /* Error evaluating val_int(). */
    DBUG_RETURN(TRUE);
  }
  /*
    Test if the user wants to delete all rows and deletion doesn't have
    any side-effects (because of triggers), so we can use optimized
    handler::delete_all_rows() method.

    We implement fast TRUNCATE for InnoDB even if triggers are
    present.  TRUNCATE ignores triggers.

    We can use delete_all_rows() if and only if:
    - We allow new functions (not using option --skip-new), and are
      not in safe mode (not using option --safe-mode)
    - There is no limit clause
    - The condition is constant
    - If there is a condition, then it it produces a non-zero value
    - If the current command is DELETE FROM with no where clause
      (i.e., not TRUNCATE) then:
      - We should not be binlogging this statement row-based, and
      - there should be no delete triggers associated with the table.
  */
  if (!using_limit && const_cond_result &&
      !(specialflag & (SPECIAL_NO_NEW_FUNC | SPECIAL_SAFE_MODE)) &&
      (thd->lex->sql_command == SQLCOM_TRUNCATE ||
       (!thd->current_stmt_binlog_row_based &&
        !(table->triggers && table->triggers->has_delete_triggers()))))
  {
    /* Update the table->file->stats.records number */
    table->file->info(HA_STATUS_VARIABLE | HA_STATUS_NO_LOCK);
    ha_rows const maybe_deleted= table->file->stats.records;
    DBUG_PRINT("debug", ("Trying to use delete_all_rows()"));
    if (!(error=table->file->ha_delete_all_rows()))
    {
      error= -1;				// ok
      deleted= maybe_deleted;
      goto cleanup;
    }
    if (error != HA_ERR_WRONG_COMMAND)
    {
      table->file->print_error(error,MYF(0));
      error=0;
      goto cleanup;
    }
    /* Handler didn't support fast delete; Delete rows one by one */
  }
  if (conds)
  {
    Item::cond_result result;
    conds= remove_eq_conds(thd, conds, &result);
    if (result == Item::COND_FALSE)             // Impossible where
      limit= 0;
  }

#ifdef WITH_PARTITION_STORAGE_ENGINE
  if (prune_partitions(thd, table, conds))
  {
    free_underlaid_joins(thd, select_lex);
    thd->row_count_func= 0;
<<<<<<< HEAD
    MYSQL_DELETE_END();
    send_ok(thd, (ha_rows) thd->row_count_func);  // No matching records
=======
    my_ok(thd, (ha_rows) thd->row_count_func);  // No matching records
>>>>>>> 832d39c0
    DBUG_RETURN(0);
  }
#endif
  /* Update the table->file->stats.records number */
  table->file->info(HA_STATUS_VARIABLE | HA_STATUS_NO_LOCK);

  table->covering_keys.clear_all();
  table->quick_keys.clear_all();		// Can't use 'only index'
  select=make_select(table, 0, 0, conds, 0, &error);
  if (error)
    goto err;
  if ((select && select->check_quick(thd, safe_update, limit)) || !limit)
  {
    delete select;
    free_underlaid_joins(thd, select_lex);
    thd->row_count_func= 0;
<<<<<<< HEAD
    MYSQL_DELETE_END();
    send_ok(thd, (ha_rows) thd->row_count_func);
=======
    my_ok(thd, (ha_rows) thd->row_count_func);
>>>>>>> 832d39c0
    /*
      We don't need to call reset_auto_increment in this case, because
      mysql_truncate always gives a NULL conds argument, hence we never
      get here.
    */
    DBUG_RETURN(0);				// Nothing to delete
  }

  /* If running in safe sql mode, don't allow updates without keys */
  if (table->quick_keys.is_clear_all())
  {
    thd->server_status|=SERVER_QUERY_NO_INDEX_USED;
    if (safe_update && !using_limit)
    {
      delete select;
      free_underlaid_joins(thd, select_lex);
      my_message(ER_UPDATE_WITHOUT_KEY_IN_SAFE_MODE,
                 ER(ER_UPDATE_WITHOUT_KEY_IN_SAFE_MODE), MYF(0));
      goto err;
    }
  }
  if (options & OPTION_QUICK)
    (void) table->file->extra(HA_EXTRA_QUICK);

  if (order && order->elements)
  {
    uint         length= 0;
    SORT_FIELD  *sortorder;
    ha_rows examined_rows;
    
    if ((!select || table->quick_keys.is_clear_all()) && limit != HA_POS_ERROR)
      usable_index= get_index_for_order(table, (ORDER*)(order->first), limit);

    if (usable_index == MAX_KEY)
    {
      table->sort.io_cache= (IO_CACHE *) my_malloc(sizeof(IO_CACHE),
                                                   MYF(MY_FAE | MY_ZEROFILL));
    
      if (!(sortorder= make_unireg_sortorder((ORDER*) order->first,
                                             &length, NULL)) ||
	  (table->sort.found_records = filesort(thd, table, sortorder, length,
                                                select, HA_POS_ERROR, 1,
                                                &examined_rows))
	  == HA_POS_ERROR)
      {
        delete select;
        free_underlaid_joins(thd, &thd->lex->select_lex);
        goto err;
      }
      /*
        Filesort has already found and selected the rows we want to delete,
        so we don't need the where clause
      */
      delete select;
      free_underlaid_joins(thd, select_lex);
      select= 0;
    }
  }

  /* If quick select is used, initialize it before retrieving rows. */
  if (select && select->quick && select->quick->reset())
  {
    delete select;
    free_underlaid_joins(thd, select_lex);
    goto err;
  }
  if (usable_index==MAX_KEY)
    init_read_record(&info,thd,table,select,1,1);
  else
    init_read_record_idx(&info, thd, table, 1, usable_index);

  init_ftfuncs(thd, select_lex, 1);
  thd_proc_info(thd, "updating");
  if (table->triggers && 
      table->triggers->has_triggers(TRG_EVENT_DELETE,
                                    TRG_ACTION_AFTER))
  {
    /*
      The table has AFTER DELETE triggers that might access to subject table
      and therefore might need delete to be done immediately. So we turn-off
      the batching.
    */
    (void) table->file->extra(HA_EXTRA_DELETE_CANNOT_BATCH);
    will_batch= FALSE;
  }
  else
    will_batch= !table->file->start_bulk_delete();


  table->mark_columns_needed_for_delete();

  while (!(error=info.read_record(&info)) && !thd->killed &&
	 ! thd->is_error())
  {
    // thd->is_error() is tested to disallow delete row on error
    if (!(select && select->skip_record())&& ! thd->is_error() )
    {

      if (table->triggers &&
          table->triggers->process_triggers(thd, TRG_EVENT_DELETE,
                                            TRG_ACTION_BEFORE, FALSE))
      {
        error= 1;
        break;
      }

      if (!(error= table->file->ha_delete_row(table->record[0])))
      {
	deleted++;
        if (table->triggers &&
            table->triggers->process_triggers(thd, TRG_EVENT_DELETE,
                                              TRG_ACTION_AFTER, FALSE))
        {
          error= 1;
          break;
        }
	if (!--limit && using_limit)
	{
	  error= -1;
	  break;
	}
      }
      else
      {
	table->file->print_error(error,MYF(0));
	/*
	  In < 4.0.14 we set the error number to 0 here, but that
	  was not sensible, because then MySQL would not roll back the
	  failed DELETE, and also wrote it to the binlog. For MyISAM
	  tables a DELETE probably never should fail (?), but for
	  InnoDB it can fail in a FOREIGN KEY error or an
	  out-of-tablespace error.
	*/
 	error= 1;
	break;
      }
    }
    else
      table->file->unlock_row();  // Row failed selection, release lock on it
  }
  killed_status= thd->killed;
  if (killed_status != THD::NOT_KILLED || thd->is_error())
    error= 1;					// Aborted
  if (will_batch && (loc_error= table->file->end_bulk_delete()))
  {
    if (error != 1)
      table->file->print_error(loc_error,MYF(0));
    error=1;
  }
  thd_proc_info(thd, "end");
  end_read_record(&info);
  if (options & OPTION_QUICK)
    (void) table->file->extra(HA_EXTRA_NORMAL);

  if (reset_auto_increment && (error < 0))
  {
    /*
      We're really doing a truncate and need to reset the table's
      auto-increment counter.
    */
    int error2= table->file->ha_reset_auto_increment(0);

    if (error2 && (error2 != HA_ERR_WRONG_COMMAND))
    {
      table->file->print_error(error2, MYF(0));
      error= 1;
    }
  }

cleanup:
  /*
    Invalidate the table in the query cache if something changed. This must
    be before binlog writing and ha_autocommit_...
  */
  if (deleted)
  {
    query_cache_invalidate3(thd, table_list, 1);
  }

  delete select;
  transactional_table= table->file->has_transactions();

  if (!transactional_table && deleted > 0)
    thd->transaction.stmt.modified_non_trans_table= TRUE;
  
  /* See similar binlogging code in sql_update.cc, for comments */
  if ((error < 0) || thd->transaction.stmt.modified_non_trans_table)
  {
    if (mysql_bin_log.is_open())
    {
      if (error < 0)
        thd->clear_error();
      /*
        [binlog]: If 'handler::delete_all_rows()' was called and the
        storage engine does not inject the rows itself, we replicate
        statement-based; otherwise, 'ha_delete_row()' was used to
        delete specific rows which we might log row-based.
      */
      int log_result= thd->binlog_query(THD::ROW_QUERY_TYPE,
                                        thd->query, thd->query_length,
                                        transactional_table, FALSE, killed_status);

      if (log_result && transactional_table)
      {
	error=1;
      }
    }
    if (thd->transaction.stmt.modified_non_trans_table)
      thd->transaction.all.modified_non_trans_table= TRUE;
  }
  DBUG_ASSERT(transactional_table || !deleted || thd->transaction.stmt.modified_non_trans_table);
  free_underlaid_joins(thd, select_lex);
  MYSQL_DELETE_END();
  if (error < 0 || (thd->lex->ignore && !thd->is_fatal_error))
  {
    thd->row_count_func= deleted;
    my_ok(thd, (ha_rows) thd->row_count_func);
    DBUG_PRINT("info",("%ld records deleted",(long) deleted));
  }
  DBUG_RETURN(error >= 0 || thd->is_error());

err:
  MYSQL_DELETE_END();
  DBUG_RETURN(TRUE);
}


/*
  Prepare items in DELETE statement

  SYNOPSIS
    mysql_prepare_delete()
    thd			- thread handler
    table_list		- global/local table list
    conds		- conditions

  RETURN VALUE
    FALSE OK
    TRUE  error
*/
bool mysql_prepare_delete(THD *thd, TABLE_LIST *table_list, Item **conds)
{
  Item *fake_conds= 0;
  SELECT_LEX *select_lex= &thd->lex->select_lex;
  DBUG_ENTER("mysql_prepare_delete");
  List<Item> all_fields;

  thd->lex->allow_sum_func= 0;
  if (setup_tables_and_check_access(thd, &thd->lex->select_lex.context,
                                    &thd->lex->select_lex.top_join_list,
                                    table_list, 
                                    &select_lex->leaf_tables, FALSE, 
                                    DELETE_ACL, SELECT_ACL) ||
      setup_conds(thd, table_list, select_lex->leaf_tables, conds) ||
      setup_ftfuncs(select_lex))
    DBUG_RETURN(TRUE);
  if (!table_list->updatable || check_key_in_view(thd, table_list))
  {
    my_error(ER_NON_UPDATABLE_TABLE, MYF(0), table_list->alias, "DELETE");
    DBUG_RETURN(TRUE);
  }
  {
    TABLE_LIST *duplicate;
    if ((duplicate= unique_table(thd, table_list, table_list->next_global, 0)))
    {
      update_non_unique_table_error(table_list, "DELETE", duplicate);
      DBUG_RETURN(TRUE);
    }
  }

  if (select_lex->inner_refs_list.elements &&
    fix_inner_refs(thd, all_fields, select_lex, select_lex->ref_pointer_array))
    DBUG_RETURN(-1);

  select_lex->fix_prepare_information(thd, conds, &fake_conds);
  DBUG_RETURN(FALSE);
}


/***************************************************************************
  Delete multiple tables from join 
***************************************************************************/

#define MEM_STRIP_BUF_SIZE current_thd->variables.sortbuff_size

extern "C" int refpos_order_cmp(void* arg, const void *a,const void *b)
{
  handler *file= (handler*)arg;
  return file->cmp_ref((const uchar*)a, (const uchar*)b);
}

/*
  make delete specific preparation and checks after opening tables

  SYNOPSIS
    mysql_multi_delete_prepare()
    thd         thread handler

  RETURN
    FALSE OK
    TRUE  Error
*/

bool mysql_multi_delete_prepare(THD *thd)
{
  LEX *lex= thd->lex;
  TABLE_LIST *aux_tables= (TABLE_LIST *)lex->auxiliary_table_list.first;
  TABLE_LIST *target_tbl;
  DBUG_ENTER("mysql_multi_delete_prepare");

  /*
    setup_tables() need for VIEWs. JOIN::prepare() will not do it second
    time.

    lex->query_tables also point on local list of DELETE SELECT_LEX
  */
  if (setup_tables_and_check_access(thd, &thd->lex->select_lex.context,
                                    &thd->lex->select_lex.top_join_list,
                                    lex->query_tables,
                                    &lex->select_lex.leaf_tables, FALSE, 
                                    DELETE_ACL, SELECT_ACL))
    DBUG_RETURN(TRUE);


  /*
    Multi-delete can't be constructed over-union => we always have
    single SELECT on top and have to check underlying SELECTs of it
  */
  lex->select_lex.exclude_from_table_unique_test= TRUE;
  /* Fix tables-to-be-deleted-from list to point at opened tables */
  for (target_tbl= (TABLE_LIST*) aux_tables;
       target_tbl;
       target_tbl= target_tbl->next_local)
  {
    if (!(target_tbl->table= target_tbl->correspondent_table->table))
    {
      DBUG_ASSERT(target_tbl->correspondent_table->view &&
                  target_tbl->correspondent_table->merge_underlying_list &&
                  target_tbl->correspondent_table->merge_underlying_list->
                  next_local);
      my_error(ER_VIEW_DELETE_MERGE_VIEW, MYF(0),
               target_tbl->correspondent_table->view_db.str,
               target_tbl->correspondent_table->view_name.str);
      DBUG_RETURN(TRUE);
    }

    if (!target_tbl->correspondent_table->updatable ||
        check_key_in_view(thd, target_tbl->correspondent_table))
    {
      my_error(ER_NON_UPDATABLE_TABLE, MYF(0),
               target_tbl->table_name, "DELETE");
      DBUG_RETURN(TRUE);
    }
    /*
      Check that table from which we delete is not used somewhere
      inside subqueries/view.
    */
    {
      TABLE_LIST *duplicate;
      if ((duplicate= unique_table(thd, target_tbl->correspondent_table,
                                   lex->query_tables, 0)))
      {
        update_non_unique_table_error(target_tbl->correspondent_table,
                                      "DELETE", duplicate);
        DBUG_RETURN(TRUE);
      }
    }
  }
  DBUG_RETURN(FALSE);
}


multi_delete::multi_delete(TABLE_LIST *dt, uint num_of_tables_arg)
  : delete_tables(dt), deleted(0), found(0),
    num_of_tables(num_of_tables_arg), error(0),
    do_delete(0), transactional_tables(0), normal_tables(0), error_handled(0)
{
  tempfiles= (Unique **) sql_calloc(sizeof(Unique *) * num_of_tables);
}


int
multi_delete::prepare(List<Item> &values, SELECT_LEX_UNIT *u)
{
  DBUG_ENTER("multi_delete::prepare");
  unit= u;
  do_delete= 1;
  thd_proc_info(thd, "deleting from main table");
  DBUG_RETURN(0);
}


bool
multi_delete::initialize_tables(JOIN *join)
{
  TABLE_LIST *walk;
  Unique **tempfiles_ptr;
  DBUG_ENTER("initialize_tables");

  if ((thd->options & OPTION_SAFE_UPDATES) && error_if_full_join(join))
    DBUG_RETURN(1);

  table_map tables_to_delete_from=0;
  for (walk= delete_tables; walk; walk= walk->next_local)
    tables_to_delete_from|= walk->table->map;

  walk= delete_tables;
  delete_while_scanning= 1;
  for (JOIN_TAB *tab=join->join_tab, *end=join->join_tab+join->tables;
       tab < end;
       tab++)
  {
    if (tab->table->map & tables_to_delete_from)
    {
      /* We are going to delete from this table */
      TABLE *tbl=walk->table=tab->table;
      walk= walk->next_local;
      /* Don't use KEYREAD optimization on this table */
      tbl->no_keyread=1;
      /* Don't use record cache */
      tbl->no_cache= 1;
      tbl->covering_keys.clear_all();
      if (tbl->file->has_transactions())
	transactional_tables= 1;
      else
	normal_tables= 1;
      if (tbl->triggers &&
          tbl->triggers->has_triggers(TRG_EVENT_DELETE,
                                      TRG_ACTION_AFTER))
      {
	/*
          The table has AFTER DELETE triggers that might access to subject 
          table and therefore might need delete to be done immediately. 
          So we turn-off the batching.
        */
	(void) tbl->file->extra(HA_EXTRA_DELETE_CANNOT_BATCH);
      }
      tbl->prepare_for_position();
      tbl->mark_columns_needed_for_delete();
    }
    else if ((tab->type != JT_SYSTEM && tab->type != JT_CONST) &&
             walk == delete_tables)
    {
      /*
        We are not deleting from the table we are scanning. In this
        case send_data() shouldn't delete any rows a we may touch
        the rows in the deleted table many times
      */
      delete_while_scanning= 0;
    }
  }
  walk= delete_tables;
  tempfiles_ptr= tempfiles;
  if (delete_while_scanning)
  {
    table_being_deleted= delete_tables;
    walk= walk->next_local;
  }
  for (;walk ;walk= walk->next_local)
  {
    TABLE *table=walk->table;
    *tempfiles_ptr++= new Unique (refpos_order_cmp,
				  (void *) table->file,
				  table->file->ref_length,
				  MEM_STRIP_BUF_SIZE);
  }
  init_ftfuncs(thd, thd->lex->current_select, 1);
  DBUG_RETURN(thd->is_fatal_error != 0);
}


multi_delete::~multi_delete()
{
  for (table_being_deleted= delete_tables;
       table_being_deleted;
       table_being_deleted= table_being_deleted->next_local)
  {
    TABLE *table= table_being_deleted->table;
    table->no_keyread=0;
  }

  for (uint counter= 0; counter < num_of_tables; counter++)
  {
    if (tempfiles[counter])
      delete tempfiles[counter];
  }
}


bool multi_delete::send_data(List<Item> &values)
{
  int secure_counter= delete_while_scanning ? -1 : 0;
  TABLE_LIST *del_table;
  DBUG_ENTER("multi_delete::send_data");

  for (del_table= delete_tables;
       del_table;
       del_table= del_table->next_local, secure_counter++)
  {
    TABLE *table= del_table->table;

    /* Check if we are using outer join and we didn't find the row */
    if (table->status & (STATUS_NULL_ROW | STATUS_DELETED))
      continue;

    table->file->position(table->record[0]);
    found++;

    if (secure_counter < 0)
    {
      /* We are scanning the current table */
      DBUG_ASSERT(del_table == table_being_deleted);
      if (table->triggers &&
          table->triggers->process_triggers(thd, TRG_EVENT_DELETE,
                                            TRG_ACTION_BEFORE, FALSE))
        DBUG_RETURN(1);
      table->status|= STATUS_DELETED;
      if (!(error=table->file->ha_delete_row(table->record[0])))
      {
        deleted++;
        if (!table->file->has_transactions())
          thd->transaction.stmt.modified_non_trans_table= TRUE;
        if (table->triggers &&
            table->triggers->process_triggers(thd, TRG_EVENT_DELETE,
                                              TRG_ACTION_AFTER, FALSE))
          DBUG_RETURN(1);
      }
      else
      {
        table->file->print_error(error,MYF(0));
        DBUG_RETURN(1);
      }
    }
    else
    {
      error=tempfiles[secure_counter]->unique_add((char*) table->file->ref);
      if (error)
      {
	error= 1;                               // Fatal error
	DBUG_RETURN(1);
      }
    }
  }
  DBUG_RETURN(0);
}


void multi_delete::send_error(uint errcode,const char *err)
{
  DBUG_ENTER("multi_delete::send_error");

  /* First send error what ever it is ... */
  my_message(errcode, err, MYF(0));

  DBUG_VOID_RETURN;
}


void multi_delete::abort()
{
  DBUG_ENTER("multi_delete::abort");

  /* the error was handled or nothing deleted and no side effects return */
  if (error_handled ||
      !thd->transaction.stmt.modified_non_trans_table && !deleted)
    DBUG_VOID_RETURN;

  /* Something already deleted so we have to invalidate cache */
  if (deleted)
    query_cache_invalidate3(thd, delete_tables, 1);

  /*
    If rows from the first table only has been deleted and it is
    transactional, just do rollback.
    The same if all tables are transactional, regardless of where we are.
    In all other cases do attempt deletes ...
  */
  if (do_delete && normal_tables &&
      (table_being_deleted != delete_tables ||
       !table_being_deleted->table->file->has_transactions()))
  {
    /*
      We have to execute the recorded do_deletes() and write info into the
      error log
    */
    error= 1;
    send_eof();
    DBUG_ASSERT(error_handled);
    DBUG_VOID_RETURN;
  }
  
  if (thd->transaction.stmt.modified_non_trans_table)
  {
    /* 
       there is only side effects; to binlog with the error
    */
    if (mysql_bin_log.is_open())
    {
      thd->binlog_query(THD::ROW_QUERY_TYPE,
                        thd->query, thd->query_length,
                        transactional_tables, FALSE);
    }
    thd->transaction.all.modified_non_trans_table= true;
  }
  DBUG_ASSERT(!normal_tables || !deleted ||
              thd->transaction.stmt.modified_non_trans_table);
  DBUG_VOID_RETURN;
}



/*
  Do delete from other tables.
  Returns values:
	0 ok
	1 error
*/

int multi_delete::do_deletes()
{
  int local_error= 0, counter= 0, tmp_error;
  bool will_batch;
  DBUG_ENTER("do_deletes");
  DBUG_ASSERT(do_delete);

  do_delete= 0;                                 // Mark called
  if (!found)
    DBUG_RETURN(0);

  table_being_deleted= (delete_while_scanning ? delete_tables->next_local :
                        delete_tables);
 
  for (; table_being_deleted;
       table_being_deleted= table_being_deleted->next_local, counter++)
  { 
    ha_rows last_deleted= deleted;
    TABLE *table = table_being_deleted->table;
    if (tempfiles[counter]->get(table))
    {
      local_error=1;
      break;
    }

    READ_RECORD	info;
    init_read_record(&info,thd,table,NULL,0,1);
    /*
      Ignore any rows not found in reference tables as they may already have
      been deleted by foreign key handling
    */
    info.ignore_not_found_rows= 1;
    will_batch= !table->file->start_bulk_delete();
    while (!(local_error=info.read_record(&info)) && !thd->killed)
    {
      if (table->triggers &&
          table->triggers->process_triggers(thd, TRG_EVENT_DELETE,
                                            TRG_ACTION_BEFORE, FALSE))
      {
        local_error= 1;
        break;
      }
      if ((local_error=table->file->ha_delete_row(table->record[0])))
      {
	table->file->print_error(local_error,MYF(0));
	break;
      }
      deleted++;
      if (table->triggers &&
          table->triggers->process_triggers(thd, TRG_EVENT_DELETE,
                                            TRG_ACTION_AFTER, FALSE))
      {
        local_error= 1;
        break;
      }
    }
    if (will_batch && (tmp_error= table->file->end_bulk_delete()))
    {
      if (!local_error)
      {
        local_error= tmp_error;
        table->file->print_error(local_error,MYF(0));
      }
    }
    if (last_deleted != deleted && !table->file->has_transactions())
      thd->transaction.stmt.modified_non_trans_table= TRUE;
    end_read_record(&info);
    if (thd->killed && !local_error)
      local_error= 1;
    if (local_error == -1)				// End of file
      local_error = 0;
  }
  DBUG_RETURN(local_error);
}


/*
  Send ok to the client

  return:  0 sucess
	   1 error
*/

bool multi_delete::send_eof()
{
  THD::killed_state killed_status= THD::NOT_KILLED;
  thd_proc_info(thd, "deleting from reference tables");

  /* Does deletes for the last n - 1 tables, returns 0 if ok */
  int local_error= do_deletes();		// returns 0 if success

  /* compute a total error to know if something failed */
  local_error= local_error || error;
  killed_status= (local_error == 0)? THD::NOT_KILLED : thd->killed;
  /* reset used flags */
  thd_proc_info(thd, "end");

  /*
    We must invalidate the query cache before binlog writing and
    ha_autocommit_...
  */
  if (deleted)
  {
    query_cache_invalidate3(thd, delete_tables, 1);
  }
  DBUG_ASSERT(!normal_tables || !deleted ||
              thd->transaction.stmt.modified_non_trans_table);
  if ((local_error == 0) || thd->transaction.stmt.modified_non_trans_table)
  {
    if (mysql_bin_log.is_open())
    {
      if (local_error == 0)
        thd->clear_error();
      if (thd->binlog_query(THD::ROW_QUERY_TYPE,
                            thd->query, thd->query_length,
                            transactional_tables, FALSE, killed_status) &&
          !normal_tables)
      {
	local_error=1;  // Log write failed: roll back the SQL statement
      }
    }
    if (thd->transaction.stmt.modified_non_trans_table)
      thd->transaction.all.modified_non_trans_table= TRUE;
  }
  if (local_error != 0)
    error_handled= TRUE; // to force early leave from ::send_error()

  if (!local_error)
  {
    thd->row_count_func= deleted;
    ::my_ok(thd, (ha_rows) thd->row_count_func);
  }
  return 0;
}


/***************************************************************************
  TRUNCATE TABLE
****************************************************************************/

/*
  Optimize delete of all rows by doing a full generate of the table
  This will work even if the .ISM and .ISD tables are destroyed

  dont_send_ok should be set if:
  - We should always wants to generate the table (even if the table type
    normally can't safely do this.
  - We don't want an ok to be sent to the end user.
  - We don't want to log the truncate command
  - If we want to have a name lock on the table on exit without errors.
*/

bool mysql_truncate(THD *thd, TABLE_LIST *table_list, bool dont_send_ok)
{
  HA_CREATE_INFO create_info;
  char path[FN_REFLEN];
  TABLE *table;
  bool error;
  uint path_length;
  DBUG_ENTER("mysql_truncate");

  bzero((char*) &create_info,sizeof(create_info));
  /* If it is a temporary table, close and regenerate it */
  if (!dont_send_ok && (table= find_temporary_table(thd, table_list)))
  {
    handlerton *table_type= table->s->db_type();
    TABLE_SHARE *share= table->s;
    bool frm_only= (share->tmp_table == TMP_TABLE_FRM_FILE_ONLY);

    if (!ha_check_storage_engine_flag(table_type, HTON_CAN_RECREATE))
      goto trunc_by_del;

    table->file->info(HA_STATUS_AUTO | HA_STATUS_NO_LOCK);
    
    close_temporary_table(thd, table, 0, 0);    // Don't free share
    ha_create_table(thd, share->normalized_path.str,
                    share->db.str, share->table_name.str, &create_info, 1);
    // We don't need to call invalidate() because this table is not in cache
    if ((error= (int) !(open_temporary_table(thd, share->path.str,
                                             share->db.str,
					     share->table_name.str, 1,
                                             OTM_OPEN))))
      (void) rm_temporary_table(table_type, path, frm_only);
    free_table_share(share);
    my_free((char*) table,MYF(0));
    /*
      If we return here we will not have logged the truncation to the bin log
      and we will not my_ok() to the client.
    */
    goto end;
  }

  path_length= build_table_filename(path, sizeof(path), table_list->db,
                                    table_list->table_name, reg_ext, 0);

  if (!dont_send_ok)
  {
    enum legacy_db_type table_type;
    mysql_frm_type(thd, path, &table_type);
    if (table_type == DB_TYPE_UNKNOWN)
    {
      my_error(ER_NO_SUCH_TABLE, MYF(0),
               table_list->db, table_list->table_name);
      DBUG_RETURN(TRUE);
    }
    if (!ha_check_storage_engine_flag(ha_resolve_by_legacy_type(thd, table_type),
                                      HTON_CAN_RECREATE))
      goto trunc_by_del;

    if (lock_and_wait_for_table_name(thd, table_list))
      DBUG_RETURN(TRUE);
  }

  // Remove the .frm extension AIX 5.2 64-bit compiler bug (BUG#16155): this
  // crashes, replacement works.  *(path + path_length - reg_ext_length)=
  // '\0';
  path[path_length - reg_ext_length] = 0;
  VOID(pthread_mutex_lock(&LOCK_open));
  error= ha_create_table(thd, path, table_list->db, table_list->table_name,
                         &create_info, 1);
  VOID(pthread_mutex_unlock(&LOCK_open));
  query_cache_invalidate3(thd, table_list, 0);

end:
  if (!dont_send_ok)
  {
    if (!error)
    {
      /*
        TRUNCATE must always be statement-based binlogged (not row-based) so
        we don't test current_stmt_binlog_row_based.
      */
      write_bin_log(thd, TRUE, thd->query, thd->query_length);
      my_ok(thd);		// This should return record count
    }
    VOID(pthread_mutex_lock(&LOCK_open));
    unlock_table_name(thd, table_list);
    VOID(pthread_mutex_unlock(&LOCK_open));
  }
  else if (error)
  {
    VOID(pthread_mutex_lock(&LOCK_open));
    unlock_table_name(thd, table_list);
    VOID(pthread_mutex_unlock(&LOCK_open));
  }
  DBUG_RETURN(error);

trunc_by_del:
  /* Probably InnoDB table */
  ulonglong save_options= thd->options;
  table_list->lock_type= TL_WRITE;
  thd->options&= ~(OPTION_BEGIN | OPTION_NOT_AUTOCOMMIT);
  ha_enable_transaction(thd, FALSE);
  mysql_init_select(thd->lex);
  bool save_binlog_row_based= thd->current_stmt_binlog_row_based;
  thd->clear_current_stmt_binlog_row_based();
  error= mysql_delete(thd, table_list, (COND*) 0, (SQL_LIST*) 0,
                      HA_POS_ERROR, LL(0), TRUE);
  ha_enable_transaction(thd, TRUE);
  /*
    Safety, in case the engine ignored ha_enable_transaction(FALSE)
    above. Also clears thd->transaction.*.
  */
  error= ha_autocommit_or_rollback(thd, error);
  ha_commit(thd);
  thd->options= save_options;
  thd->current_stmt_binlog_row_based= save_binlog_row_based;
  DBUG_RETURN(error);
}<|MERGE_RESOLUTION|>--- conflicted
+++ resolved
@@ -158,12 +158,8 @@
   {
     free_underlaid_joins(thd, select_lex);
     thd->row_count_func= 0;
-<<<<<<< HEAD
     MYSQL_DELETE_END();
-    send_ok(thd, (ha_rows) thd->row_count_func);  // No matching records
-=======
     my_ok(thd, (ha_rows) thd->row_count_func);  // No matching records
->>>>>>> 832d39c0
     DBUG_RETURN(0);
   }
 #endif
@@ -180,12 +176,8 @@
     delete select;
     free_underlaid_joins(thd, select_lex);
     thd->row_count_func= 0;
-<<<<<<< HEAD
     MYSQL_DELETE_END();
-    send_ok(thd, (ha_rows) thd->row_count_func);
-=======
     my_ok(thd, (ha_rows) thd->row_count_func);
->>>>>>> 832d39c0
     /*
       We don't need to call reset_auto_increment in this case, because
       mysql_truncate always gives a NULL conds argument, hence we never
