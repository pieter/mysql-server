#ifndef SI_OBJECTS_H_
#define SI_OBJECTS_H_

namespace obs {

///////////////////////////////////////////////////////////////////////////

//
// Public interface.
//

///////////////////////////////////////////////////////////////////////////

// TODO:
//  - document it (doxygen);
//  - merge with the existing comments.

class Obj
{
public:
  virtual bool serialize(THD *thd, String *serialialization) = 0;

  virtual bool materialize(uint serialization_version,
                          const String *serialialization) = 0;

<<<<<<< HEAD
  virtual bool execute(THD *thd) = 0;
=======
  virtual bool execute() = 0;
  
  virtual const String* get_name() = 0;
>>>>>>> 7557ae87

public:
  virtual ~Obj()
  { }
};

///////////////////////////////////////////////////////////////////////////

class ObjIterator
{
protected:
  bool is_valid;  ///< Indicates if iterator has been constructed successfully.
public:

  ObjIterator(): is_valid(FALSE)
  { }

  virtual Obj *next() = 0;
  // User is responsible for destroying the returned object.

public:
  virtual ~ObjIterator()
  { }
};

///////////////////////////////////////////////////////////////////////////

// User is responsible for destroying the returned object.

Obj *get_database(const LEX_STRING db_name);
Obj *get_table(const LEX_STRING db_name, const LEX_STRING table_name, bool view);
Obj *get_view(const LEX_STRING db_name, const LEX_STRING view_name);
Obj *get_trigger(const LEX_STRING db_name, const LEX_STRING trigger_name);
Obj *get_stored_procedure(const LEX_STRING db_name, const LEX_STRING sp_name);
Obj *get_stored_function(const LEX_STRING db_name, const LEX_STRING sf_name);
Obj *get_event(const LEX_STRING db_name, const LEX_STRING event_name);

///////////////////////////////////////////////////////////////////////////

//
// Enumeration.
//

// User is responsible for destroying the returned iterator.

ObjIterator *get_databases(THD *thd);
ObjIterator *get_db_tables(THD *thd, const String *db_name);
ObjIterator *get_db_views(THD *thd, const String *db_name);
ObjIterator *get_db_triggers(const LEX_STRING db_name);
ObjIterator *get_db_stored_procedures(const LEX_STRING db_name);
ObjIterator *get_db_stored_functions(const LEX_STRING db_name);
ObjIterator *get_db_events(const LEX_STRING db_name);

///////////////////////////////////////////////////////////////////////////

//
// Dependecies.
//

ObjIterator* get_view_base_tables(const LEX_STRING db_name,
                                  const LEX_STRING view_name);

///////////////////////////////////////////////////////////////////////////

enum ObjectType
{
  OT_DATABASE,
  OT_TABLE,
  OT_VIEW,
  OT_TRIGGER,
  OT_STORED_PROCEDURE,
  OT_STORED_FUNCTION,
  OT_EVENT
};

Obj *create_object(ObjectType object_type,
                   const String *serialialization);

///////////////////////////////////////////////////////////////////////////

<<<<<<< HEAD
/*
  DDL blocker methods.
*/

/**
   Turn on the ddl blocker

   This method is used to start the ddl blocker blocking DDL commands.

   @param[in] thd  current thread

   @retval my_bool success = TRUE, error = FALSE
  */
my_bool ddl_blocker_enable(THD *thd); 

/**
   Turn off the ddl blocker

   This method is used to stop the ddl blocker from blocking DDL commands.
  */
void ddl_blocker_disable(); 

/**
   Turn on the ddl blocker exception

   This method is used to allow the exception allowing a restore operation to
   perform DDL operations while the ddl blocker blocking DDL commands.

   @param[in] thd  current thread
  */
void ddl_blocker_exception_on(THD *thd);

/**
   Turn off the ddl blocker exception

   This method is used to suspend the exception allowing a restore operation to
   perform DDL operations while the ddl blocker blocking DDL commands.

   @param[in] thd  current thread
  */
void ddl_blocker_exception_off(THD *thd);

}
=======
} // obs namespace
>>>>>>> 7557ae87

#endif // SI_OBJECTS_H_<|MERGE_RESOLUTION|>--- conflicted
+++ resolved
@@ -23,13 +23,8 @@
   virtual bool materialize(uint serialization_version,
                           const String *serialialization) = 0;
 
-<<<<<<< HEAD
-  virtual bool execute(THD *thd) = 0;
-=======
-  virtual bool execute() = 0;
   
   virtual const String* get_name() = 0;
->>>>>>> 7557ae87
 
 public:
   virtual ~Obj()
@@ -110,7 +105,6 @@
 
 ///////////////////////////////////////////////////////////////////////////
 
-<<<<<<< HEAD
 /*
   DDL blocker methods.
 */
@@ -153,9 +147,6 @@
   */
 void ddl_blocker_exception_off(THD *thd);
 
-}
-=======
 } // obs namespace
->>>>>>> 7557ae87
 
 #endif // SI_OBJECTS_H_