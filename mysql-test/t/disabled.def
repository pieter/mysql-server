##############################################################################
#
#  List the test cases that are to be disabled temporarily.
#
#  Separate the test case name and the comment with ':'.
#
#    <testcasename> : BUG#<xxxx> <date disabled> <disabler> <comment>
#
#  Do not use any TAB characters for whitespace.
#
##############################################################################
innodb          : WL#1213: Waiting for InnoDB team to add support for 4-byte character sets.
user_limits     : Bug#23921 random failure of user_limits.test

concurrent_innodb        : BUG#21579 2006-08-11 mleich innodb_concurrent random failures with varying differences
ctype_big5               : BUG#26711 2007-06-21 Lars Test has never worked on Double Whopper

order_by             : WL#2475: spetrunia producing ordered streams is not handled correctly
federated_transactions   : Bug#29523 Transactions do not work
locktrans_innodb     : Bug#29929 2007-07-20 ingo LOCK TABLES does not pre-lock tables used in triggers
rpl_locktrans_innodb : Bug#29929 2007-07-20 ingo LOCK TABLES does not pre-lock tables used in triggers
subselect2 : BUG#31464 SergeyP will fix
log_tables : BUG#31580 1007-10-13 SergeyP log_tables.test fails on all windows platforms in pushbuild
<<<<<<< HEAD
show_check	: Bug #32682  	Test show_check fails in 6.0
=======
events                   : Bug#32664 events.test fails randomly
events_scheduling        : Bug#29830 Test case 'events_scheduling' fails on Mac OS X and Windows
lowercase_table3         : Bug#32667 lowercase_table3.test reports to error log
kill                 : Bug#29149: Test "kill" fails on Windows
grant3               : Bug#32723: grant3.test fails
innodb_mysql         : Bug#32724: innodb_mysql.test fails randomly
events_bugs          : Bug#32771 events_bugs.test fails randomly
>>>>>>> 716ba90d
<|MERGE_RESOLUTION|>--- conflicted
+++ resolved
@@ -21,14 +21,11 @@
 rpl_locktrans_innodb : Bug#29929 2007-07-20 ingo LOCK TABLES does not pre-lock tables used in triggers
 subselect2 : BUG#31464 SergeyP will fix
 log_tables : BUG#31580 1007-10-13 SergeyP log_tables.test fails on all windows platforms in pushbuild
-<<<<<<< HEAD
 show_check	: Bug #32682  	Test show_check fails in 6.0
-=======
 events                   : Bug#32664 events.test fails randomly
 events_scheduling        : Bug#29830 Test case 'events_scheduling' fails on Mac OS X and Windows
 lowercase_table3         : Bug#32667 lowercase_table3.test reports to error log
 kill                 : Bug#29149: Test "kill" fails on Windows
 grant3               : Bug#32723: grant3.test fails
 innodb_mysql         : Bug#32724: innodb_mysql.test fails randomly
-events_bugs          : Bug#32771 events_bugs.test fails randomly
->>>>>>> 716ba90d
+events_bugs          : Bug#32771 events_bugs.test fails randomly