# -*- cperl -*-
# Copyright (C) 2004-2006 MySQL AB
# 
# This program is free software; you can redistribute it and/or modify
# it under the terms of the GNU General Public License as published by
# the Free Software Foundation; version 2 of the License.
# 
# This program is distributed in the hope that it will be useful,
# but WITHOUT ANY WARRANTY; without even the implied warranty of
# MERCHANTABILITY or FITNESS FOR A PARTICULAR PURPOSE.  See the
# GNU General Public License for more details.
# 
# You should have received a copy of the GNU General Public License
# along with this program; if not, write to the Free Software
# Foundation, Inc., 51 Franklin St, Fifth Floor, Boston, MA  02110-1301  USA

# This is a library file used by the Perl version of mysql-test-run,
# and is part of the translation of the Bourne shell script with the
# same name.

use strict;
use warnings;

sub mtr_report_test_name($);
sub mtr_report_test_passed($);
sub mtr_report_test_failed($);
sub mtr_report_test_skipped($);
sub mtr_report_test_not_skipped_though_disabled($);

sub mtr_report_stats ($);
sub mtr_print_line ();
sub mtr_print_thick_line ();
sub mtr_print_header ();
sub mtr_report (@);
sub mtr_warning (@);
sub mtr_error (@);
sub mtr_child_error (@);
sub mtr_debug (@);
sub mtr_verbose (@);

my $tot_real_time= 0;



##############################################################################
#
#  
#
##############################################################################

sub mtr_report_test_name ($) {
  my $tinfo= shift;

  _mtr_log("$tinfo->{name}");
  printf "%-30s ", $tinfo->{'name'};
}

sub mtr_report_test_skipped ($) {
  my $tinfo= shift;

  $tinfo->{'result'}= 'MTR_RES_SKIPPED';
  if ( $tinfo->{'disable'} )
  {
    mtr_report("[ disabled ]  $tinfo->{'comment'}");
  }
  elsif ( $tinfo->{'comment'} )
  {
    mtr_report("[ skipped ]   $tinfo->{'comment'}");
  }
  else
  {
    mtr_report("[ skipped ]");
  }
}

sub mtr_report_tests_not_skipped_though_disabled ($) {
  my $tests= shift;

  if ( $::opt_enable_disabled )
  {
    my @disabled_tests= grep {$_->{'dont_skip_though_disabled'}} @$tests;
    if ( @disabled_tests )
    {
      print "\nTest(s) which will be run though they are marked as disabled:\n";
      foreach my $tinfo ( sort {$a->{'name'} cmp $b->{'name'}} @disabled_tests )
      {
        printf "  %-20s : %s\n", $tinfo->{'name'}, $tinfo->{'comment'};
      }
    }
  }
}

sub mtr_report_test_passed ($) {
  my $tinfo= shift;

  my $timer=  "";
  if ( $::opt_timer and -f "$::opt_vardir/log/timer" )
  {
    $timer= mtr_fromfile("$::opt_vardir/log/timer");
    $tot_real_time += ($timer/1000);
    $timer= sprintf "%12s", $timer;
  }
  $tinfo->{'result'}= 'MTR_RES_PASSED';
  mtr_report("[ pass ]   $timer");
}

sub mtr_report_test_failed ($) {
  my $tinfo= shift;

  $tinfo->{'result'}= 'MTR_RES_FAILED';
  if ( defined $tinfo->{'timeout'} )
  {
    mtr_report("[ fail ]  timeout");
    return;
  }
  else
  {
    mtr_report("[ fail ]");
  }

  if ( $tinfo->{'comment'} )
  {
    # The test failure has been detected by mysql-test-run.pl
    # when starting the servers or due to other error, the reason for
    # failing the test is saved in "comment"
    mtr_report("\nERROR: $tinfo->{'comment'}");
  }
  elsif ( -f $::path_timefile )
  {
    # Test failure was detected by test tool and it's report
    # about what failed has been saved to file. Display the report.
    print "\n";
    print mtr_fromfile($::path_timefile); # FIXME print_file() instead
    print "\n";
  }
  else
  {
    # Neither this script or the test tool has recorded info
    # about why the test has failed. Should be debugged.
    mtr_report("\nUnexpected termination, probably when starting mysqld");;
  }
}

sub mtr_report_stats ($) {
  my $tests= shift;

  # ----------------------------------------------------------------------
  # Find out how we where doing
  # ----------------------------------------------------------------------

  my $tot_skiped= 0;
  my $tot_passed= 0;
  my $tot_failed= 0;
  my $tot_tests=  0;
  my $tot_restarts= 0;
  my $found_problems= 0; # Some warnings in the logfiles are errors...

  foreach my $tinfo (@$tests)
  {
    if ( $tinfo->{'result'} eq 'MTR_RES_SKIPPED' )
    {
      $tot_skiped++;
    }
    elsif ( $tinfo->{'result'} eq 'MTR_RES_PASSED' )
    {
      $tot_tests++;
      $tot_passed++;
    }
    elsif ( $tinfo->{'result'} eq 'MTR_RES_FAILED' )
    {
      $tot_tests++;
      $tot_failed++;
    }
    if ( $tinfo->{'restarted'} )
    {
      $tot_restarts++;
    }
  }

  # ----------------------------------------------------------------------
  # Print out a summary report to screen
  # ----------------------------------------------------------------------

  if ( ! $tot_failed )
  {
    print "All $tot_tests tests were successful.\n";
  }
  else
  {
    my $ratio=  $tot_passed * 100 / $tot_tests;
    print "Failed $tot_failed/$tot_tests tests, ";
    printf("%.2f", $ratio);
    print "\% were successful.\n\n";
    print
      "The log files in var/log may give you some hint\n",
      "of what went wrong.\n",
      "If you want to report this error, please read first ",
      "the documentation at\n",
      "http://dev.mysql.com/doc/mysql/en/mysql-test-suite.html\n";
  }
  if (!$::opt_extern)
  {
    print "The servers were restarted $tot_restarts times\n";
  }

  if ( $::opt_timer )
  {
    use English;

    mtr_report("Spent", sprintf("%.3f", $tot_real_time),"of",
	       time - $BASETIME, "seconds executing testcases");
  }

  # ----------------------------------------------------------------------
  # If a debug run, there might be interesting information inside
  # the "var/log/*.err" files. We save this info in "var/log/warnings"
  # ----------------------------------------------------------------------

  if ( ! $::glob_use_running_server )
  {
    # Save and report if there was any fatal warnings/errors in err logs

    my $warnlog= "$::opt_vardir/log/warnings";

    unless ( open(WARN, ">$warnlog") )
    {
      mtr_warning("can't write to the file \"$warnlog\": $!");
    }
    else
    {
      # We report different types of problems in order
      foreach my $pattern ( "^Warning:",
			    "\\[Warning\\]",
			    "\\[ERROR\\]",
			    "^Error:", "^==.* at 0x",
			    "InnoDB: Warning",
<<<<<<< HEAD
=======
			    "InnoDB: Error",
>>>>>>> e7efc057
			    "^safe_mutex:",
			    "missing DBUG_RETURN",
			    "mysqld: Warning",
			    "allocated at line",
			    "Attempting backtrace", "Assertion .* failed" )
      {
        foreach my $errlog ( sort glob("$::opt_vardir/log/*.err") )
        {
	  my $testname= "";
          unless ( open(ERR, $errlog) )
          {
            mtr_warning("can't read $errlog");
            next;
          }
          my $leak_reports_expected= undef;
          while ( <ERR> )
          {
            # There is a test case that purposely provokes a
            # SAFEMALLOC leak report, even though there is no actual
            # leak. We need to detect this, and ignore the warning in
            # that case.
            if (/Begin safemalloc memory dump:/) {
              $leak_reports_expected= 1;
            } elsif (/End safemalloc memory dump./) {
              $leak_reports_expected= undef;
            }

            # Skip some non fatal warnings from the log files
            if (
		/\"SELECT UNIX_TIMESTAMP\(\)\" failed on master/ or
		/Aborted connection/ or
		/Client requested master to start replication from impossible position/ or
		/Could not find first log file name in binary log/ or
		/Enabling keys got errno/ or
		/Error reading master configuration/ or
		/Error reading packet/ or
		/Event Scheduler/ or
		/Failed to open log/ or
		/Failed to open the existing master info file/ or
		/Forcing shutdown of [0-9]* plugins/ or
		/Got error [0-9]* when reading table/ or
		/Incorrect definition of table/ or
		/Incorrect information in file/ or
		/InnoDB: Warning: we did not need to do crash recovery/ or
		/Invalid \(old\?\) table or database name/ or
		/Lock wait timeout exceeded/ or
		/Log entry on master is longer than max_allowed_packet/ or
                /unknown option '--loose-/ or
                /unknown variable 'loose-/ or
		/You have forced lower_case_table_names to 0 through a command-line option/ or
		/Setting lower_case_table_names=2/ or
		/NDB Binlog:/ or
		/NDB: failed to setup table/ or
		/NDB: only row based binary logging/ or
		/Neither --relay-log nor --relay-log-index were used/ or
		/Query partially completed/ or
		/Slave I.O thread aborted while waiting for relay log/ or
		/Slave SQL thread is stopped because UNTIL condition/ or
		/Slave SQL thread retried transaction/ or
		/Slave \(additional info\)/ or
		/Slave: .*Duplicate column name/ or
		/Slave: .*master may suffer from/ or
		/Slave: According to the master's version/ or
		/Slave: Column [0-9]* type mismatch/ or
<<<<<<< HEAD
                /Slave: Can't DROP 'c7'; check that column.key exists Error_code: 1091/ or
                /Slave: Unknown column 'c7' in 't15' Error_code: 1054/ or
                /Slave: Key column 'c6' doesn't exist in table Error_code: 1072/ or
=======
>>>>>>> e7efc057
		/Slave: Error .* doesn't exist/ or
		/Slave: Error .*Deadlock found/ or
		/Slave: Error .*Unknown table/ or
		/Slave: Error in Write_rows event: / or
		/Slave: Field .* of table .* has no default value/ or
		/Slave: Query caused different errors on master and slave/ or
		/Slave: Table .* doesn't exist/ or
		/Slave: Table width mismatch/ or
		/Slave: The incident LOST_EVENTS occured on the master/ or
		/Slave: Unknown error.* 1105/ or
		/Slave: Can't drop database.* database doesn't exist/ or
                /Slave SQL:.*(?:Error_code: \d+|Query:.*)/ or
<<<<<<< HEAD
		/Backup:/ or /Restore:/ or
=======
>>>>>>> e7efc057
		/Sort aborted/ or
		/Time-out in NDB/ or
		/Warning:\s+One can only use the --user.*root/ or
		/Warning:\s+Setting lower_case_table_names=2/ or
		/Warning:\s+Table:.* on (delete|rename)/ or
		/You have an error in your SQL syntax/ or
		/deprecated/ or
		/description of time zone/ or
		/equal MySQL server ids/ or
		/error .*connecting to master/ or
		/error reading log entry/ or
		/lower_case_table_names is set/ or
		/skip-name-resolve mode/ or
		/slave SQL thread aborted/ or
		/Slave: .*Duplicate entry/ or
		# Special case for Bug #26402 in show_check.test
		# Question marks are not valid file name parts
		# on Windows platforms. Ignore this error message. 
		/\QCan't find file: '.\test\????????.frm'\E/ or
		# Special case, made as specific as possible, for:
		# Bug #28436: Incorrect position in SHOW BINLOG EVENTS causes
		#             server coredump
		/\QError in Log_event::read_log_event(): 'Sanity check failed', data_len: 258, event_type: 49\E/ or
                /Statement is not safe to log in statement format/ or

<<<<<<< HEAD
=======
                # test case for Bug#bug29807 copies a stray frm into database
                /InnoDB: Error: table `test`.`bug29807` does not exist in the InnoDB internal/ or
                /Cannot find or open table test\/bug29807 from/ or

                # innodb foreign key tests that fail in ALTER or RENAME produce this
                /InnoDB: Error: in ALTER TABLE `test`.`t[12]`/ or
                /InnoDB: Error: in RENAME TABLE table `test`.`t1`/ or
                /InnoDB: Error: table `test`.`t[12]` does not exist in the InnoDB internal/ or

>>>>>>> e7efc057
                # Test case for Bug#14233 produces the following warnings:
                /Stored routine 'test'.'bug14233_1': invalid value in column mysql.proc/ or
                /Stored routine 'test'.'bug14233_2': invalid value in column mysql.proc/ or
                /Stored routine 'test'.'bug14233_3': invalid value in column mysql.proc/ or

<<<<<<< HEAD
                # BUG#29807 - innodb_mysql.test: Cannot find table test/t2
                #             from the internal data dictionary
                /Cannot find or open table test\/bug29807 from/ or

                # BUG#29839 - lowercase_table3.test: Cannot find table test/T1
                #             from the internal data dictiona
                /Cannot find table test\/BUG29839 from the internal data dictionary/ or
                # rpl_ndb_basic expects this error
                /Slave: Got error 146 during COMMIT Error_code: 1180/
=======
                # BUG#29839 - lowercase_table3.test: Cannot find table test/T1
                #             from the internal data dictiona
                /Cannot find table test\/BUG29839 from the internal data dictionary/
>>>>>>> e7efc057
	       )
            {
              next;                       # Skip these lines
            }
	    if ( /CURRENT_TEST: (.*)/ )
	    {
	      $testname= $1;
	    }
            if ( /$pattern/ )
            {
              if ($leak_reports_expected) {
                next;
              }
              $found_problems= 1;
              print WARN basename($errlog) . ": $testname: $_";
            }
          }
        }
      }

      if ( $::opt_check_testcases )
      {
        # Look for warnings produced by mysqltest in testname.warnings
        foreach my $test_warning_file
	  ( glob("$::glob_mysql_test_dir/r/*.warnings") )
        {
          $found_problems= 1;
	  print WARN "Check myqltest warnings in $test_warning_file\n";
        }
      }

      if ( $found_problems )
      {
	mtr_warning("Got errors/warnings while running tests, please examine",
		    "\"$warnlog\" for details.");
      }
    }
  }

  print "\n";

  # Print a list of testcases that failed
  if ( $tot_failed != 0 )
  {
    my $test_mode= join(" ", @::glob_test_mode) || "default";
    print "mysql-test-run in $test_mode mode: *** Failing the test(s):";

    foreach my $tinfo (@$tests)
    {
      if ( $tinfo->{'result'} eq 'MTR_RES_FAILED' )
      {
        print " $tinfo->{'name'}";
      }
    }
    print "\n";

  }

  # Print a list of check_testcases that failed(if any)
  if ( $::opt_check_testcases )
  {
    my @check_testcases= ();

    foreach my $tinfo (@$tests)
    {
      if ( defined $tinfo->{'check_testcase_failed'} )
      {
	push(@check_testcases, $tinfo->{'name'});
      }
    }

    if ( @check_testcases )
    {
      print "Check of testcase failed for: ";
      print join(" ", @check_testcases);
      print "\n\n";
    }
  }

  if ( $tot_failed != 0 || $found_problems)
  {
    mtr_error("there were failing test cases");
  }
}

##############################################################################
#
#  Text formatting
#
##############################################################################

sub mtr_print_line () {
  print '-' x 55, "\n";
}

sub mtr_print_thick_line () {
  print '=' x 55, "\n";
}

sub mtr_print_header () {
  print "\n";
  if ( $::opt_timer )
  {
    print "TEST                           RESULT         TIME (ms)\n";
  }
  else
  {
    print "TEST                           RESULT\n";
  }
  mtr_print_line();
  print "\n";
}


##############################################################################
#
#  Log and reporting functions
#
##############################################################################

use IO::File;

my $log_file_ref= undef;

sub mtr_log_init ($) {
  my ($filename)= @_;

  mtr_error("Log is already open") if defined $log_file_ref;

  $log_file_ref= IO::File->new($filename, "a") or
    mtr_warning("Could not create logfile $filename: $!");
}

sub _mtr_log (@) {
  print $log_file_ref join(" ", @_),"\n"
    if defined $log_file_ref;
}

sub mtr_report (@) {
  # Print message to screen and log
  _mtr_log(@_);
  print join(" ", @_),"\n";
}

sub mtr_warning (@) {
  # Print message to screen and log
  _mtr_log("WARNING: ", @_);
  print STDERR "mysql-test-run: WARNING: ",join(" ", @_),"\n";
}

sub mtr_error (@) {
  # Print message to screen and log
  _mtr_log("ERROR: ", @_);
  print STDERR "mysql-test-run: *** ERROR: ",join(" ", @_),"\n";
  mtr_exit(1);
}

sub mtr_child_error (@) {
  # Print message to screen and log
  _mtr_log("ERROR(child): ", @_);
  print STDERR "mysql-test-run: *** ERROR(child): ",join(" ", @_),"\n";
  exit(1);
}

sub mtr_debug (@) {
  # Only print if --script-debug is used
  if ( $::opt_script_debug )
  {
    _mtr_log("###: ", @_);
    print STDERR "####: ",join(" ", @_),"\n";
  }
}

sub mtr_verbose (@) {
  # Always print to log, print to screen only when --verbose is used
  _mtr_log("> ",@_);
  if ( $::opt_verbose )
  {
    print STDERR "> ",join(" ", @_),"\n";
  }
}

1;<|MERGE_RESOLUTION|>--- conflicted
+++ resolved
@@ -234,10 +234,7 @@
 			    "\\[ERROR\\]",
 			    "^Error:", "^==.* at 0x",
 			    "InnoDB: Warning",
-<<<<<<< HEAD
-=======
 			    "InnoDB: Error",
->>>>>>> e7efc057
 			    "^safe_mutex:",
 			    "missing DBUG_RETURN",
 			    "mysqld: Warning",
@@ -302,12 +299,9 @@
 		/Slave: .*master may suffer from/ or
 		/Slave: According to the master's version/ or
 		/Slave: Column [0-9]* type mismatch/ or
-<<<<<<< HEAD
                 /Slave: Can't DROP 'c7'; check that column.key exists Error_code: 1091/ or
                 /Slave: Unknown column 'c7' in 't15' Error_code: 1054/ or
                 /Slave: Key column 'c6' doesn't exist in table Error_code: 1072/ or
-=======
->>>>>>> e7efc057
 		/Slave: Error .* doesn't exist/ or
 		/Slave: Error .*Deadlock found/ or
 		/Slave: Error .*Unknown table/ or
@@ -320,10 +314,7 @@
 		/Slave: Unknown error.* 1105/ or
 		/Slave: Can't drop database.* database doesn't exist/ or
                 /Slave SQL:.*(?:Error_code: \d+|Query:.*)/ or
-<<<<<<< HEAD
 		/Backup:/ or /Restore:/ or
-=======
->>>>>>> e7efc057
 		/Sort aborted/ or
 		/Time-out in NDB/ or
 		/Warning:\s+One can only use the --user.*root/ or
@@ -349,8 +340,6 @@
 		/\QError in Log_event::read_log_event(): 'Sanity check failed', data_len: 258, event_type: 49\E/ or
                 /Statement is not safe to log in statement format/ or
 
-<<<<<<< HEAD
-=======
                 # test case for Bug#bug29807 copies a stray frm into database
                 /InnoDB: Error: table `test`.`bug29807` does not exist in the InnoDB internal/ or
                 /Cannot find or open table test\/bug29807 from/ or
@@ -360,27 +349,16 @@
                 /InnoDB: Error: in RENAME TABLE table `test`.`t1`/ or
                 /InnoDB: Error: table `test`.`t[12]` does not exist in the InnoDB internal/ or
 
->>>>>>> e7efc057
                 # Test case for Bug#14233 produces the following warnings:
                 /Stored routine 'test'.'bug14233_1': invalid value in column mysql.proc/ or
                 /Stored routine 'test'.'bug14233_2': invalid value in column mysql.proc/ or
                 /Stored routine 'test'.'bug14233_3': invalid value in column mysql.proc/ or
-
-<<<<<<< HEAD
-                # BUG#29807 - innodb_mysql.test: Cannot find table test/t2
-                #             from the internal data dictionary
-                /Cannot find or open table test\/bug29807 from/ or
 
                 # BUG#29839 - lowercase_table3.test: Cannot find table test/T1
                 #             from the internal data dictiona
                 /Cannot find table test\/BUG29839 from the internal data dictionary/ or
                 # rpl_ndb_basic expects this error
                 /Slave: Got error 146 during COMMIT Error_code: 1180/
-=======
-                # BUG#29839 - lowercase_table3.test: Cannot find table test/T1
-                #             from the internal data dictiona
-                /Cannot find table test\/BUG29839 from the internal data dictionary/
->>>>>>> e7efc057
 	       )
             {
               next;                       # Skip these lines
