--- conflicted
+++ resolved
@@ -10,17 +10,9 @@
 let $message= NOT YET IMPLEMENTED: bitdata tests;
 --source include/show_msg80.inc
 exit;
-<<<<<<< HEAD
-
-# Create some objects needed in many testcases
-USE test;
---source suite/funcs_1/include/ndb_tb4.inc
-    
-=======
 
 # Create some objects needed in many testcases
 USE test;
 --source suite/funcs_1/include/ndb_tb4.inc
 
->>>>>>> fd36b2db
 --source suite/funcs_1/bitdata/bitdata_master.test