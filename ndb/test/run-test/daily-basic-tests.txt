max-time: 3600
cmd: atrt-mysql-test-run
args: --force

max-time: 600
cmd: atrt-testBackup
args: -n NFMaster T1

max-time: 600
cmd: testBasic
args: -n PkRead T1

max-time: 600
cmd: atrt-testBackup
args: -n NFMasterAsSlave T1

max-time: 600
cmd: testBasic
args: -n PkRead T1

max-time: 600
cmd: atrt-testBackup
args: -n NFSlave T1 

max-time: 600
cmd: testBasic
args: -n PkRead T1

max-time: 600
cmd: atrt-testBackup
args: -n FailMaster T1

max-time: 600
cmd: testBasic
args: -n PkRead T1

max-time: 600
cmd: atrt-testBackup
args: -n FailMasterAsSlave T1

max-time: 600
cmd: testBasic
args: -n PkRead T1

max-time: 600
cmd: atrt-testBackup
args: -n FailSlave T1

max-time: 600
cmd: testBasic
args: -n PkRead T1

max-time: 600
cmd: atrt-testBackup
args: -n BackupOne T1 T6 T3 I3

max-time: 600
cmd: atrt-testBackup
args: -n BackupDDL T1

# BASIC FUNCTIONALITY
max-time: 500
cmd: testBasic
args: -n PkRead

max-time: 500
cmd: testBasic
args: -n PkUpdate 

max-time: 500
cmd: testBasic
args: -n PkDelete 

max-time: 500
cmd: testBasic
args: -n PkInsert 

max-time: 660
cmd: testBasic
args: -n UpdateAndRead 

max-time: 500
cmd: testBasic
args: -n PkReadAndLocker T6 

max-time: 500
cmd: testBasic
args: -n PkReadAndLocker2 T6 

max-time: 500
cmd: testBasic
args: -n PkReadUpdateAndLocker T6 

max-time: 500
cmd: testBasic
args: -n ReadWithLocksAndInserts T6 

max-time: 500
cmd: testBasic
args: -n PkInsertTwice T1 T6 T10 

max-time: 1500
cmd: testBasic
args: -n Fill T13 

max-time: 1500
cmd: testBasic
args: -n Fill T6 

max-time: 500
cmd: testBasic
args: -n NoCommitSleep T6 

max-time: 500
cmd: testBasic
args: -n NoCommit626 T6 

max-time: 500
cmd: testBasic
args: -n NoCommitAndClose T6 

max-time: 500
cmd: testBasic
args: -n Commit626 T6 

max-time: 500
cmd: testBasic
args: -n CommitTry626 T6 

max-time: 500
cmd: testBasic
args: -n CommitAsMuch626 T6 

max-time: 500
cmd: testBasic
args: -n NoCommit626 T6 

max-time: 500
cmd: testBasic
args: -n NoCommitRollback626 T1 T6 

max-time: 500
cmd: testBasic
args: -n Commit630 T1 T6 

max-time: 500
cmd: testBasic
args: -n CommitTry630 T1 T6 

max-time: 500
cmd: testBasic
args: -n CommitAsMuch630 T1 T6 

max-time: 500
cmd: testBasic
args: -n NoCommit630 T1 T6 

max-time: 500
cmd: testBasic
args: -n NoCommitRollback630 T1 T6 

max-time: 500
cmd: testBasic
args: -n NoCommitAndClose T1 T6 

max-time: 500
cmd: testBasic
args: -n RollbackUpdate T1 T6 

max-time: 500
cmd: testBasic
args: -n RollbackDeleteMultiple T1 T6 

max-time: 500
cmd: testBasic
args: -n ImplicitRollbackDelete T1 T6 

max-time: 500
cmd: testBasic
args: -n CommitDelete T1 T6 

max-time: 500
cmd: testBasic
args: -n RollbackNothing T1 T6 

max-time: 500
cmd: testBasicAsynch
args: -n PkInsertAsynch 

max-time: 500
cmd: testBasicAsynch
args: -n PkReadAsynch 

max-time: 500
cmd: testBasicAsynch
args: -n PkUpdateAsynch 

max-time: 500
cmd: testBasicAsynch
args: -n PkDeleteAsynch 

max-time: 500
cmd: testBasic
args: -n MassiveRollback T1 T6 T13 

max-time: 500
cmd: testBasic
args: -n MassiveRollback2 T1 T6 T13 

max-time: 500
cmd: testTimeout
args: T1 

# SCAN TESTS
#
max-time: 500
cmd: testScan
args: -n ScanRead16 

max-time: 500
cmd: testScan
args: -n ScanRead240 

max-time: 500
cmd: testScan
args: -n ScanReadCommitted240 

max-time: 500
cmd: testScan
args: -n ScanUpdate 

max-time: 500
cmd: testScan
args: -n ScanUpdate2 T6 

max-time: 500
cmd: testScan
args: -n ScanDelete 

max-time: 500
cmd: testScan
args: -n ScanDelete2 T10 

max-time: 500
cmd: testScan
args: -n ScanUpdateAndScanRead T6 

max-time: 500
cmd: testScan
args: -n ScanReadAndLocker T6 

max-time: 500
cmd: testScan
args: -n ScanReadAndPkRead T6 

max-time: 500
cmd: testScan
args: -n ScanRead488 -l 10 T6 

max-time: 500
cmd: testScan
args: -n ScanRead488O -l 10 T6 

max-time: 1000
cmd: testScan
args: -n ScanRead488_Mixed -l 10 T6 

max-time: 500
cmd: testScan
args: -n ScanRead488Timeout -l 10 T6 

max-time: 600
cmd: testScan
args: -n ScanRead40 -l 100 T2 

max-time: 1800
cmd: testScan
args: -n ScanRead100 -l 100 T1 

max-time: 600
cmd: testScan
args: -n ScanRead40 -l 100 T1 

max-time: 1800
cmd: testScan
args: -n ScanRead40RandomTable -l 100 T1 

max-time: 3600
cmd: testScan
args: -n ScanRead40RandomTable -l 1000 T2 

max-time: 500
cmd: testScan
args: -n ScanWithLocksAndInserts T6 

max-time: 500
cmd: testScan
args: -n ScanReadAbort T6 

max-time: 500
cmd: testScan
args: -n ScanReadAbort15 T6 

max-time: 500
cmd: testScan
args: -n ScanReadAbort240 T6 

max-time: 500
cmd: testScan
args: -n ScanUpdateAbort16 T6 

max-time: 3600
cmd: testScan
args: -n ScanReadRestart T1 T6 T13 

max-time: 500
cmd: testScan
args: -n ScanUpdateRestart T6 

max-time: 500
cmd: testScan
args: -n CheckGetValue T6 

max-time: 500
cmd: testScan
args: -n CloseWithoutStop T6 

max-time: 500
cmd: testScan
args: -n NextScanWhenNoMore T6 

max-time: 500
cmd: testScan
args: -n ExecuteScanWithoutOpenScan T6 

max-time: 500
cmd: testScan
args: -n OnlyOpenScanOnce T6 

max-time: 500
cmd: testScan
args: -n OnlyOneOpInScanTrans T6 

max-time: 500
cmd: testScan
args: -n OnlyOneOpBeforeOpenScan T6 

max-time: 500
cmd: testScan
args: -n OnlyOneScanPerTrans T6 

max-time: 500
cmd: testScan
args: -n NoCloseTransaction T6 

max-time: 500
cmd: testScan
args: -n CheckInactivityTimeOut T6 

max-time: 500
cmd: testScan
args: -n CheckInactivityBeforeClose T6 

max-time: 500
cmd: testScan
args: -n CheckAfterTerror T6 

max-time: 500
cmd: testScan
args: -n ScanReadError5021 T1 

max-time: 500
cmd: testScan
args: -n ScanReaderror5022 T1 

max-time: 500
cmd: testScan
args: -n ScanReadError5023 T1 

max-time: 500
cmd: testScan
args: -n ScanReadError5024 T1 

max-time: 500
cmd: testScan
args: -n ScanReadError5025 T1 

max-time: 500
cmd: testScan
args: -n ScanReadError5030 T1 

max-time: 500
cmd: testScan
args: -n InsertDelete T1 T6

max-time: 500
cmd: testScan
args: -n CheckAfterTerror T1

max-time: 500
cmd: testScan
args: -n ScanReadWhileNodeIsDown T1

max-time: 500
cmd: testScan
args: -n ScanRestart T1

max-time: 500
cmd: testScan
args: -l 100 -n Scan-bug8262 T7

max-time: 500
cmd: testScan
<<<<<<< HEAD
args: -n ScanParallelism
=======
args: -n Bug24447 T1
>>>>>>> f41eb025

max-time: 500
cmd: testNodeRestart
args: -n Bug15587 T1

max-time: 500
cmd: testNodeRestart
args: -n Bug15632 T1

max-time: 500
cmd: testNodeRestart
args: -n Bug15685 T1

max-time: 500
cmd: testNodeRestart
args: -n Bug16772 T1

#max-time: 500
#cmd: testSystemRestart
#args: -n Bug18385 T1
#
max-time: 1000
cmd: testNodeRestart
args: -n Bug18414 T1

max-time: 1000
cmd: testNodeRestart
args: -n Bug18612 T1

max-time: 1000
cmd: testNodeRestart
args: -n Bug18612SR T1

max-time: 1000
cmd: testNodeRestart
args: -n Bug20185 T1

max-time: 1000
cmd: testIndex
args: -n Bug21384

# OLD FLEX
max-time: 500
cmd: flexBench
args: -c 25 -t 10 

max-time: 500
cmd: flexHammer
args: -r 5 -t 32 

#
# DICT TESTS
max-time: 1500
cmd: testDict
args: -n CreateAndDrop 

max-time: 1500
cmd: testDict
args: -n CreateAndDropAtRandom -l 200 T1

max-time: 1500
cmd: testDict
args: -n CreateAndDropWithData 

max-time: 1500
cmd: testDict
args: -n CreateAndDropDuring T6 T10 

max-time: 1500
cmd: testDict
args: -n CreateInvalidTables 

max-time: 1500
cmd: testDict
args: -n CreateTableWhenDbIsFull T6 

max-time: 1500
cmd: testDict
args: -n CreateMaxTables T6 

max-time: 500
cmd: testDict
args: -n FragmentTypeSingle T1 

max-time: 1500
cmd: testDict
args: -n FragmentTypeAllSmall T1 T6 T7 T8 

max-time: 1500
cmd: testDict
args: -n FragmentTypeAllLarge T1 T6 T7 T8 

max-time: 1500
cmd: testDict
args: -n TemporaryTables T1 T6 T7 T8 

max-time: 1500
cmd: testDict
args: -n Restart_NR2 T1

#
# TEST NDBAPI
#
max-time: 500
cmd: testDataBuffers
args: 

# Testsuite: testNdbApi
# Number of tests: 5
max-time: 500
cmd: testNdbApi
args: -n MaxNdb T6 

max-time: 500
cmd: testNdbApi
args: -n MaxTransactions T1 T6 T7 T8 T13 

max-time: 500
cmd: testNdbApi
args: -n MaxOperations T1 T6 T7 T8 T13 

max-time: 500
cmd: testNdbApi
args: -n MaxGetValue T1 T6 T7 T8 T13 

max-time: 500
cmd: testNdbApi
args: -n MaxEqual 

max-time: 500
cmd: testNdbApi
args: -n DeleteNdb T1 T6 

max-time: 500
cmd: testNdbApi
args: -n WaitUntilReady T1 T6 T7 T8 T13 

max-time: 500
cmd: testNdbApi
args: -n GetOperationNoTab T6 

max-time: 500
cmd: testNdbApi
args: -n NdbErrorOperation T6 

max-time: 500
cmd: testNdbApi
args: -n MissingOperation T6 

max-time: 500
cmd: testNdbApi
args: -n GetValueInUpdate T6 

max-time: 500
cmd: testNdbApi
args: -n UpdateWithoutKeys T6 

max-time: 500
cmd: testNdbApi
args: -n UpdateWithoutValues T6 

max-time: 500
cmd: testNdbApi
args: -n ReadWithoutGetValue

max-time: 500
cmd: testNdbApi
args: -n Bug_11133 T1 

max-time: 500
cmd: testNdbApi
args: -n Scan_4006 T1

#max-time: 500
#cmd: testInterpreter
#args: T1 
#
max-time: 150000
cmd: testOperations
args:

max-time: 15000
cmd: testTransactions
args:

max-time: 1500
cmd: testRestartGci
args: T6 

max-time: 600
cmd: testBlobs
args:

max-time: 5000
cmd: testOIBasic
args: 

max-time: 2500
cmd: testBitfield
args:

max-time: 2500
cmd: testPartitioning
args:

#
#
# SYSTEM RESTARTS
#
max-time: 1500
cmd: testSystemRestart
args: -n SR1 T1 

max-time: 1500
cmd: testSystemRestart
args: -n SR1 T6 

max-time: 1500
cmd: testSystemRestart
args: -n SR1 T7 

max-time: 1500
cmd: testSystemRestart
args: -n SR1 T8 

max-time: 1500
cmd: testSystemRestart
args: -n SR2 T1 

max-time: 1500
cmd: testSystemRestart
args: -n SR2 T6 

max-time: 1500
cmd: testSystemRestart
args: -n SR2 T7 

max-time: 1500
cmd: testSystemRestart
args: -n SR_UNDO T1 

max-time: 1500
cmd: testSystemRestart
args: -n SR_UNDO T6 

max-time: 1500
cmd: testSystemRestart
args: -n SR_UNDO T7 

max-time: 1500
cmd: testSystemRestart
args: -n SR_UNDO T8 

# OLD FLEX
max-time: 500
cmd: flexBench
args: -c 25 -t 10 

max-time: 500
cmd: flexHammer
args: -r 5 -t 32 

max-time: 300
cmd: DbCreate
args:

max-time: 180
cmd: DbAsyncGenerator
args: -time 60 -p 1
type: bench

max-time: 180
cmd: DbAsyncGenerator
args: -time 60 -p 25
type: bench

max-time: 180
cmd: DbAsyncGenerator
args: -time 60 -p 100
type: bench

max-time: 180
cmd: DbAsyncGenerator
args: -time 60 -p 200
type: bench

max-time: 180
cmd: DbAsyncGenerator
args: -time 60 -p 1 -proc 25
type: bench
<|MERGE_RESOLUTION|>--- conflicted
+++ resolved
@@ -411,11 +411,11 @@
 
 max-time: 500
 cmd: testScan
-<<<<<<< HEAD
 args: -n ScanParallelism
-=======
+
+max-time: 500
+cmd: testScan
 args: -n Bug24447 T1
->>>>>>> f41eb025
 
 max-time: 500
 cmd: testNodeRestart
