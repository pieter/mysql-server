/******************************************************
Interface between Innobase row operations and MySQL.
Contains also create table and other data dictionary operations.

(c) 2000 Innobase Oy

Created 9/17/2000 Heikki Tuuri
*******************************************************/

#include "row0mysql.h"

#ifdef UNIV_NONINL
#include "row0mysql.ic"
#endif

#include "row0ins.h"
#include "row0sel.h"
#include "row0upd.h"
#include "row0row.h"
#include "que0que.h"
#include "pars0pars.h"
#include "dict0dict.h"
#include "dict0crea.h"
#include "dict0load.h"
#include "dict0boot.h"
#include "trx0roll.h"
#include "trx0purge.h"
#include "lock0lock.h"
#include "rem0cmp.h"
#include "log0log.h"
#include "btr0sea.h"
#include "fil0fil.h"
#include "ibuf0ibuf.h"

/* A dummy variable used to fool the compiler */
ibool	row_mysql_identically_false	= FALSE;

/* Provide optional 4.x backwards compatibility for 5.0 and above */
ibool	row_rollback_on_timeout	= FALSE;

/* List of tables we should drop in background. ALTER TABLE in MySQL requires
that the table handler can drop the table in background when there are no
queries to it any more. Protected by the kernel mutex. */
typedef struct row_mysql_drop_struct	row_mysql_drop_t;
struct row_mysql_drop_struct{
	char*				table_name;
	UT_LIST_NODE_T(row_mysql_drop_t) row_mysql_drop_list;
};

UT_LIST_BASE_NODE_T(row_mysql_drop_t)	row_mysql_drop_list;
ibool	row_mysql_drop_list_inited	= FALSE;

/* Magic table names for invoking various monitor threads */
static const char S_innodb_monitor[] = "innodb_monitor";
static const char S_innodb_lock_monitor[] = "innodb_lock_monitor";
static const char S_innodb_tablespace_monitor[] = "innodb_tablespace_monitor";
static const char S_innodb_table_monitor[] = "innodb_table_monitor";
static const char S_innodb_mem_validate[] = "innodb_mem_validate";

/* Evaluates to true if str1 equals str2_onstack, used for comparing
the above strings. */
#define STR_EQ(str1, str1_len, str2_onstack) \
	((str1_len) == sizeof(str2_onstack) \
	 && memcmp(str1, str2_onstack, sizeof(str2_onstack)) == 0)

/***********************************************************************
Determine if the given name is a name reserved for MySQL system tables. */
static
ibool
row_mysql_is_system_table(
/*======================*/
				 /* out: TRUE if name is a MySQL
				 system table name */
	const char*	name)
{
	if (strncmp(name, "mysql/", 6) != 0) {

		return(FALSE);
	}

	return(0 == strcmp(name + 6, "host")
	       || 0 == strcmp(name + 6, "user")
	       || 0 == strcmp(name + 6, "db"));
}

/***********************************************************************
Delays an INSERT, DELETE or UPDATE operation if the purge is lagging. */
static
void
row_mysql_delay_if_needed(void)
/*===========================*/
{
	if (srv_dml_needed_delay) {
		os_thread_sleep(srv_dml_needed_delay);
	}
}

/***********************************************************************
Frees the blob heap in prebuilt when no longer needed. */

void
row_mysql_prebuilt_free_blob_heap(
/*==============================*/
	row_prebuilt_t*	prebuilt)	/* in: prebuilt struct of a
					ha_innobase:: table handle */
{
	mem_heap_free(prebuilt->blob_heap);
	prebuilt->blob_heap = NULL;
}

/***********************************************************************
Stores a >= 5.0.3 format true VARCHAR length to dest, in the MySQL row
format. */

byte*
row_mysql_store_true_var_len(
/*=========================*/
			/* out: pointer to the data, we skip the 1 or 2 bytes
			at the start that are used to store the len */
	byte*	dest,	/* in: where to store */
	ulint	len,	/* in: length, must fit in two bytes */
	ulint	lenlen)	/* in: storage length of len: either 1 or 2 bytes */
{
	if (lenlen == 2) {
		ut_a(len < 256 * 256);

		mach_write_to_2_little_endian(dest, len);

		return(dest + 2);
	}

	ut_a(lenlen == 1);
	ut_a(len < 256);

	mach_write_to_1(dest, len);

	return(dest + 1);
}

/***********************************************************************
Reads a >= 5.0.3 format true VARCHAR length, in the MySQL row format, and
returns a pointer to the data. */

byte*
row_mysql_read_true_varchar(
/*========================*/
			/* out: pointer to the data, we skip the 1 or 2 bytes
			at the start that are used to store the len */
	ulint*	len,	/* out: variable-length field length */
	byte*	field,	/* in: field in the MySQL format */
	ulint	lenlen)	/* in: storage length of len: either 1 or 2 bytes */
{
	if (lenlen == 2) {
		*len = mach_read_from_2_little_endian(field);

		return(field + 2);
	}

	ut_a(lenlen == 1);

	*len = mach_read_from_1(field);

	return(field + 1);
}

/***********************************************************************
Stores a reference to a BLOB in the MySQL format. */

void
row_mysql_store_blob_ref(
/*=====================*/
	byte*	dest,		/* in: where to store */
	ulint	col_len,	/* in: dest buffer size: determines into
				how many bytes the BLOB length is stored,
				the space for the length may vary from 1
				to 4 bytes */
	byte*	data,		/* in: BLOB data; if the value to store
				is SQL NULL this should be NULL pointer */
	ulint	len)		/* in: BLOB length; if the value to store
				is SQL NULL this should be 0; remember
				also to set the NULL bit in the MySQL record
				header! */
{
	/* MySQL might assume the field is set to zero except the length and
	the pointer fields */

	memset(dest, '\0', col_len);

	/* In dest there are 1 - 4 bytes reserved for the BLOB length,
	and after that 8 bytes reserved for the pointer to the data.
	In 32-bit architectures we only use the first 4 bytes of the pointer
	slot. */

	ut_a(col_len - 8 > 1 || len < 256);
	ut_a(col_len - 8 > 2 || len < 256 * 256);
	ut_a(col_len - 8 > 3 || len < 256 * 256 * 256);

	mach_write_to_n_little_endian(dest, col_len - 8, len);

	ut_memcpy(dest + col_len - 8, &data, sizeof(byte*));
}

/***********************************************************************
Reads a reference to a BLOB in the MySQL format. */

byte*
row_mysql_read_blob_ref(
/*====================*/
				/* out: pointer to BLOB data */
	ulint*	len,		/* out: BLOB length */
	byte*	ref,		/* in: BLOB reference in the MySQL format */
	ulint	col_len)	/* in: BLOB reference length (not BLOB
				length) */
{
	byte*	data;

	*len = mach_read_from_n_little_endian(ref, col_len - 8);

	ut_memcpy(&data, ref + col_len - 8, sizeof(byte*));

	return(data);
}

/******************************************************************
Stores a non-SQL-NULL field given in the MySQL format in the InnoDB format.
The counterpart of this function is row_sel_field_store_in_mysql_format() in
row0sel.c. */

byte*
row_mysql_store_col_in_innobase_format(
/*===================================*/
					/* out: up to which byte we used
					buf in the conversion */
	dfield_t*	dfield,		/* in/out: dfield where dtype
					information must be already set when
					this function is called! */
	byte*		buf,		/* in/out: buffer for a converted
					integer value; this must be at least
					col_len long then! */
	ibool		row_format_col,	/* TRUE if the mysql_data is from
					a MySQL row, FALSE if from a MySQL
					key value;
					in MySQL, a true VARCHAR storage
					format differs in a row and in a
					key value: in a key value the length
					is always stored in 2 bytes! */
	byte*		mysql_data,	/* in: MySQL column value, not
					SQL NULL; NOTE that dfield may also
					get a pointer to mysql_data,
					therefore do not discard this as long
					as dfield is used! */
	ulint		col_len,	/* in: MySQL column length; NOTE that
					this is the storage length of the
					column in the MySQL format row, not
					necessarily the length of the actual
					payload data; if the column is a true
					VARCHAR then this is irrelevant */
	ulint		comp)		/* in: nonzero=compact format */
{
	byte*		ptr	= mysql_data;
	dtype_t*	dtype;
	ulint		type;
	ulint		lenlen;

	dtype = dfield_get_type(dfield);

	type = dtype->mtype;

	if (type == DATA_INT) {
		/* Store integer data in Innobase in a big-endian format,
		sign bit negated if the data is a signed integer. In MySQL,
		integers are stored in a little-endian format. */

		ptr = buf + col_len;

		for (;;) {
			ptr--;
			*ptr = *mysql_data;
			if (ptr == buf) {
				break;
			}
			mysql_data++;
		}

		if (!(dtype->prtype & DATA_UNSIGNED)) {

			*ptr = (byte) (*ptr ^ 128);
		}

		buf += col_len;
	} else if ((type == DATA_VARCHAR
		    || type == DATA_VARMYSQL
		    || type == DATA_BINARY)) {

		if (dtype_get_mysql_type(dtype) == DATA_MYSQL_TRUE_VARCHAR) {
			/* The length of the actual data is stored to 1 or 2
			bytes at the start of the field */

			if (row_format_col) {
				if (dtype->prtype & DATA_LONG_TRUE_VARCHAR) {
					lenlen = 2;
				} else {
					lenlen = 1;
				}
			} else {
				/* In a MySQL key value, lenlen is always 2 */
				lenlen = 2;
			}

			ptr = row_mysql_read_true_varchar(&col_len, mysql_data,
							  lenlen);
		} else {
			/* Remove trailing spaces from old style VARCHAR
			columns. */

			/* Handle UCS2 strings differently. */
			ulint	mbminlen	= dtype_get_mbminlen(dtype);

			ptr = mysql_data;

			if (mbminlen == 2) {
				/* space=0x0020 */
				/* Trim "half-chars", just in case. */
				col_len &= ~1;

				while (col_len >= 2 && ptr[col_len - 2] == 0x00
				       && ptr[col_len - 1] == 0x20) {
					col_len -= 2;
				}
			} else {
				ut_a(mbminlen == 1);
				/* space=0x20 */
				while (col_len > 0
				       && ptr[col_len - 1] == 0x20) {
					col_len--;
				}
			}
		}
	} else if (comp && type == DATA_MYSQL
		   && dtype_get_mbminlen(dtype) == 1
		   && dtype_get_mbmaxlen(dtype) > 1) {
		/* In some cases we strip trailing spaces from UTF-8 and other
		multibyte charsets, from FIXED-length CHAR columns, to save
		space. UTF-8 would otherwise normally use 3 * the string length
		bytes to store a latin1 string! */

		/* We assume that this CHAR field is encoded in a
		variable-length character set where spaces have
		1:1 correspondence to 0x20 bytes, such as UTF-8.

		Consider a CHAR(n) field, a field of n characters.
		It will contain between n * mbminlen and n * mbmaxlen bytes.
		We will try to truncate it to n bytes by stripping
		space padding.	If the field contains single-byte
		characters only, it will be truncated to n characters.
		Consider a CHAR(5) field containing the string ".a   "
		where "." denotes a 3-byte character represented by
		the bytes "$%&".  After our stripping, the string will
		be stored as "$%&a " (5 bytes).	 The string ".abc "
		will be stored as "$%&abc" (6 bytes).

		The space padding will be restored in row0sel.c, function
		row_sel_field_store_in_mysql_format(). */

		ulint		n_chars;

		ut_a(!(dtype_get_len(dtype) % dtype_get_mbmaxlen(dtype)));

		n_chars = dtype_get_len(dtype) / dtype_get_mbmaxlen(dtype);

		/* Strip space padding. */
		while (col_len > n_chars && ptr[col_len - 1] == 0x20) {
			col_len--;
		}
	} else if (type == DATA_BLOB && row_format_col) {

		ptr = row_mysql_read_blob_ref(&col_len, mysql_data, col_len);
	}

	dfield_set_data(dfield, ptr, col_len);

	return(buf);
}

/******************************************************************
Convert a row in the MySQL format to a row in the Innobase format. Note that
the function to convert a MySQL format key value to an InnoDB dtuple is
row_sel_convert_mysql_key_to_innobase() in row0sel.c. */
static
void
row_mysql_convert_row_to_innobase(
/*==============================*/
	dtuple_t*	row,		/* in/out: Innobase row where the
					field type information is already
					copied there! */
	row_prebuilt_t*	prebuilt,	/* in: prebuilt struct where template
					must be of type ROW_MYSQL_WHOLE_ROW */
	byte*		mysql_rec)	/* in: row in the MySQL format;
					NOTE: do not discard as long as
					row is used, as row may contain
					pointers to this record! */
{
	mysql_row_templ_t*	templ;
	dfield_t*		dfield;
	ulint			i;

	ut_ad(prebuilt->template_type == ROW_MYSQL_WHOLE_ROW);
	ut_ad(prebuilt->mysql_template);

	for (i = 0; i < prebuilt->n_template; i++) {

		templ = prebuilt->mysql_template + i;
		dfield = dtuple_get_nth_field(row, i);

		if (templ->mysql_null_bit_mask != 0) {
			/* Column may be SQL NULL */

			if (mysql_rec[templ->mysql_null_byte_offset]
			    & (byte) (templ->mysql_null_bit_mask)) {

				/* It is SQL NULL */

				dfield_set_data(dfield, NULL, UNIV_SQL_NULL);

				goto next_column;
			}
		}

		row_mysql_store_col_in_innobase_format(
			dfield,
			prebuilt->ins_upd_rec_buff + templ->mysql_col_offset,
			TRUE, /* MySQL row format data */
			mysql_rec + templ->mysql_col_offset,
			templ->mysql_col_len,
			dict_table_is_comp(prebuilt->table));
next_column:
		;
	}
}

/********************************************************************
Handles user errors and lock waits detected by the database engine. */

ibool
row_mysql_handle_errors(
/*====================*/
				/* out: TRUE if it was a lock wait and
				we should continue running the query thread */
	ulint*		new_err,/* out: possible new error encountered in
				lock wait, or if no new error, the value
				of trx->error_state at the entry of this
				function */
	trx_t*		trx,	/* in: transaction */
	que_thr_t*	thr,	/* in: query thread */
	trx_savept_t*	savept)	/* in: savepoint or NULL */
{
#ifndef UNIV_HOTBACKUP
	ulint	err;

handle_new_error:
	err = trx->error_state;

	ut_a(err != DB_SUCCESS);

	trx->error_state = DB_SUCCESS;

	if ((err == DB_DUPLICATE_KEY)
	    || (err == DB_FOREIGN_DUPLICATE_KEY)) {
		if (savept) {
			/* Roll back the latest, possibly incomplete
			insertion or update */

			trx_general_rollback_for_mysql(trx, TRUE, savept);
		}
	} else if (err == DB_TOO_BIG_RECORD) {
		if (savept) {
			/* Roll back the latest, possibly incomplete
			insertion or update */

			trx_general_rollback_for_mysql(trx, TRUE, savept);
		}
		/* MySQL will roll back the latest SQL statement */
	} else if (err == DB_ROW_IS_REFERENCED
		   || err == DB_NO_REFERENCED_ROW
		   || err == DB_CANNOT_ADD_CONSTRAINT
		   || err == DB_TOO_MANY_CONCURRENT_TRXS) {
		if (savept) {
			/* Roll back the latest, possibly incomplete
			insertion or update */

			trx_general_rollback_for_mysql(trx, TRUE, savept);
		}
		/* MySQL will roll back the latest SQL statement */
	} else if (err == DB_LOCK_WAIT) {

		srv_suspend_mysql_thread(thr);

		if (trx->error_state != DB_SUCCESS) {
			que_thr_stop_for_mysql(thr);

			goto handle_new_error;
		}

		*new_err = err;

		return(TRUE);

	} else if (err == DB_DEADLOCK
		   || err == DB_LOCK_TABLE_FULL
		   || (err == DB_LOCK_WAIT_TIMEOUT
		       && row_rollback_on_timeout)) {
		/* Roll back the whole transaction; this resolution was added
		to version 3.23.43 */

		trx_general_rollback_for_mysql(trx, FALSE, NULL);

	} else if (err == DB_OUT_OF_FILE_SPACE
		   || err == DB_LOCK_WAIT_TIMEOUT) {

		ut_ad(!(err == DB_LOCK_WAIT_TIMEOUT
		        && row_rollback_on_timeout));

		if (savept) {
			/* Roll back the latest, possibly incomplete
			insertion or update */

			trx_general_rollback_for_mysql(trx, TRUE, savept);
		}
		/* MySQL will roll back the latest SQL statement */

	} else if (err == DB_MUST_GET_MORE_FILE_SPACE) {

		fputs("InnoDB: The database cannot continue"
		      " operation because of\n"
		      "InnoDB: lack of space. You must add"
		      " a new data file to\n"
		      "InnoDB: my.cnf and restart the database.\n", stderr);

		exit(1);
	} else if (err == DB_CORRUPTION) {

		fputs("InnoDB: We detected index corruption"
		      " in an InnoDB type table.\n"
		      "InnoDB: You have to dump + drop + reimport"
		      " the table or, in\n"
		      "InnoDB: a case of widespread corruption,"
		      " dump all InnoDB\n"
		      "InnoDB: tables and recreate the"
		      " whole InnoDB tablespace.\n"
		      "InnoDB: If the mysqld server crashes"
		      " after the startup or when\n"
		      "InnoDB: you dump the tables, look at\n"
		      "InnoDB: http://dev.mysql.com/doc/refman/5.1/en/"
		      "forcing-recovery.html"
		      " for help.\n", stderr);

	} else {
		fprintf(stderr, "InnoDB: unknown error code %lu\n",
			(ulong) err);
		ut_error;
	}

	if (trx->error_state != DB_SUCCESS) {
		*new_err = trx->error_state;
	} else {
		*new_err = err;
	}

	trx->error_state = DB_SUCCESS;

	return(FALSE);
#else /* UNIV_HOTBACKUP */
	/* This function depends on MySQL code that is not included in
	InnoDB Hot Backup builds.  Besides, this function should never
	be called in InnoDB Hot Backup. */
	ut_error;
	return(FALSE);
#endif /* UNIV_HOTBACKUP */
}

/************************************************************************
Create a prebuilt struct for a MySQL table handle. */

row_prebuilt_t*
row_create_prebuilt(
/*================*/
				/* out, own: a prebuilt struct */
	dict_table_t*	table)	/* in: Innobase table handle */
{
	row_prebuilt_t*	prebuilt;
	mem_heap_t*	heap;
	dict_index_t*	clust_index;
	dtuple_t*	ref;
	ulint		ref_len;
	ulint		i;

	heap = mem_heap_create(128);

	prebuilt = mem_heap_alloc(heap, sizeof(row_prebuilt_t));

	prebuilt->magic_n = ROW_PREBUILT_ALLOCATED;
	prebuilt->magic_n2 = ROW_PREBUILT_ALLOCATED;

	prebuilt->table = table;

	prebuilt->trx = NULL;

	prebuilt->sql_stat_start = TRUE;

	prebuilt->mysql_has_locked = FALSE;

	prebuilt->index = NULL;

	prebuilt->used_in_HANDLER = FALSE;

	prebuilt->n_template = 0;
	prebuilt->mysql_template = NULL;

	prebuilt->heap = heap;
	prebuilt->ins_node = NULL;

	prebuilt->ins_upd_rec_buff = NULL;

	prebuilt->upd_node = NULL;
	prebuilt->ins_graph = NULL;
	prebuilt->upd_graph = NULL;

	prebuilt->pcur = btr_pcur_create_for_mysql();
	prebuilt->clust_pcur = btr_pcur_create_for_mysql();

	prebuilt->select_lock_type = LOCK_NONE;
	prebuilt->stored_select_lock_type = 99999999;

	prebuilt->row_read_type = ROW_READ_WITH_LOCKS;

	prebuilt->sel_graph = NULL;

	prebuilt->search_tuple = dtuple_create(
		heap, 2 * dict_table_get_n_cols(table));

	clust_index = dict_table_get_first_index(table);

	/* Make sure that search_tuple is long enough for clustered index */
	ut_a(2 * dict_table_get_n_cols(table) >= clust_index->n_fields);

	ref_len = dict_index_get_n_unique(clust_index);

	ref = dtuple_create(heap, ref_len);

	dict_index_copy_types(ref, clust_index, ref_len);

	prebuilt->clust_ref = ref;

	for (i = 0; i < MYSQL_FETCH_CACHE_SIZE; i++) {
		prebuilt->fetch_cache[i] = NULL;
	}

	prebuilt->n_fetch_cached = 0;

	prebuilt->blob_heap = NULL;

	prebuilt->old_vers_heap = NULL;

	prebuilt->last_value = 0;

	return(prebuilt);
}

/************************************************************************
Free a prebuilt struct for a MySQL table handle. */

void
row_prebuilt_free(
/*==============*/
	row_prebuilt_t*	prebuilt)	/* in, own: prebuilt struct */
{
	ulint	i;

	if (prebuilt->magic_n != ROW_PREBUILT_ALLOCATED
	    || prebuilt->magic_n2 != ROW_PREBUILT_ALLOCATED) {
		fprintf(stderr,
			"InnoDB: Error: trying to free a corrupt\n"
			"InnoDB: table handle. Magic n %lu,"
			" magic n2 %lu, table name",
			(ulong) prebuilt->magic_n,
			(ulong) prebuilt->magic_n2);
		ut_print_name(stderr, NULL, TRUE, prebuilt->table->name);
		putc('\n', stderr);

		mem_analyze_corruption(prebuilt);

		ut_error;
	}

	prebuilt->magic_n = ROW_PREBUILT_FREED;
	prebuilt->magic_n2 = ROW_PREBUILT_FREED;

	btr_pcur_free_for_mysql(prebuilt->pcur);
	btr_pcur_free_for_mysql(prebuilt->clust_pcur);

	if (prebuilt->mysql_template) {
		mem_free(prebuilt->mysql_template);
	}

	if (prebuilt->ins_graph) {
		que_graph_free_recursive(prebuilt->ins_graph);
	}

	if (prebuilt->sel_graph) {
		que_graph_free_recursive(prebuilt->sel_graph);
	}

	if (prebuilt->upd_graph) {
		que_graph_free_recursive(prebuilt->upd_graph);
	}

	if (prebuilt->blob_heap) {
		mem_heap_free(prebuilt->blob_heap);
	}

	if (prebuilt->old_vers_heap) {
		mem_heap_free(prebuilt->old_vers_heap);
	}

	for (i = 0; i < MYSQL_FETCH_CACHE_SIZE; i++) {
		if (prebuilt->fetch_cache[i] != NULL) {

			if ((ROW_PREBUILT_FETCH_MAGIC_N != mach_read_from_4(
				     (prebuilt->fetch_cache[i]) - 4))
			    || (ROW_PREBUILT_FETCH_MAGIC_N != mach_read_from_4(
					(prebuilt->fetch_cache[i])
					+ prebuilt->mysql_row_len))) {
				fputs("InnoDB: Error: trying to free"
				      " a corrupt fetch buffer.\n", stderr);

				mem_analyze_corruption(
					prebuilt->fetch_cache[i]);

				ut_error;
			}

			mem_free((prebuilt->fetch_cache[i]) - 4);
		}
	}

	dict_table_decrement_handle_count(prebuilt->table);

	mem_heap_free(prebuilt->heap);
}

/*************************************************************************
Updates the transaction pointers in query graphs stored in the prebuilt
struct. */

void
row_update_prebuilt_trx(
/*====================*/
					/* out: prebuilt dtuple */
	row_prebuilt_t*	prebuilt,	/* in: prebuilt struct in MySQL
					handle */
	trx_t*		trx)		/* in: transaction handle */
{
	if (trx->magic_n != TRX_MAGIC_N) {
		fprintf(stderr,
			"InnoDB: Error: trying to use a corrupt\n"
			"InnoDB: trx handle. Magic n %lu\n",
			(ulong) trx->magic_n);

		mem_analyze_corruption(trx);

		ut_error;
	}

	if (prebuilt->magic_n != ROW_PREBUILT_ALLOCATED) {
		fprintf(stderr,
			"InnoDB: Error: trying to use a corrupt\n"
			"InnoDB: table handle. Magic n %lu, table name",
			(ulong) prebuilt->magic_n);
		ut_print_name(stderr, NULL, TRUE, prebuilt->table->name);
		putc('\n', stderr);

		mem_analyze_corruption(prebuilt);

		ut_error;
	}

	prebuilt->trx = trx;

	if (prebuilt->ins_graph) {
		prebuilt->ins_graph->trx = trx;
	}

	if (prebuilt->upd_graph) {
		prebuilt->upd_graph->trx = trx;
	}

	if (prebuilt->sel_graph) {
		prebuilt->sel_graph->trx = trx;
	}
}

/*************************************************************************
Gets pointer to a prebuilt dtuple used in insertions. If the insert graph
has not yet been built in the prebuilt struct, then this function first
builds it. */
static
dtuple_t*
row_get_prebuilt_insert_row(
/*========================*/
					/* out: prebuilt dtuple; the column
					type information is also set in it */
	row_prebuilt_t*	prebuilt)	/* in: prebuilt struct in MySQL
					handle */
{
	ins_node_t*	node;
	dtuple_t*	row;
	dict_table_t*	table	= prebuilt->table;
	ulint		i;

	ut_ad(prebuilt && table && prebuilt->trx);

	if (prebuilt->ins_node == NULL) {

		/* Not called before for this handle: create an insert node
		and query graph to the prebuilt struct */

		node = ins_node_create(INS_DIRECT, table, prebuilt->heap);

		prebuilt->ins_node = node;

		if (prebuilt->ins_upd_rec_buff == NULL) {
			prebuilt->ins_upd_rec_buff = mem_heap_alloc(
				prebuilt->heap, prebuilt->mysql_row_len);
		}

		row = dtuple_create(prebuilt->heap,
				    dict_table_get_n_cols(table));

		dict_table_copy_types(row, table);

		/* We init the value of every field to the SQL NULL to avoid
		a debug assertion from failing */

		for (i = 0; i < dtuple_get_n_fields(row); i++) {

			dtuple_get_nth_field(row, i)->len = UNIV_SQL_NULL;
		}

		ins_node_set_new_row(node, row);

		prebuilt->ins_graph = que_node_get_parent(
			pars_complete_graph_for_exec(node,
						     prebuilt->trx,
						     prebuilt->heap));
		prebuilt->ins_graph->state = QUE_FORK_ACTIVE;
	}

	return(prebuilt->ins_node->row);
}

/*************************************************************************
Updates the table modification counter and calculates new estimates
for table and index statistics if necessary. */
UNIV_INLINE
void
row_update_statistics_if_needed(
/*============================*/
	dict_table_t*	table)	/* in: table */
{
	ulint	counter;

	counter = table->stat_modified_counter;

	table->stat_modified_counter = counter + 1;

	/* Calculate new statistics if 1 / 16 of table has been modified
	since the last time a statistics batch was run, or if
	stat_modified_counter > 2 000 000 000 (to avoid wrap-around).
	We calculate statistics at most every 16th round, since we may have
	a counter table which is very small and updated very often. */

	if (counter > 2000000000
	    || ((ib_longlong)counter > 16 + table->stat_n_rows / 16)) {

		dict_update_statistics(table);
	}
}

/*************************************************************************
Unlocks an AUTO_INC type lock possibly reserved by trx. */

void
row_unlock_table_autoinc_for_mysql(
/*===============================*/
	trx_t*	trx)	/* in: transaction */
{
	if (!trx->auto_inc_lock) {

		return;
	}

	lock_table_unlock_auto_inc(trx);
}

/*************************************************************************
Sets an AUTO_INC type lock on the table mentioned in prebuilt. The
AUTO_INC lock gives exclusive access to the auto-inc counter of the
table. The lock is reserved only for the duration of an SQL statement.
It is not compatible with another AUTO_INC or exclusive lock on the
table. */

int
row_lock_table_autoinc_for_mysql(
/*=============================*/
					/* out: error code or DB_SUCCESS */
	row_prebuilt_t*	prebuilt)	/* in: prebuilt struct in the MySQL
					table handle */
{
	trx_t*		trx		= prebuilt->trx;
	ins_node_t*	node		= prebuilt->ins_node;
	que_thr_t*	thr;
	ulint		err;
	ibool		was_lock_wait;

	ut_ad(trx);
	ut_ad(trx->mysql_thread_id == os_thread_get_curr_id());

	if (trx->auto_inc_lock) {

		return(DB_SUCCESS);
	}

	trx->op_info = "setting auto-inc lock";

	if (node == NULL) {
		row_get_prebuilt_insert_row(prebuilt);
		node = prebuilt->ins_node;
	}

	/* We use the insert query graph as the dummy graph needed
	in the lock module call */

	thr = que_fork_get_first_thr(prebuilt->ins_graph);

	que_thr_move_to_run_state_for_mysql(thr, trx);

run_again:
	thr->run_node = node;
	thr->prev_node = node;

	/* It may be that the current session has not yet started
	its transaction, or it has been committed: */

	trx_start_if_not_started(trx);

	err = lock_table(0, prebuilt->table, LOCK_AUTO_INC, thr);

	trx->error_state = err;

	if (err != DB_SUCCESS) {
		que_thr_stop_for_mysql(thr);

		was_lock_wait = row_mysql_handle_errors(&err, trx, thr, NULL);

		if (was_lock_wait) {
			goto run_again;
		}

		trx->op_info = "";

		return((int) err);
	}

	que_thr_stop_for_mysql_no_error(thr, trx);

	trx->op_info = "";

	return((int) err);
}

/*************************************************************************
Sets a table lock on the table mentioned in prebuilt. */

int
row_lock_table_for_mysql(
/*=====================*/
					/* out: error code or DB_SUCCESS */
	row_prebuilt_t*	prebuilt,	/* in: prebuilt struct in the MySQL
					table handle */
	dict_table_t*	table,		/* in: table to lock, or NULL
					if prebuilt->table should be
					locked as
					prebuilt->select_lock_type */
	ulint		mode)		/* in: lock mode of table
					(ignored if table==NULL) */
{
	trx_t*		trx		= prebuilt->trx;
	que_thr_t*	thr;
	ulint		err;
	ibool		was_lock_wait;

	ut_ad(trx);
	ut_ad(trx->mysql_thread_id == os_thread_get_curr_id());

	trx->op_info = "setting table lock";

	if (prebuilt->sel_graph == NULL) {
		/* Build a dummy select query graph */
		row_prebuild_sel_graph(prebuilt);
	}

	/* We use the select query graph as the dummy graph needed
	in the lock module call */

	thr = que_fork_get_first_thr(prebuilt->sel_graph);

	que_thr_move_to_run_state_for_mysql(thr, trx);

run_again:
	thr->run_node = thr;
	thr->prev_node = thr->common.parent;

	/* It may be that the current session has not yet started
	its transaction, or it has been committed: */

	trx_start_if_not_started(trx);

	if (table) {
		err = lock_table(0, table, mode, thr);
	} else {
		err = lock_table(0, prebuilt->table,
				 prebuilt->select_lock_type, thr);
	}

	trx->error_state = err;

	if (err != DB_SUCCESS) {
		que_thr_stop_for_mysql(thr);

		was_lock_wait = row_mysql_handle_errors(&err, trx, thr, NULL);

		if (was_lock_wait) {
			goto run_again;
		}

		trx->op_info = "";

		return((int) err);
	}

	que_thr_stop_for_mysql_no_error(thr, trx);

	trx->op_info = "";

	return((int) err);
}

/*************************************************************************
Does an insert for MySQL. */

int
row_insert_for_mysql(
/*=================*/
					/* out: error code or DB_SUCCESS */
	byte*		mysql_rec,	/* in: row in the MySQL format */
	row_prebuilt_t*	prebuilt)	/* in: prebuilt struct in MySQL
					handle */
{
	trx_savept_t	savept;
	que_thr_t*	thr;
	ulint		err;
	ibool		was_lock_wait;
	trx_t*		trx		= prebuilt->trx;
	ins_node_t*	node		= prebuilt->ins_node;

	ut_ad(trx);
	ut_ad(trx->mysql_thread_id == os_thread_get_curr_id());

	if (prebuilt->table->ibd_file_missing) {
		ut_print_timestamp(stderr);
		fprintf(stderr, "  InnoDB: Error:\n"
			"InnoDB: MySQL is trying to use a table handle"
			" but the .ibd file for\n"
			"InnoDB: table %s does not exist.\n"
			"InnoDB: Have you deleted the .ibd file"
			" from the database directory under\n"
			"InnoDB: the MySQL datadir, or have you"
			" used DISCARD TABLESPACE?\n"
			"InnoDB: Look from\n"
			"InnoDB: http://dev.mysql.com/doc/refman/5.1/en/"
			"innodb-troubleshooting.html\n"
			"InnoDB: how you can resolve the problem.\n",
			prebuilt->table->name);
		return(DB_ERROR);
	}

	if (prebuilt->magic_n != ROW_PREBUILT_ALLOCATED) {
		fprintf(stderr,
			"InnoDB: Error: trying to free a corrupt\n"
			"InnoDB: table handle. Magic n %lu, table name",
			(ulong) prebuilt->magic_n);
		ut_print_name(stderr, prebuilt->trx, TRUE,
			      prebuilt->table->name);
		putc('\n', stderr);

		mem_analyze_corruption(prebuilt);

		ut_error;
	}

	if (srv_created_new_raw || srv_force_recovery) {
		fputs("InnoDB: A new raw disk partition was initialized or\n"
		      "InnoDB: innodb_force_recovery is on: we do not allow\n"
		      "InnoDB: database modifications by the user. Shut down\n"
		      "InnoDB: mysqld and edit my.cnf so that"
		      " newraw is replaced\n"
		      "InnoDB: with raw, and innodb_force_... is removed.\n",
		      stderr);

		return(DB_ERROR);
	}

	trx->op_info = "inserting";

	row_mysql_delay_if_needed();

	trx_start_if_not_started(trx);

	if (node == NULL) {
		row_get_prebuilt_insert_row(prebuilt);
		node = prebuilt->ins_node;
	}

	row_mysql_convert_row_to_innobase(node->row, prebuilt, mysql_rec);

	savept = trx_savept_take(trx);

	thr = que_fork_get_first_thr(prebuilt->ins_graph);

	if (prebuilt->sql_stat_start) {
		node->state = INS_NODE_SET_IX_LOCK;
		prebuilt->sql_stat_start = FALSE;
	} else {
		node->state = INS_NODE_ALLOC_ROW_ID;
	}

	que_thr_move_to_run_state_for_mysql(thr, trx);

run_again:
	thr->run_node = node;
	thr->prev_node = node;

	row_ins_step(thr);

	err = trx->error_state;

	if (err != DB_SUCCESS) {
		que_thr_stop_for_mysql(thr);

		/* TODO: what is this? */ thr->lock_state= QUE_THR_LOCK_ROW;

		was_lock_wait = row_mysql_handle_errors(&err, trx, thr,
							&savept);
		thr->lock_state= QUE_THR_LOCK_NOLOCK;

		if (was_lock_wait) {
			goto run_again;
		}

		trx->op_info = "";

		return((int) err);
	}

	que_thr_stop_for_mysql_no_error(thr, trx);

	prebuilt->table->stat_n_rows++;

	srv_n_rows_inserted++;

	if (prebuilt->table->stat_n_rows == 0) {
		/* Avoid wrap-over */
		prebuilt->table->stat_n_rows--;
	}

	row_update_statistics_if_needed(prebuilt->table);
	trx->op_info = "";

	return((int) err);
}

/*************************************************************************
Builds a dummy query graph used in selects. */

void
row_prebuild_sel_graph(
/*===================*/
	row_prebuilt_t*	prebuilt)	/* in: prebuilt struct in MySQL
					handle */
{
	sel_node_t*	node;

	ut_ad(prebuilt && prebuilt->trx);

	if (prebuilt->sel_graph == NULL) {

		node = sel_node_create(prebuilt->heap);

		prebuilt->sel_graph = que_node_get_parent(
			pars_complete_graph_for_exec(node,
						     prebuilt->trx,
						     prebuilt->heap));

		prebuilt->sel_graph->state = QUE_FORK_ACTIVE;
	}
}

/*************************************************************************
Creates an query graph node of 'update' type to be used in the MySQL
interface. */

upd_node_t*
row_create_update_node_for_mysql(
/*=============================*/
				/* out, own: update node */
	dict_table_t*	table,	/* in: table to update */
	mem_heap_t*	heap)	/* in: mem heap from which allocated */
{
	upd_node_t*	node;

	node = upd_node_create(heap);

	node->in_mysql_interface = TRUE;
	node->is_delete = FALSE;
	node->searched_update = FALSE;
	node->select_will_do_update = FALSE;
	node->select = NULL;
	node->pcur = btr_pcur_create_for_mysql();
	node->table = table;

	node->update = upd_create(dict_table_get_n_cols(table), heap);

	node->update_n_fields = dict_table_get_n_cols(table);

	UT_LIST_INIT(node->columns);
	node->has_clust_rec_x_lock = TRUE;
	node->cmpl_info = 0;

	node->table_sym = NULL;
	node->col_assign_list = NULL;

	return(node);
}

/*************************************************************************
Gets pointer to a prebuilt update vector used in updates. If the update
graph has not yet been built in the prebuilt struct, then this function
first builds it. */

upd_t*
row_get_prebuilt_update_vector(
/*===========================*/
					/* out: prebuilt update vector */
	row_prebuilt_t*	prebuilt)	/* in: prebuilt struct in MySQL
					handle */
{
	dict_table_t*	table	= prebuilt->table;
	upd_node_t*	node;

	ut_ad(prebuilt && table && prebuilt->trx);

	if (prebuilt->upd_node == NULL) {

		/* Not called before for this handle: create an update node
		and query graph to the prebuilt struct */

		node = row_create_update_node_for_mysql(table, prebuilt->heap);

		prebuilt->upd_node = node;

		prebuilt->upd_graph = que_node_get_parent(
			pars_complete_graph_for_exec(node,
						     prebuilt->trx,
						     prebuilt->heap));
		prebuilt->upd_graph->state = QUE_FORK_ACTIVE;
	}

	return(prebuilt->upd_node->update);
}

/*************************************************************************
Does an update or delete of a row for MySQL. */

int
row_update_for_mysql(
/*=================*/
					/* out: error code or DB_SUCCESS */
	byte*		mysql_rec,	/* in: the row to be updated, in
					the MySQL format */
	row_prebuilt_t*	prebuilt)	/* in: prebuilt struct in MySQL
					handle */
{
	trx_savept_t	savept;
	ulint		err;
	que_thr_t*	thr;
	ibool		was_lock_wait;
	dict_index_t*	clust_index;
	/*	ulint		ref_len; */
	upd_node_t*	node;
	dict_table_t*	table		= prebuilt->table;
	trx_t*		trx		= prebuilt->trx;

	ut_ad(prebuilt && trx);
	ut_ad(trx->mysql_thread_id == os_thread_get_curr_id());
	UT_NOT_USED(mysql_rec);

	if (prebuilt->table->ibd_file_missing) {
		ut_print_timestamp(stderr);
		fprintf(stderr, "  InnoDB: Error:\n"
			"InnoDB: MySQL is trying to use a table handle"
			" but the .ibd file for\n"
			"InnoDB: table %s does not exist.\n"
			"InnoDB: Have you deleted the .ibd file"
			" from the database directory under\n"
			"InnoDB: the MySQL datadir, or have you"
			" used DISCARD TABLESPACE?\n"
			"InnoDB: Look from\n"
			"InnoDB: http://dev.mysql.com/doc/refman/5.1/en/"
			"innodb-troubleshooting.html\n"
			"InnoDB: how you can resolve the problem.\n",
			prebuilt->table->name);
		return(DB_ERROR);
	}

	if (prebuilt->magic_n != ROW_PREBUILT_ALLOCATED) {
		fprintf(stderr,
			"InnoDB: Error: trying to free a corrupt\n"
			"InnoDB: table handle. Magic n %lu, table name",
			(ulong) prebuilt->magic_n);
		ut_print_name(stderr, prebuilt->trx, TRUE,
			      prebuilt->table->name);
		putc('\n', stderr);

		mem_analyze_corruption(prebuilt);

		ut_error;
	}

	if (srv_created_new_raw || srv_force_recovery) {
		fputs("InnoDB: A new raw disk partition was initialized or\n"
		      "InnoDB: innodb_force_recovery is on: we do not allow\n"
		      "InnoDB: database modifications by the user. Shut down\n"
		      "InnoDB: mysqld and edit my.cnf so that newraw"
		      " is replaced\n"
		      "InnoDB: with raw, and innodb_force_... is removed.\n",
		      stderr);

		return(DB_ERROR);
	}

	trx->op_info = "updating or deleting";

	row_mysql_delay_if_needed();

	trx_start_if_not_started(trx);

	node = prebuilt->upd_node;

	clust_index = dict_table_get_first_index(table);

	if (prebuilt->pcur->btr_cur.index == clust_index) {
		btr_pcur_copy_stored_position(node->pcur, prebuilt->pcur);
	} else {
		btr_pcur_copy_stored_position(node->pcur,
					      prebuilt->clust_pcur);
	}

	ut_a(node->pcur->rel_pos == BTR_PCUR_ON);

	/* MySQL seems to call rnd_pos before updating each row it
	has cached: we can get the correct cursor position from
	prebuilt->pcur; NOTE that we cannot build the row reference
	from mysql_rec if the clustered index was automatically
	generated for the table: MySQL does not know anything about
	the row id used as the clustered index key */

	savept = trx_savept_take(trx);

	thr = que_fork_get_first_thr(prebuilt->upd_graph);

	node->state = UPD_NODE_UPDATE_CLUSTERED;

	ut_ad(!prebuilt->sql_stat_start);

	que_thr_move_to_run_state_for_mysql(thr, trx);

run_again:
	thr->run_node = node;
	thr->prev_node = node;

	row_upd_step(thr);

	err = trx->error_state;

	if (err != DB_SUCCESS) {
		que_thr_stop_for_mysql(thr);

		if (err == DB_RECORD_NOT_FOUND) {
			trx->error_state = DB_SUCCESS;
			trx->op_info = "";

			return((int) err);
		}

		thr->lock_state= QUE_THR_LOCK_ROW;
		was_lock_wait = row_mysql_handle_errors(&err, trx, thr,
							&savept);
		thr->lock_state= QUE_THR_LOCK_NOLOCK;

		if (was_lock_wait) {
			goto run_again;
		}

		trx->op_info = "";

		return((int) err);
	}

	que_thr_stop_for_mysql_no_error(thr, trx);

	if (node->is_delete) {
		if (prebuilt->table->stat_n_rows > 0) {
			prebuilt->table->stat_n_rows--;
		}

		srv_n_rows_deleted++;
	} else {
		srv_n_rows_updated++;
	}

	row_update_statistics_if_needed(prebuilt->table);

	trx->op_info = "";

	return((int) err);
}

/*************************************************************************
This can only be used when srv_locks_unsafe_for_binlog is TRUE or
this session is using a READ COMMITTED isolation level. Before
calling this function we must use trx_reset_new_rec_lock_info() and
trx_register_new_rec_lock() to store the information which new record locks
really were set. This function removes a newly set lock under prebuilt->pcur,
and also under prebuilt->clust_pcur. Currently, this is only used and tested
in the case of an UPDATE or a DELETE statement, where the row lock is of the
LOCK_X type.
Thus, this implements a 'mini-rollback' that releases the latest record
locks we set. */

int
row_unlock_for_mysql(
/*=================*/
					/* out: error code or DB_SUCCESS */
	row_prebuilt_t*	prebuilt,	/* in: prebuilt struct in MySQL
					handle */
	ibool		has_latches_on_recs)/* TRUE if called so that we have
					the latches on the records under pcur
					and clust_pcur, and we do not need to
					reposition the cursors. */
{
	dict_index_t*	index;
	btr_pcur_t*	pcur		= prebuilt->pcur;
	btr_pcur_t*	clust_pcur	= prebuilt->clust_pcur;
	trx_t*		trx		= prebuilt->trx;
	rec_t*		rec;
	mtr_t		mtr;

	ut_ad(prebuilt && trx);
	ut_ad(trx->mysql_thread_id == os_thread_get_curr_id());

	if (!(srv_locks_unsafe_for_binlog
	      || trx->isolation_level == TRX_ISO_READ_COMMITTED)) {

		fprintf(stderr,
			"InnoDB: Error: calling row_unlock_for_mysql though\n"
			"InnoDB: srv_locks_unsafe_for_binlog is FALSE and\n"
			"InnoDB: this session is not using"
			" READ COMMITTED isolation level.\n");

		return(DB_SUCCESS);
	}

	trx->op_info = "unlock_row";

	index = btr_pcur_get_btr_cur(pcur)->index;

	if (index != NULL && trx_new_rec_locks_contain(trx, index)) {

		mtr_start(&mtr);

		/* Restore the cursor position and find the record */

		if (!has_latches_on_recs) {
			btr_pcur_restore_position(BTR_SEARCH_LEAF, pcur, &mtr);
		}

		rec = btr_pcur_get_rec(pcur);

		lock_rec_unlock(trx, rec, prebuilt->select_lock_type);

		mtr_commit(&mtr);

		/* If the search was done through the clustered index, then
		we have not used clust_pcur at all, and we must NOT try to
		reset locks on clust_pcur. The values in clust_pcur may be
		garbage! */

		if (index->type & DICT_CLUSTERED) {

			goto func_exit;
		}
	}

	index = btr_pcur_get_btr_cur(clust_pcur)->index;

	if (index != NULL && trx_new_rec_locks_contain(trx, index)) {

		mtr_start(&mtr);

		/* Restore the cursor position and find the record */

		if (!has_latches_on_recs) {
			btr_pcur_restore_position(BTR_SEARCH_LEAF, clust_pcur,
						  &mtr);
		}

		rec = btr_pcur_get_rec(clust_pcur);

		lock_rec_unlock(trx, rec, prebuilt->select_lock_type);

		mtr_commit(&mtr);
	}

func_exit:
	trx->op_info = "";

	return(DB_SUCCESS);
}

/**************************************************************************
Does a cascaded delete or set null in a foreign key operation. */

ulint
row_update_cascade_for_mysql(
/*=========================*/
				/* out: error code or DB_SUCCESS */
	que_thr_t*	thr,	/* in: query thread */
	upd_node_t*	node,	/* in: update node used in the cascade
				or set null operation */
	dict_table_t*	table)	/* in: table where we do the operation */
{
	ulint	err;
	trx_t*	trx;

	trx = thr_get_trx(thr);
run_again:
	thr->run_node = node;
	thr->prev_node = node;

	row_upd_step(thr);

	err = trx->error_state;

	/* Note that the cascade node is a subnode of another InnoDB
	query graph node. We do a normal lock wait in this node, but
	all errors are handled by the parent node. */

	if (err == DB_LOCK_WAIT) {
		/* Handle lock wait here */

		que_thr_stop_for_mysql(thr);

		srv_suspend_mysql_thread(thr);

		/* Note that a lock wait may also end in a lock wait timeout,
		or this transaction is picked as a victim in selective
		deadlock resolution */

		if (trx->error_state != DB_SUCCESS) {

			return(trx->error_state);
		}

		/* Retry operation after a normal lock wait */

		goto run_again;
	}

	if (err != DB_SUCCESS) {

		return(err);
	}

	if (node->is_delete) {
		if (table->stat_n_rows > 0) {
			table->stat_n_rows--;
		}

		srv_n_rows_deleted++;
	} else {
		srv_n_rows_updated++;
	}

	row_update_statistics_if_needed(table);

	return(err);
}

/*************************************************************************
Checks if a table is such that we automatically created a clustered
index on it (on row id). */

ibool
row_table_got_default_clust_index(
/*==============================*/
	dict_table_t*	table)
{
	const dict_index_t*	clust_index;

	clust_index = dict_table_get_first_index(table);

	return(dict_index_get_nth_col(clust_index, 0)->mtype == DATA_SYS);
}

/*************************************************************************
Calculates the key number used inside MySQL for an Innobase index. We have
to take into account if we generated a default clustered index for the table */

ulint
row_get_mysql_key_number_for_index(
/*===============================*/
	dict_index_t*	index)
{
	dict_index_t*	ind;
	ulint		i;

	ut_a(index);

	i = 0;
	ind = dict_table_get_first_index(index->table);

	while (index != ind) {
		ind = dict_table_get_next_index(ind);
		i++;
	}

	if (row_table_got_default_clust_index(index->table)) {
		ut_a(i > 0);
		i--;
	}

	return(i);
}

/*************************************************************************
Locks the data dictionary in shared mode from modifications, for performing
foreign key check, rollback, or other operation invisible to MySQL. */

void
row_mysql_freeze_data_dictionary(
/*=============================*/
	trx_t*	trx)	/* in: transaction */
{
	ut_a(trx->dict_operation_lock_mode == 0);

	rw_lock_s_lock(&dict_operation_lock);

	trx->dict_operation_lock_mode = RW_S_LATCH;
}

/*************************************************************************
Unlocks the data dictionary shared lock. */

void
row_mysql_unfreeze_data_dictionary(
/*===============================*/
	trx_t*	trx)	/* in: transaction */
{
	ut_a(trx->dict_operation_lock_mode == RW_S_LATCH);

	rw_lock_s_unlock(&dict_operation_lock);

	trx->dict_operation_lock_mode = 0;
}

/*************************************************************************
Locks the data dictionary exclusively for performing a table create or other
data dictionary modification operation. */

void
row_mysql_lock_data_dictionary(
/*===========================*/
	trx_t*	trx)	/* in: transaction */
{
	ut_a(trx->dict_operation_lock_mode == 0
	     || trx->dict_operation_lock_mode == RW_X_LATCH);

	/* Serialize data dictionary operations with dictionary mutex:
	no deadlocks or lock waits can occur then in these operations */

	rw_lock_x_lock(&dict_operation_lock);
	trx->dict_operation_lock_mode = RW_X_LATCH;

	mutex_enter(&(dict_sys->mutex));
}

/*************************************************************************
Unlocks the data dictionary exclusive lock. */

void
row_mysql_unlock_data_dictionary(
/*=============================*/
	trx_t*	trx)	/* in: transaction */
{
	ut_a(trx->dict_operation_lock_mode == RW_X_LATCH);

	/* Serialize data dictionary operations with dictionary mutex:
	no deadlocks can occur then in these operations */

	mutex_exit(&(dict_sys->mutex));
	rw_lock_x_unlock(&dict_operation_lock);

	trx->dict_operation_lock_mode = 0;
}

/*************************************************************************
Creates a table for MySQL. If the name of the table ends in
one of "innodb_monitor", "innodb_lock_monitor", "innodb_tablespace_monitor",
"innodb_table_monitor", then this will also start the printing of monitor
output by the master thread. If the table name ends in "innodb_mem_validate",
InnoDB will try to invoke mem_validate(). */

int
row_create_table_for_mysql(
/*=======================*/
				/* out: error code or DB_SUCCESS */
	dict_table_t*	table,	/* in: table definition */
	trx_t*		trx)	/* in: transaction handle */
{
	tab_node_t*	node;
	mem_heap_t*	heap;
	que_thr_t*	thr;
	const char*	table_name;
	ulint		table_name_len;
	ulint		err;
	ulint		i;

	ut_ad(trx->mysql_thread_id == os_thread_get_curr_id());
#ifdef UNIV_SYNC_DEBUG
	ut_ad(rw_lock_own(&dict_operation_lock, RW_LOCK_EX));
#endif /* UNIV_SYNC_DEBUG */
	ut_ad(mutex_own(&(dict_sys->mutex)));
	ut_ad(trx->dict_operation_lock_mode == RW_X_LATCH);

	if (srv_created_new_raw) {
		fputs("InnoDB: A new raw disk partition was initialized:\n"
		      "InnoDB: we do not allow database modifications"
		      " by the user.\n"
		      "InnoDB: Shut down mysqld and edit my.cnf so that newraw"
		      " is replaced with raw.\n", stderr);

		dict_mem_table_free(table);
		trx_commit_for_mysql(trx);

		return(DB_ERROR);
	}

	trx->op_info = "creating table";

	if (row_mysql_is_system_table(table->name)) {

		fprintf(stderr,
			"InnoDB: Error: trying to create a MySQL system"
			" table %s of type InnoDB.\n"
			"InnoDB: MySQL system tables must be"
			" of the MyISAM type!\n",
			table->name);

		dict_mem_table_free(table);
		trx_commit_for_mysql(trx);

		return(DB_ERROR);
	}

	/* Check that no reserved column names are used. */
	for (i = 0; i < dict_table_get_n_user_cols(table); i++) {
		if (dict_col_name_is_reserved(
			    dict_table_get_col_name(table, i))) {

			dict_mem_table_free(table);
			trx_commit_for_mysql(trx);

			return(DB_ERROR);
		}
	}

	trx_start_if_not_started(trx);

	/* The table name is prefixed with the database name and a '/'.
	Certain table names starting with 'innodb_' have their special
	meaning regardless of the database name.  Thus, we need to
	ignore the database name prefix in the comparisons. */
	table_name = strchr(table->name, '/');
	ut_a(table_name);
	table_name++;
	table_name_len = strlen(table_name) + 1;

	if (STR_EQ(table_name, table_name_len, S_innodb_monitor)) {

		/* Table equals "innodb_monitor":
		start monitor prints */

		srv_print_innodb_monitor = TRUE;

		/* The lock timeout monitor thread also takes care
		of InnoDB monitor prints */

		os_event_set(srv_lock_timeout_thread_event);
	} else if (STR_EQ(table_name, table_name_len,
			  S_innodb_lock_monitor)) {

		srv_print_innodb_monitor = TRUE;
		srv_print_innodb_lock_monitor = TRUE;
		os_event_set(srv_lock_timeout_thread_event);
	} else if (STR_EQ(table_name, table_name_len,
			  S_innodb_tablespace_monitor)) {

		srv_print_innodb_tablespace_monitor = TRUE;
		os_event_set(srv_lock_timeout_thread_event);
	} else if (STR_EQ(table_name, table_name_len,
			  S_innodb_table_monitor)) {

		srv_print_innodb_table_monitor = TRUE;
		os_event_set(srv_lock_timeout_thread_event);
	} else if (STR_EQ(table_name, table_name_len,
			  S_innodb_mem_validate)) {
		/* We define here a debugging feature intended for
		developers */

		fputs("Validating InnoDB memory:\n"
		      "to use this feature you must compile InnoDB with\n"
		      "UNIV_MEM_DEBUG defined in univ.i and"
		      " the server must be\n"
		      "quiet because allocation from a mem heap"
		      " is not protected\n"
		      "by any semaphore.\n", stderr);
#ifdef UNIV_MEM_DEBUG
		ut_a(mem_validate());
		fputs("Memory validated\n", stderr);
#else /* UNIV_MEM_DEBUG */
		fputs("Memory NOT validated (recompile with UNIV_MEM_DEBUG)\n",
		      stderr);
#endif /* UNIV_MEM_DEBUG */
	}

	heap = mem_heap_create(512);

	trx->dict_operation = TRUE;

	node = tab_create_graph_create(table, heap);

	thr = pars_complete_graph_for_exec(node, trx, heap);

	ut_a(thr == que_fork_start_command(que_node_get_parent(thr)));
	que_run_threads(thr);

	err = trx->error_state;

	if (err != DB_SUCCESS) {
		/* We have special error handling here */

		trx->error_state = DB_SUCCESS;

		trx_general_rollback_for_mysql(trx, FALSE, NULL);

		if (err == DB_OUT_OF_FILE_SPACE) {
			ut_print_timestamp(stderr);

			fputs("  InnoDB: Warning: cannot create table ",
			      stderr);
			ut_print_name(stderr, trx, TRUE, table->name);
			fputs(" because tablespace full\n", stderr);

			if (dict_table_get_low(table->name)) {

				row_drop_table_for_mysql(table->name, trx,
							 FALSE);
			}

		} else if (err == DB_DUPLICATE_KEY) {
			ut_print_timestamp(stderr);

			fputs("  InnoDB: Error: table ", stderr);
			ut_print_name(stderr, trx, TRUE, table->name);
			fputs(" already exists in InnoDB internal\n"
			      "InnoDB: data dictionary. Have you deleted"
			      " the .frm file\n"
			      "InnoDB: and not used DROP TABLE?"
			      " Have you used DROP DATABASE\n"
			      "InnoDB: for InnoDB tables in"
			      " MySQL version <= 3.23.43?\n"
			      "InnoDB: See the Restrictions section"
			      " of the InnoDB manual.\n"
			      "InnoDB: You can drop the orphaned table"
			      " inside InnoDB by\n"
			      "InnoDB: creating an InnoDB table with"
			      " the same name in another\n"
			      "InnoDB: database and copying the .frm file"
			      " to the current database.\n"
			      "InnoDB: Then MySQL thinks the table exists,"
			      " and DROP TABLE will\n"
			      "InnoDB: succeed.\n"
			      "InnoDB: You can look for further help from\n"
			      "InnoDB: http://dev.mysql.com/doc/refman/5.1/en/"
			      "innodb-troubleshooting.html\n",
			      stderr);
		}

		/* We may also get err == DB_ERROR if the .ibd file for the
		table already exists */

		trx->error_state = DB_SUCCESS;
	}

	que_graph_free((que_t*) que_node_get_parent(thr));

	trx->op_info = "";

	return((int) err);
}

/*************************************************************************
Does an index creation operation for MySQL. TODO: currently failure
to create an index results in dropping the whole table! This is no problem
currently as all indexes must be created at the same time as the table. */

int
row_create_index_for_mysql(
/*=======================*/
					/* out: error number or DB_SUCCESS */
	dict_index_t*	index,		/* in: index definition */
	trx_t*		trx,		/* in: transaction handle */
	const ulint*	field_lengths)	/* in: if not NULL, must contain
					dict_index_get_n_fields(index)
					actual field lengths for the
					index columns, which are
					then checked for not being too
					large. */
{
	ind_node_t*	node;
	mem_heap_t*	heap;
	que_thr_t*	thr;
	ulint		err;
	ulint		i, j;
	ulint		len;

#ifdef UNIV_SYNC_DEBUG
	ut_ad(rw_lock_own(&dict_operation_lock, RW_LOCK_EX));
#endif /* UNIV_SYNC_DEBUG */
	ut_ad(mutex_own(&(dict_sys->mutex)));
	ut_ad(trx->mysql_thread_id == os_thread_get_curr_id());

	trx->op_info = "creating index";

	trx_start_if_not_started(trx);

	/* Check that the same column does not appear twice in the index.
	Starting from 4.0.14, InnoDB should be able to cope with that, but
	safer not to allow them. */

	for (i = 0; i < dict_index_get_n_fields(index); i++) {
		for (j = 0; j < i; j++) {
			if (0 == ut_strcmp(
				    dict_index_get_nth_field(index, j)->name,
				    dict_index_get_nth_field(index, i)->name)) {

				ut_print_timestamp(stderr);

				fputs("  InnoDB: Error: column ", stderr);
				ut_print_name(stderr, trx, FALSE,
					      dict_index_get_nth_field(
						      index, i)->name);
				fputs(" appears twice in ", stderr);
				dict_index_name_print(stderr, trx, index);
				fputs("\n"
				      "InnoDB: This is not allowed"
				      " in InnoDB.\n", stderr);

				err = DB_COL_APPEARS_TWICE_IN_INDEX;

				goto error_handling;
			}
		}

		/* Check also that prefix_len and actual length
		< DICT_MAX_INDEX_COL_LEN */

		len = dict_index_get_nth_field(index, i)->prefix_len;

		if (field_lengths) {
			len = ut_max(len, field_lengths[i]);
		}

		if (len >= DICT_MAX_INDEX_COL_LEN) {
			err = DB_TOO_BIG_RECORD;

			goto error_handling;
		}
	}

	heap = mem_heap_create(512);

	trx->dict_operation = TRUE;

	/* Note that the space id where we store the index is inherited from
	the table in dict_build_index_def_step() in dict0crea.c. */

	node = ind_create_graph_create(index, heap);

	thr = pars_complete_graph_for_exec(node, trx, heap);

	ut_a(thr == que_fork_start_command(que_node_get_parent(thr)));
	que_run_threads(thr);

	err = trx->error_state;

	que_graph_free((que_t*) que_node_get_parent(thr));

error_handling:
	if (err != DB_SUCCESS) {
		/* We have special error handling here */

		trx->error_state = DB_SUCCESS;

		trx_general_rollback_for_mysql(trx, FALSE, NULL);

		row_drop_table_for_mysql(index->table_name, trx, FALSE);

		trx->error_state = DB_SUCCESS;
	}

	trx->op_info = "";

	return((int) err);
}

/*************************************************************************
Scans a table create SQL string and adds to the data dictionary
the foreign key constraints declared in the string. This function
should be called after the indexes for a table have been created.
Each foreign key constraint must be accompanied with indexes in
bot participating tables. The indexes are allowed to contain more
fields than mentioned in the constraint. Check also that foreign key
constraints which reference this table are ok. */

int
row_table_add_foreign_constraints(
/*==============================*/
					/* out: error code or DB_SUCCESS */
	trx_t*		trx,		/* in: transaction */
	const char*	sql_string,	/* in: table create statement where
					foreign keys are declared like:
				FOREIGN KEY (a, b) REFERENCES table2(c, d),
					table2 can be written also with the
					database name before it: test.table2 */
	const char*	name,		/* in: table full name in the
					normalized form
					database_name/table_name */
	ibool		reject_fks)	/* in: if TRUE, fail with error
					code DB_CANNOT_ADD_CONSTRAINT if
					any foreign keys are found. */
{
	ulint	err;

	ut_ad(mutex_own(&(dict_sys->mutex)));
#ifdef UNIV_SYNC_DEBUG
	ut_ad(rw_lock_own(&dict_operation_lock, RW_LOCK_EX));
#endif /* UNIV_SYNC_DEBUG */
	ut_a(sql_string);

	trx->op_info = "adding foreign keys";

	trx_start_if_not_started(trx);

	trx->dict_operation = TRUE;

	err = dict_create_foreign_constraints(trx, sql_string, name,
					      reject_fks);

	if (err == DB_SUCCESS) {
		/* Check that also referencing constraints are ok */
		err = dict_load_foreigns(name, TRUE);
	}

	if (err != DB_SUCCESS) {
		/* We have special error handling here */

		trx->error_state = DB_SUCCESS;

		trx_general_rollback_for_mysql(trx, FALSE, NULL);

		row_drop_table_for_mysql(name, trx, FALSE);

		trx->error_state = DB_SUCCESS;
	}

	return((int) err);
}

/*************************************************************************
Drops a table for MySQL as a background operation. MySQL relies on Unix
in ALTER TABLE to the fact that the table handler does not remove the
table before all handles to it has been removed. Furhermore, the MySQL's
call to drop table must be non-blocking. Therefore we do the drop table
as a background operation, which is taken care of by the master thread
in srv0srv.c. */
static
int
row_drop_table_for_mysql_in_background(
/*===================================*/
				/* out: error code or DB_SUCCESS */
	const char*	name)	/* in: table name */
{
	ulint	error;
	trx_t*	trx;

	trx = trx_allocate_for_background();

	/* If the original transaction was dropping a table referenced by
	foreign keys, we must set the following to be able to drop the
	table: */

	trx->check_foreigns = FALSE;

	/*	fputs("InnoDB: Error: Dropping table ", stderr);
	ut_print_name(stderr, trx, TRUE, name);
	fputs(" in background drop list\n", stderr); */

	/* Try to drop the table in InnoDB */

	error = row_drop_table_for_mysql(name, trx, FALSE);

	/* Flush the log to reduce probability that the .frm files and
	the InnoDB data dictionary get out-of-sync if the user runs
	with innodb_flush_log_at_trx_commit = 0 */

	log_buffer_flush_to_disk();

	trx_commit_for_mysql(trx);

	trx_free_for_background(trx);

	return((int) error);
}

/*************************************************************************
The master thread in srv0srv.c calls this regularly to drop tables which
we must drop in background after queries to them have ended. Such lazy
dropping of tables is needed in ALTER TABLE on Unix. */

ulint
row_drop_tables_for_mysql_in_background(void)
/*=========================================*/
					/* out: how many tables dropped
					+ remaining tables in list */
{
	row_mysql_drop_t*	drop;
	dict_table_t*		table;
	ulint			n_tables;
	ulint			n_tables_dropped = 0;
loop:
	mutex_enter(&kernel_mutex);

	if (!row_mysql_drop_list_inited) {

		UT_LIST_INIT(row_mysql_drop_list);
		row_mysql_drop_list_inited = TRUE;
	}

	drop = UT_LIST_GET_FIRST(row_mysql_drop_list);

	n_tables = UT_LIST_GET_LEN(row_mysql_drop_list);

	mutex_exit(&kernel_mutex);

	if (drop == NULL) {
		/* All tables dropped */

		return(n_tables + n_tables_dropped);
	}

	mutex_enter(&(dict_sys->mutex));
	table = dict_table_get_low(drop->table_name);
	mutex_exit(&(dict_sys->mutex));

	if (table == NULL) {
		/* If for some reason the table has already been dropped
		through some other mechanism, do not try to drop it */

		goto already_dropped;
	}

	if (DB_SUCCESS != row_drop_table_for_mysql_in_background(
		    drop->table_name)) {
		/* If the DROP fails for some table, we return, and let the
		main thread retry later */

		return(n_tables + n_tables_dropped);
	}

	n_tables_dropped++;

already_dropped:
	mutex_enter(&kernel_mutex);

	UT_LIST_REMOVE(row_mysql_drop_list, row_mysql_drop_list, drop);

	ut_print_timestamp(stderr);
	fprintf(stderr,
		"  InnoDB: Dropped table %s in background drop queue.\n",
		drop->table_name);

	mem_free(drop->table_name);

	mem_free(drop);

	mutex_exit(&kernel_mutex);

	goto loop;
}

/*************************************************************************
Get the background drop list length. NOTE: the caller must own the kernel
mutex! */

ulint
row_get_background_drop_list_len_low(void)
/*======================================*/
					/* out: how many tables in list */
{
	ut_ad(mutex_own(&kernel_mutex));

	if (!row_mysql_drop_list_inited) {

		UT_LIST_INIT(row_mysql_drop_list);
		row_mysql_drop_list_inited = TRUE;
	}

	return(UT_LIST_GET_LEN(row_mysql_drop_list));
}

/*************************************************************************
If a table is not yet in the drop list, adds the table to the list of tables
which the master thread drops in background. We need this on Unix because in
ALTER TABLE MySQL may call drop table even if the table has running queries on
it. Also, if there are running foreign key checks on the table, we drop the
table lazily. */
static
ibool
row_add_table_to_background_drop_list(
/*==================================*/
				/* out: TRUE if the table was not yet in the
				drop list, and was added there */
	dict_table_t*	table)	/* in: table */
{
	row_mysql_drop_t*	drop;

	mutex_enter(&kernel_mutex);

	if (!row_mysql_drop_list_inited) {

		UT_LIST_INIT(row_mysql_drop_list);
		row_mysql_drop_list_inited = TRUE;
	}

	/* Look if the table already is in the drop list */
	drop = UT_LIST_GET_FIRST(row_mysql_drop_list);

	while (drop != NULL) {
		if (strcmp(drop->table_name, table->name) == 0) {
			/* Already in the list */

			mutex_exit(&kernel_mutex);

			return(FALSE);
		}

		drop = UT_LIST_GET_NEXT(row_mysql_drop_list, drop);
	}

	drop = mem_alloc(sizeof(row_mysql_drop_t));

	drop->table_name = mem_strdup(table->name);

	UT_LIST_ADD_LAST(row_mysql_drop_list, row_mysql_drop_list, drop);

	/*	fputs("InnoDB: Adding table ", stderr);
	ut_print_name(stderr, trx, TRUE, drop->table_name);
	fputs(" to background drop list\n", stderr); */

	mutex_exit(&kernel_mutex);

	return(TRUE);
}

#ifndef UNIV_HOTBACKUP
/*************************************************************************
Discards the tablespace of a table which stored in an .ibd file. Discarding
means that this function deletes the .ibd file and assigns a new table id for
the table. Also the flag table->ibd_file_missing is set TRUE. */

int
row_discard_tablespace_for_mysql(
/*=============================*/
				/* out: error code or DB_SUCCESS */
	const char*	name,	/* in: table name */
	trx_t*		trx)	/* in: transaction handle */
{
	dict_foreign_t*	foreign;
	dulint		new_id;
	dict_table_t*	table;
	ibool		success;
	ulint		err;
	pars_info_t*	info = NULL;

	/* How do we prevent crashes caused by ongoing operations on
	the table? Old operations could try to access non-existent
	pages.

	1) SQL queries, INSERT, SELECT, ...: we must get an exclusive
	MySQL table lock on the table before we can do DISCARD
	TABLESPACE. Then there are no running queries on the table.

	2) Purge and rollback: we assign a new table id for the
	table. Since purge and rollback look for the table based on
	the table id, they see the table as 'dropped' and discard
	their operations.

	3) Insert buffer: we remove all entries for the tablespace in
	the insert buffer tree; as long as the tablespace mem object
	does not exist, ongoing insert buffer page merges are
	discarded in buf0rea.c. If we recreate the tablespace mem
	object with IMPORT TABLESPACE later, then the tablespace will
	have the same id, but the tablespace_version field in the mem
	object is different, and ongoing old insert buffer page merges
	get discarded.

	4) Linear readahead and random readahead: we use the same
	method as in 3) to discard ongoing operations.

	5) FOREIGN KEY operations: if
	table->n_foreign_key_checks_running > 0, we do not allow the
	discard. We also reserve the data dictionary latch. */

	ut_ad(trx->mysql_thread_id == os_thread_get_curr_id());

	trx->op_info = "discarding tablespace";
	trx_start_if_not_started(trx);

	/* Serialize data dictionary operations with dictionary mutex:
	no deadlocks can occur then in these operations */

	row_mysql_lock_data_dictionary(trx);

	table = dict_table_get_low(name);

	if (!table) {
		err = DB_TABLE_NOT_FOUND;

		goto funct_exit;
	}

	if (table->space == 0) {
		ut_print_timestamp(stderr);
		fputs("  InnoDB: Error: table ", stderr);
		ut_print_name(stderr, trx, TRUE, name);
		fputs("\n"
		      "InnoDB: is in the system tablespace 0"
		      " which cannot be discarded\n", stderr);
		err = DB_ERROR;

		goto funct_exit;
	}

	if (table->n_foreign_key_checks_running > 0) {

		ut_print_timestamp(stderr);
		fputs("  InnoDB: You are trying to DISCARD table ", stderr);
		ut_print_name(stderr, trx, TRUE, table->name);
		fputs("\n"
		      "InnoDB: though there is a foreign key check"
		      " running on it.\n"
		      "InnoDB: Cannot discard the table.\n",
		      stderr);

		err = DB_ERROR;

		goto funct_exit;
	}

	/* Check if the table is referenced by foreign key constraints from
	some other table (not the table itself) */

	foreign = UT_LIST_GET_FIRST(table->referenced_list);

	while (foreign && foreign->foreign_table == table) {
		foreign = UT_LIST_GET_NEXT(referenced_list, foreign);
	}

	if (foreign && trx->check_foreigns) {

		FILE*	ef	= dict_foreign_err_file;

		/* We only allow discarding a referenced table if
		FOREIGN_KEY_CHECKS is set to 0 */

		err = DB_CANNOT_DROP_CONSTRAINT;

		mutex_enter(&dict_foreign_err_mutex);
		rewind(ef);
		ut_print_timestamp(ef);

		fputs("  Cannot DISCARD table ", ef);
		ut_print_name(ef, trx, TRUE, name);
		fputs("\n"
		      "because it is referenced by ", ef);
		ut_print_name(ef, trx, TRUE, foreign->foreign_table_name);
		putc('\n', ef);
		mutex_exit(&dict_foreign_err_mutex);

		goto funct_exit;
	}

	new_id = dict_hdr_get_new_id(DICT_HDR_TABLE_ID);

	/* Remove any locks there are on the table or its records */
	lock_reset_all_on_table(table);

	info = pars_info_create();

	pars_info_add_str_literal(info, "table_name", name);
	pars_info_add_dulint_literal(info, "new_id", new_id);

	err = que_eval_sql(info,
			   "PROCEDURE DISCARD_TABLESPACE_PROC () IS\n"
			   "old_id CHAR;\n"
			   "BEGIN\n"
			   "SELECT ID INTO old_id\n"
			   "FROM SYS_TABLES\n"
			   "WHERE NAME = :table_name\n"
			   "LOCK IN SHARE MODE;\n"
			   "IF (SQL % NOTFOUND) THEN\n"
			   "       COMMIT WORK;\n"
			   "       RETURN;\n"
			   "END IF;\n"
			   "UPDATE SYS_TABLES SET ID = :new_id\n"
			   " WHERE ID = old_id;\n"
			   "UPDATE SYS_COLUMNS SET TABLE_ID = :new_id\n"
			   " WHERE TABLE_ID = old_id;\n"
			   "UPDATE SYS_INDEXES SET TABLE_ID = :new_id\n"
			   " WHERE TABLE_ID = old_id;\n"
			   "COMMIT WORK;\n"
			   "END;\n"
			   , FALSE, trx);

	if (err != DB_SUCCESS) {
		trx->error_state = DB_SUCCESS;
		trx_general_rollback_for_mysql(trx, FALSE, NULL);
		trx->error_state = DB_SUCCESS;
	} else {
		dict_table_change_id_in_cache(table, new_id);

		success = fil_discard_tablespace(table->space);

		if (!success) {
			trx->error_state = DB_SUCCESS;
			trx_general_rollback_for_mysql(trx, FALSE, NULL);
			trx->error_state = DB_SUCCESS;

			err = DB_ERROR;
		} else {
			/* Set the flag which tells that now it is legal to
			IMPORT a tablespace for this table */
			table->tablespace_discarded = TRUE;
			table->ibd_file_missing = TRUE;
		}
	}

funct_exit:
	trx_commit_for_mysql(trx);

	row_mysql_unlock_data_dictionary(trx);

	trx->op_info = "";

	return((int) err);
}

/*********************************************************************
Imports a tablespace. The space id in the .ibd file must match the space id
of the table in the data dictionary. */

int
row_import_tablespace_for_mysql(
/*============================*/
				/* out: error code or DB_SUCCESS */
	const char*	name,	/* in: table name */
	trx_t*		trx)	/* in: transaction handle */
{
	dict_table_t*	table;
	ibool		success;
	dulint		current_lsn;
	ulint		err		= DB_SUCCESS;

	ut_ad(trx->mysql_thread_id == os_thread_get_curr_id());

	trx_start_if_not_started(trx);

	trx->op_info = "importing tablespace";

	current_lsn = log_get_lsn();

	/* It is possible, though very improbable, that the lsn's in the
	tablespace to be imported have risen above the current system lsn, if
	a lengthy purge, ibuf merge, or rollback was performed on a backup
	taken with ibbackup. If that is the case, reset page lsn's in the
	file. We assume that mysqld was shut down after it performed these
	cleanup operations on the .ibd file, so that it stamped the latest lsn
	to the FIL_PAGE_FILE_FLUSH_LSN in the first page of the .ibd file.

	TODO: reset also the trx id's in clustered index records and write
	a new space id to each data page. That would allow us to import clean
	.ibd files from another MySQL installation. */

	success = fil_reset_too_high_lsns(name, current_lsn);

	if (!success) {
		ut_print_timestamp(stderr);
		fputs("  InnoDB: Error: cannot reset lsn's in table ", stderr);
		ut_print_name(stderr, trx, TRUE, name);
		fputs("\n"
		      "InnoDB: in ALTER TABLE ... IMPORT TABLESPACE\n",
		      stderr);

		err = DB_ERROR;

		row_mysql_lock_data_dictionary(trx);

		goto funct_exit;
	}

	/* Serialize data dictionary operations with dictionary mutex:
	no deadlocks can occur then in these operations */

	row_mysql_lock_data_dictionary(trx);

	table = dict_table_get_low(name);

	if (!table) {
		ut_print_timestamp(stderr);
		fputs("  InnoDB: table ", stderr);
		ut_print_name(stderr, trx, TRUE, name);
		fputs("\n"
		      "InnoDB: does not exist in the InnoDB data dictionary\n"
		      "InnoDB: in ALTER TABLE ... IMPORT TABLESPACE\n",
		      stderr);

		err = DB_TABLE_NOT_FOUND;

		goto funct_exit;
	}

	if (table->space == 0) {
		ut_print_timestamp(stderr);
		fputs("  InnoDB: Error: table ", stderr);
		ut_print_name(stderr, trx, TRUE, name);
		fputs("\n"
		      "InnoDB: is in the system tablespace 0"
		      " which cannot be imported\n", stderr);
		err = DB_ERROR;

		goto funct_exit;
	}

	if (!table->tablespace_discarded) {
		ut_print_timestamp(stderr);
		fputs("  InnoDB: Error: you are trying to"
		      " IMPORT a tablespace\n"
		      "InnoDB: ", stderr);
		ut_print_name(stderr, trx, TRUE, name);
		fputs(", though you have not called DISCARD on it yet\n"
		      "InnoDB: during the lifetime of the mysqld process!\n",
		      stderr);

		err = DB_ERROR;

		goto funct_exit;
	}

	/* Play safe and remove all insert buffer entries, though we should
	have removed them already when DISCARD TABLESPACE was called */

	ibuf_delete_for_discarded_space(table->space);

	success = fil_open_single_table_tablespace(TRUE, table->space,
						   table->name);
	if (success) {
		table->ibd_file_missing = FALSE;
		table->tablespace_discarded = FALSE;
	} else {
		if (table->ibd_file_missing) {
			ut_print_timestamp(stderr);
			fputs("  InnoDB: cannot find or open in the"
			      " database directory the .ibd file of\n"
			      "InnoDB: table ", stderr);
			ut_print_name(stderr, trx, TRUE, name);
			fputs("\n"
			      "InnoDB: in ALTER TABLE ... IMPORT TABLESPACE\n",
			      stderr);
		}

		err = DB_ERROR;
	}

funct_exit:
	trx_commit_for_mysql(trx);

	row_mysql_unlock_data_dictionary(trx);

	trx->op_info = "";

	return((int) err);
}

/*************************************************************************
Truncates a table for MySQL. */

int
row_truncate_table_for_mysql(
/*=========================*/
				/* out: error code or DB_SUCCESS */
	dict_table_t*	table,	/* in: table handle */
	trx_t*		trx)	/* in: transaction handle */
{
	dict_foreign_t*	foreign;
	ulint		err;
	mem_heap_t*	heap;
	byte*		buf;
	dtuple_t*	tuple;
	dfield_t*	dfield;
	dict_index_t*	sys_index;
	btr_pcur_t	pcur;
	mtr_t		mtr;
	dulint		new_id;
	pars_info_t*	info = NULL;

	/* How do we prevent crashes caused by ongoing operations on
	the table? Old operations could try to access non-existent
	pages.

	1) SQL queries, INSERT, SELECT, ...: we must get an exclusive
	MySQL table lock on the table before we can do TRUNCATE
	TABLE. Then there are no running queries on the table. This is
	guaranteed, because in ha_innobase::store_lock(), we do not
	weaken the TL_WRITE lock requested by MySQL when executing
	SQLCOM_TRUNCATE.

	2) Purge and rollback: we assign a new table id for the
	table. Since purge and rollback look for the table based on
	the table id, they see the table as 'dropped' and discard
	their operations.

	3) Insert buffer: TRUNCATE TABLE is analogous to DROP TABLE,
	so we do not have to remove insert buffer records, as the
	insert buffer works at a low level. If a freed page is later
	reallocated, the allocator will remove the ibuf entries for
	it.

	TODO: when we truncate *.ibd files (analogous to DISCARD
	TABLESPACE), we will have to remove we remove all entries for
	the table in the insert buffer tree!

	4) Linear readahead and random readahead: we use the same
	method as in 3) to discard ongoing operations. (This will only
	be relevant for TRUNCATE TABLE by DISCARD TABLESPACE.)

	5) FOREIGN KEY operations: if
	table->n_foreign_key_checks_running > 0, we do not allow the
	TRUNCATE. We also reserve the data dictionary latch. */

	ut_ad(trx->mysql_thread_id == os_thread_get_curr_id());
	ut_ad(table);

	if (srv_created_new_raw) {
		fputs("InnoDB: A new raw disk partition was initialized:\n"
		      "InnoDB: we do not allow database modifications"
		      " by the user.\n"
		      "InnoDB: Shut down mysqld and edit my.cnf so that newraw"
		      " is replaced with raw.\n", stderr);

		return(DB_ERROR);
	}

	trx->op_info = "truncating table";

	trx_start_if_not_started(trx);

	/* Serialize data dictionary operations with dictionary mutex:
	no deadlocks can occur then in these operations */

	ut_a(trx->dict_operation_lock_mode == 0);
	/* Prevent foreign key checks etc. while we are truncating the
	table */

	row_mysql_lock_data_dictionary(trx);

	ut_ad(mutex_own(&(dict_sys->mutex)));
#ifdef UNIV_SYNC_DEBUG
	ut_ad(rw_lock_own(&dict_operation_lock, RW_LOCK_EX));
#endif /* UNIV_SYNC_DEBUG */

	/* Check if the table is referenced by foreign key constraints from
	some other table (not the table itself) */

	foreign = UT_LIST_GET_FIRST(table->referenced_list);

	while (foreign && foreign->foreign_table == table) {
		foreign = UT_LIST_GET_NEXT(referenced_list, foreign);
	}

	if (foreign && trx->check_foreigns) {
		FILE*	ef	= dict_foreign_err_file;

		/* We only allow truncating a referenced table if
		FOREIGN_KEY_CHECKS is set to 0 */

		mutex_enter(&dict_foreign_err_mutex);
		rewind(ef);
		ut_print_timestamp(ef);

		fputs("  Cannot truncate table ", ef);
		ut_print_name(ef, trx, TRUE, table->name);
		fputs(" by DROP+CREATE\n"
		      "InnoDB: because it is referenced by ", ef);
		ut_print_name(ef, trx, TRUE, foreign->foreign_table_name);
		putc('\n', ef);
		mutex_exit(&dict_foreign_err_mutex);

		err = DB_ERROR;
		goto funct_exit;
	}

	/* TODO: could we replace the counter n_foreign_key_checks_running
	with lock checks on the table? Acquire here an exclusive lock on the
	table, and rewrite lock0lock.c and the lock wait in srv0srv.c so that
	they can cope with the table having been truncated here? Foreign key
	checks take an IS or IX lock on the table. */

	if (table->n_foreign_key_checks_running > 0) {
		ut_print_timestamp(stderr);
		fputs("  InnoDB: Cannot truncate table ", stderr);
		ut_print_name(stderr, trx, TRUE, table->name);
		fputs(" by DROP+CREATE\n"
		      "InnoDB: because there is a foreign key check"
		      " running on it.\n",
		      stderr);
		err = DB_ERROR;

		goto funct_exit;
	}

	/* Remove any locks there are on the table or its records */

	lock_reset_all_on_table(table);

	trx->table_id = table->id;

	/* scan SYS_INDEXES for all indexes of the table */
	heap = mem_heap_create(800);

	tuple = dtuple_create(heap, 1);
	dfield = dtuple_get_nth_field(tuple, 0);

	buf = mem_heap_alloc(heap, 8);
	mach_write_to_8(buf, table->id);

	dfield_set_data(dfield, buf, 8);
	sys_index = dict_table_get_first_index(dict_sys->sys_indexes);
	dict_index_copy_types(tuple, sys_index, 1);

	mtr_start(&mtr);
	btr_pcur_open_on_user_rec(sys_index, tuple, PAGE_CUR_GE,
				  BTR_MODIFY_LEAF, &pcur, &mtr);
	for (;;) {
		rec_t*		rec;
		const byte*	field;
		ulint		len;
		ulint		root_page_no;

		if (!btr_pcur_is_on_user_rec(&pcur, &mtr)) {
			/* The end of SYS_INDEXES has been reached. */
			break;
		}

		rec = btr_pcur_get_rec(&pcur);

		field = rec_get_nth_field_old(rec, 0, &len);
		ut_ad(len == 8);

		if (memcmp(buf, field, len) != 0) {
			/* End of indexes for the table (TABLE_ID mismatch). */
			break;
		}

		if (rec_get_deleted_flag(rec, FALSE)) {
			/* The index has been dropped. */
			goto next_rec;
		}

		/* This call may commit and restart mtr
		and reposition pcur. */
		root_page_no = dict_truncate_index_tree(table, &pcur, &mtr);

		rec = btr_pcur_get_rec(&pcur);

		if (root_page_no != FIL_NULL) {
			page_rec_write_index_page_no(
				rec, DICT_SYS_INDEXES_PAGE_NO_FIELD,
				root_page_no, &mtr);
			/* We will need to commit and restart the
			mini-transaction in order to avoid deadlocks.
			The dict_truncate_index_tree() call has allocated
			a page in this mini-transaction, and the rest of
			this loop could latch another index page. */
			mtr_commit(&mtr);
			mtr_start(&mtr);
			btr_pcur_restore_position(BTR_MODIFY_LEAF,
						  &pcur, &mtr);
		}

next_rec:
		btr_pcur_move_to_next_user_rec(&pcur, &mtr);
	}

	btr_pcur_close(&pcur);
	mtr_commit(&mtr);

	mem_heap_free(heap);

	new_id = dict_hdr_get_new_id(DICT_HDR_TABLE_ID);

	info = pars_info_create();

	pars_info_add_dulint_literal(info, "old_id", table->id);
	pars_info_add_dulint_literal(info, "new_id", new_id);

	err = que_eval_sql(info,
			   "PROCEDURE RENUMBER_TABLESPACE_PROC () IS\n"
			   "BEGIN\n"
			   "UPDATE SYS_TABLES SET ID = :new_id\n"
			   " WHERE ID = :old_id;\n"
			   "UPDATE SYS_COLUMNS SET TABLE_ID = :new_id\n"
			   " WHERE TABLE_ID = :old_id;\n"
			   "UPDATE SYS_INDEXES SET TABLE_ID = :new_id\n"
			   " WHERE TABLE_ID = :old_id;\n"
			   "COMMIT WORK;\n"
			   "END;\n"
			   , FALSE, trx);

	if (err != DB_SUCCESS) {
		trx->error_state = DB_SUCCESS;
		trx_general_rollback_for_mysql(trx, FALSE, NULL);
		trx->error_state = DB_SUCCESS;
		ut_print_timestamp(stderr);
		fputs("  InnoDB: Unable to assign a new identifier to table ",
		      stderr);
		ut_print_name(stderr, trx, TRUE, table->name);
		fputs("\n"
		      "InnoDB: after truncating it.  Background processes"
		      " may corrupt the table!\n", stderr);
		err = DB_ERROR;
	} else {
		dict_table_change_id_in_cache(table, new_id);
	}

	/* MySQL calls ha_innobase::reset_auto_increment() which does
	the same thing. */
	dict_table_autoinc_lock(table);
	dict_table_autoinc_initialize(table, 0);
	dict_table_autoinc_unlock(table);
	dict_update_statistics(table);

	trx_commit_for_mysql(trx);

funct_exit:

	row_mysql_unlock_data_dictionary(trx);

	trx->op_info = "";

	srv_wake_master_thread();

	return((int) err);
}
#endif /* !UNIV_HOTBACKUP */

/*************************************************************************
Drops a table for MySQL. If the name of the dropped table ends in
one of "innodb_monitor", "innodb_lock_monitor", "innodb_tablespace_monitor",
"innodb_table_monitor", then this will also stop the printing of monitor
output by the master thread. */

int
row_drop_table_for_mysql(
/*=====================*/
				/* out: error code or DB_SUCCESS */
	const char*	name,	/* in: table name */
	trx_t*		trx,	/* in: transaction handle */
	ibool		drop_db)/* in: TRUE=dropping whole database */
{
	dict_foreign_t*	foreign;
	dict_table_t*	table;
	ulint		space_id;
	ulint		err;
	const char*	table_name;
	ulint		namelen;
	ibool		locked_dictionary	= FALSE;
	pars_info_t*    info			= NULL;

	ut_a(name != NULL);

	if (srv_created_new_raw) {
		fputs("InnoDB: A new raw disk partition was initialized:\n"
		      "InnoDB: we do not allow database modifications"
		      " by the user.\n"
		      "InnoDB: Shut down mysqld and edit my.cnf so that newraw"
		      " is replaced with raw.\n", stderr);

		return(DB_ERROR);
	}

	trx->op_info = "dropping table";

	trx_start_if_not_started(trx);

	/* The table name is prefixed with the database name and a '/'.
	Certain table names starting with 'innodb_' have their special
	meaning regardless of the database name.  Thus, we need to
	ignore the database name prefix in the comparisons. */
	table_name = strchr(name, '/');
	ut_a(table_name);
	table_name++;
	namelen = strlen(table_name) + 1;

	if (namelen == sizeof S_innodb_monitor
	    && !memcmp(table_name, S_innodb_monitor,
		       sizeof S_innodb_monitor)) {

		/* Table name equals "innodb_monitor":
		stop monitor prints */

		srv_print_innodb_monitor = FALSE;
		srv_print_innodb_lock_monitor = FALSE;
	} else if (namelen == sizeof S_innodb_lock_monitor
		   && !memcmp(table_name, S_innodb_lock_monitor,
			      sizeof S_innodb_lock_monitor)) {
		srv_print_innodb_monitor = FALSE;
		srv_print_innodb_lock_monitor = FALSE;
	} else if (namelen == sizeof S_innodb_tablespace_monitor
		   && !memcmp(table_name, S_innodb_tablespace_monitor,
			      sizeof S_innodb_tablespace_monitor)) {

		srv_print_innodb_tablespace_monitor = FALSE;
	} else if (namelen == sizeof S_innodb_table_monitor
		   && !memcmp(table_name, S_innodb_table_monitor,
			      sizeof S_innodb_table_monitor)) {

		srv_print_innodb_table_monitor = FALSE;
	}

	/* Serialize data dictionary operations with dictionary mutex:
	no deadlocks can occur then in these operations */

	if (trx->dict_operation_lock_mode != RW_X_LATCH) {
		/* Prevent foreign key checks etc. while we are dropping the
		table */

		row_mysql_lock_data_dictionary(trx);

		locked_dictionary = TRUE;
	}

	ut_ad(mutex_own(&(dict_sys->mutex)));
#ifdef UNIV_SYNC_DEBUG
	ut_ad(rw_lock_own(&dict_operation_lock, RW_LOCK_EX));
#endif /* UNIV_SYNC_DEBUG */

	table = dict_table_get_low(name);

	if (!table) {
		err = DB_TABLE_NOT_FOUND;
		ut_print_timestamp(stderr);

		fputs("  InnoDB: Error: table ", stderr);
		ut_print_name(stderr, trx, TRUE, name);
		fputs(" does not exist in the InnoDB internal\n"
		      "InnoDB: data dictionary though MySQL is"
		      " trying to drop it.\n"
		      "InnoDB: Have you copied the .frm file"
		      " of the table to the\n"
		      "InnoDB: MySQL database directory"
		      " from another database?\n"
		      "InnoDB: You can look for further help from\n"
		      "InnoDB: http://dev.mysql.com/doc/refman/5.1/en/"
		      "innodb-troubleshooting.html\n",
		      stderr);
		goto funct_exit;
	}

	/* Check if the table is referenced by foreign key constraints from
	some other table (not the table itself) */

	foreign = UT_LIST_GET_FIRST(table->referenced_list);

	while (foreign && foreign->foreign_table == table) {
check_next_foreign:
		foreign = UT_LIST_GET_NEXT(referenced_list, foreign);
	}

	if (foreign && trx->check_foreigns
	    && !(drop_db && dict_tables_have_same_db(
			 name, foreign->foreign_table_name))) {
		FILE*	ef	= dict_foreign_err_file;

		/* We only allow dropping a referenced table if
		FOREIGN_KEY_CHECKS is set to 0 */

		err = DB_CANNOT_DROP_CONSTRAINT;

		mutex_enter(&dict_foreign_err_mutex);
		rewind(ef);
		ut_print_timestamp(ef);

		fputs("  Cannot drop table ", ef);
		ut_print_name(ef, trx, TRUE, name);
		fputs("\n"
		      "because it is referenced by ", ef);
		ut_print_name(ef, trx, TRUE, foreign->foreign_table_name);
		putc('\n', ef);
		mutex_exit(&dict_foreign_err_mutex);

		goto funct_exit;
	}

	if (foreign && trx->check_foreigns) {
		goto check_next_foreign;
	}

	if (table->n_mysql_handles_opened > 0) {
		ibool	added;

		added = row_add_table_to_background_drop_list(table);

		if (added) {
			ut_print_timestamp(stderr);
			fputs("  InnoDB: Warning: MySQL is"
			      " trying to drop table ", stderr);
			ut_print_name(stderr, trx, TRUE, table->name);
			fputs("\n"
			      "InnoDB: though there are still"
			      " open handles to it.\n"
			      "InnoDB: Adding the table to the"
			      " background drop queue.\n",
			      stderr);

			/* We return DB_SUCCESS to MySQL though the drop will
			happen lazily later */

			err = DB_SUCCESS;
		} else {
			/* The table is already in the background drop list */
			err = DB_ERROR;
		}

		goto funct_exit;
	}

	/* TODO: could we replace the counter n_foreign_key_checks_running
	with lock checks on the table? Acquire here an exclusive lock on the
	table, and rewrite lock0lock.c and the lock wait in srv0srv.c so that
	they can cope with the table having been dropped here? Foreign key
	checks take an IS or IX lock on the table. */

	if (table->n_foreign_key_checks_running > 0) {

		ibool	added;

		added = row_add_table_to_background_drop_list(table);

		if (added) {
			ut_print_timestamp(stderr);
			fputs("  InnoDB: You are trying to drop table ",
			      stderr);
			ut_print_name(stderr, trx, TRUE, table->name);
			fputs("\n"
			      "InnoDB: though there is a"
			      " foreign key check running on it.\n"
			      "InnoDB: Adding the table to"
			      " the background drop queue.\n",
			      stderr);

			/* We return DB_SUCCESS to MySQL though the drop will
			happen lazily later */

			err = DB_SUCCESS;
		} else {
			/* The table is already in the background drop list */
			err = DB_ERROR;
		}

		goto funct_exit;
	}

	/* Remove any locks there are on the table or its records */

	lock_reset_all_on_table(table);

	trx->dict_operation = TRUE;
	trx->table_id = table->id;

	/* We use the private SQL parser of Innobase to generate the
	query graphs needed in deleting the dictionary data from system
	tables in Innobase. Deleting a row from SYS_INDEXES table also
	frees the file segments of the B-tree associated with the index. */

	info = pars_info_create();

	pars_info_add_str_literal(info, "table_name", name);

	err = que_eval_sql(info,
			   "PROCEDURE DROP_TABLE_PROC () IS\n"
			   "sys_foreign_id CHAR;\n"
			   "table_id CHAR;\n"
			   "index_id CHAR;\n"
			   "foreign_id CHAR;\n"
			   "found INT;\n"
			   "BEGIN\n"
			   "SELECT ID INTO table_id\n"
			   "FROM SYS_TABLES\n"
			   "WHERE NAME = :table_name\n"
			   "LOCK IN SHARE MODE;\n"
			   "IF (SQL % NOTFOUND) THEN\n"
			   "       COMMIT WORK;\n"
			   "       RETURN;\n"
			   "END IF;\n"
			   "found := 1;\n"
			   "SELECT ID INTO sys_foreign_id\n"
			   "FROM SYS_TABLES\n"
			   "WHERE NAME = 'SYS_FOREIGN'\n"
			   "LOCK IN SHARE MODE;\n"
			   "IF (SQL % NOTFOUND) THEN\n"
			   "       found := 0;\n"
			   "END IF;\n"
			   "IF (:table_name = 'SYS_FOREIGN') THEN\n"
			   "       found := 0;\n"
			   "END IF;\n"
			   "IF (:table_name = 'SYS_FOREIGN_COLS') THEN\n"
			   "       found := 0;\n"
			   "END IF;\n"
			   "WHILE found = 1 LOOP\n"
			   "       SELECT ID INTO foreign_id\n"
			   "       FROM SYS_FOREIGN\n"
			   "       WHERE FOR_NAME = :table_name\n"
			   "               AND TO_BINARY(FOR_NAME)\n"
			   "                 = TO_BINARY(:table_name)\n"
			   "               LOCK IN SHARE MODE;\n"
			   "       IF (SQL % NOTFOUND) THEN\n"
			   "               found := 0;\n"
			   "       ELSE\n"
			   "               DELETE FROM SYS_FOREIGN_COLS\n"
			   "               WHERE ID = foreign_id;\n"
			   "               DELETE FROM SYS_FOREIGN\n"
			   "               WHERE ID = foreign_id;\n"
			   "       END IF;\n"
			   "END LOOP;\n"
			   "found := 1;\n"
			   "WHILE found = 1 LOOP\n"
			   "       SELECT ID INTO index_id\n"
			   "       FROM SYS_INDEXES\n"
			   "       WHERE TABLE_ID = table_id\n"
			   "       LOCK IN SHARE MODE;\n"
			   "       IF (SQL % NOTFOUND) THEN\n"
			   "               found := 0;\n"
			   "       ELSE\n"
			   "               DELETE FROM SYS_FIELDS\n"
			   "               WHERE INDEX_ID = index_id;\n"
			   "               DELETE FROM SYS_INDEXES\n"
			   "               WHERE ID = index_id\n"
			   "               AND TABLE_ID = table_id;\n"
			   "       END IF;\n"
			   "END LOOP;\n"
			   "DELETE FROM SYS_COLUMNS\n"
			   "WHERE TABLE_ID = table_id;\n"
			   "DELETE FROM SYS_TABLES\n"
			   "WHERE ID = table_id;\n"
			   "COMMIT WORK;\n"
			   "END;\n"
			   , FALSE, trx);

	if (err != DB_SUCCESS) {
		ut_a(err == DB_OUT_OF_FILE_SPACE);

		err = DB_MUST_GET_MORE_FILE_SPACE;

		row_mysql_handle_errors(&err, trx, NULL, NULL);

		ut_error;
	} else {
		ibool		is_path;
		const char*	name_or_path;
		mem_heap_t*	heap;

		heap = mem_heap_create(200);

		/* Clone the name, in case it has been allocated
		from table->heap, which will be freed by
		dict_table_remove_from_cache(table) below. */
		name = mem_heap_strdup(heap, name);
		space_id = table->space;

		if (table->dir_path_of_temp_table != NULL) {
			is_path = TRUE;
			name_or_path = mem_heap_strdup(
				heap, table->dir_path_of_temp_table);
		} else {
			is_path = FALSE;
			name_or_path = name;
		}

		dict_table_remove_from_cache(table);

		if (dict_load_table(name) != NULL) {
			ut_print_timestamp(stderr);
			fputs("  InnoDB: Error: not able to remove table ",
			      stderr);
			ut_print_name(stderr, trx, TRUE, name);
			fputs(" from the dictionary cache!\n", stderr);
			err = DB_ERROR;
		}

		/* Do not drop possible .ibd tablespace if something went
		wrong: we do not want to delete valuable data of the user */

		if (err == DB_SUCCESS && space_id > 0) {
			if (!fil_space_for_table_exists_in_mem(space_id,
							       name_or_path,
							       is_path,
							       FALSE, TRUE)) {
				err = DB_SUCCESS;

				fprintf(stderr,
					"InnoDB: We removed now the InnoDB"
					" internal data dictionary entry\n"
					"InnoDB: of table ");
				ut_print_name(stderr, trx, TRUE, name);
				fprintf(stderr, ".\n");
			} else if (!fil_delete_tablespace(space_id)) {
				fprintf(stderr,
					"InnoDB: We removed now the InnoDB"
					" internal data dictionary entry\n"
					"InnoDB: of table ");
				ut_print_name(stderr, trx, TRUE, name);
				fprintf(stderr, ".\n");

				ut_print_timestamp(stderr);
				fprintf(stderr,
					"  InnoDB: Error: not able to"
					" delete tablespace %lu of table ",
					(ulong) space_id);
				ut_print_name(stderr, trx, TRUE, name);
				fputs("!\n", stderr);
				err = DB_ERROR;
			}
		}

		mem_heap_free(heap);
	}
funct_exit:

	trx_commit_for_mysql(trx);

	if (locked_dictionary) {
		row_mysql_unlock_data_dictionary(trx);
	}

	trx->op_info = "";

#ifndef UNIV_HOTBACKUP
	srv_wake_master_thread();
#endif /* !UNIV_HOTBACKUP */

	return((int) err);
}

/*************************************************************************
Drops a database for MySQL. */

int
row_drop_database_for_mysql(
/*========================*/
				/* out: error code or DB_SUCCESS */
	const char*	name,	/* in: database name which ends to '/' */
	trx_t*		trx)	/* in: transaction handle */
{
	dict_table_t* table;
	char*	table_name;
	int	err	= DB_SUCCESS;
	ulint	namelen	= strlen(name);

	ut_ad(trx->mysql_thread_id == os_thread_get_curr_id());
	ut_a(name != NULL);
	ut_a(name[namelen - 1] == '/');

	trx->op_info = "dropping database";

	trx_start_if_not_started(trx);
loop:
	row_mysql_lock_data_dictionary(trx);

	while ((table_name = dict_get_first_table_name_in_db(name))) {
		ut_a(memcmp(table_name, name, namelen) == 0);

		table = dict_table_get_low(table_name);

		ut_a(table);

		/* Wait until MySQL does not have any queries running on
		the table */

		if (table->n_mysql_handles_opened > 0) {
			row_mysql_unlock_data_dictionary(trx);

			ut_print_timestamp(stderr);
			fputs("  InnoDB: Warning: MySQL is trying to"
			      " drop database ", stderr);
			ut_print_name(stderr, trx, TRUE, name);
			fputs("\n"
			      "InnoDB: though there are still"
			      " open handles to table ", stderr);
			ut_print_name(stderr, trx, TRUE, table_name);
			fputs(".\n", stderr);

			os_thread_sleep(1000000);

			mem_free(table_name);

			goto loop;
		}

		err = row_drop_table_for_mysql(table_name, trx, TRUE);

		mem_free(table_name);

		if (err != DB_SUCCESS) {
			fputs("InnoDB: DROP DATABASE ", stderr);
			ut_print_name(stderr, trx, TRUE, name);
			fprintf(stderr, " failed with error %lu for table ",
				(ulint) err);
			ut_print_name(stderr, trx, TRUE, table_name);
			putc('\n', stderr);
			break;
		}
	}

	trx_commit_for_mysql(trx);

	row_mysql_unlock_data_dictionary(trx);

	trx->op_info = "";

	return(err);
}

/*************************************************************************
Checks if a table name contains the string "/#sql" which denotes temporary
tables in MySQL. */
static
ibool
row_is_mysql_tmp_table_name(
/*========================*/
				/* out: TRUE if temporary table */
	const char*	name)	/* in: table name in the form
				'database/tablename' */
{
	return(strstr(name, "/#sql") != NULL);
	/* return(strstr(name, "/@0023sql") != NULL); */
}

/********************************************************************
Delete a single constraint. */
static
int
row_delete_constraint_low(
/*======================*/
					/* out: error code or DB_SUCCESS */
	const char*	id,		/* in: constraint id */
	trx_t*		trx)		/* in: transaction handle */
{
	pars_info_t*	info = pars_info_create();

	pars_info_add_str_literal(info, "id", id);

	return((int) que_eval_sql(info,
			    "PROCEDURE DELETE_CONSTRAINT () IS\n"
			    "BEGIN\n"
			    "DELETE FROM SYS_FOREIGN_COLS WHERE ID = :id;\n"
			    "DELETE FROM SYS_FOREIGN WHERE ID = :id;\n"
			    "END;\n"
			    , FALSE, trx));
}

/********************************************************************
Delete a single constraint. */
static
int
row_delete_constraint(
/*==================*/
					/* out: error code or DB_SUCCESS */
	const char*	id,		/* in: constraint id */
	const char*	database_name,	/* in: database name, with the
					trailing '/' */
	mem_heap_t*	heap,		/* in: memory heap */
	trx_t*		trx)		/* in: transaction handle */
{
	ulint		err;

	/* New format constraints have ids <databasename>/<constraintname>. */
	err = row_delete_constraint_low(
		mem_heap_strcat(heap, database_name, id), trx);

	if ((err == DB_SUCCESS) && !strchr(id, '/')) {
		/* Old format < 4.0.18 constraints have constraint ids
		<number>_<number>. We only try deleting them if the
		constraint name does not contain a '/' character, otherwise
		deleting a new format constraint named 'foo/bar' from
		database 'baz' would remove constraint 'bar' from database
		'foo', if it existed. */

		err = row_delete_constraint_low(id, trx);
	}

	return((int) err);
}

/*************************************************************************
Renames a table for MySQL. */

int
row_rename_table_for_mysql(
/*=======================*/
					/* out: error code or DB_SUCCESS */
	const char*	old_name,	/* in: old table name */
	const char*	new_name,	/* in: new table name */
	trx_t*		trx)		/* in: transaction handle */
{
	dict_table_t*	table;
	ulint		err;
	mem_heap_t*	heap			= NULL;
	const char**	constraints_to_drop	= NULL;
	ulint		n_constraints_to_drop	= 0;
	ibool		old_is_tmp, new_is_tmp;
	pars_info_t*	info			= NULL;

	ut_ad(trx->mysql_thread_id == os_thread_get_curr_id());
	ut_a(old_name != NULL);
	ut_a(new_name != NULL);

	if (srv_created_new_raw || srv_force_recovery) {
		fputs("InnoDB: A new raw disk partition was initialized or\n"
		      "InnoDB: innodb_force_recovery is on: we do not allow\n"
		      "InnoDB: database modifications by the user. Shut down\n"
		      "InnoDB: mysqld and edit my.cnf so that newraw"
		      " is replaced\n"
		      "InnoDB: with raw, and innodb_force_... is removed.\n",
		      stderr);

		trx_commit_for_mysql(trx);
		return(DB_ERROR);
	}

	if (row_mysql_is_system_table(new_name)) {

		fprintf(stderr,
			"InnoDB: Error: trying to create a MySQL"
			" system table %s of type InnoDB.\n"
			"InnoDB: MySQL system tables must be"
			" of the MyISAM type!\n",
			new_name);

		trx_commit_for_mysql(trx);
		return(DB_ERROR);
	}

	trx->op_info = "renaming table";
	trx_start_if_not_started(trx);

	old_is_tmp = row_is_mysql_tmp_table_name(old_name);
	new_is_tmp = row_is_mysql_tmp_table_name(new_name);

	/* Serialize data dictionary operations with dictionary mutex:
	no deadlocks can occur then in these operations */

	row_mysql_lock_data_dictionary(trx);

	table = dict_table_get_low(old_name);

	if (!table) {
		err = DB_TABLE_NOT_FOUND;
		ut_print_timestamp(stderr);

		fputs("  InnoDB: Error: table ", stderr);
		ut_print_name(stderr, trx, TRUE, old_name);
		fputs(" does not exist in the InnoDB internal\n"
		      "InnoDB: data dictionary though MySQL is"
		      " trying to rename the table.\n"
		      "InnoDB: Have you copied the .frm file"
		      " of the table to the\n"
		      "InnoDB: MySQL database directory"
		      " from another database?\n"
		      "InnoDB: You can look for further help from\n"
		      "InnoDB: http://dev.mysql.com/doc/refman/5.1/en/"
		      "innodb-troubleshooting.html\n",
		      stderr);
		goto funct_exit;
	}

	if (table->ibd_file_missing) {
		err = DB_TABLE_NOT_FOUND;
		ut_print_timestamp(stderr);

		fputs("  InnoDB: Error: table ", stderr);
		ut_print_name(stderr, trx, TRUE, old_name);
		fputs(" does not have an .ibd file"
		      " in the database directory.\n"
		      "InnoDB: You can look for further help from\n"
		      "InnoDB: http://dev.mysql.com/doc/refman/5.1/en/"
		      "innodb-troubleshooting.html\n",
		      stderr);
		goto funct_exit;
	}

	if (new_is_tmp) {
		/* MySQL is doing an ALTER TABLE command and it renames the
		original table to a temporary table name. We want to preserve
		the original foreign key constraint definitions despite the
		name change. An exception is those constraints for which
		the ALTER TABLE contained DROP FOREIGN KEY <foreign key id>.*/

		heap = mem_heap_create(100);

		err = dict_foreign_parse_drop_constraints(
			heap, trx, table, &n_constraints_to_drop,
			&constraints_to_drop);

		if (err != DB_SUCCESS) {

			goto funct_exit;
		}
	}

	/* We use the private SQL parser of Innobase to generate the query
	graphs needed in deleting the dictionary data from system tables in
	Innobase. Deleting a row from SYS_INDEXES table also frees the file
	segments of the B-tree associated with the index. */

	info = pars_info_create();

	pars_info_add_str_literal(info, "new_table_name", new_name);
	pars_info_add_str_literal(info, "old_table_name", old_name);

	err = que_eval_sql(info,
			   "PROCEDURE RENAME_TABLE () IS\n"
			   "BEGIN\n"
			   "UPDATE SYS_TABLES SET NAME = :new_table_name\n"
			   " WHERE NAME = :old_table_name;\n"
			   "END;\n"
			   , FALSE, trx);

	if (err != DB_SUCCESS) {

		goto end;
	}

	if (!new_is_tmp) {
		/* Rename all constraints. */

		info = pars_info_create();

		pars_info_add_str_literal(info, "new_table_name", new_name);
		pars_info_add_str_literal(info, "old_table_name", old_name);

		err = que_eval_sql(
			info,
			"PROCEDURE RENAME_CONSTRAINT_IDS () IS\n"
			"gen_constr_prefix CHAR;\n"
			"new_db_name CHAR;\n"
			"foreign_id CHAR;\n"
			"new_foreign_id CHAR;\n"
			"old_db_name_len INT;\n"
			"old_t_name_len INT;\n"
			"new_db_name_len INT;\n"
			"id_len INT;\n"
			"found INT;\n"
			"BEGIN\n"
			"found := 1;\n"
			"old_db_name_len := INSTR(:old_table_name, '/')-1;\n"
			"new_db_name_len := INSTR(:new_table_name, '/')-1;\n"
			"new_db_name := SUBSTR(:new_table_name, 0,\n"
			"                      new_db_name_len);\n"
			"old_t_name_len := LENGTH(:old_table_name);\n"
			"gen_constr_prefix := CONCAT(:old_table_name,\n"
			"                            '_ibfk_');\n"
			"WHILE found = 1 LOOP\n"
			"       SELECT ID INTO foreign_id\n"
			"        FROM SYS_FOREIGN\n"
			"        WHERE FOR_NAME = :old_table_name\n"
			"         AND TO_BINARY(FOR_NAME)\n"
			"           = TO_BINARY(:old_table_name)\n"
			"         LOCK IN SHARE MODE;\n"
			"       IF (SQL % NOTFOUND) THEN\n"
			"        found := 0;\n"
			"       ELSE\n"
			"        UPDATE SYS_FOREIGN\n"
			"        SET FOR_NAME = :new_table_name\n"
			"         WHERE ID = foreign_id;\n"
			"        id_len := LENGTH(foreign_id);\n"
			"        IF (INSTR(foreign_id, '/') > 0) THEN\n"
			"               IF (INSTR(foreign_id,\n"
			"                         gen_constr_prefix) > 0)\n"
			"               THEN\n"
			"                new_foreign_id :=\n"
			"                CONCAT(:new_table_name,\n"
			"                SUBSTR(foreign_id, old_t_name_len,\n"
			"                       id_len - old_t_name_len));\n"
			"               ELSE\n"
			"                new_foreign_id :=\n"
			"                CONCAT(new_db_name,\n"
			"                SUBSTR(foreign_id,\n"
			"                       old_db_name_len,\n"
			"                       id_len - old_db_name_len));\n"
			"               END IF;\n"
			"               UPDATE SYS_FOREIGN\n"
			"                SET ID = new_foreign_id\n"
			"                WHERE ID = foreign_id;\n"
			"               UPDATE SYS_FOREIGN_COLS\n"
			"                SET ID = new_foreign_id\n"
			"                WHERE ID = foreign_id;\n"
			"        END IF;\n"
			"       END IF;\n"
			"END LOOP;\n"
			"UPDATE SYS_FOREIGN SET REF_NAME = :new_table_name\n"
			"WHERE REF_NAME = :old_table_name\n"
			"  AND TO_BINARY(REF_NAME)\n"
			"    = TO_BINARY(:old_table_name);\n"
			"END;\n"
			, FALSE, trx);

	} else if (n_constraints_to_drop > 0) {
		/* Drop some constraints of tmp tables. */

		ulint	db_name_len = dict_get_db_name_len(old_name) + 1;
		char*	db_name = mem_heap_strdupl(heap, old_name,
						   db_name_len);
		ulint	i;

		for (i = 0; i < n_constraints_to_drop; i++) {
			err = row_delete_constraint(constraints_to_drop[i],
						    db_name, heap, trx);

			if (err != DB_SUCCESS) {
				break;
			}
		}
	}

end:
	if (err != DB_SUCCESS) {
		if (err == DB_DUPLICATE_KEY) {
			ut_print_timestamp(stderr);
			fputs("  InnoDB: Error; possible reasons:\n"
			      "InnoDB: 1) Table rename would cause"
			      " two FOREIGN KEY constraints\n"
			      "InnoDB: to have the same internal name"
			      " in case-insensitive comparison.\n"
			      "InnoDB: 2) table ", stderr);
			ut_print_name(stderr, trx, TRUE, new_name);
			fputs(" exists in the InnoDB internal data\n"
			      "InnoDB: dictionary though MySQL is"
			      " trying to rename table ", stderr);
			ut_print_name(stderr, trx, TRUE, old_name);
			fputs(" to it.\n"
			      "InnoDB: Have you deleted the .frm file"
			      " and not used DROP TABLE?\n"
			      "InnoDB: You can look for further help from\n"
			      "InnoDB: http://dev.mysql.com/doc/refman/5.1/en/"
			      "innodb-troubleshooting.html\n"
			      "InnoDB: If table ", stderr);
			ut_print_name(stderr, trx, TRUE, new_name);
			fputs(" is a temporary table #sql..., then"
			      " it can be that\n"
			      "InnoDB: there are still queries running"
			      " on the table, and it will be\n"
			      "InnoDB: dropped automatically when"
			      " the queries end.\n"
			      "InnoDB: You can drop the orphaned table"
			      " inside InnoDB by\n"
			      "InnoDB: creating an InnoDB table with"
			      " the same name in another\n"
			      "InnoDB: database and copying the .frm file"
			      " to the current database.\n"
			      "InnoDB: Then MySQL thinks the table exists,"
			      " and DROP TABLE will\n"
			      "InnoDB: succeed.\n", stderr);
		}
		trx->error_state = DB_SUCCESS;
		trx_general_rollback_for_mysql(trx, FALSE, NULL);
		trx->error_state = DB_SUCCESS;
	} else {
		/* The following call will also rename the .ibd data file if
		the table is stored in a single-table tablespace */

		ibool	success = dict_table_rename_in_cache(table, new_name,
							     !new_is_tmp);

		if (!success) {
			trx->error_state = DB_SUCCESS;
			trx_general_rollback_for_mysql(trx, FALSE, NULL);
			trx->error_state = DB_SUCCESS;
			ut_print_timestamp(stderr);
			fputs("  InnoDB: Error in table rename,"
			      " cannot rename ", stderr);
			ut_print_name(stderr, trx, TRUE, old_name);
			fputs(" to ", stderr);
			ut_print_name(stderr, trx, TRUE, new_name);
			putc('\n', stderr);
			err = DB_ERROR;

			goto funct_exit;
		}

		/* We only want to switch off some of the type checking in
		an ALTER, not in a RENAME. */

		err = dict_load_foreigns(
			new_name, old_is_tmp ? trx->check_foreigns : TRUE);

		if (err != DB_SUCCESS) {
			ut_print_timestamp(stderr);

			if (old_is_tmp) {
				fputs("  InnoDB: Error: in ALTER TABLE ",
				      stderr);
				ut_print_name(stderr, trx, TRUE, new_name);
				fputs("\n"
				      "InnoDB: has or is referenced"
				      " in foreign key constraints\n"
				      "InnoDB: which are not compatible"
				      " with the new table definition.\n",
				      stderr);
			} else {
				fputs("  InnoDB: Error: in RENAME TABLE"
				      " table ",
				      stderr);
				ut_print_name(stderr, trx, TRUE, new_name);
				fputs("\n"
				      "InnoDB: is referenced in"
				      " foreign key constraints\n"
				      "InnoDB: which are not compatible"
				      " with the new table definition.\n",
				      stderr);
			}

			ut_a(dict_table_rename_in_cache(table,
							old_name, FALSE));
			trx->error_state = DB_SUCCESS;
			trx_general_rollback_for_mysql(trx, FALSE, NULL);
			trx->error_state = DB_SUCCESS;
		}
	}

funct_exit:
	trx_commit_for_mysql(trx);
	row_mysql_unlock_data_dictionary(trx);

	if (UNIV_LIKELY_NULL(heap)) {
		mem_heap_free(heap);
	}

	trx->op_info = "";

	return((int) err);
}

/*************************************************************************
Checks that the index contains entries in an ascending order, unique
constraint is not broken, and calculates the number of index entries
in the read view of the current transaction. */
static
ibool
row_scan_and_check_index(
/*=====================*/
					/* out: TRUE if ok */
	row_prebuilt_t*	prebuilt,	/* in: prebuilt struct in MySQL */
	dict_index_t*	index,		/* in: index */
	ulint*		n_rows)		/* out: number of entries seen in the
					current consistent read */
{
	dtuple_t*	prev_entry	= NULL;
	ulint		matched_fields;
	ulint		matched_bytes;
	byte*		buf;
	ulint		ret;
	rec_t*		rec;
	ibool		is_ok		= TRUE;
	int		cmp;
	ibool		contains_null;
	ulint		i;
	ulint		cnt;
	mem_heap_t*	heap		= NULL;
	ulint		offsets_[REC_OFFS_NORMAL_SIZE];
	ulint*		offsets		= offsets_;
	*offsets_ = (sizeof offsets_) / sizeof *offsets_;

	*n_rows = 0;

	buf = mem_alloc(UNIV_PAGE_SIZE);
	heap = mem_heap_create(100);

	/* Make a dummy template in prebuilt, which we will use
	in scanning the index entries */

	prebuilt->index = index;
	prebuilt->sql_stat_start = TRUE;
	prebuilt->template_type = ROW_MYSQL_DUMMY_TEMPLATE;
	prebuilt->n_template = 0;
	prebuilt->need_to_access_clustered = FALSE;

	dtuple_set_n_fields(prebuilt->search_tuple, 0);

	prebuilt->select_lock_type = LOCK_NONE;
	cnt = 1000;

	ret = row_search_for_mysql(buf, PAGE_CUR_G, prebuilt, 0, 0);
loop:
	/* Check thd->killed every 1,000 scanned rows */
	if (--cnt == 0) {
		if (trx_is_interrupted(prebuilt->trx)) {
			goto func_exit;
		}
		cnt = 1000;
	}
	if (ret != DB_SUCCESS) {
func_exit:
		mem_free(buf);
		mem_heap_free(heap);

		return(is_ok);
	}

	*n_rows = *n_rows + 1;

	/* row_search... returns the index record in buf, record origin offset
	within buf stored in the first 4 bytes, because we have built a dummy
	template */

	rec = buf + mach_read_from_4(buf);

	if (prev_entry != NULL) {
		matched_fields = 0;
		matched_bytes = 0;

		offsets = rec_get_offsets(rec, index, offsets,
					  ULINT_UNDEFINED, &heap);
		cmp = cmp_dtuple_rec_with_match(prev_entry, rec, offsets,
						&matched_fields,
						&matched_bytes);
		contains_null = FALSE;

		/* In a unique secondary index we allow equal key values if
		they contain SQL NULLs */

		for (i = 0;
		     i < dict_index_get_n_ordering_defined_by_user(index);
		     i++) {
			if (UNIV_SQL_NULL == dfield_get_len(
				    dtuple_get_nth_field(prev_entry, i))) {

				contains_null = TRUE;
			}
		}

		if (cmp > 0) {
			fputs("InnoDB: index records in a wrong order in ",
			      stderr);
not_ok:
			dict_index_name_print(stderr,
					      prebuilt->trx, index);
			fputs("\n"
			      "InnoDB: prev record ", stderr);
			dtuple_print(stderr, prev_entry);
			fputs("\n"
			      "InnoDB: record ", stderr);
			rec_print_new(stderr, rec, offsets);
			putc('\n', stderr);
			is_ok = FALSE;
		} else if ((index->type & DICT_UNIQUE)
			   && !contains_null
			   && matched_fields
			   >= dict_index_get_n_ordering_defined_by_user(
				   index)) {

			fputs("InnoDB: duplicate key in ", stderr);
			goto not_ok;
		}
	}

	mem_heap_empty(heap);
	offsets = offsets_;

	prev_entry = row_rec_to_index_entry(ROW_COPY_DATA, index, rec, heap);

	ret = row_search_for_mysql(buf, PAGE_CUR_G, prebuilt, 0, ROW_SEL_NEXT);

	goto loop;
}

/*************************************************************************
Checks a table for corruption. */

ulint
row_check_table_for_mysql(
/*======================*/
					/* out: DB_ERROR or DB_SUCCESS */
	row_prebuilt_t*	prebuilt)	/* in: prebuilt struct in MySQL
					handle */
{
	dict_table_t*	table		= prebuilt->table;
	dict_index_t*	index;
	ulint		n_rows;
	ulint		n_rows_in_table	= ULINT_UNDEFINED;
	ulint		ret		= DB_SUCCESS;
	ulint		old_isolation_level;

	if (prebuilt->table->ibd_file_missing) {
		ut_print_timestamp(stderr);
		fprintf(stderr, "  InnoDB: Error:\n"
			"InnoDB: MySQL is trying to use a table handle"
			" but the .ibd file for\n"
			"InnoDB: table %s does not exist.\n"
			"InnoDB: Have you deleted the .ibd file"
			" from the database directory under\n"
			"InnoDB: the MySQL datadir, or have you"
			" used DISCARD TABLESPACE?\n"
			"InnoDB: Look from\n"
			"InnoDB: http://dev.mysql.com/doc/refman/5.1/en/"
			"innodb-troubleshooting.html\n"
			"InnoDB: how you can resolve the problem.\n",
			prebuilt->table->name);
		return(DB_ERROR);
	}

	prebuilt->trx->op_info = "checking table";

	old_isolation_level = prebuilt->trx->isolation_level;

	/* We must run the index record counts at an isolation level
	>= READ COMMITTED, because a dirty read can see a wrong number
	of records in some index; to play safe, we use always
	REPEATABLE READ here */

	prebuilt->trx->isolation_level = TRX_ISO_REPEATABLE_READ;

	/* Enlarge the fatal lock wait timeout during CHECK TABLE. */
	mutex_enter(&kernel_mutex);
	srv_fatal_semaphore_wait_threshold += 7200; /* 2 hours */
	mutex_exit(&kernel_mutex);

	index = dict_table_get_first_index(table);

	while (index != NULL) {
		/* fputs("Validating index ", stderr);
		ut_print_name(stderr, trx, FALSE, index->name);
		putc('\n', stderr); */

		if (!btr_validate_index(index, prebuilt->trx)) {
			ret = DB_ERROR;
		} else {
			if (!row_scan_and_check_index(prebuilt,
						      index, &n_rows)) {
				ret = DB_ERROR;
			}

			if (trx_is_interrupted(prebuilt->trx)) {
				break;
			}

			/* fprintf(stderr, "%lu entries in index %s\n", n_rows,
			index->name); */

			if (index == dict_table_get_first_index(table)) {
				n_rows_in_table = n_rows;
			} else if (n_rows != n_rows_in_table) {

				ret = DB_ERROR;

				fputs("Error: ", stderr);
				dict_index_name_print(stderr,
						      prebuilt->trx, index);
				fprintf(stderr,
					" contains %lu entries,"
					" should be %lu\n",
					(ulong) n_rows,
					(ulong) n_rows_in_table);
			}
		}

		index = dict_table_get_next_index(index);
	}

	/* Restore the original isolation level */
	prebuilt->trx->isolation_level = old_isolation_level;

	/* We validate also the whole adaptive hash index for all tables
	at every CHECK TABLE */

	if (!btr_search_validate()) {

		ret = DB_ERROR;
	}

	/* Restore the fatal lock wait timeout after CHECK TABLE. */
	mutex_enter(&kernel_mutex);
	srv_fatal_semaphore_wait_threshold -= 7200; /* 2 hours */
	mutex_exit(&kernel_mutex);

	prebuilt->trx->op_info = "";

	return(ret);
}
<<<<<<< HEAD
FORCE CONFLICT: will be removed during NULL MERGE from lower tree
=======

/*************************************************************************
Determines if a table is a magic monitor table. */

ibool
row_is_magic_monitor_table(
/*=======================*/
					/* out: TRUE if monitor table */
	const char*	table_name)	/* in: name of the table, in the
					form database/table_name */
{
	const char*	name; /* table_name without database/ */
	ulint		len;

	name = strchr(table_name, '/');
	ut_a(name != NULL);
	name++;
	len = strlen(name) + 1;

	if (STR_EQ(name, len, S_innodb_monitor)
	    || STR_EQ(name, len, S_innodb_lock_monitor)
	    || STR_EQ(name, len, S_innodb_tablespace_monitor)
	    || STR_EQ(name, len, S_innodb_table_monitor)
	    || STR_EQ(name, len, S_innodb_mem_validate)) {

		return(TRUE);
	}

	return(FALSE);
}
>>>>>>> e2064610
<|MERGE_RESOLUTION|>--- conflicted
+++ resolved
@@ -56,12 +56,6 @@
 static const char S_innodb_tablespace_monitor[] = "innodb_tablespace_monitor";
 static const char S_innodb_table_monitor[] = "innodb_table_monitor";
 static const char S_innodb_mem_validate[] = "innodb_mem_validate";
-
-/* Evaluates to true if str1 equals str2_onstack, used for comparing
-the above strings. */
-#define STR_EQ(str1, str1_len, str2_onstack) \
-	((str1_len) == sizeof(str2_onstack) \
-	 && memcmp(str1, str2_onstack, sizeof(str2_onstack)) == 0)
 
 /***********************************************************************
 Determine if the given name is a name reserved for MySQL system tables. */
@@ -1734,7 +1728,7 @@
 }
 
 /*************************************************************************
-Creates a table for MySQL. If the name of the table ends in
+Drops a table for MySQL. If the name of the table ends in
 one of "innodb_monitor", "innodb_lock_monitor", "innodb_tablespace_monitor",
 "innodb_table_monitor", then this will also start the printing of monitor
 output by the master thread. If the table name ends in "innodb_mem_validate",
@@ -1815,7 +1809,9 @@
 	table_name++;
 	table_name_len = strlen(table_name) + 1;
 
-	if (STR_EQ(table_name, table_name_len, S_innodb_monitor)) {
+	if (table_name_len == sizeof S_innodb_monitor
+	    && !memcmp(table_name, S_innodb_monitor,
+		       sizeof S_innodb_monitor)) {
 
 		/* Table equals "innodb_monitor":
 		start monitor prints */
@@ -1826,24 +1822,28 @@
 		of InnoDB monitor prints */
 
 		os_event_set(srv_lock_timeout_thread_event);
-	} else if (STR_EQ(table_name, table_name_len,
-			  S_innodb_lock_monitor)) {
+	} else if (table_name_len == sizeof S_innodb_lock_monitor
+		   && !memcmp(table_name, S_innodb_lock_monitor,
+			      sizeof S_innodb_lock_monitor)) {
 
 		srv_print_innodb_monitor = TRUE;
 		srv_print_innodb_lock_monitor = TRUE;
 		os_event_set(srv_lock_timeout_thread_event);
-	} else if (STR_EQ(table_name, table_name_len,
-			  S_innodb_tablespace_monitor)) {
+	} else if (table_name_len == sizeof S_innodb_tablespace_monitor
+		   && !memcmp(table_name, S_innodb_tablespace_monitor,
+			      sizeof S_innodb_tablespace_monitor)) {
 
 		srv_print_innodb_tablespace_monitor = TRUE;
 		os_event_set(srv_lock_timeout_thread_event);
-	} else if (STR_EQ(table_name, table_name_len,
-			  S_innodb_table_monitor)) {
+	} else if (table_name_len == sizeof S_innodb_table_monitor
+		   && !memcmp(table_name, S_innodb_table_monitor,
+			      sizeof S_innodb_table_monitor)) {
 
 		srv_print_innodb_table_monitor = TRUE;
 		os_event_set(srv_lock_timeout_thread_event);
-	} else if (STR_EQ(table_name, table_name_len,
-			  S_innodb_mem_validate)) {
+	} else if (table_name_len == sizeof S_innodb_mem_validate
+		   && !memcmp(table_name, S_innodb_mem_validate,
+			      sizeof S_innodb_mem_validate)) {
 		/* We define here a debugging feature intended for
 		developers */
 
@@ -4056,38 +4056,4 @@
 	prebuilt->trx->op_info = "";
 
 	return(ret);
-}
-<<<<<<< HEAD
-FORCE CONFLICT: will be removed during NULL MERGE from lower tree
-=======
-
-/*************************************************************************
-Determines if a table is a magic monitor table. */
-
-ibool
-row_is_magic_monitor_table(
-/*=======================*/
-					/* out: TRUE if monitor table */
-	const char*	table_name)	/* in: name of the table, in the
-					form database/table_name */
-{
-	const char*	name; /* table_name without database/ */
-	ulint		len;
-
-	name = strchr(table_name, '/');
-	ut_a(name != NULL);
-	name++;
-	len = strlen(name) + 1;
-
-	if (STR_EQ(name, len, S_innodb_monitor)
-	    || STR_EQ(name, len, S_innodb_lock_monitor)
-	    || STR_EQ(name, len, S_innodb_tablespace_monitor)
-	    || STR_EQ(name, len, S_innodb_table_monitor)
-	    || STR_EQ(name, len, S_innodb_mem_validate)) {
-
-		return(TRUE);
-	}
-
-	return(FALSE);
-}
->>>>>>> e2064610
+}