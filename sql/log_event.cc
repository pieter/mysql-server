--- conflicted
+++ resolved
@@ -36,7 +36,6 @@
 
 #define FLAGSTR(V,F) ((V)&(F)?#F" ":"")
 
-<<<<<<< HEAD
 
 /*
   Size of buffer for printing a double in format %.<PREC>g
@@ -48,9 +47,6 @@
 
 
 #if !defined(MYSQL_CLIENT) && defined(HAVE_REPLICATION)
-=======
-#if !defined(MYSQL_CLIENT) && defined(HAVE_REPLICATION) && !defined(DBUG_OFF) && !defined(_lint)
->>>>>>> a8c9bf77
 static const char *HA_ERR(int i)
 {
   switch (i) {
@@ -103,7 +99,6 @@
   case HA_ERR_RECORD_IS_THE_SAME: return "HA_ERR_RECORD_IS_THE_SAME";
   case HA_ERR_LOGGING_IMPOSSIBLE: return "HA_ERR_LOGGING_IMPOSSIBLE";
   case HA_ERR_CORRUPT_EVENT: return "HA_ERR_CORRUPT_EVENT";
-<<<<<<< HEAD
   case HA_ERR_ROWS_EVENT_APPLY : return "HA_ERR_ROWS_EVENT_APPLY";
   }
   return 0;
@@ -151,10 +146,6 @@
               buff,
               handler_error == NULL? "<unknown>" : handler_error,
               log_name, pos);
-=======
-  }
-  return "<unknown error>";
->>>>>>> a8c9bf77
 }
 #endif
 
@@ -1864,13 +1855,8 @@
     }                                                 \
   } while (0)
 
-<<<<<<< HEAD
 
 /**
-=======
-/*
-  Query_log_event::Query_log_event()
->>>>>>> a8c9bf77
   This is used by the SQL slave thread to prepare the event before execution.
 */
 Query_log_event::Query_log_event(const char* buf, uint event_len,
@@ -2272,7 +2258,6 @@
 }
 
 
-<<<<<<< HEAD
 /**
   @todo
   Compare the values of "affected rows" around here. Something
@@ -2290,8 +2275,6 @@
   mismatch. This mismatch could be implemented with a new ER_ code, and
   to ignore it you would use --slave-skip-errors...
 */
-=======
->>>>>>> a8c9bf77
 int Query_log_event::do_apply_event(Relay_log_info const *rli,
                                       const char *query_arg, uint32 q_len_arg)
 {
@@ -2467,11 +2450,7 @@
     }
 
     /* If the query was not ignored, it is printed to the general log */
-<<<<<<< HEAD
     if (!thd->is_error() || thd->main_da.sql_errno() != ER_SLAVE_IGNORED_TABLE)
-=======
-    if (thd->net.last_errno != ER_SLAVE_IGNORED_TABLE)
->>>>>>> a8c9bf77
       general_log_write(thd, COM_QUERY, thd->query, thd->query_length);
 
 compare_errors:
@@ -2780,10 +2759,6 @@
     other words, no deadlock problem.
 */
 
-<<<<<<< HEAD
-=======
-#if defined(HAVE_REPLICATION) && !defined(MYSQL_CLIENT)
->>>>>>> a8c9bf77
 int Start_log_event_v3::do_apply_event(Relay_log_info const *rli)
 {
   DBUG_ENTER("Start_log_event_v3::do_apply_event");
@@ -4138,11 +4113,6 @@
   @retval
     0	ok
 */
-<<<<<<< HEAD
-=======
-
-#if defined(HAVE_REPLICATION) && !defined(MYSQL_CLIENT)
->>>>>>> a8c9bf77
 int Rotate_log_event::do_update_pos(Relay_log_info *rli)
 {
   DBUG_ENTER("Rotate_log_event::do_update_pos");
@@ -5140,11 +5110,6 @@
   Start_log_event_v3::do_apply_event(), not here. Because if we come
   here, the master was sane.
 */
-<<<<<<< HEAD
-=======
-
-#ifndef MYSQL_CLIENT
->>>>>>> a8c9bf77
 int Stop_log_event::do_update_pos(Relay_log_info *rli)
 {
   /*
@@ -5369,11 +5334,7 @@
   bzero((char*)&file, sizeof(file));
   fname_buf= strmov(proc_info, "Making temp file ");
   ext= slave_load_file_stem(fname_buf, file_id, server_id, ".info");
-<<<<<<< HEAD
   thd_proc_info(thd, proc_info);
-=======
-  THD_SET_PROC_INFO(thd, proc_info);
->>>>>>> a8c9bf77
   my_delete(fname_buf, MYF(0)); // old copy may exist already
   if ((fd= my_create(fname_buf, CREATE_MODE,
 		     O_WRONLY | O_BINARY | O_EXCL | O_NOFOLLOW,
@@ -5426,11 +5387,7 @@
     end_io_cache(&file);
   if (fd >= 0)
     my_close(fd, MYF(0));
-<<<<<<< HEAD
   thd_proc_info(thd, 0);
-=======
-  THD_SET_PROC_INFO(thd, 0);
->>>>>>> a8c9bf77
   return error == 0;
 }
 #endif /* defined(HAVE_REPLICATION) && !defined(MYSQL_CLIENT) */
@@ -5552,11 +5509,7 @@
 
   fname= strmov(proc_info, "Making temp file ");
   slave_load_file_stem(fname, file_id, server_id, ".data");
-<<<<<<< HEAD
   thd_proc_info(thd, proc_info);
-=======
-  THD_SET_PROC_INFO(thd, proc_info);
->>>>>>> a8c9bf77
   if (get_create_or_append())
   {
     my_delete(fname, MYF(0)); // old copy may exist already
@@ -5590,11 +5543,7 @@
 err:
   if (fd >= 0)
     my_close(fd, MYF(0));
-<<<<<<< HEAD
   thd_proc_info(thd, 0);
-=======
-  THD_SET_PROC_INFO(thd, 0);
->>>>>>> a8c9bf77
   DBUG_RETURN(error);
 }
 #endif
@@ -6738,7 +6687,6 @@
       {
       case 0:
 	break;
-<<<<<<< HEAD
       /*
         The following list of "idempotent" errors
         means that an error from the list might happen
@@ -6752,15 +6700,10 @@
         
         which are not included into to the list.
       */
-=======
-
-      /* Some recoverable errors */
->>>>>>> a8c9bf77
       case HA_ERR_RECORD_CHANGED:
       case HA_ERR_RECORD_DELETED:
       case HA_ERR_KEY_NOT_FOUND:
       case HA_ERR_END_OF_FILE:
-<<<<<<< HEAD
       case HA_ERR_FOUND_DUPP_KEY:
       case HA_ERR_FOUND_DUPP_UNIQUE:
       case HA_ERR_FOREIGN_DUPLICATE_KEY:
@@ -6779,18 +6722,6 @@
         break;
         
       default:
-=======
-        /* Idempotency support: OK if tuple does not exist */
-        DBUG_PRINT("info", ("error: %s", HA_ERR(error)));
-        error= 0;
-        break;
-
-      default:
-	rli->report(ERROR_LEVEL, thd->net.last_errno,
-                    "Error in %s event: row application failed. %s",
-                    get_type_str(),
-                    thd->net.last_error ? thd->net.last_error : "");
->>>>>>> a8c9bf77
 	thd->is_slave_error= 1;
 	break;
       }
@@ -6834,16 +6765,9 @@
   */
   if (rli->tables_to_lock && get_flags(STMT_END_F))
     const_cast<Relay_log_info*>(rli)->clear_tables_to_lock();
-<<<<<<< HEAD
   /* reset OPTION_ALLOW_BATCH as not affect later events */
   thd->options&= ~OPTION_ALLOW_BATCH;
   
-=======
-
-  /* reset OPTION_ALLOW_BATCH as not affect later events */
-  thd->options&= ~OPTION_ALLOW_BATCH;
-
->>>>>>> a8c9bf77
   if (error)
   {                     /* error has occured during the transaction */
     slave_rows_error_report(ERROR_LEVEL, error, rli, thd, table,
@@ -7829,7 +7753,6 @@
 
   /* fill table->record[0] with default values */
 
-<<<<<<< HEAD
   /*
      We only check if the columns have default values for non-NDB
      engines, for NDB we ignore the check since updates are sent as
@@ -7842,20 +7765,13 @@
   */
   if ((error= prepare_record(rli, table, &m_cols, m_width,
                              table->file->ht->db_type != DB_TYPE_NDBCLUSTER)))
-=======
-  if ((error= prepare_record(rli, table, &m_cols, m_width,
-                             TRUE /* check if columns have def. values */)))
->>>>>>> a8c9bf77
     DBUG_RETURN(error);
   
   /* unpack row into table->record[0] */
   error= unpack_current_row(rli, &m_cols);
-<<<<<<< HEAD
-=======
 
   // Temporary fix to find out why it fails [/Matz]
   memcpy(m_table->write_set->bitmap, m_cols.bitmap, (m_table->write_set->n_bits + 7) / 8);
->>>>>>> a8c9bf77
 
 #ifndef DBUG_OFF
   DBUG_DUMP("record[0]", table->record[0], table->s->reclength);
@@ -8177,18 +8093,11 @@
   int error;
 
   /* unpack row - missing fields get default values */
-<<<<<<< HEAD
   prepare_record(NULL, table, &m_cols, m_width, FALSE /* don't check errors */); 
   error= unpack_current_row(rli, &m_cols);
-=======
-
-  // TODO: shall we check and report errors here?
-  prepare_record(NULL, table, &m_cols, m_width, FALSE /* don't check errors */); 
-  error= unpack_current_row(rli, &m_cols);
 
   // Temporary fix to find out why it fails [/Matz]
   memcpy(m_table->read_set->bitmap, m_cols.bitmap, (m_table->read_set->n_bits + 7) / 8);
->>>>>>> a8c9bf77
 
 #ifndef DBUG_OFF
   DBUG_PRINT("info",("looking for the following record"));
@@ -8421,16 +8330,10 @@
     goto err;
   }
 ok:
-<<<<<<< HEAD
   table->default_column_bitmaps();
   DBUG_RETURN(0);
-
 err:
   table->default_column_bitmaps();
-=======
-  DBUG_RETURN(0);
-err:
->>>>>>> a8c9bf77
   DBUG_RETURN(error);
 }
 
