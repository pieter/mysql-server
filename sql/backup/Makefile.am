--- conflicted
+++ resolved
@@ -67,11 +67,8 @@
   backup_progress.h \
   stream_v1.h \
   stream_v1_services.h \
-<<<<<<< HEAD
+  backup_test.h \
   si_objects.h
-=======
-  backup_test.h
->>>>>>> 891d98d1
 
 DEFS = \
   -DMYSQL_SERVER \
