--- conflicted
+++ resolved
@@ -17,25 +17,15 @@
 rpl_ndb_charset          : Bug#32026 rpl_ndb_charset occasional extra rows in binlog
 # rpl_ndb_charset          : Bug#34454: Some test cases from the 'rpl_ndb' suite fail
 rpl_ndb_extraColMaster   : BUG#30854 : Tables name show as binary in slave err msg on vm-win2003-64-b and Solaris
-<<<<<<< HEAD
 rpl_ndb_mix_innodb       : Bug #32720 2007-11-27 mats Test rpl_ndb_mix_innodb fails on SPARC and PowerPC
-=======
-rpl_ndb_mix_innodb       : Bug #32720   Test rpl_ndb_mix_innodb fails on SPARC and PowerPC
-rpl_ndb_circular         : Bug#33849 COMMIT event missing in cluster circular replication.
-rpl_ndb_circular_simplex : Bug#33849 COMMIT event missing in cluster circular replication.
->>>>>>> f66cb851
 
 # the below testcase have been reworked to avoid the bug, test contains comment, keep bug open
 
 #rpl_ndb_dd_advance	 : Bug#25913 rpl_ndb_dd_advance fails randomly
-<<<<<<< HEAD
 rpl_ndb_basic              : Bug#29827 2007-07-16 ingo reports to error log
 rpl_ndb_blob             : Bug#31284 rpl_ndb_blob fails on powermacg5: incorrect BLOB contents
 rpl_ndb_multi            : Bug#30751 rpl_ndb_multi missing row in output
 # rpl_ndb_multi            : Bug#34454: Some test cases from the 'rpl_ndb' suite fail
 rpl_ndb_innodb_trans     : Bug#34454: Some test cases from the 'rpl_ndb' suite fail
-=======
-rpl_ndb_innodb_trans     : Bug#34454: Some test cases from the 'rpl_ndb' suite fail
-rpl_ndb_charset          : Bug#34454: Some test cases from the 'rpl_ndb' suite fail
-rpl_ndb_multi            : Bug#34454: Some test cases from the 'rpl_ndb' suite fail
->>>>>>> f66cb851
+rpl_ndb_circular         : Bug#33849 COMMIT event missing in cluster circular replication.
+rpl_ndb_circular_simplex : Bug#33849 COMMIT event missing in cluster circular replication.