#!/bin/sh
#
# This script's purpose is to update the automake/autoconf helper scripts and
# to run a plain "configure" without any special compile flags. Only features
# that affect the content of the source distribution are enabled. The resulting
# tree can then be picked up by "make dist" to create the "pristine source
# package" that is used as the basis for all other binary builds.
#
test -f Makefile && make maintainer-clean

aclocal
autoheader
libtoolize --automake --force --copy
automake --force --add-missing --copy
autoconf

# Default to gcc for CC and CXX
if test -z "$CXX" ; then
  export CXX=gcc
  # Set some required compile options
  if test -z "$CXXFLAGS" ; then
    export CXXFLAGS="-felide-constructors -fno-exceptions -fno-rtti"
  fi
fi

if test -z "$CC" ; then
  export CC=gcc
fi


# Use ccache, if available
if ccache -V > /dev/null 2>&1
then
  if ! (echo "$CC" | grep "ccache" > /dev/null)
  then
    export CC="ccache $CC"
  fi
  if ! (echo "$CXX" | grep "ccache" > /dev/null)
  then
    export CXX="ccache $CXX"
  fi
fi

# Make sure to enable all features that affect "make dist"
./configure \
<<<<<<< HEAD
=======
  --with-falcon \
>>>>>>> 51c50e29
  --with-ndbcluster
make<|MERGE_RESOLUTION|>--- conflicted
+++ resolved
@@ -43,9 +43,6 @@
 
 # Make sure to enable all features that affect "make dist"
 ./configure \
-<<<<<<< HEAD
-=======
   --with-falcon \
->>>>>>> 51c50e29
   --with-ndbcluster
 make