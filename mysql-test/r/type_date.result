--- conflicted
+++ resolved
@@ -212,11 +212,6 @@
 Warnings:
 Warning	1292	Incorrect date value: '0000-00-00' for column 'a' at row 1
 Warning	1292	Incorrect date value: '0000-00-00' for column 'a' at row 1
-<<<<<<< HEAD
-Warning	1292	Incorrect date value: '0000-00-00' for column 'a' at row 1
-Warning	1265	Data truncated for column 'a' at row 1
-=======
->>>>>>> 2d931cfb
 SELECT * FROM t2 WHERE a = '0000-00-00';
 a
 0000-00-00
