--- conflicted
+++ resolved
@@ -46,10 +46,6 @@
 connection con2;
 select 4;
 drop table t1;
-<<<<<<< HEAD
-
-=======
->>>>>>> f6aefadf
 connection default;
 disconnect con2;
 
