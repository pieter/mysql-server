--- conflicted
+++ resolved
@@ -1499,11 +1499,7 @@
                            ulonglong *deleted,
                            const uchar *pack_frm_data,
                            size_t pack_frm_len);
-<<<<<<< HEAD
-  int ha_drop_partitions(const char *path);
-=======
   int ha_drop_partitions(THD *thd, const char *path);
->>>>>>> 783f3e5b
   int ha_rename_partitions(THD *thd, const char *path);
   int ha_optimize_partitions(THD *thd);
   int ha_analyze_partitions(THD *thd);
