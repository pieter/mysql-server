stop slave;
drop table if exists t1,t2,t3,t4,t5,t6,t7,t8,t9;
reset master;
reset slave;
drop table if exists t1,t2,t3,t4,t5,t6,t7,t8,t9;
start slave;
grant replication slave on *.* to replssl@localhost require ssl;
create table t1 (t int);
stop slave;
change master to master_user='replssl',master_password='';
start slave;
insert into t1 values (1);
select * from t1;
t
stop slave;
change master to master_ssl=1 , master_ssl_ca ='MYSQL_TEST_DIR/std_data/cacert.pem', master_ssl_cert='MYSQL_TEST_DIR/std_data/client-cert.pem', master_ssl_key='MYSQL_TEST_DIR/std_data/client-key.pem';
start slave;
select * from t1;
t
1
show slave status;
Slave_IO_State	Master_Host	Master_User	Master_Port	Connect_Retry	Master_Log_File	Read_Master_Log_Pos	Relay_Log_File	Relay_Log_Pos	Relay_Master_Log_File	Slave_IO_Running	Slave_SQL_Running	Replicate_Do_DB	Replicate_Ignore_DB	Replicate_Do_Table	Replicate_Ignore_Table	Replicate_Wild_Do_Table	Replicate_Wild_Ignore_Table	Last_Errno	Last_Error	Skip_Counter	Exec_Master_Log_Pos	Relay_Log_Space	Until_Condition	Until_Log_File	Until_Log_Pos	Master_SSL_Allowed	Master_SSL_CA_File	Master_SSL_CA_Path	Master_SSL_Cert	Master_SSL_Cipher	Master_SSL_Key	Seconds_Behind_Master
<<<<<<< HEAD
#	127.0.0.1	replssl	MASTER_MYPORT	1	master-bin.000001	398	#	#	master-bin.000001	Yes	Yes							0		0	398	#	None		0	Yes	MYSQL_TEST_DIR/std_data/cacert.pem		MYSQL_TEST_DIR/std_data/client-cert.pem		MYSQL_TEST_DIR/std_data/client-key.pem	#
=======
#	127.0.0.1	replssl	MASTER_MYPORT	1	master-bin.000001	295	slave-relay-bin.000001	108	master-bin.000001	Yes	Yes							0		0	295	108	None		0	Yes	MYSQL_TEST_DIR/std_data/cacert.pem		MYSQL_TEST_DIR/std_data/client-cert.pem		MYSQL_TEST_DIR/std_data/client-key.pem	#
>>>>>>> 058454d0
stop slave;
change master to master_user='root',master_password='', master_ssl=0;
start slave;
drop table t1;
show slave status;
Slave_IO_State	Master_Host	Master_User	Master_Port	Connect_Retry	Master_Log_File	Read_Master_Log_Pos	Relay_Log_File	Relay_Log_Pos	Relay_Master_Log_File	Slave_IO_Running	Slave_SQL_Running	Replicate_Do_DB	Replicate_Ignore_DB	Replicate_Do_Table	Replicate_Ignore_Table	Replicate_Wild_Do_Table	Replicate_Wild_Ignore_Table	Last_Errno	Last_Error	Skip_Counter	Exec_Master_Log_Pos	Relay_Log_Space	Until_Condition	Until_Log_File	Until_Log_Pos	Master_SSL_Allowed	Master_SSL_CA_File	Master_SSL_CA_Path	Master_SSL_Cert	Master_SSL_Cipher	Master_SSL_Key	Seconds_Behind_Master
<<<<<<< HEAD
#	127.0.0.1	root	MASTER_MYPORT	1	master-bin.000001	474	#	#	master-bin.000001	Yes	Yes							0		0	474	#	None		0	No	MYSQL_TEST_DIR/std_data/cacert.pem		MYSQL_TEST_DIR/std_data/client-cert.pem		MYSQL_TEST_DIR/std_data/client-key.pem	#
=======
#	127.0.0.1	root	MASTER_MYPORT	1	master-bin.000001	343	slave-relay-bin.000001	96	master-bin.000001	Yes	Yes							0		0	343	96	None		0	No	MYSQL_TEST_DIR/std_data/cacert.pem		MYSQL_TEST_DIR/std_data/client-cert.pem		MYSQL_TEST_DIR/std_data/client-key.pem	#
>>>>>>> 058454d0
<|MERGE_RESOLUTION|>--- conflicted
+++ resolved
@@ -20,19 +20,11 @@
 1
 show slave status;
 Slave_IO_State	Master_Host	Master_User	Master_Port	Connect_Retry	Master_Log_File	Read_Master_Log_Pos	Relay_Log_File	Relay_Log_Pos	Relay_Master_Log_File	Slave_IO_Running	Slave_SQL_Running	Replicate_Do_DB	Replicate_Ignore_DB	Replicate_Do_Table	Replicate_Ignore_Table	Replicate_Wild_Do_Table	Replicate_Wild_Ignore_Table	Last_Errno	Last_Error	Skip_Counter	Exec_Master_Log_Pos	Relay_Log_Space	Until_Condition	Until_Log_File	Until_Log_Pos	Master_SSL_Allowed	Master_SSL_CA_File	Master_SSL_CA_Path	Master_SSL_Cert	Master_SSL_Cipher	Master_SSL_Key	Seconds_Behind_Master
-<<<<<<< HEAD
-#	127.0.0.1	replssl	MASTER_MYPORT	1	master-bin.000001	398	#	#	master-bin.000001	Yes	Yes							0		0	398	#	None		0	Yes	MYSQL_TEST_DIR/std_data/cacert.pem		MYSQL_TEST_DIR/std_data/client-cert.pem		MYSQL_TEST_DIR/std_data/client-key.pem	#
-=======
-#	127.0.0.1	replssl	MASTER_MYPORT	1	master-bin.000001	295	slave-relay-bin.000001	108	master-bin.000001	Yes	Yes							0		0	295	108	None		0	Yes	MYSQL_TEST_DIR/std_data/cacert.pem		MYSQL_TEST_DIR/std_data/client-cert.pem		MYSQL_TEST_DIR/std_data/client-key.pem	#
->>>>>>> 058454d0
+#	127.0.0.1	replssl	MASTER_MYPORT	1	master-bin.000001	404	#	#	master-bin.000001	Yes	Yes							0		0	398	#	None		0	Yes	MYSQL_TEST_DIR/std_data/cacert.pem		MYSQL_TEST_DIR/std_data/client-cert.pem		MYSQL_TEST_DIR/std_data/client-key.pem	#
 stop slave;
 change master to master_user='root',master_password='', master_ssl=0;
 start slave;
 drop table t1;
 show slave status;
 Slave_IO_State	Master_Host	Master_User	Master_Port	Connect_Retry	Master_Log_File	Read_Master_Log_Pos	Relay_Log_File	Relay_Log_Pos	Relay_Master_Log_File	Slave_IO_Running	Slave_SQL_Running	Replicate_Do_DB	Replicate_Ignore_DB	Replicate_Do_Table	Replicate_Ignore_Table	Replicate_Wild_Do_Table	Replicate_Wild_Ignore_Table	Last_Errno	Last_Error	Skip_Counter	Exec_Master_Log_Pos	Relay_Log_Space	Until_Condition	Until_Log_File	Until_Log_Pos	Master_SSL_Allowed	Master_SSL_CA_File	Master_SSL_CA_Path	Master_SSL_Cert	Master_SSL_Cipher	Master_SSL_Key	Seconds_Behind_Master
-<<<<<<< HEAD
-#	127.0.0.1	root	MASTER_MYPORT	1	master-bin.000001	474	#	#	master-bin.000001	Yes	Yes							0		0	474	#	None		0	No	MYSQL_TEST_DIR/std_data/cacert.pem		MYSQL_TEST_DIR/std_data/client-cert.pem		MYSQL_TEST_DIR/std_data/client-key.pem	#
-=======
-#	127.0.0.1	root	MASTER_MYPORT	1	master-bin.000001	343	slave-relay-bin.000001	96	master-bin.000001	Yes	Yes							0		0	343	96	None		0	No	MYSQL_TEST_DIR/std_data/cacert.pem		MYSQL_TEST_DIR/std_data/client-cert.pem		MYSQL_TEST_DIR/std_data/client-key.pem	#
->>>>>>> 058454d0
+#	127.0.0.1	root	MASTER_MYPORT	1	master-bin.000001	480	#	#	master-bin.000001	Yes	Yes							0		0	474	#	None		0	No	MYSQL_TEST_DIR/std_data/cacert.pem		MYSQL_TEST_DIR/std_data/client-cert.pem		MYSQL_TEST_DIR/std_data/client-key.pem	#
