--- conflicted
+++ resolved
@@ -191,10 +191,6 @@
                 Item_transformer transformer, uchar *arg_t);
   void traverse_cond(Cond_traverser traverser,
                      void * arg, traverse_order order);
-<<<<<<< HEAD
-=======
-  bool is_expensive_processor(uchar *arg);
-  virtual bool is_expensive() { return 0; }
   inline double fix_result(double value)
   {
     if (isfinite(value))
@@ -202,7 +198,6 @@
     null_value=1;
     return 0.0;
   }
->>>>>>> 970adc77
 };
 
 
