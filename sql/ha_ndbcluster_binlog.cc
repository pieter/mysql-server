/* Copyright (C) 2000-2003 MySQL AB

  This program is free software; you can redistribute it and/or modify
  it under the terms of the GNU General Public License as published by
  the Free Software Foundation; version 2 of the License.

  This program is distributed in the hope that it will be useful,
  but WITHOUT ANY WARRANTY; without even the implied warranty of
  MERCHANTABILITY or FITNESS FOR A PARTICULAR PURPOSE.  See the
  GNU General Public License for more details.

  You should have received a copy of the GNU General Public License
  along with this program; if not, write to the Free Software
  Foundation, Inc., 59 Temple Place, Suite 330, Boston, MA  02111-1307  USA
*/

#include "mysql_priv.h"
#include "sql_show.h"
#ifdef WITH_NDBCLUSTER_STORAGE_ENGINE
#include "ha_ndbcluster.h"

#ifdef HAVE_NDB_BINLOG
#include "rpl_injector.h"
#include "rpl_filter.h"
#include "slave.h"
#include "ha_ndbcluster_binlog.h"
#include "NdbDictionary.hpp"
#include "ndb_cluster_connection.hpp"
#include <util/NdbAutoPtr.hpp>

#ifdef ndb_dynamite
#undef assert
#define assert(x) do { if(x) break; ::printf("%s %d: assert failed: %s\n", __FILE__, __LINE__, #x); ::fflush(stdout); ::signal(SIGABRT,SIG_DFL); ::abort(); ::kill(::getpid(),6); ::kill(::getpid(),9); } while (0)
#endif

extern my_bool opt_ndb_log_orig;

extern my_bool opt_ndb_log_update_as_write;
extern my_bool opt_ndb_log_updated_only;

/*
  defines for cluster replication table names
*/
#include "ha_ndbcluster_tables.h"
#define NDB_APPLY_TABLE_FILE "./" NDB_REP_DB "/" NDB_APPLY_TABLE
#define NDB_SCHEMA_TABLE_FILE "./" NDB_REP_DB "/" NDB_SCHEMA_TABLE

/*
  Timeout for syncing schema events between
  mysql servers, and between mysql server and the binlog
*/
const int opt_ndb_sync_timeout= 120;

/*
  Flag showing if the ndb injector thread is running, if so == 1
  -1 if it was started but later stopped for some reason
   0 if never started
*/
int ndb_binlog_thread_running= 0;
/*
  Flag showing if the ndb binlog should be created, if so == TRUE
  FALSE if not
*/
my_bool ndb_binlog_running= FALSE;
my_bool ndb_binlog_tables_inited= FALSE;
my_bool ndb_binlog_is_ready= FALSE;

/*
  Global reference to the ndb injector thread THD oject

  Has one sole purpose, for setting the in_use table member variable
  in get_share(...)
*/
THD *injector_thd= 0;

/*
  Global reference to ndb injector thd object.

  Used mainly by the binlog index thread, but exposed to the client sql
  thread for one reason; to setup the events operations for a table
  to enable ndb injector thread receiving events.

  Must therefore always be used with a surrounding
  pthread_mutex_lock(&injector_mutex), when doing create/dropEventOperation
*/
static Ndb *injector_ndb= 0;
static Ndb *schema_ndb= 0;

static int ndbcluster_binlog_inited= 0;
/*
  Flag "ndbcluster_binlog_terminating" set when shutting down mysqld.
  Server main loop should call handlerton function:

  ndbcluster_hton->binlog_func ==
  ndbcluster_binlog_func(...,BFN_BINLOG_END,...) ==
  ndbcluster_binlog_end

  at shutdown, which sets the flag. And then server needs to wait for it
  to complete.  Otherwise binlog will not be complete.

  ndbcluster_hton->panic == ndbcluster_end() will not return until
  ndb binlog is completed
*/
static int ndbcluster_binlog_terminating= 0;

/*
  Mutex and condition used for interacting between client sql thread
  and injector thread
*/
pthread_t ndb_binlog_thread;
pthread_mutex_t injector_mutex;
pthread_cond_t  injector_cond;

/* NDB Injector thread (used for binlog creation) */
static ulonglong ndb_latest_applied_binlog_epoch= 0;
static ulonglong ndb_latest_handled_binlog_epoch= 0;
static ulonglong ndb_latest_received_binlog_epoch= 0;

NDB_SHARE *ndb_apply_status_share= 0;
NDB_SHARE *ndb_schema_share= 0;
pthread_mutex_t ndb_schema_share_mutex;

extern my_bool opt_log_slave_updates;
static my_bool g_ndb_log_slave_updates;

/* Schema object distribution handling */
HASH ndb_schema_objects;
typedef struct st_ndb_schema_object {
  pthread_mutex_t mutex;
  char *key;
  uint key_length;
  uint use_count;
  MY_BITMAP slock_bitmap;
  uint32 slock[256/32]; // 256 bits for lock status of table
} NDB_SCHEMA_OBJECT;
static NDB_SCHEMA_OBJECT *ndb_get_schema_object(const char *key,
                                                my_bool create_if_not_exists,
                                                my_bool have_lock);
static void ndb_free_schema_object(NDB_SCHEMA_OBJECT **ndb_schema_object,
                                   bool have_lock);

/*
  Global variables for holding the ndb_binlog_index table reference
*/
static TABLE *ndb_binlog_index= 0;
static TABLE_LIST binlog_tables;

/*
  Helper functions
*/

static ulonglong get_latest_trans_gci()
{
  unsigned i;
  ulonglong val= *g_ndb_cluster_connection->get_latest_trans_gci();
  for (i= 1; i < g_ndb_cluster_connection_pool_alloc; i++)
  {
    ulonglong tmp= *g_ndb_cluster_connection_pool[i]->get_latest_trans_gci();
    if (tmp > val)
      val= tmp;
  }
  return val;
}

static void set_latest_trans_gci(ulonglong val)
{
  unsigned i;
  for (i= 0; i < g_ndb_cluster_connection_pool_alloc; i++)
  {
    *g_ndb_cluster_connection_pool[i]->get_latest_trans_gci()= val;
  }
}

static int has_node_id(uint id)
{
  unsigned i;
  for (i= 0; i < g_ndb_cluster_connection_pool_alloc; i++)
  {
    if (id == g_ndb_cluster_connection_pool[i]->node_id())
      return 1;
  }
  return 0;
}

#ifndef DBUG_OFF
/* purecov: begin deadcode */
static void print_records(TABLE *table, const uchar *record)
{
  for (uint j= 0; j < table->s->fields; j++)
  {
    char buf[40];
    int pos= 0;
    Field *field= table->field[j];
    const uchar* field_ptr= field->ptr - table->record[0] + record;
    int pack_len= field->pack_length();
    int n= pack_len < 10 ? pack_len : 10;

    for (int i= 0; i < n && pos < 20; i++)
    {
      pos+= sprintf(&buf[pos]," %x", (int) (uchar) field_ptr[i]);
    }
    buf[pos]= 0;
    DBUG_PRINT("info",("[%u]field_ptr[0->%d]: %s", j, n, buf));
  }
}
/* purecov: end */
#else
#define print_records(a,b)
#endif


#ifndef DBUG_OFF
static void dbug_print_table(const char *info, TABLE *table)
{
  if (table == 0)
  {
    DBUG_PRINT("info",("%s: (null)", info));
    return;
  }
  DBUG_PRINT("info",
             ("%s: %s.%s s->fields: %d  "
              "reclength: %lu  rec_buff_length: %u  record[0]: 0x%lx  "
              "record[1]: 0x%lx",
              info,
              table->s->db.str,
              table->s->table_name.str,
              table->s->fields,
              table->s->reclength,
              table->s->rec_buff_length,
              (long) table->record[0],
              (long) table->record[1]));

  for (unsigned int i= 0; i < table->s->fields; i++) 
  {
    Field *f= table->field[i];
    DBUG_PRINT("info",
               ("[%d] \"%s\"(0x%lx:%s%s%s%s%s%s) type: %d  pack_length: %d  "
                "ptr: 0x%lx[+%d]  null_bit: %u  null_ptr: 0x%lx[+%d]",
                i,
                f->field_name,
                (long) f->flags,
                (f->flags & PRI_KEY_FLAG)  ? "pri"       : "attr",
                (f->flags & NOT_NULL_FLAG) ? ""          : ",nullable",
                (f->flags & UNSIGNED_FLAG) ? ",unsigned" : ",signed",
                (f->flags & ZEROFILL_FLAG) ? ",zerofill" : "",
                (f->flags & BLOB_FLAG)     ? ",blob"     : "",
                (f->flags & BINARY_FLAG)   ? ",binary"   : "",
                f->real_type(),
                f->pack_length(),
                (long) f->ptr, (int) (f->ptr - table->record[0]),
                f->null_bit,
                (long) f->null_ptr,
                (int) ((uchar*) f->null_ptr - table->record[0])));
    if (f->type() == MYSQL_TYPE_BIT)
    {
      Field_bit *g= (Field_bit*) f;
      DBUG_PRINT("MYSQL_TYPE_BIT",("field_length: %d  bit_ptr: 0x%lx[+%d] "
                                   "bit_ofs: %d  bit_len: %u",
                                   g->field_length, (long) g->bit_ptr,
                                   (int) ((uchar*) g->bit_ptr -
                                          table->record[0]),
                                   g->bit_ofs, g->bit_len));
    }
  }
}
#else
#define dbug_print_table(a,b)
#endif


/*
  Run a query through mysql_parse

  Used to:
  - purging the ndb_binlog_index
  - creating the ndb_apply_status table
*/
static void run_query(THD *thd, char *buf, char *end,
                      const int *no_print_error, my_bool disable_binlog)
{
  ulong save_thd_query_length= thd->query_length;
  char *save_thd_query= thd->query;
  struct system_variables save_thd_variables= thd->variables;
  struct system_status_var save_thd_status_var= thd->status_var;
  THD_TRANS save_thd_transaction_all= thd->transaction.all;
  THD_TRANS save_thd_transaction_stmt= thd->transaction.stmt;
  ulonglong save_thd_options= thd->options;
  DBUG_ASSERT(sizeof(save_thd_options) == sizeof(thd->options));
  NET save_thd_net= thd->net;
  const char* found_semicolon= NULL;

  bzero((char*) &thd->net, sizeof(NET));
  thd->query_length= end - buf;
  thd->query= buf;
  thd->variables.pseudo_thread_id= thread_id;
  thd->transaction.stmt.modified_non_trans_table= FALSE;
  if (disable_binlog)
    thd->options&= ~OPTION_BIN_LOG;
    
  DBUG_PRINT("query", ("%s", thd->query));
  mysql_parse(thd, thd->query, thd->query_length, &found_semicolon);

  if (no_print_error && thd->is_slave_error)
  {
    int i;
    Thd_ndb *thd_ndb= get_thd_ndb(thd);
    for (i= 0; no_print_error[i]; i++)
      if ((thd_ndb->m_error_code == no_print_error[i]) ||
          (thd->net.last_errno == (unsigned)no_print_error[i]))
        break;
    if (!no_print_error[i])
      sql_print_error("NDB: %s: error %s %d(ndb: %d) %d %d",
                      buf, thd->net.last_error, thd->net.last_errno,
                      thd_ndb->m_error_code,
                      (int) thd->is_error(), thd->is_slave_error);
  }

  thd->options= save_thd_options;
  thd->query_length= save_thd_query_length;
  thd->query= save_thd_query;
  thd->variables= save_thd_variables;
  thd->status_var= save_thd_status_var;
  thd->transaction.all= save_thd_transaction_all;
  thd->transaction.stmt= save_thd_transaction_stmt;
  thd->net= save_thd_net;

  if (thd == injector_thd)
  {
    /*
      running the query will close all tables, including the ndb_binlog_index
      used in injector_thd
    */
    ndb_binlog_index= 0;
  }
}

static void
ndbcluster_binlog_close_table(THD *thd, NDB_SHARE *share)
{
  DBUG_ENTER("ndbcluster_binlog_close_table");
  Ndb_event_data *event_data= share->event_data;
  if (event_data)
  {
    delete event_data;
    share->event_data= 0;
  }
  DBUG_VOID_RETURN;
}


/*
  Creates a TABLE object for the ndb cluster table

  NOTES
    This does not open the underlying table
*/

static int
ndbcluster_binlog_open_table(THD *thd, NDB_SHARE *share)
{
  int error;
  DBUG_ASSERT(share->event_data == 0);
  Ndb_event_data *event_data= share->event_data= new Ndb_event_data(share);
  DBUG_ENTER("ndbcluster_binlog_open_table");

  MEM_ROOT **root_ptr=
    my_pthread_getspecific_ptr(MEM_ROOT**, THR_MALLOC);
  MEM_ROOT *old_root= *root_ptr;
  init_sql_alloc(&event_data->mem_root, 1024, 0);
  *root_ptr= &event_data->mem_root;

  TABLE_SHARE *table_share= event_data->table_share= 
    (TABLE_SHARE*)alloc_root(&event_data->mem_root, sizeof(TABLE_SHARE));
  TABLE *table= event_data->table= 
    (TABLE*)alloc_root(&event_data->mem_root, sizeof(TABLE));

  safe_mutex_assert_owner(&LOCK_open);
  init_tmp_table_share(table_share, share->db, 0, share->table_name, 
                       share->key);
  if ((error= open_table_def(thd, table_share, 0)) ||
      (error= open_table_from_share(thd, table_share, "", 0, 
                                    (uint) (OPEN_FRM_FILE_ONLY | DELAYED_OPEN | READ_ALL),
                                    0, table, OTM_OPEN)))
  {
    DBUG_PRINT("error", ("open_table_def/open_table_from_share failed: %d my_errno: %d",
                         error, my_errno));
    free_table_share(table_share);
    event_data->table= 0;
    event_data->table_share= 0;
    delete event_data;
    share->event_data= 0;
    *root_ptr= old_root;
    DBUG_RETURN(error);
  }
  assign_new_table_id(table_share);

  table->in_use= injector_thd;
  
  table->s->db.str= share->db;
  table->s->db.length= strlen(share->db);
  table->s->table_name.str= share->table_name;
  table->s->table_name.length= strlen(share->table_name);
  /* We can't use 'use_all_columns()' as the file object is not setup yet */
  table->column_bitmaps_set_no_signal(&table->s->all_set, &table->s->all_set);
#ifndef DBUG_OFF
  dbug_print_table("table", table);
#endif
  *root_ptr= old_root;
  DBUG_RETURN(0);
}


/*
  Initialize the binlog part of the NDB_SHARE
*/
int ndbcluster_binlog_init_share(THD *thd, NDB_SHARE *share, TABLE *_table)
{
  MEM_ROOT *mem_root= &share->mem_root;
  int do_event_op= ndb_binlog_running;
  int error= 0;
  DBUG_ENTER("ndbcluster_binlog_init_share");

  share->connect_count= g_ndb_cluster_connection->get_connect_count();

  share->op= 0;
  share->new_op= 0;
  share->event_data= 0;

  if (!ndb_schema_share &&
      strcmp(share->db, NDB_REP_DB) == 0 &&
      strcmp(share->table_name, NDB_SCHEMA_TABLE) == 0)
    do_event_op= 1;
  else if (!ndb_apply_status_share &&
           strcmp(share->db, NDB_REP_DB) == 0 &&
           strcmp(share->table_name, NDB_APPLY_TABLE) == 0)
    do_event_op= 1;

  {
    int i, no_nodes= g_ndb_cluster_connection->no_db_nodes();
    share->subscriber_bitmap= (MY_BITMAP*)
      alloc_root(mem_root, no_nodes * sizeof(MY_BITMAP));
    for (i= 0; i < no_nodes; i++)
    {
      bitmap_init(&share->subscriber_bitmap[i],
                  (Uint32*)alloc_root(mem_root, max_ndb_nodes/8),
                  max_ndb_nodes, FALSE);
      bitmap_clear_all(&share->subscriber_bitmap[i]);
    }
  }

  if (!do_event_op)
  {
    if (_table)
    {
      if (_table->s->primary_key == MAX_KEY)
        share->flags|= NSF_HIDDEN_PK;
      if (_table->s->blob_fields != 0)
        share->flags|= NSF_BLOB_FLAG;
    }
    else
    {
      share->flags|= NSF_NO_BINLOG;
    }
    DBUG_RETURN(error);
  }
  while (1) 
  {
    if ((error= ndbcluster_binlog_open_table(thd, share)))
      break;
    if (share->event_data->table->s->primary_key == MAX_KEY)
      share->flags|= NSF_HIDDEN_PK;
    if (share->event_data->table->s->blob_fields != 0)
      share->flags|= NSF_BLOB_FLAG;
    break;
  }
  DBUG_RETURN(error);
}

/*****************************************************************
  functions called from master sql client threads
****************************************************************/

/*
  called in mysql_show_binlog_events and reset_logs to make sure we wait for
  all events originating from this mysql server to arrive in the binlog

  Wait for the last epoch in which the last transaction is a part of.

  Wait a maximum of 30 seconds.
*/
static void ndbcluster_binlog_wait(THD *thd)
{
  if (ndb_binlog_running)
  {
    DBUG_ENTER("ndbcluster_binlog_wait");
    const char *save_info= thd ? thd->proc_info : 0;
    ulonglong wait_epoch= get_latest_trans_gci();
    int count= 30;
    if (thd)
<<<<<<< HEAD
      THD_SET_PROC_INFO(thd,
        "Waiting for ndbcluster binlog update to reach current position");
=======
      thd->proc_info= "Waiting for ndbcluster binlog update to "
	"reach current position";
>>>>>>> 5bd95e4d
    pthread_mutex_lock(&injector_mutex);
    while (!thd->killed && count && ndb_binlog_running &&
           (ndb_latest_handled_binlog_epoch == 0 ||
            ndb_latest_handled_binlog_epoch < wait_epoch))
    {
      count--;
      struct timespec abstime;
      set_timespec(abstime, 1);
      pthread_cond_timedwait(&injector_cond, &injector_mutex, &abstime);
    }
    pthread_mutex_unlock(&injector_mutex);
    if (thd)
      THD_SET_PROC_INFO(thd, save_info);
    DBUG_VOID_RETURN;
  }
}

/*
 Called from MYSQL_BIN_LOG::reset_logs in log.cc when binlog is emptied
*/
static int ndbcluster_reset_logs(THD *thd)
{
  if (!ndb_binlog_running)
    return 0;

  DBUG_ENTER("ndbcluster_reset_logs");

  /*
    Wait for all events orifinating from this mysql server has
    reached the binlog before continuing to reset
  */
  ndbcluster_binlog_wait(thd);

  char buf[1024];
  char *end= strmov(buf, "DELETE FROM " NDB_REP_DB "." NDB_REP_TABLE);

  run_query(thd, buf, end, NULL, TRUE);

  DBUG_RETURN(0);
}

/*
  Called from MYSQL_BIN_LOG::purge_logs in log.cc when the binlog "file"
  is removed
*/

static int
ndbcluster_binlog_index_purge_file(THD *thd, const char *file)
{
  if (!ndb_binlog_running || thd->slave_thread)
    return 0;

  DBUG_ENTER("ndbcluster_binlog_index_purge_file");
  DBUG_PRINT("enter", ("file: %s", file));

  char buf[1024];
  char *end= strmov(strmov(strmov(buf,
                                  "DELETE FROM "
                                  NDB_REP_DB "." NDB_REP_TABLE
                                  " WHERE File='"), file), "'");

  run_query(thd, buf, end, NULL, TRUE);

  DBUG_RETURN(0);
}

static void
ndbcluster_binlog_log_query(handlerton *hton, THD *thd, enum_binlog_command binlog_command,
                            const char *query, uint query_length,
                            const char *db, const char *table_name)
{
  DBUG_ENTER("ndbcluster_binlog_log_query");
  DBUG_PRINT("enter", ("db: %s  table_name: %s  query: %s",
                       db, table_name, query));
  enum SCHEMA_OP_TYPE type;
  int log= 0;
  switch (binlog_command)
  {
  case LOGCOM_CREATE_TABLE:
    type= SOT_CREATE_TABLE;
    DBUG_ASSERT(FALSE);
    break;
  case LOGCOM_ALTER_TABLE:
    type= SOT_ALTER_TABLE_COMMIT;
    //log= 1;
    break;
  case LOGCOM_RENAME_TABLE:
    type= SOT_RENAME_TABLE;
    DBUG_ASSERT(FALSE);
    break;
  case LOGCOM_DROP_TABLE:
    type= SOT_DROP_TABLE;
    DBUG_ASSERT(FALSE);
    break;
  case LOGCOM_CREATE_DB:
    type= SOT_CREATE_DB;
    log= 1;
    break;
  case LOGCOM_ALTER_DB:
    type= SOT_ALTER_DB;
    log= 1;
    break;
  case LOGCOM_DROP_DB:
    type= SOT_DROP_DB;
    DBUG_ASSERT(FALSE);
    break;
  }
  if (log)
  {
    ndbcluster_log_schema_op(thd, query, query_length,
                             db, table_name, 0, 0, type,
                             0, 0, 0);
  }
  DBUG_VOID_RETURN;
}


/*
  End use of the NDB Cluster binlog
   - wait for binlog thread to shutdown
*/

static int ndbcluster_binlog_end(THD *thd)
{
  DBUG_ENTER("ndbcluster_binlog_end");

  if (!ndbcluster_binlog_inited)
    DBUG_RETURN(0);
  ndbcluster_binlog_inited= 0;

#ifdef HAVE_NDB_BINLOG
  if (ndb_util_thread_running > 0)
  {
    /*
      Wait for util thread to die (as this uses the injector mutex)
      There is a very small change that ndb_util_thread dies and the
      following mutex is freed before it's accessed. This shouldn't
      however be a likely case as the ndbcluster_binlog_end is supposed to
      be called before ndb_cluster_end().
    */
    pthread_mutex_lock(&LOCK_ndb_util_thread);
    /* Ensure mutex are not freed if ndb_cluster_end is running at same time */
    ndb_util_thread_running++;
    ndbcluster_terminating= 1;
    pthread_cond_signal(&COND_ndb_util_thread);
    while (ndb_util_thread_running > 1)
      pthread_cond_wait(&COND_ndb_util_ready, &LOCK_ndb_util_thread);
    ndb_util_thread_running--;
    pthread_mutex_unlock(&LOCK_ndb_util_thread);
  }

  /* wait for injector thread to finish */
  ndbcluster_binlog_terminating= 1;
  pthread_mutex_lock(&injector_mutex);
  pthread_cond_signal(&injector_cond);
  while (ndb_binlog_thread_running > 0)
    pthread_cond_wait(&injector_cond, &injector_mutex);
  pthread_mutex_unlock(&injector_mutex);

  pthread_mutex_destroy(&injector_mutex);
  pthread_cond_destroy(&injector_cond);
  pthread_mutex_destroy(&ndb_schema_share_mutex);
#endif

  DBUG_RETURN(0);
}

/*****************************************************************
  functions called from slave sql client threads
****************************************************************/
static void ndbcluster_reset_slave(THD *thd)
{
  if (!ndb_binlog_running)
    return;

  DBUG_ENTER("ndbcluster_reset_slave");
  char buf[1024];
  char *end= strmov(buf, "DELETE FROM " NDB_REP_DB "." NDB_APPLY_TABLE);
  run_query(thd, buf, end, NULL, TRUE);
  DBUG_VOID_RETURN;
}

/*
  Initialize the binlog part of the ndb handlerton
*/
static int ndbcluster_binlog_func(handlerton *hton, THD *thd, 
                                  enum_binlog_func fn, 
                                  void *arg)
{
  switch(fn)
  {
  case BFN_RESET_LOGS:
    ndbcluster_reset_logs(thd);
    break;
  case BFN_RESET_SLAVE:
    ndbcluster_reset_slave(thd);
    break;
  case BFN_BINLOG_WAIT:
    ndbcluster_binlog_wait(thd);
    break;
  case BFN_BINLOG_END:
    ndbcluster_binlog_end(thd);
    break;
  case BFN_BINLOG_PURGE_FILE:
    ndbcluster_binlog_index_purge_file(thd, (const char *)arg);
    break;
  }
  return 0;
}

void ndbcluster_binlog_init_handlerton()
{
  handlerton *h= ndbcluster_hton;
  h->binlog_func=      ndbcluster_binlog_func;
  h->binlog_log_query= ndbcluster_binlog_log_query;
}





/*
  check the availability af the ndb_apply_status share
  - return share, but do not increase refcount
  - return 0 if there is no share
*/
static NDB_SHARE *ndbcluster_check_ndb_apply_status_share()
{
  pthread_mutex_lock(&ndbcluster_mutex);

  void *share= hash_search(&ndbcluster_open_tables, 
                           (uchar*) NDB_APPLY_TABLE_FILE,
                           sizeof(NDB_APPLY_TABLE_FILE) - 1);
  DBUG_PRINT("info",("ndbcluster_check_ndb_apply_status_share %s 0x%lx",
                     NDB_APPLY_TABLE_FILE, (long) share));
  pthread_mutex_unlock(&ndbcluster_mutex);
  return (NDB_SHARE*) share;
}

/*
  check the availability af the schema share
  - return share, but do not increase refcount
  - return 0 if there is no share
*/
static NDB_SHARE *ndbcluster_check_ndb_schema_share()
{
  pthread_mutex_lock(&ndbcluster_mutex);

  void *share= hash_search(&ndbcluster_open_tables, 
                           (uchar*) NDB_SCHEMA_TABLE_FILE,
                           sizeof(NDB_SCHEMA_TABLE_FILE) - 1);
  DBUG_PRINT("info",("ndbcluster_check_ndb_schema_share %s 0x%lx",
                     NDB_SCHEMA_TABLE_FILE, (long) share));
  pthread_mutex_unlock(&ndbcluster_mutex);
  return (NDB_SHARE*) share;
}

/*
  Create the ndb_apply_status table
*/
static int ndbcluster_create_ndb_apply_status_table(THD *thd)
{
  DBUG_ENTER("ndbcluster_create_ndb_apply_status_table");

  /*
    Check if we already have the apply status table.
    If so it should have been discovered at startup
    and thus have a share
  */

  if (ndbcluster_check_ndb_apply_status_share())
    DBUG_RETURN(0);

  if (g_ndb_cluster_connection->get_no_ready() <= 0)
    DBUG_RETURN(0);

  char buf[1024], *end;

  if (ndb_extra_logging)
    sql_print_information("NDB: Creating " NDB_REP_DB "." NDB_APPLY_TABLE);

  /*
    Check if apply status table exists in MySQL "dictionary"
    if so, remove it since there is none in Ndb
  */
  {
    build_table_filename(buf, sizeof(buf),
                         NDB_REP_DB, NDB_APPLY_TABLE, reg_ext, 0);
    my_delete(buf, MYF(0));
  }

  /*
    Note, updating this table schema must be reflected in ndb_restore
  */
  end= strmov(buf, "CREATE TABLE IF NOT EXISTS "
                   NDB_REP_DB "." NDB_APPLY_TABLE
                   " ( server_id INT UNSIGNED NOT NULL,"
                   " epoch BIGINT UNSIGNED NOT NULL, "
                   " log_name VARCHAR(255) BINARY NOT NULL, "
                   " start_pos BIGINT UNSIGNED NOT NULL, "
                   " end_pos BIGINT UNSIGNED NOT NULL, "
                   " PRIMARY KEY USING HASH (server_id) ) ENGINE=NDB");

  const int no_print_error[5]= {ER_TABLE_EXISTS_ERROR,
                                701,
                                702,
                                4009,
                                0}; // do not print error 701 etc
  run_query(thd, buf, end, no_print_error, TRUE);

  DBUG_RETURN(0);
}


/*
  Create the schema table
*/
static int ndbcluster_create_schema_table(THD *thd)
{
  DBUG_ENTER("ndbcluster_create_schema_table");

  /*
    Check if we already have the schema table.
    If so it should have been discovered at startup
    and thus have a share
  */

  if (ndbcluster_check_ndb_schema_share())
    DBUG_RETURN(0);

  if (g_ndb_cluster_connection->get_no_ready() <= 0)
    DBUG_RETURN(0);

  char buf[1024], *end;

  if (ndb_extra_logging)
    sql_print_information("NDB: Creating " NDB_REP_DB "." NDB_SCHEMA_TABLE);

  /*
    Check if schema table exists in MySQL "dictionary"
    if so, remove it since there is none in Ndb
  */
  {
    build_table_filename(buf, sizeof(buf),
                         NDB_REP_DB, NDB_SCHEMA_TABLE, reg_ext, 0);
    my_delete(buf, MYF(0));
  }

  /*
    Update the defines below to reflect the table schema
  */
  end= strmov(buf, "CREATE TABLE IF NOT EXISTS "
                   NDB_REP_DB "." NDB_SCHEMA_TABLE
                   " ( db VARBINARY(63) NOT NULL,"
                   " name VARBINARY(63) NOT NULL,"
                   " slock BINARY(32) NOT NULL,"
                   " query BLOB NOT NULL,"
                   " node_id INT UNSIGNED NOT NULL,"
                   " epoch BIGINT UNSIGNED NOT NULL,"
                   " id INT UNSIGNED NOT NULL,"
                   " version INT UNSIGNED NOT NULL,"
                   " type INT UNSIGNED NOT NULL,"
                   " PRIMARY KEY USING HASH (db,name) ) ENGINE=NDB");

  const int no_print_error[5]= {ER_TABLE_EXISTS_ERROR,
                                701,
                                702,
                                4009,
                                0}; // do not print error 701 etc
  run_query(thd, buf, end, no_print_error, TRUE);

  DBUG_RETURN(0);
}

int ndbcluster_setup_binlog_table_shares(THD *thd)
{
  if (!ndb_schema_share &&
      ndbcluster_check_ndb_schema_share() == 0)
  {
    pthread_mutex_lock(&LOCK_open);
    ndb_create_table_from_engine(thd, NDB_REP_DB, NDB_SCHEMA_TABLE);
    pthread_mutex_unlock(&LOCK_open);
    if (!ndb_schema_share)
    {
      ndbcluster_create_schema_table(thd);
      // always make sure we create the 'schema' first
      if (!ndb_schema_share)
        return 1;
    }
  }
  if (!ndb_apply_status_share &&
      ndbcluster_check_ndb_apply_status_share() == 0)
  {
    pthread_mutex_lock(&LOCK_open);
    ndb_create_table_from_engine(thd, NDB_REP_DB, NDB_APPLY_TABLE);
    pthread_mutex_unlock(&LOCK_open);
    if (!ndb_apply_status_share)
    {
      ndbcluster_create_ndb_apply_status_table(thd);
      if (!ndb_apply_status_share)
        return 1;
    }
  }
  if (!ndbcluster_find_all_files(thd))
  {
    pthread_mutex_lock(&LOCK_open);
    ndb_binlog_tables_inited= TRUE;
    if (ndb_binlog_running)
    {
      if (ndb_extra_logging)
        sql_print_information("NDB Binlog: ndb tables writable");
      close_cached_tables((THD*) 0, 0, (TABLE_LIST*) 0, TRUE);
    }
    pthread_mutex_unlock(&LOCK_open);
    /* Signal injector thread that all is setup */
    pthread_cond_signal(&injector_cond);
  }
  return 0;
}

/*
  Defines and struct for schema table.
  Should reflect table definition above.
*/
#define SCHEMA_DB_I 0u
#define SCHEMA_NAME_I 1u
#define SCHEMA_SLOCK_I 2u
#define SCHEMA_QUERY_I 3u
#define SCHEMA_NODE_ID_I 4u
#define SCHEMA_EPOCH_I 5u
#define SCHEMA_ID_I 6u
#define SCHEMA_VERSION_I 7u
#define SCHEMA_TYPE_I 8u
#define SCHEMA_SIZE 9u
#define SCHEMA_SLOCK_SIZE 32u

struct Cluster_schema
{
  uchar db_length;
  char db[64];
  uchar name_length;
  char name[64];
  uchar slock_length;
  uint32 slock[SCHEMA_SLOCK_SIZE/4];
  unsigned short query_length;
  char *query;
  Uint64 epoch;
  uint32 node_id;
  uint32 id;
  uint32 version;
  uint32 type;
  uint32 any_value;
};

/*
  Transfer schema table data into corresponding struct
*/
static void ndbcluster_get_schema(Ndb_event_data *event_data,
                                  Cluster_schema *s)
{
  TABLE *table= event_data->table;
  Field **field;
  /* unpack blob values */
  uchar* blobs_buffer= 0;
  uint blobs_buffer_size= 0;
  my_bitmap_map *old_map= dbug_tmp_use_all_columns(table, table->read_set);
  {
    ptrdiff_t ptrdiff= 0;
    int ret= get_ndb_blobs_value(table, event_data->ndb_value[0],
                                 blobs_buffer, blobs_buffer_size,
                                 ptrdiff);
    if (ret != 0)
    {
      my_free(blobs_buffer, MYF(MY_ALLOW_ZERO_PTR));
      DBUG_PRINT("info", ("blob read error"));
      DBUG_ASSERT(FALSE);
    }
  }
  /* db varchar 1 length uchar */
  field= table->field;
  s->db_length= *(uint8*)(*field)->ptr;
  DBUG_ASSERT(s->db_length <= (*field)->field_length);
  DBUG_ASSERT((*field)->field_length + 1 == sizeof(s->db));
  memcpy(s->db, (*field)->ptr + 1, s->db_length);
  s->db[s->db_length]= 0;
  /* name varchar 1 length uchar */
  field++;
  s->name_length= *(uint8*)(*field)->ptr;
  DBUG_ASSERT(s->name_length <= (*field)->field_length);
  DBUG_ASSERT((*field)->field_length + 1 == sizeof(s->name));
  memcpy(s->name, (*field)->ptr + 1, s->name_length);
  s->name[s->name_length]= 0;
  /* slock fixed length */
  field++;
  s->slock_length= (*field)->field_length;
  DBUG_ASSERT((*field)->field_length == sizeof(s->slock));
  memcpy(s->slock, (*field)->ptr, s->slock_length);
  /* query blob */
  field++;
  {
    Field_blob *field_blob= (Field_blob*)(*field);
    uint blob_len= field_blob->get_length((*field)->ptr);
    uchar *blob_ptr= 0;
    field_blob->get_ptr(&blob_ptr);
    assert(blob_len == 0 || blob_ptr != 0);
    s->query_length= blob_len;
    s->query= sql_strmake((char*) blob_ptr, blob_len);
  }
  /* node_id */
  field++;
  s->node_id= ((Field_long *)*field)->val_int();
  /* epoch */
  field++;
  s->epoch= ((Field_long *)*field)->val_int();
  /* id */
  field++;
  s->id= ((Field_long *)*field)->val_int();
  /* version */
  field++;
  s->version= ((Field_long *)*field)->val_int();
  /* type */
  field++;
  s->type= ((Field_long *)*field)->val_int();
  /* free blobs buffer */
  my_free(blobs_buffer, MYF(MY_ALLOW_ZERO_PTR));
  dbug_tmp_restore_column_map(table->read_set, old_map);
}

/*
  helper function to pack a ndb varchar
*/
char *ndb_pack_varchar(const NDBCOL *col, char *buf,
                       const char *str, int sz)
{
  switch (col->getArrayType())
  {
    case NDBCOL::ArrayTypeFixed:
      memcpy(buf, str, sz);
      break;
    case NDBCOL::ArrayTypeShortVar:
      *(uchar*)buf= (uchar)sz;
      memcpy(buf + 1, str, sz);
      break;
    case NDBCOL::ArrayTypeMediumVar:
      int2store(buf, sz);
      memcpy(buf + 2, str, sz);
      break;
  }
  return buf;
}

/*
  acknowledge handling of schema operation
*/
static int
ndbcluster_update_slock(THD *thd,
                        const char *db,
                        const char *table_name)
{
  DBUG_ENTER("ndbcluster_update_slock");
  if (!ndb_schema_share)
  {
    DBUG_RETURN(0);
  }

  const NdbError *ndb_error= 0;
  uint32 node_id= g_ndb_cluster_connection->node_id();
  Ndb *ndb= check_ndb_in_thd(thd);
  char save_db[FN_HEADLEN];
  strcpy(save_db, ndb->getDatabaseName());

  char tmp_buf[FN_REFLEN];
  NDBDICT *dict= ndb->getDictionary();
  ndb->setDatabaseName(NDB_REP_DB);
  Ndb_table_guard ndbtab_g(dict, NDB_SCHEMA_TABLE);
  const NDBTAB *ndbtab= ndbtab_g.get_table();
  NdbTransaction *trans= 0;
  int retries= 100;
  int retry_sleep= 10; /* 10 milliseconds, transaction */
  const NDBCOL *col[SCHEMA_SIZE];
  unsigned sz[SCHEMA_SIZE];

  MY_BITMAP slock;
  uint32 bitbuf[SCHEMA_SLOCK_SIZE/4];
  bitmap_init(&slock, bitbuf, sizeof(bitbuf)*8, false);

  if (ndbtab == 0)
  {
    abort();
    DBUG_RETURN(0);
  }

  {
    uint i;
    for (i= 0; i < SCHEMA_SIZE; i++)
    {
      col[i]= ndbtab->getColumn(i);
      if (i != SCHEMA_QUERY_I)
      {
        sz[i]= col[i]->getLength();
        DBUG_ASSERT(sz[i] <= sizeof(tmp_buf));
      }
    }
  }

  while (1)
  {
    if ((trans= ndb->startTransaction()) == 0)
      goto err;
    {
      NdbOperation *op= 0;
      int r= 0;

      /* read the bitmap exlusive */
      r|= (op= trans->getNdbOperation(ndbtab)) == 0;
      DBUG_ASSERT(r == 0);
      r|= op->readTupleExclusive();
      DBUG_ASSERT(r == 0);
    
      /* db */
      ndb_pack_varchar(col[SCHEMA_DB_I], tmp_buf, db, strlen(db));
      r|= op->equal(SCHEMA_DB_I, tmp_buf);
      DBUG_ASSERT(r == 0);
      /* name */
      ndb_pack_varchar(col[SCHEMA_NAME_I], tmp_buf, table_name,
                       strlen(table_name));
      r|= op->equal(SCHEMA_NAME_I, tmp_buf);
      DBUG_ASSERT(r == 0);
      /* slock */
      r|= op->getValue(SCHEMA_SLOCK_I, (char*)slock.bitmap) == 0;
      DBUG_ASSERT(r == 0);
    }
    if (trans->execute(NdbTransaction::NoCommit))
      goto err;
    bitmap_clear_bit(&slock, node_id);
    {
      NdbOperation *op= 0;
      int r= 0;

      /* now update the tuple */
      r|= (op= trans->getNdbOperation(ndbtab)) == 0;
      DBUG_ASSERT(r == 0);
      r|= op->updateTuple();
      DBUG_ASSERT(r == 0);

      /* db */
      ndb_pack_varchar(col[SCHEMA_DB_I], tmp_buf, db, strlen(db));
      r|= op->equal(SCHEMA_DB_I, tmp_buf);
      DBUG_ASSERT(r == 0);
      /* name */
      ndb_pack_varchar(col[SCHEMA_NAME_I], tmp_buf, table_name,
                       strlen(table_name));
      r|= op->equal(SCHEMA_NAME_I, tmp_buf);
      DBUG_ASSERT(r == 0);
      /* slock */
      r|= op->setValue(SCHEMA_SLOCK_I, (char*)slock.bitmap);
      DBUG_ASSERT(r == 0);
      /* node_id */
      r|= op->setValue(SCHEMA_NODE_ID_I, node_id);
      DBUG_ASSERT(r == 0);
      /* type */
      r|= op->setValue(SCHEMA_TYPE_I, (uint32)SOT_CLEAR_SLOCK);
      DBUG_ASSERT(r == 0);
    }
    if (trans->execute(NdbTransaction::Commit) == 0)
    {
      DBUG_PRINT("info", ("node %d cleared lock on '%s.%s'",
                          node_id, db, table_name));
      break;
    }
  err:
    const NdbError *this_error= trans ?
      &trans->getNdbError() : &ndb->getNdbError();
    if (this_error->status == NdbError::TemporaryError)
    {
      if (retries--)
      {
        if (trans)
          ndb->closeTransaction(trans);
        my_sleep(retry_sleep);
        continue; // retry
      }
    }
    ndb_error= this_error;
    break;
  }

  if (ndb_error)
    push_warning_printf(thd, MYSQL_ERROR::WARN_LEVEL_ERROR,
                        ER_GET_ERRMSG, ER(ER_GET_ERRMSG),
                        ndb_error->code,
                        ndb_error->message,
                        "Could not release lock on '%s.%s'",
                        db, table_name);
  if (trans)
    ndb->closeTransaction(trans);
  ndb->setDatabaseName(save_db);
  DBUG_RETURN(0);
}


/*
  log query in schema table
*/
static void ndb_report_waiting(const char *key,
                               int the_time,
                               const char *op,
                               const char *obj)
{
  ulonglong ndb_latest_epoch= 0;
  const char *proc_info= "<no info>";
  pthread_mutex_lock(&injector_mutex);
  if (injector_ndb)
    ndb_latest_epoch= injector_ndb->getLatestGCI();
  if (injector_thd)
    proc_info= injector_thd->proc_info;
  pthread_mutex_unlock(&injector_mutex);
  sql_print_information("NDB %s:"
                        " waiting max %u sec for %s %s."
                        "  epochs: (%u/%u,%u/%u,%u/%u)"
                        "  injector proc_info: %s"
                        ,key, the_time, op, obj
                        ,(uint)(ndb_latest_handled_binlog_epoch >> 32)
                        ,(uint)(ndb_latest_handled_binlog_epoch)
                        ,(uint)(ndb_latest_received_binlog_epoch >> 32)
                        ,(uint)(ndb_latest_received_binlog_epoch)
                        ,(uint)(ndb_latest_epoch >> 32)
                        ,(uint)(ndb_latest_epoch)
                        ,proc_info
                        );
}

int ndbcluster_log_schema_op(THD *thd,
                             const char *query, int query_length,
                             const char *db, const char *table_name,
                             uint32 ndb_table_id,
                             uint32 ndb_table_version,
                             enum SCHEMA_OP_TYPE type,
                             const char *new_db, const char *new_table_name,
                             int have_lock_open)
{
  DBUG_ENTER("ndbcluster_log_schema_op");
  Thd_ndb *thd_ndb= get_thd_ndb(thd);
  if (!thd_ndb)
  {
    if (!(thd_ndb= ha_ndbcluster::seize_thd_ndb()))
    {
      sql_print_error("Could not allocate Thd_ndb object");
      DBUG_RETURN(1);
    }
    set_thd_ndb(thd, thd_ndb);
  }

  DBUG_PRINT("enter",
             ("query: %s  db: %s  table_name: %s  thd_ndb->options: %d",
              query, db, table_name, thd_ndb->options));
  if (!ndb_schema_share || thd_ndb->options & TNO_NO_LOG_SCHEMA_OP)
  {
    DBUG_RETURN(0);
  }

  char tmp_buf2[FN_REFLEN];
  const char *type_str;
  int also_internal= 0;
  switch (type)
  {
  case SOT_DROP_TABLE:
    /* drop database command, do not log at drop table */
    if (thd->lex->sql_command ==  SQLCOM_DROP_DB)
      DBUG_RETURN(0);
    /* redo the drop table query as is may contain several tables */
    query= tmp_buf2;
    query_length= (uint) (strxmov(tmp_buf2, "drop table `",
                                  table_name, "`", NullS) - tmp_buf2);
    type_str= "drop table";
    break;
  case SOT_RENAME_TABLE_PREPARE:
    type_str= "rename table prepare";
    also_internal= 1;
    break;
  case SOT_RENAME_TABLE:
    /* redo the rename table query as is may contain several tables */
    query= tmp_buf2;
    query_length= (uint) (strxmov(tmp_buf2, "rename table `",
                                  db, ".", table_name, "` to `",
                                  new_db, ".", new_table_name, "`", NullS) - tmp_buf2);
    type_str= "rename table";
    break;
  case SOT_CREATE_TABLE:
    type_str= "create table";
    break;
  case SOT_ALTER_TABLE_COMMIT:
    type_str= "alter table";
    also_internal= 1;
    break;
  case SOT_ONLINE_ALTER_TABLE_PREPARE:
    type_str= "online alter table prepare";
    also_internal= 1;
    break;
  case SOT_ONLINE_ALTER_TABLE_COMMIT:
    type_str= "online alter table commit";
    also_internal= 1;
    break;
  case SOT_DROP_DB:
    type_str= "drop db";
    break;
  case SOT_CREATE_DB:
    type_str= "create db";
    break;
  case SOT_ALTER_DB:
    type_str= "alter db";
    break;
  case SOT_TABLESPACE:
    type_str= "tablespace";
    break;
  case SOT_LOGFILE_GROUP:
    type_str= "logfile group";
    break;
  case SOT_TRUNCATE_TABLE:
    type_str= "truncate table";
    break;
  default:
    abort(); /* should not happen, programming error */
  }

  NDB_SCHEMA_OBJECT *ndb_schema_object;
  {
    char key[FN_REFLEN];
    build_table_filename(key, sizeof(key), db, table_name, "", 0);
    ndb_schema_object= ndb_get_schema_object(key, TRUE, FALSE);
  }

  const NdbError *ndb_error= 0;
  uint32 node_id= g_ndb_cluster_connection->node_id();
  Uint64 epoch= 0;
  MY_BITMAP schema_subscribers;
  uint32 bitbuf[sizeof(ndb_schema_object->slock)/4];
  char bitbuf_e[sizeof(bitbuf)];
  bzero(bitbuf_e, sizeof(bitbuf_e));
  {
    int i, updated= 0;
    int no_storage_nodes= g_ndb_cluster_connection->no_db_nodes();
    bitmap_init(&schema_subscribers, bitbuf, sizeof(bitbuf)*8, FALSE);
    bitmap_set_all(&schema_subscribers);

    /* begin protect ndb_schema_share */
    pthread_mutex_lock(&ndb_schema_share_mutex);
    if (ndb_schema_share == 0)
    {
      pthread_mutex_unlock(&ndb_schema_share_mutex);
      if (ndb_schema_object)
        ndb_free_schema_object(&ndb_schema_object, FALSE);
      DBUG_RETURN(0);    
    }
    (void) pthread_mutex_lock(&ndb_schema_share->mutex);
    for (i= 0; i < no_storage_nodes; i++)
    {
      MY_BITMAP *table_subscribers= &ndb_schema_share->subscriber_bitmap[i];
      if (!bitmap_is_clear_all(table_subscribers))
      {
        bitmap_intersect(&schema_subscribers,
                         table_subscribers);
        updated= 1;
      }
    }
    (void) pthread_mutex_unlock(&ndb_schema_share->mutex);
    pthread_mutex_unlock(&ndb_schema_share_mutex);
    /* end protect ndb_schema_share */

    if (updated)
    {
      bitmap_clear_bit(&schema_subscribers, node_id);
      /*
        if setting own acknowledge bit it is important that
        no other mysqld's are registred, as subsequent code
        will cause the original event to be hidden (by blob
        merge event code)
      */
      if (bitmap_is_clear_all(&schema_subscribers))
          bitmap_set_bit(&schema_subscribers, node_id);
    }
    else
      bitmap_clear_all(&schema_subscribers);

    if (also_internal)
      bitmap_set_bit(&schema_subscribers, node_id);        

    if (ndb_schema_object)
    {
      (void) pthread_mutex_lock(&ndb_schema_object->mutex);
      memcpy(ndb_schema_object->slock, schema_subscribers.bitmap,
             sizeof(ndb_schema_object->slock));
      (void) pthread_mutex_unlock(&ndb_schema_object->mutex);
    }

    DBUG_DUMP("schema_subscribers", (uchar*)schema_subscribers.bitmap,
              no_bytes_in_map(&schema_subscribers));
    DBUG_PRINT("info", ("bitmap_is_clear_all(&schema_subscribers): %d",
                        bitmap_is_clear_all(&schema_subscribers)));
  }

  Ndb *ndb= thd_ndb->ndb;
  char save_db[FN_REFLEN];
  strcpy(save_db, ndb->getDatabaseName());

  char tmp_buf[FN_REFLEN];
  NDBDICT *dict= ndb->getDictionary();
  ndb->setDatabaseName(NDB_REP_DB);
  Ndb_table_guard ndbtab_g(dict, NDB_SCHEMA_TABLE);
  const NDBTAB *ndbtab= ndbtab_g.get_table();
  NdbTransaction *trans= 0;
  int retries= 100;
  int retry_sleep= 10; /* 10 milliseconds, transaction */
  const NDBCOL *col[SCHEMA_SIZE];
  unsigned sz[SCHEMA_SIZE];

  if (ndbtab == 0)
  {
    if (strcmp(NDB_REP_DB, db) != 0 ||
        strcmp(NDB_SCHEMA_TABLE, table_name))
    {
      ndb_error= &dict->getNdbError();
    }
    goto end;
  }

  {
    uint i;
    for (i= 0; i < SCHEMA_SIZE; i++)
    {
      col[i]= ndbtab->getColumn(i);
      if (i != SCHEMA_QUERY_I)
      {
        sz[i]= col[i]->getLength();
        DBUG_ASSERT(sz[i] <= sizeof(tmp_buf));
      }
    }
  }

  while (1)
  {
    const char *log_db= db;
    const char *log_tab= table_name;
    const char *log_subscribers= (char*)schema_subscribers.bitmap;
    uint32 log_type= (uint32)type;
    if ((trans= ndb->startTransaction()) == 0)
      goto err;
    while (1)
    {
      NdbOperation *op= 0;
      int r= 0;
      r|= (op= trans->getNdbOperation(ndbtab)) == 0;
      DBUG_ASSERT(r == 0);
      r|= op->writeTuple();
      DBUG_ASSERT(r == 0);
      
      /* db */
      ndb_pack_varchar(col[SCHEMA_DB_I], tmp_buf, log_db, strlen(log_db));
      r|= op->equal(SCHEMA_DB_I, tmp_buf);
      DBUG_ASSERT(r == 0);
      /* name */
      ndb_pack_varchar(col[SCHEMA_NAME_I], tmp_buf, log_tab,
                       strlen(log_tab));
      r|= op->equal(SCHEMA_NAME_I, tmp_buf);
      DBUG_ASSERT(r == 0);
      /* slock */
      DBUG_ASSERT(sz[SCHEMA_SLOCK_I] == sizeof(bitbuf));
      r|= op->setValue(SCHEMA_SLOCK_I, log_subscribers);
      DBUG_ASSERT(r == 0);
      /* query */
      {
        NdbBlob *ndb_blob= op->getBlobHandle(SCHEMA_QUERY_I);
        DBUG_ASSERT(ndb_blob != 0);
        uint blob_len= query_length;
        const char* blob_ptr= query;
        r|= ndb_blob->setValue(blob_ptr, blob_len);
        DBUG_ASSERT(r == 0);
      }
      /* node_id */
      r|= op->setValue(SCHEMA_NODE_ID_I, node_id);
      DBUG_ASSERT(r == 0);
      /* epoch */
      r|= op->setValue(SCHEMA_EPOCH_I, epoch);
      DBUG_ASSERT(r == 0);
      /* id */
      r|= op->setValue(SCHEMA_ID_I, ndb_table_id);
      DBUG_ASSERT(r == 0);
      /* version */
      r|= op->setValue(SCHEMA_VERSION_I, ndb_table_version);
      DBUG_ASSERT(r == 0);
      /* type */
      r|= op->setValue(SCHEMA_TYPE_I, log_type);
      DBUG_ASSERT(r == 0);
      /* any value */
      if (!(thd->options & OPTION_BIN_LOG))
        r|= op->setAnyValue(NDB_ANYVALUE_FOR_NOLOGGING);
      else
        r|= op->setAnyValue(thd->server_id);
      DBUG_ASSERT(r == 0);
#if 0
      if (log_db != new_db && new_db && new_table_name)
      {
        log_db= new_db;
        log_tab= new_table_name;
        log_subscribers= bitbuf_e; // no ack expected on this
        log_type= (uint32)SOT_RENAME_TABLE_NEW;
        continue;
      }
#endif
      break;
    }
    if (trans->execute(NdbTransaction::Commit) == 0)
    {
      DBUG_PRINT("info", ("logged: %s", query));
      break;
    }
err:
    const NdbError *this_error= trans ?
      &trans->getNdbError() : &ndb->getNdbError();
    if (this_error->status == NdbError::TemporaryError)
    {
      if (retries--)
      {
        if (trans)
          ndb->closeTransaction(trans);
        my_sleep(retry_sleep);
        continue; // retry
      }
    }
    ndb_error= this_error;
    break;
  }
end:
  if (ndb_error)
    push_warning_printf(thd, MYSQL_ERROR::WARN_LEVEL_ERROR,
                        ER_GET_ERRMSG, ER(ER_GET_ERRMSG),
                        ndb_error->code,
                        ndb_error->message,
                        "Could not log query '%s' on other mysqld's");
          
  if (trans)
    ndb->closeTransaction(trans);
  ndb->setDatabaseName(save_db);

  /*
    Wait for other mysqld's to acknowledge the table operation
  */
  if (ndb_error == 0 &&
      !bitmap_is_clear_all(&schema_subscribers))
  {
    if (!also_internal)
    {
      /*
        if own nodeid is set we are a single mysqld registred
        as an optimization we update the slock directly
      */
      if (bitmap_is_set(&schema_subscribers, node_id))
        ndbcluster_update_slock(thd, db, table_name);
    }
    int max_timeout= opt_ndb_sync_timeout;
    (void) pthread_mutex_lock(&ndb_schema_object->mutex);
    if (have_lock_open)
    {
      safe_mutex_assert_owner(&LOCK_open);
      (void) pthread_mutex_unlock(&LOCK_open);
    }
    while (1)
    {
      struct timespec abstime;
      int i;
      int no_storage_nodes= g_ndb_cluster_connection->no_db_nodes();
      set_timespec(abstime, 1);
      int ret= pthread_cond_timedwait(&injector_cond,
                                      &ndb_schema_object->mutex,
                                      &abstime);
      if (thd->killed)
        break;

      /* begin protect ndb_schema_share */
      pthread_mutex_lock(&ndb_schema_share_mutex);
      if (ndb_schema_share == 0)
      {
        pthread_mutex_unlock(&ndb_schema_share_mutex);
        break;
      }
      (void) pthread_mutex_lock(&ndb_schema_share->mutex);
      for (i= 0; i < no_storage_nodes; i++)
      {
        /* remove any unsubscribed from schema_subscribers */
        MY_BITMAP *tmp= &ndb_schema_share->subscriber_bitmap[i];
        if (!bitmap_is_clear_all(tmp))
          bitmap_intersect(&schema_subscribers, tmp);
      }
      (void) pthread_mutex_unlock(&ndb_schema_share->mutex);
      pthread_mutex_unlock(&ndb_schema_share_mutex);
      /* end protect ndb_schema_share */

      /* remove any unsubscribed from ndb_schema_object->slock */
      bitmap_intersect(&ndb_schema_object->slock_bitmap, &schema_subscribers);

      DBUG_DUMP("ndb_schema_object->slock_bitmap.bitmap",
                (uchar*)ndb_schema_object->slock_bitmap.bitmap,
                no_bytes_in_map(&ndb_schema_object->slock_bitmap));

      if (bitmap_is_clear_all(&ndb_schema_object->slock_bitmap))
        break;

      if (ret)
      {
        max_timeout--;
        if (max_timeout == 0)
        {
          sql_print_error("NDB %s: distributing %s timed out. Ignoring...",
                          type_str, ndb_schema_object->key);
          break;
        }
        if (ndb_extra_logging)
          ndb_report_waiting(type_str, max_timeout,
                             "distributing", ndb_schema_object->key);
      }
    }
    if (have_lock_open)
    {
      (void) pthread_mutex_lock(&LOCK_open);
    }
    (void) pthread_mutex_unlock(&ndb_schema_object->mutex);
  }

  if (ndb_schema_object)
    ndb_free_schema_object(&ndb_schema_object, FALSE);

  DBUG_RETURN(0);
}

/*
  Handle _non_ data events from the storage nodes
*/

int
ndb_handle_schema_change(THD *thd, Ndb *ndb, NdbEventOperation *pOp,
                         Ndb_event_data *event_data)
{
  DBUG_ENTER("ndb_handle_schema_change");
  NDB_SHARE *share= event_data->share;
  TABLE_SHARE *table_share= event_data->table_share;
  const char *tabname= table_share->table_name.str;
  const char *dbname= table_share->db.str;
  bool do_close_cached_tables= FALSE;
  bool is_remote_change= !has_node_id(pOp->getReqNodeId());

  if (pOp->getEventType() == NDBEVENT::TE_ALTER)
  {
    DBUG_RETURN(0);
  }
  DBUG_ASSERT(pOp->getEventType() == NDBEVENT::TE_DROP ||
              pOp->getEventType() == NDBEVENT::TE_CLUSTER_FAILURE);
  {
    ndb->setDatabaseName(dbname);
    Ndb_table_guard ndbtab_g(ndb->getDictionary(), tabname);
    const NDBTAB *ev_tab= pOp->getTable();
    const NDBTAB *cache_tab= ndbtab_g.get_table();
    if (cache_tab &&
        cache_tab->getObjectId() == ev_tab->getObjectId() &&
        cache_tab->getObjectVersion() <= ev_tab->getObjectVersion())
      ndbtab_g.invalidate();
  }

  (void) pthread_mutex_lock(&share->mutex);
  DBUG_ASSERT(share->state == NSS_DROPPED || 
              share->op == pOp || share->new_op == pOp);
  if (share->new_op)
  {
    share->new_op= 0;
  }
  if (share->op)
  {
    share->op= 0;
  }
  // either just us or drop table handling as well
      
  /* Signal ha_ndbcluster::delete/rename_table that drop is done */
  (void) pthread_mutex_unlock(&share->mutex);
  (void) pthread_cond_signal(&injector_cond);

  pthread_mutex_lock(&ndbcluster_mutex);
  /* ndb_share reference binlog free */
  DBUG_PRINT("NDB_SHARE", ("%s binlog free  use_count: %u",
                           share->key, share->use_count));
  free_share(&share, TRUE);
  if (is_remote_change && share && share->state != NSS_DROPPED)
  {
    DBUG_PRINT("info", ("remote change"));
    share->state= NSS_DROPPED;
    if (share->use_count != 1)
    {
      /* open handler holding reference */
      /* wait with freeing create ndb_share to below */
      do_close_cached_tables= TRUE;
    }
    else
    {
      /* ndb_share reference create free */
      DBUG_PRINT("NDB_SHARE", ("%s create free  use_count: %u",
                               share->key, share->use_count));
      free_share(&share, TRUE);
      share= 0;
    }
  }
  else
    share= 0;
  pthread_mutex_unlock(&ndbcluster_mutex);

  if (event_data)
  {
    delete event_data;
    pOp->setCustomData(NULL);
  }

  pthread_mutex_lock(&injector_mutex);
  ndb->dropEventOperation(pOp);
  pOp= 0;
  pthread_mutex_unlock(&injector_mutex);

  if (do_close_cached_tables)
  {
    TABLE_LIST table_list;
    bzero((char*) &table_list,sizeof(table_list));
    table_list.db= (char *)dbname;
    table_list.alias= table_list.table_name= (char *)tabname;
    close_cached_tables(thd, 0, &table_list);
    /* ndb_share reference create free */
    DBUG_PRINT("NDB_SHARE", ("%s create free  use_count: %u",
                             share->key, share->use_count));
    free_share(&share);
  }
  DBUG_RETURN(0);
}

static void ndb_binlog_query(THD *thd, Cluster_schema *schema)
{
  if (schema->any_value & NDB_ANYVALUE_RESERVED)
  {
    if (schema->any_value != NDB_ANYVALUE_FOR_NOLOGGING)
      sql_print_warning("NDB: unknown value for binlog signalling 0x%X, "
                        "query not logged",
                        schema->any_value);
    return;
  }
  uint32 thd_server_id_save= thd->server_id;
  DBUG_ASSERT(sizeof(thd_server_id_save) == sizeof(thd->server_id));
  char *thd_db_save= thd->db;
  if (schema->any_value == 0)
    thd->server_id= ::server_id;
  else
    thd->server_id= schema->any_value;
  thd->db= schema->db;
  thd->binlog_query(THD::STMT_QUERY_TYPE, schema->query,
                    schema->query_length, FALSE,
                    schema->name[0] == 0 || thd->db[0] == 0);
  thd->server_id= thd_server_id_save;
  thd->db= thd_db_save;
}

static int
ndb_binlog_thread_handle_schema_event(THD *thd, Ndb *ndb,
                                      NdbEventOperation *pOp,
                                      List<Cluster_schema> 
                                      *post_epoch_log_list,
                                      List<Cluster_schema> 
                                      *post_epoch_unlock_list,
                                      MEM_ROOT *mem_root)
{
  DBUG_ENTER("ndb_binlog_thread_handle_schema_event");
  Ndb_event_data *event_data= (Ndb_event_data *) pOp->getCustomData();
  NDB_SHARE *tmp_share= event_data->share;
  if (tmp_share && ndb_schema_share == tmp_share)
  {
    NDBEVENT::TableEvent ev_type= pOp->getEventType();
    DBUG_PRINT("enter", ("%s.%s  ev_type: %d",
                         tmp_share->db, tmp_share->table_name, ev_type));
    if (ev_type == NDBEVENT::TE_UPDATE ||
        ev_type == NDBEVENT::TE_INSERT)
    {
      Cluster_schema *schema= (Cluster_schema *)
        sql_alloc(sizeof(Cluster_schema));
      MY_BITMAP slock;
      bitmap_init(&slock, schema->slock, 8*SCHEMA_SLOCK_SIZE, FALSE);
      uint node_id= g_ndb_cluster_connection->node_id();
      {
        ndbcluster_get_schema(event_data, schema);
        schema->any_value= pOp->getAnyValue();
      }
      enum SCHEMA_OP_TYPE schema_type= (enum SCHEMA_OP_TYPE)schema->type;
      DBUG_PRINT("info",
                 ("%s.%s: log query_length: %d  query: '%s'  type: %d",
                  schema->db, schema->name,
                  schema->query_length, schema->query,
                  schema_type));
      switch (schema_type)
      {
      case SOT_CLEAR_SLOCK:
        /*
          handle slock after epoch is completed to ensure that
          schema events get inserted in the binlog after any data
          events
        */
        post_epoch_log_list->push_back(schema, mem_root);
        DBUG_RETURN(0);
      case SOT_ALTER_TABLE_COMMIT:
        // fall through
      case SOT_RENAME_TABLE_PREPARE:
        // fall through
      case SOT_ONLINE_ALTER_TABLE_PREPARE:
        // fall through
      case SOT_ONLINE_ALTER_TABLE_COMMIT:
        post_epoch_log_list->push_back(schema, mem_root);
        post_epoch_unlock_list->push_back(schema, mem_root);
        DBUG_RETURN(0);
        break;
      default:
        break;
      }

      if (schema->node_id != node_id)
      {
        int log_query= 0, post_epoch_unlock= 0;
        switch (schema_type)
        {
        case SOT_DROP_TABLE:
          // fall through
        case SOT_RENAME_TABLE:
          // fall through
        case SOT_RENAME_TABLE_NEW:
          post_epoch_log_list->push_back(schema, mem_root);
          /* acknowledge this query _after_ epoch completion */
          post_epoch_unlock= 1;
          break;
	case SOT_TRUNCATE_TABLE:
        {
          char key[FN_REFLEN];
          build_table_filename(key, sizeof(key),
                               schema->db, schema->name, "", 0);
          /* ndb_share reference temporary, free below */
          NDB_SHARE *share= get_share(key, 0, FALSE, FALSE);
          if (share)
          {
            DBUG_PRINT("NDB_SHARE", ("%s temporary  use_count: %u",
                                     share->key, share->use_count));
          }
          // invalidation already handled by binlog thread
          if (!share || !share->op)
          {
            {
              injector_ndb->setDatabaseName(schema->db);
              Ndb_table_guard ndbtab_g(injector_ndb->getDictionary(),
                                       schema->name);
              ndbtab_g.invalidate();
            }
            TABLE_LIST table_list;
            bzero((char*) &table_list,sizeof(table_list));
            table_list.db= schema->db;
            table_list.alias= table_list.table_name= schema->name;
            close_cached_tables(thd, 0, &table_list, FALSE);
          }
          /* ndb_share reference temporary free */
          if (share)
          {
            DBUG_PRINT("NDB_SHARE", ("%s temporary free  use_count: %u",
                                     share->key, share->use_count));
            free_share(&share);
          }
        }
        // fall through
        case SOT_CREATE_TABLE:
          pthread_mutex_lock(&LOCK_open);
          if (ndbcluster_check_if_local_table(schema->db, schema->name))
          {
            DBUG_PRINT("info", ("NDB Binlog: Skipping locally defined table '%s.%s'",
                                schema->db, schema->name));
            sql_print_error("NDB Binlog: Skipping locally defined table '%s.%s' from "
                            "binlog schema event '%s' from node %d. ",
                            schema->db, schema->name, schema->query,
                            schema->node_id);
          }
          else if (ndb_create_table_from_engine(thd, schema->db, schema->name))
          {
            sql_print_error("NDB Binlog: Could not discover table '%s.%s' from "
                            "binlog schema event '%s' from node %d. "
                            "my_errno: %d",
                            schema->db, schema->name, schema->query,
                            schema->node_id, my_errno);
            List_iterator_fast<MYSQL_ERROR> it(thd->warn_list);
            MYSQL_ERROR *err;
            while ((err= it++))
              sql_print_warning("NDB Binlog: (%d)%s", err->code, err->msg);
          }
          pthread_mutex_unlock(&LOCK_open);
          log_query= 1;
          break;
        case SOT_DROP_DB:
          /* Drop the database locally if it only contains ndb tables */
          if (! ndbcluster_check_if_local_tables_in_db(thd, schema->db))
          {
            const int no_print_error[1]= {0};
            run_query(thd, schema->query,
                      schema->query + schema->query_length,
                      no_print_error,    /* print error */
                      TRUE);   /* don't binlog the query */
            /* binlog dropping database after any table operations */
            post_epoch_log_list->push_back(schema, mem_root);
            /* acknowledge this query _after_ epoch completion */
            post_epoch_unlock= 1;
          }
          else
          {
            /* Database contained local tables, leave it */
            sql_print_error("NDB Binlog: Skipping drop database '%s' since it contained local tables "
                            "binlog schema event '%s' from node %d. ",
                            schema->db, schema->query,
                            schema->node_id);
            log_query= 1;
          }
          break;
        case SOT_CREATE_DB:
          if (ndb_extra_logging > 9)
            sql_print_information("SOT_CREATE_DB %s", schema->db);
          
          /* fall through */
        case SOT_ALTER_DB:
        {
          const int no_print_error[1]= {0};
          run_query(thd, schema->query,
                    schema->query + schema->query_length,
                    no_print_error,    /* print error */
                    TRUE);   /* don't binlog the query */
          log_query= 1;
          break;
        }
        case SOT_TABLESPACE:
        case SOT_LOGFILE_GROUP:
          log_query= 1;
          break;
        case SOT_ALTER_TABLE_COMMIT:
        case SOT_RENAME_TABLE_PREPARE:
        case SOT_ONLINE_ALTER_TABLE_PREPARE:
        case SOT_ONLINE_ALTER_TABLE_COMMIT:
        case SOT_CLEAR_SLOCK:
          abort();
        }
        if (log_query && ndb_binlog_running)
          ndb_binlog_query(thd, schema);
        /* signal that schema operation has been handled */
        DBUG_DUMP("slock", (uchar*) schema->slock, schema->slock_length);
        if (bitmap_is_set(&slock, node_id))
        {
          if (post_epoch_unlock)
            post_epoch_unlock_list->push_back(schema, mem_root);
          else
            ndbcluster_update_slock(thd, schema->db, schema->name);
        }
      }
      DBUG_RETURN(0);
    }
    /*
      the normal case of UPDATE/INSERT has already been handled
    */
    switch (ev_type)
    {
    case NDBEVENT::TE_DELETE:
      // skip
      break;
    case NDBEVENT::TE_CLUSTER_FAILURE:
      if (ndb_extra_logging)
        sql_print_information("NDB Binlog: cluster failure for %s at epoch %u/%u.",
                              ndb_schema_share->key,
                              (uint)(pOp->getGCI() >> 32),
                              (uint)(pOp->getGCI()));
      // fall through
    case NDBEVENT::TE_DROP:
      if (ndb_extra_logging &&
          ndb_binlog_tables_inited && ndb_binlog_running)
        sql_print_information("NDB Binlog: ndb tables initially "
                              "read only on reconnect.");

      /* begin protect ndb_schema_share */
      pthread_mutex_lock(&ndb_schema_share_mutex);
      /* ndb_share reference binlog extra free */
      DBUG_PRINT("NDB_SHARE", ("%s binlog extra free  use_count: %u",
                               ndb_schema_share->key,
                               ndb_schema_share->use_count));
      free_share(&ndb_schema_share);
      ndb_schema_share= 0;
      ndb_binlog_is_ready= FALSE;
      pthread_mutex_unlock(&ndb_schema_share_mutex);
      /* end protect ndb_schema_share */

      close_cached_tables((THD*) 0, 0, (TABLE_LIST*) 0, FALSE);
      // fall through
    case NDBEVENT::TE_ALTER:
      ndb_handle_schema_change(thd, ndb, pOp, event_data);
      break;
    case NDBEVENT::TE_NODE_FAILURE:
    {
      uint8 node_id= g_node_id_map[pOp->getNdbdNodeId()];
      DBUG_ASSERT(node_id != 0xFF);
      (void) pthread_mutex_lock(&tmp_share->mutex);
      bitmap_clear_all(&tmp_share->subscriber_bitmap[node_id]);
      DBUG_PRINT("info",("NODE_FAILURE UNSUBSCRIBE[%d]", node_id));
      if (ndb_extra_logging)
      {
        sql_print_information("NDB Binlog: Node: %d, down,"
                              " Subscriber bitmask %x%x",
                              pOp->getNdbdNodeId(),
                              tmp_share->subscriber_bitmap[node_id].bitmap[1],
                              tmp_share->subscriber_bitmap[node_id].bitmap[0]);
      }
      (void) pthread_mutex_unlock(&tmp_share->mutex);
      (void) pthread_cond_signal(&injector_cond);
      break;
    }
    case NDBEVENT::TE_SUBSCRIBE:
    {
      uint8 node_id= g_node_id_map[pOp->getNdbdNodeId()];
      uint8 req_id= pOp->getReqNodeId();
      DBUG_ASSERT(req_id != 0 && node_id != 0xFF);
      (void) pthread_mutex_lock(&tmp_share->mutex);
      bitmap_set_bit(&tmp_share->subscriber_bitmap[node_id], req_id);
      DBUG_PRINT("info",("SUBSCRIBE[%d] %d", node_id, req_id));
      if (ndb_extra_logging)
      {
        sql_print_information("NDB Binlog: Node: %d, subscribe from node %d,"
                              " Subscriber bitmask %x%x",
                              pOp->getNdbdNodeId(),
                              req_id,
                              tmp_share->subscriber_bitmap[node_id].bitmap[1],
                              tmp_share->subscriber_bitmap[node_id].bitmap[0]);
      }
      (void) pthread_mutex_unlock(&tmp_share->mutex);
      (void) pthread_cond_signal(&injector_cond);
      break;
    }
    case NDBEVENT::TE_UNSUBSCRIBE:
    {
      uint8 node_id= g_node_id_map[pOp->getNdbdNodeId()];
      uint8 req_id= pOp->getReqNodeId();
      DBUG_ASSERT(req_id != 0 && node_id != 0xFF);
      (void) pthread_mutex_lock(&tmp_share->mutex);
      bitmap_clear_bit(&tmp_share->subscriber_bitmap[node_id], req_id);
      DBUG_PRINT("info",("UNSUBSCRIBE[%d] %d", node_id, req_id));
      if (ndb_extra_logging)
      {
        sql_print_information("NDB Binlog: Node: %d, unsubscribe from node %d,"
                              " Subscriber bitmask %x%x",
                              pOp->getNdbdNodeId(),
                              req_id,
                              tmp_share->subscriber_bitmap[node_id].bitmap[1],
                              tmp_share->subscriber_bitmap[node_id].bitmap[0]);
      }
      (void) pthread_mutex_unlock(&tmp_share->mutex);
      (void) pthread_cond_signal(&injector_cond);
      break;
    }
    default:
      sql_print_error("NDB Binlog: unknown non data event %d for %s. "
                      "Ignoring...", (unsigned) ev_type, tmp_share->key);
    }
  }
  DBUG_RETURN(0);
}

/*
  process any operations that should be done after
  the epoch is complete
*/
static void
ndb_binlog_thread_handle_schema_event_post_epoch(THD *thd,
                                                 List<Cluster_schema>
                                                 *post_epoch_log_list,
                                                 List<Cluster_schema>
                                                 *post_epoch_unlock_list)
{
  if (post_epoch_log_list->elements == 0)
    return;
  DBUG_ENTER("ndb_binlog_thread_handle_schema_event_post_epoch");
  Cluster_schema *schema;
  while ((schema= post_epoch_log_list->pop()))
  {
    DBUG_PRINT("info",
               ("%s.%s: log query_length: %d  query: '%s'  type: %d",
                schema->db, schema->name,
                schema->query_length, schema->query,
                schema->type));
    int log_query= 0;
    {
      enum SCHEMA_OP_TYPE schema_type= (enum SCHEMA_OP_TYPE)schema->type;
      char key[FN_REFLEN];
      build_table_filename(key, sizeof(key), schema->db, schema->name, "", 0);
      if (schema_type == SOT_CLEAR_SLOCK)
      {
        pthread_mutex_lock(&ndbcluster_mutex);
        NDB_SCHEMA_OBJECT *ndb_schema_object=
          (NDB_SCHEMA_OBJECT*) hash_search(&ndb_schema_objects,
                                           (uchar*) key, strlen(key));
        if (ndb_schema_object)
        {
          pthread_mutex_lock(&ndb_schema_object->mutex);
          memcpy(ndb_schema_object->slock, schema->slock,
                 sizeof(ndb_schema_object->slock));
          DBUG_DUMP("ndb_schema_object->slock_bitmap.bitmap",
                    (uchar*)ndb_schema_object->slock_bitmap.bitmap,
                    no_bytes_in_map(&ndb_schema_object->slock_bitmap));
          pthread_mutex_unlock(&ndb_schema_object->mutex);
          pthread_cond_signal(&injector_cond);
        }
        pthread_mutex_unlock(&ndbcluster_mutex);
        continue;
      }
      /* ndb_share reference temporary, free below */
      NDB_SHARE *share= get_share(key, 0, FALSE, FALSE);
      if (share)
      {
        DBUG_PRINT("NDB_SHARE", ("%s temporary  use_count: %u",
                                 share->key, share->use_count));
      }
      switch (schema_type)
      {
      case SOT_DROP_DB:
        log_query= 1;
        break;
      case SOT_DROP_TABLE:
        if (ndb_extra_logging > 9)
          sql_print_information("SOT_DROP_TABLE %s.%s", schema->db, schema->name);
        log_query= 1;
        {
          injector_ndb->setDatabaseName(schema->db);
          Ndb_table_guard ndbtab_g(injector_ndb->getDictionary(),
                                   schema->name);
          ndbtab_g.invalidate();
        }
        {
          TABLE_LIST table_list;
          bzero((char*) &table_list,sizeof(table_list));
          table_list.db= schema->db;
          table_list.alias= table_list.table_name= schema->name;
          close_cached_tables(thd, 0, &table_list, FALSE);
        }
        break;
      case SOT_RENAME_TABLE:
        if (ndb_extra_logging > 9)
          sql_print_information("SOT_RENAME_TABLE %s.%s", schema->db, schema->name);
        log_query= 1;
        {
          injector_ndb->setDatabaseName(schema->db);
          Ndb_table_guard ndbtab_g(injector_ndb->getDictionary(),
                                   schema->name);
          ndbtab_g.invalidate();
        }
        {
          TABLE_LIST table_list;
          bzero((char*) &table_list,sizeof(table_list));
          table_list.db= schema->db;
          table_list.alias= table_list.table_name= schema->name;
          close_cached_tables(thd, 0, &table_list, FALSE);
        }
        {
          if (ndb_extra_logging > 9)
            sql_print_information("NDB Binlog: renaming files start");
          pthread_mutex_lock(&LOCK_open);
          char from[FN_REFLEN];
          char to[FN_REFLEN];
          strxnmov(from, FN_REFLEN-1, share->key, NullS);
<<<<<<< HEAD
          ndbcluster_rename_share(share);
=======
          ndbcluster_rename_share(thd, share);
>>>>>>> 5bd95e4d
          strxnmov(to, FN_REFLEN-1, share->key, NullS);
          rename_file_ext(from, to, ".ndb");
          rename_file_ext(from, to, ".frm");
          pthread_mutex_unlock(&LOCK_open);
          if (ndb_extra_logging > 9)
            sql_print_information("NDB Binlog: renaming files done");
        }
        break;
      case SOT_RENAME_TABLE_PREPARE:
        if (ndb_extra_logging > 9)
          sql_print_information("SOT_RENAME_TABLE_PREPARE %s.%s -> %s",
                                schema->db, schema->name, schema->query);
        if (schema->node_id != g_ndb_cluster_connection->node_id())
          ndbcluster_prepare_rename_share(share, schema->query);
        break;
      case SOT_ALTER_TABLE_COMMIT:
        if (ndb_extra_logging > 9)
          sql_print_information("SOT_ALTER_TABLE_COMMIT %s.%s", schema->db, schema->name);
        if (schema->node_id == g_ndb_cluster_connection->node_id())
          break;
        log_query= 1;
        {
          injector_ndb->setDatabaseName(schema->db);
          Ndb_table_guard ndbtab_g(injector_ndb->getDictionary(),
                                   schema->name);
          ndbtab_g.invalidate();
        }
        {
          TABLE_LIST table_list;
          bzero((char*) &table_list,sizeof(table_list));
          table_list.db= schema->db;
          table_list.alias= table_list.table_name= schema->name;
          close_cached_tables(thd, 0, &table_list, FALSE);
        }
        if (share)
        {
          if (share->op)
          {
            Ndb_event_data *event_data= (Ndb_event_data *) share->op->getCustomData();
            if (event_data)
              delete event_data;
            share->op->setCustomData(NULL);
            injector_ndb->dropEventOperation(share->op);
            share->op= 0;
            free_share(&share);
          }
          free_share(&share);
        }
        if (ndb_binlog_running)
        {
          /*
            we need to free any share here as command below
            may need to call handle_trailing_share
          */
          if (share)
          {
            /* ndb_share reference temporary free */
            DBUG_PRINT("NDB_SHARE", ("%s temporary free  use_count: %u",
                                     share->key, share->use_count));
            free_share(&share);
            share= 0;
          }
          pthread_mutex_lock(&LOCK_open);
          if (ndbcluster_check_if_local_table(schema->db, schema->name))
          {
            DBUG_PRINT("info", ("NDB Binlog: Skipping locally defined table '%s.%s'",
                                schema->db, schema->name));
            sql_print_error("NDB Binlog: Skipping locally defined table '%s.%s' from "
                            "binlog schema event '%s' from node %d. ",
                            schema->db, schema->name, schema->query,
                            schema->node_id);
          }
          else if (ndb_create_table_from_engine(thd, schema->db, schema->name))
          {
            sql_print_error("NDB Binlog: Could not discover table '%s.%s' from "
                            "binlog schema event '%s' from node %d. my_errno: %d",
                            schema->db, schema->name, schema->query,
                            schema->node_id, my_errno);
            List_iterator_fast<MYSQL_ERROR> it(thd->warn_list);
            MYSQL_ERROR *err;
            while ((err= it++))
              sql_print_warning("NDB Binlog: (%d)%s", err->code, err->msg);
          }
          pthread_mutex_unlock(&LOCK_open);
        }
        break;
      case SOT_ONLINE_ALTER_TABLE_PREPARE:
      {
        if (ndb_extra_logging > 9)
          sql_print_information("SOT_ONLINE_ALTER_TABLE_PREPARE %s.%s", schema->db, schema->name);
        NDBDICT *dict= injector_ndb->getDictionary();
        int error= 0;
        injector_ndb->setDatabaseName(schema->db);
        {
          Ndb_table_guard ndbtab_g(dict, schema->name);
          ndbtab_g.get_table();
          ndbtab_g.invalidate();
        }
        Ndb_table_guard ndbtab_g(dict, schema->name);
        const NDBTAB *ndbtab= ndbtab_g.get_table();
        /*
          Refresh local frm file and dictionary cache if
          remote on-line alter table
        */
        pthread_mutex_lock(&LOCK_open);
        TABLE_LIST table_list;
        bzero((char*) &table_list,sizeof(table_list));
        table_list.db= (char *)schema->db;
        table_list.alias= table_list.table_name= (char *)schema->name;
        close_cached_tables(thd, 0, &table_list, TRUE);

        if (schema->node_id != g_ndb_cluster_connection->node_id())
        {
          char key[FN_REFLEN];
          uchar *data= 0, *pack_data= 0;
          size_t length, pack_length;
 
          DBUG_PRINT("info", ("Detected frm change of table %s.%s",
                              schema->db, schema->name));
          log_query= 1;
          build_table_filename(key, FN_LEN-1, schema->db, schema->name, NullS, 0);
          /*
            If the there is no local table shadowing the altered table and 
            it has an frm that is different than the one on disk then 
            overwrite it with the new table definition
          */
          if (!ndbcluster_check_if_local_table(schema->db, schema->name) &&
              readfrm(key, &data, &length) == 0 &&
              packfrm(data, length, &pack_data, &pack_length) == 0 &&
              cmp_frm(ndbtab, pack_data, pack_length))
          {
            DBUG_DUMP("frm", (uchar*) ndbtab->getFrmData(), 
                      ndbtab->getFrmLength());
            my_free((char*)data, MYF(MY_ALLOW_ZERO_PTR));
            data= NULL;
            if ((error= unpackfrm(&data, &length,
                                  (const uchar*) ndbtab->getFrmData())) ||
                (error= writefrm(key, data, length)))
            {
              sql_print_error("NDB: Failed write frm for %s.%s, error %d",
                              schema->db, schema->name, error);
            }
          }
          my_free((char*)data, MYF(MY_ALLOW_ZERO_PTR));
          my_free((char*)pack_data, MYF(MY_ALLOW_ZERO_PTR));
        }
        if (!share)
          pthread_mutex_unlock(&LOCK_open);
        else
        {
          if (ndb_extra_logging > 9)
            sql_print_information("NDB Binlog: handeling online alter/rename");

          (void) pthread_mutex_lock(&share->mutex);
          ndbcluster_binlog_close_table(thd, share);

          if ((error= ndbcluster_binlog_open_table(thd, share)))
            sql_print_error("NDB Binlog: Failed to re-open table %s.%s",
                            schema->db, schema->name);
          pthread_mutex_unlock(&LOCK_open);
          if (error)
            (void) pthread_mutex_unlock(&share->mutex);
        }
        if (!error && share)
        {
          if (share->event_data->table->s->primary_key == MAX_KEY)
            share->flags|= NSF_HIDDEN_PK;
          /*
            Refresh share->flags to handle added BLOB columns
          */
          if (share->event_data->table->s->blob_fields != 0)
            share->flags|= NSF_BLOB_FLAG;

          /*
            Start subscribing to data changes to the new table definition
          */
          String event_name(INJECTOR_EVENT_LEN);
          ndb_rep_event_name(&event_name, schema->db, schema->name,
                             get_binlog_full(share));
          NdbEventOperation *tmp_op= share->op;
          share->new_op= 0;
          share->op= 0;

          if (ndbcluster_create_event_ops(thd, share, ndbtab, event_name.c_ptr()))
          {
            sql_print_error("NDB Binlog:"
                            "FAILED CREATE (DISCOVER) EVENT OPERATIONS Event: %s",
                            event_name.c_ptr());
          }
          else
          {
            share->new_op= share->op;
          }
          share->op= tmp_op;
          (void) pthread_mutex_unlock(&share->mutex);

          if (ndb_extra_logging > 9)
            sql_print_information("NDB Binlog: handeling online alter/rename done");
        }
        break;
      }
      case SOT_ONLINE_ALTER_TABLE_COMMIT:
      {
        if (ndb_extra_logging > 9)
          sql_print_information("SOT_ONLINE_ALTER_TABLE_COMMIT %s.%s", schema->db, schema->name);
        if (share)
        {
          (void) pthread_mutex_lock(&share->mutex);
          if (share->op && share->new_op)
          {
            Ndb_event_data *event_data= (Ndb_event_data *) share->op->getCustomData();
            if (event_data)
              delete event_data;
            share->op->setCustomData(NULL);
            injector_ndb->dropEventOperation(share->op);
            share->op= share->new_op;
            share->new_op= 0;
            free_share(&share);
          }
          (void) pthread_mutex_unlock(&share->mutex);
        }
        break;
      }
      case SOT_RENAME_TABLE_NEW:
        if (ndb_extra_logging > 9)
          sql_print_information("SOT_RENAME_TABLE_NEW %s.%s", schema->db, schema->name);
        log_query= 1;
        if (ndb_binlog_running && (!share || !share->op))
        {
          /*
            we need to free any share here as command below
            may need to call handle_trailing_share
          */
          if (share)
          {
            /* ndb_share reference temporary free */
            DBUG_PRINT("NDB_SHARE", ("%s temporary free  use_count: %u",
                                     share->key, share->use_count));
            free_share(&share);
            share= 0;
          }
          pthread_mutex_lock(&LOCK_open);
          if (ndbcluster_check_if_local_table(schema->db, schema->name))
          {
            DBUG_PRINT("info", ("NDB Binlog: Skipping locally defined table '%s.%s'",
                                schema->db, schema->name));
            sql_print_error("NDB Binlog: Skipping locally defined table '%s.%s' from "
                            "binlog schema event '%s' from node %d. ",
                            schema->db, schema->name, schema->query,
                            schema->node_id);
          }
          else if (ndb_create_table_from_engine(thd, schema->db, schema->name))
          {
            sql_print_error("NDB Binlog: Could not discover table '%s.%s' from "
                            "binlog schema event '%s' from node %d. my_errno: %d",
                            schema->db, schema->name, schema->query,
                            schema->node_id, my_errno);
            List_iterator_fast<MYSQL_ERROR> it(thd->warn_list);
            MYSQL_ERROR *err;
            while ((err= it++))
              sql_print_warning("NDB Binlog: (%d)%s", err->code, err->msg);
          }
          pthread_mutex_unlock(&LOCK_open);
        }
        break;
      default:
        DBUG_ASSERT(FALSE);
      }
      if (share)
      {
        /* ndb_share reference temporary free */
        DBUG_PRINT("NDB_SHARE", ("%s temporary free  use_count: %u",
                                 share->key, share->use_count));
        free_share(&share);
        share= 0;
      }
    }
    if (ndb_binlog_running && log_query)
      ndb_binlog_query(thd, schema);
  }
  while ((schema= post_epoch_unlock_list->pop()))
  {
    ndbcluster_update_slock(thd, schema->db, schema->name);
  }
  DBUG_VOID_RETURN;
}

/*
  Timer class for doing performance measurements
*/

/*********************************************************************
  Internal helper functions for handeling of the cluster replication tables
  - ndb_binlog_index
  - ndb_apply_status
*********************************************************************/

/*
  struct to hold the data to be inserted into the
  ndb_binlog_index table
*/
struct ndb_binlog_index_row {
  ulonglong epoch;
  const char *master_log_file;
  ulonglong master_log_pos;
  ulong n_inserts;
  ulong n_updates;
  ulong n_deletes;
  ulong n_schemaops;

  ulong orig_server_id;
  ulonglong orig_epoch;

  ulong gci;

  struct ndb_binlog_index_row *next;
};

/*
  Open the ndb_binlog_index table
*/
static int open_ndb_binlog_index(THD *thd, TABLE_LIST *tables,
                                 TABLE **ndb_binlog_index)
{
  static char repdb[]= NDB_REP_DB;
  static char reptable[]= NDB_REP_TABLE;
  const char *save_proc_info= thd->proc_info;

  bzero((char*) tables, sizeof(*tables));
  tables->db= repdb;
  tables->alias= tables->table_name= reptable;
  tables->lock_type= TL_WRITE;
  THD_SET_PROC_INFO(thd, "Opening " NDB_REP_DB "." NDB_REP_TABLE);
  tables->required_type= FRMTYPE_TABLE;
  uint counter;
  thd->clear_error();
  if (open_tables(thd, &tables, &counter, MYSQL_LOCK_IGNORE_FLUSH))
  {
    sql_print_error("NDB Binlog: Opening ndb_binlog_index: %d, '%s'",
                    thd->net.last_errno,
                    thd->net.last_error ? thd->net.last_error : "");
    THD_SET_PROC_INFO(thd, save_proc_info);
    return -1;
  }
  *ndb_binlog_index= tables->table;
  THD_SET_PROC_INFO(thd, save_proc_info);
  (*ndb_binlog_index)->use_all_columns();
  return 0;
}


/*
  Insert one row in the ndb_binlog_index
*/

static int
ndb_add_ndb_binlog_index(THD *thd, ndb_binlog_index_row *row)
{
  int error= 0;
  bool need_reopen;
  ndb_binlog_index_row *first= row;
  /*
    Turn of binlogging to prevent the table changes to be written to
    the binary log.
  */
  ulong saved_options= thd->options;
  thd->options&= ~(OPTION_BIN_LOG);

  for ( ; ; ) /* loop for need_reopen */
  {
    if (!ndb_binlog_index && open_ndb_binlog_index(thd, &binlog_tables, &ndb_binlog_index))
    {
      error= -1;
      goto add_ndb_binlog_index_err;
    }

    if (lock_tables(thd, &binlog_tables, 1, &need_reopen))
    {
      if (need_reopen)
      {
        TABLE_LIST *p_binlog_tables= &binlog_tables;
        close_tables_for_reopen(thd, &p_binlog_tables);
        ndb_binlog_index= 0;
        continue;
      }
      sql_print_error("NDB Binlog: Unable to lock table ndb_binlog_index");
      error= -1;
      goto add_ndb_binlog_index_err;
    }
    break;
  }

  /*
    Intialize ndb_binlog_index->record[0]
  */
  do
  {
    empty_record(ndb_binlog_index);

    ndb_binlog_index->field[0]->store(first->master_log_pos);
    ndb_binlog_index->field[1]->store(first->master_log_file,
                                      strlen(first->master_log_file),
                                      &my_charset_bin);
    ndb_binlog_index->field[2]->store(first->epoch);
    if (ndb_binlog_index->s->fields > 7)
    {
      ndb_binlog_index->field[3]->store(row->n_inserts);
      ndb_binlog_index->field[4]->store(row->n_updates);
      ndb_binlog_index->field[5]->store(row->n_deletes);
      ndb_binlog_index->field[6]->store(row->n_schemaops);
      ndb_binlog_index->field[7]->store(row->orig_server_id);
      ndb_binlog_index->field[8]->store(row->orig_epoch);
      ndb_binlog_index->field[9]->store(first->gci);
      row= row->next;
    }
    else
    {
      while ((row= row->next))
      {
        first->n_inserts+= row->n_inserts;
        first->n_updates+= row->n_updates;
        first->n_deletes+= row->n_deletes;
        first->n_schemaops+= row->n_schemaops;
      }
      ndb_binlog_index->field[3]->store((ulonglong)first->n_inserts);
      ndb_binlog_index->field[4]->store((ulonglong)first->n_updates);
      ndb_binlog_index->field[5]->store((ulonglong)first->n_deletes);
      ndb_binlog_index->field[6]->store((ulonglong)first->n_schemaops);
    }

    if ((error= ndb_binlog_index->file->ha_write_row(ndb_binlog_index->record[0])))
    {
      sql_print_error("NDB Binlog: Writing row to ndb_binlog_index: %d", error);
      error= -1;
      goto add_ndb_binlog_index_err;
    }
  } while (row);

  mysql_unlock_tables(thd, thd->lock);
  thd->lock= 0;
  thd->options= saved_options;
  return 0;
add_ndb_binlog_index_err:
  close_thread_tables(thd);
  ndb_binlog_index= 0;
  thd->options= saved_options;
  return error;
}

/*********************************************************************
  Functions for start, stop, wait for ndbcluster binlog thread
*********************************************************************/

enum Binlog_thread_state
{
  BCCC_running= 0,
  BCCC_exit= 1,
  BCCC_restart= 2
};

static enum Binlog_thread_state do_ndbcluster_binlog_close_connection= BCCC_restart;

int ndbcluster_binlog_start()
{
  DBUG_ENTER("ndbcluster_binlog_start");

  if (::server_id == 0)
  {
    sql_print_warning("NDB: server id set to zero will cause any other mysqld "
                      "with bin log to log with wrong server id");
  }
  else if (::server_id & 0x1 << 31)
  {
    sql_print_error("NDB: server id's with high bit set is reserved for internal "
                    "purposes");
    DBUG_RETURN(-1);
  }

  pthread_mutex_init(&injector_mutex, MY_MUTEX_INIT_FAST);
  pthread_cond_init(&injector_cond, NULL);
  pthread_mutex_init(&ndb_schema_share_mutex, MY_MUTEX_INIT_FAST);

  /* Create injector thread */
  if (pthread_create(&ndb_binlog_thread, &connection_attrib,
                     ndb_binlog_thread_func, 0))
  {
    DBUG_PRINT("error", ("Could not create ndb injector thread"));
    pthread_cond_destroy(&injector_cond);
    pthread_mutex_destroy(&injector_mutex);
    DBUG_RETURN(-1);
  }

  ndbcluster_binlog_inited= 1;

  /* Wait for the injector thread to start */
  pthread_mutex_lock(&injector_mutex);
  while (!ndb_binlog_thread_running)
    pthread_cond_wait(&injector_cond, &injector_mutex);
  pthread_mutex_unlock(&injector_mutex);

  if (ndb_binlog_thread_running < 0)
    DBUG_RETURN(-1);

  DBUG_RETURN(0);
}


/**************************************************************
  Internal helper functions for creating/dropping ndb events
  used by the client sql threads
**************************************************************/
void
ndb_rep_event_name(String *event_name,const char *db, const char *tbl,
                   my_bool full)
{
  if (full)
    event_name->set_ascii("REPLF$", 6);
  else
    event_name->set_ascii("REPL$", 5);
  event_name->append(db);
  if (tbl)
  {
    event_name->append('/');
    event_name->append(tbl);
  }
  DBUG_PRINT("info", ("ndb_rep_event_name: %s", event_name->c_ptr()));
}

void set_binlog_flags(NDB_SHARE *share)
{
  if (!opt_ndb_log_update_as_write)
    set_binlog_use_update(share);
  if (!opt_ndb_log_updated_only)
    set_binlog_full(share);
}

bool
ndbcluster_check_if_local_table(const char *dbname, const char *tabname)
{
  char key[FN_REFLEN];
  char ndb_file[FN_REFLEN];

  DBUG_ENTER("ndbcluster_check_if_local_table");
  build_table_filename(key, FN_LEN-1, dbname, tabname, reg_ext, 0);
  build_table_filename(ndb_file, FN_LEN-1, dbname, tabname, ha_ndb_ext, 0);
  /* Check that any defined table is an ndb table */
  DBUG_PRINT("info", ("Looking for file %s and %s", key, ndb_file));
  if ((! my_access(key, F_OK)) && my_access(ndb_file, F_OK))
  {
    DBUG_PRINT("info", ("table file %s not on disk, local table", ndb_file));   
  
  
    DBUG_RETURN(true);
  }

  DBUG_RETURN(false);
}

bool
ndbcluster_check_if_local_tables_in_db(THD *thd, const char *dbname)
{
  DBUG_ENTER("ndbcluster_check_if_local_tables_in_db");
  DBUG_PRINT("info", ("Looking for files in directory %s", dbname));
  LEX_STRING *tabname;
  List<LEX_STRING> files;
  char path[FN_REFLEN];

  build_table_filename(path, sizeof(path), dbname, "", "", 0);
  if (find_files(thd, &files, dbname, path, NullS, 0) != FIND_FILES_OK)
  {
    DBUG_PRINT("info", ("Failed to find files"));
    DBUG_RETURN(true);
  }
  DBUG_PRINT("info",("found: %d files", files.elements));
  while ((tabname= files.pop()))
  {
    DBUG_PRINT("info", ("Found table %s", tabname->str));
    if (ndbcluster_check_if_local_table(dbname, tabname->str))
      DBUG_RETURN(true);
  }
  
  DBUG_RETURN(false);
}

/*
  Common function for setting up everything for logging a table at
  create/discover.
*/
int ndbcluster_create_binlog_setup(THD *thd, Ndb *ndb, const char *key,
                                   uint key_len,
                                   const char *db,
                                   const char *table_name,
                                   my_bool share_may_exist)
{
  int do_event_op= ndb_binlog_running;
  DBUG_ENTER("ndbcluster_create_binlog_setup");
  DBUG_PRINT("enter",("key: %s  key_len: %d  %s.%s  share_may_exist: %d",
                      key, key_len, db, table_name, share_may_exist));
  DBUG_ASSERT(! IS_NDB_BLOB_PREFIX(table_name));
  DBUG_ASSERT(strlen(key) == key_len);

  pthread_mutex_lock(&ndbcluster_mutex);

  /* Handle any trailing share */
  NDB_SHARE *share= (NDB_SHARE*) hash_search(&ndbcluster_open_tables,
                                             (uchar*) key, key_len);

  if (share && share_may_exist)
  {
    if (get_binlog_nologging(share) ||
        share->op != 0 ||
        share->new_op != 0)
    {
      pthread_mutex_unlock(&ndbcluster_mutex);
      DBUG_RETURN(0); // replication already setup, or should not
    }
  }

  if (share)
  {
    if (share->op || share->new_op)
    {
      my_errno= HA_ERR_TABLE_EXIST;
      pthread_mutex_unlock(&ndbcluster_mutex);
      DBUG_RETURN(1);
    }
    if (!share_may_exist || share->connect_count != 
        g_ndb_cluster_connection->get_connect_count())
    {
      handle_trailing_share(thd, share);
      share= NULL;
    }
  }

  /* Create share which is needed to hold replication information */
  if (share)
  {
    /* ndb_share reference create */
    ++share->use_count;
    DBUG_PRINT("NDB_SHARE", ("%s create  use_count: %u",
                             share->key, share->use_count));
  }
  /* ndb_share reference create */
  else if (!(share= get_share(key, 0, TRUE, TRUE)))
  {
    sql_print_error("NDB Binlog: "
                    "allocating table share for %s failed", key);
  }
  else
  {
    DBUG_PRINT("NDB_SHARE", ("%s create  use_count: %u",
                             share->key, share->use_count));
  }

  if (!ndb_schema_share &&
      strcmp(share->db, NDB_REP_DB) == 0 &&
      strcmp(share->table_name, NDB_SCHEMA_TABLE) == 0)
    do_event_op= 1;
  else if (!ndb_apply_status_share &&
           strcmp(share->db, NDB_REP_DB) == 0 &&
           strcmp(share->table_name, NDB_APPLY_TABLE) == 0)
    do_event_op= 1;

  if (!do_event_op)
  {
    set_binlog_nologging(share);
    pthread_mutex_unlock(&ndbcluster_mutex);
    DBUG_RETURN(0);
  }
  pthread_mutex_unlock(&ndbcluster_mutex);

  while (share && !IS_TMP_PREFIX(table_name))
  {
    /*
      ToDo make sanity check of share so that the table is actually the same
      I.e. we need to do open file from frm in this case
      Currently awaiting this to be fixed in the 4.1 tree in the general
      case
    */

    /* Create the event in NDB */
    ndb->setDatabaseName(db);

    NDBDICT *dict= ndb->getDictionary();
    Ndb_table_guard ndbtab_g(dict, table_name);
    const NDBTAB *ndbtab= ndbtab_g.get_table();
    if (ndbtab == 0)
    {
      if (ndb_extra_logging)
        sql_print_information("NDB Binlog: Failed to get table %s from ndb: "
                              "%s, %d", key, dict->getNdbError().message,
                              dict->getNdbError().code);
      break; // error
    }

    /*
     */
    set_binlog_flags(share);

    String event_name(INJECTOR_EVENT_LEN);
    ndb_rep_event_name(&event_name, db, table_name, get_binlog_full(share));
    /*
      event should have been created by someone else,
      but let's make sure, and create if it doesn't exist
    */
    const NDBEVENT *ev= dict->getEvent(event_name.c_ptr());
    if (!ev)
    {
      if (ndbcluster_create_event(thd, ndb, ndbtab, event_name.c_ptr(), share))
      {
        sql_print_error("NDB Binlog: "
                        "FAILED CREATE (DISCOVER) TABLE Event: %s",
                        event_name.c_ptr());
        break; // error
      }
      if (ndb_extra_logging)
        sql_print_information("NDB Binlog: "
                              "CREATE (DISCOVER) TABLE Event: %s",
                              event_name.c_ptr());
    }
    else
    {
      delete ev;
      if (ndb_extra_logging)
        sql_print_information("NDB Binlog: DISCOVER TABLE Event: %s",
                              event_name.c_ptr());
    }

    /*
      create the event operations for receiving logging events
    */
<<<<<<< HEAD
    if (ndbcluster_create_event_ops(current_thd, share,
=======
    if (ndbcluster_create_event_ops(thd, share,
>>>>>>> 5bd95e4d
                                    ndbtab, event_name.c_ptr()))
    {
      sql_print_error("NDB Binlog:"
                      "FAILED CREATE (DISCOVER) EVENT OPERATIONS Event: %s",
                      event_name.c_ptr());
      /* a warning has been issued to the client */
      DBUG_RETURN(0);
    }
    DBUG_RETURN(0);
  }
  DBUG_RETURN(-1);
}

int
ndbcluster_create_event(THD *thd, Ndb *ndb, const NDBTAB *ndbtab,
                        const char *event_name, NDB_SHARE *share,
                        int push_warning)
{
  DBUG_ENTER("ndbcluster_create_event");
  DBUG_PRINT("info", ("table=%s version=%d event=%s share=%s",
                      ndbtab->getName(), ndbtab->getObjectVersion(),
                      event_name, share ? share->key : "(nil)"));
  DBUG_ASSERT(! IS_NDB_BLOB_PREFIX(ndbtab->getName()));
  if (!share)
  {
    DBUG_PRINT("info", ("share == NULL"));
    DBUG_RETURN(0);
  }
  if (share->flags & NSF_NO_BINLOG)
  {
    DBUG_PRINT("info", ("share->flags & NSF_NO_BINLOG, flags: %x %d",
                        share->flags, share->flags & NSF_NO_BINLOG));
    DBUG_RETURN(0);
  }

  NDBDICT *dict= ndb->getDictionary();
  NDBEVENT my_event(event_name);
  my_event.setTable(*ndbtab);
  my_event.addTableEvent(NDBEVENT::TE_ALL);
  if (share->flags & NSF_HIDDEN_PK)
  {
    if (share->flags & NSF_BLOB_FLAG)
    {
      sql_print_error("NDB Binlog: logging of table %s "
                      "with BLOB attribute and no PK is not supported",
                      share->key);
      if (push_warning)
        push_warning_printf(thd, MYSQL_ERROR::WARN_LEVEL_ERROR,
                            ER_ILLEGAL_HA_CREATE_OPTION,
                            ER(ER_ILLEGAL_HA_CREATE_OPTION),
                            ndbcluster_hton_name,
                            "Binlog of table with BLOB attribute and no PK");

      share->flags|= NSF_NO_BINLOG;
      DBUG_RETURN(-1);
    }
    /* No primary key, subscribe for all attributes */
    my_event.setReport(NDBEVENT::ER_ALL);
    DBUG_PRINT("info", ("subscription all"));
  }
  else
  {
    if (ndb_schema_share || strcmp(share->db, NDB_REP_DB) ||
        strcmp(share->table_name, NDB_SCHEMA_TABLE))
    {
      if (get_binlog_full(share))
      {
        my_event.setReport(NDBEVENT::ER_ALL);
        DBUG_PRINT("info", ("subscription all"));
      }
      else
      {
        my_event.setReport(NDBEVENT::ER_UPDATED);
        DBUG_PRINT("info", ("subscription only updated"));
      }
    }
    else
    {
      my_event.setReport((NDBEVENT::EventReport)
                         (NDBEVENT::ER_ALL | NDBEVENT::ER_SUBSCRIBE));
      DBUG_PRINT("info", ("subscription all and subscribe"));
    }
  }
  if (share->flags & NSF_BLOB_FLAG)
    my_event.mergeEvents(TRUE);

  /* add all columns to the event */
  int n_cols= ndbtab->getNoOfColumns();
  for(int a= 0; a < n_cols; a++)
    my_event.addEventColumn(a);

  if (dict->createEvent(my_event)) // Add event to database
  {
    if (dict->getNdbError().classification != NdbError::SchemaObjectExists)
    {
      /*
        failed, print a warning
      */
      if (push_warning > 1)
        push_warning_printf(thd, MYSQL_ERROR::WARN_LEVEL_ERROR,
                            ER_GET_ERRMSG, ER(ER_GET_ERRMSG),
                            dict->getNdbError().code,
                            dict->getNdbError().message, "NDB");
      sql_print_error("NDB Binlog: Unable to create event in database. "
                      "Event: %s  Error Code: %d  Message: %s", event_name,
                      dict->getNdbError().code, dict->getNdbError().message);
      DBUG_RETURN(-1);
    }

    /*
      try retrieving the event, if table version/id matches, we will get
      a valid event.  Otherwise we have a trailing event from before
    */
    const NDBEVENT *ev;
    if ((ev= dict->getEvent(event_name)))
    {
      delete ev;
      DBUG_RETURN(0);
    }

    /*
      trailing event from before; an error, but try to correct it
    */
    if (dict->getNdbError().code == NDB_INVALID_SCHEMA_OBJECT &&
        dict->dropEvent(my_event.getName(), 1))
    {
      if (push_warning > 1)
        push_warning_printf(thd, MYSQL_ERROR::WARN_LEVEL_ERROR,
                            ER_GET_ERRMSG, ER(ER_GET_ERRMSG),
                            dict->getNdbError().code,
                            dict->getNdbError().message, "NDB");
      sql_print_error("NDB Binlog: Unable to create event in database. "
                      " Attempt to correct with drop failed. "
                      "Event: %s Error Code: %d Message: %s",
                      event_name,
                      dict->getNdbError().code,
                      dict->getNdbError().message);
      DBUG_RETURN(-1);
    }

    /*
      try to add the event again
    */
    if (dict->createEvent(my_event))
    {
      if (push_warning > 1)
        push_warning_printf(thd, MYSQL_ERROR::WARN_LEVEL_ERROR,
                            ER_GET_ERRMSG, ER(ER_GET_ERRMSG),
                            dict->getNdbError().code,
                            dict->getNdbError().message, "NDB");
      sql_print_error("NDB Binlog: Unable to create event in database. "
                      " Attempt to correct with drop ok, but create failed. "
                      "Event: %s Error Code: %d Message: %s",
                      event_name,
                      dict->getNdbError().code,
                      dict->getNdbError().message);
      DBUG_RETURN(-1);
    }
#ifdef NDB_BINLOG_EXTRA_WARNINGS
    push_warning_printf(thd, MYSQL_ERROR::WARN_LEVEL_ERROR,
                        ER_GET_ERRMSG, ER(ER_GET_ERRMSG),
                        0, "NDB Binlog: Removed trailing event",
                        "NDB");
#endif
  }

  DBUG_RETURN(0);
}

inline int is_ndb_compatible_type(Field *field)
{
  return
    !(field->flags & BLOB_FLAG) &&
    field->type() != MYSQL_TYPE_BIT &&
    field->pack_length() != 0;
}

/*
  - create eventOperations for receiving log events
  - setup ndb recattrs for reception of log event data
  - "start" the event operation

  used at create/discover of tables
*/
int
ndbcluster_create_event_ops(THD *thd, NDB_SHARE *share,
                            const NDBTAB *ndbtab, const char *event_name)
{
  /*
    we are in either create table or rename table so table should be
    locked, hence we can work with the share without locks
  */

  DBUG_ENTER("ndbcluster_create_event_ops");
  DBUG_PRINT("enter", ("table: %s event: %s", ndbtab->getName(), event_name));
  DBUG_ASSERT(! IS_NDB_BLOB_PREFIX(ndbtab->getName()));

  DBUG_ASSERT(share != 0);

  if (share->flags & NSF_NO_BINLOG)
  {
    DBUG_PRINT("info", ("share->flags & NSF_NO_BINLOG, flags: %x",
                        share->flags));
    DBUG_RETURN(0);
  }

  Ndb_event_data *event_data= share->event_data;
  int do_ndb_schema_share= 0, do_ndb_apply_status_share= 0;
  if (!ndb_schema_share && strcmp(share->db, NDB_REP_DB) == 0 &&
      strcmp(share->table_name, NDB_SCHEMA_TABLE) == 0)
    do_ndb_schema_share= 1;
  else if (!ndb_apply_status_share && strcmp(share->db, NDB_REP_DB) == 0 &&
           strcmp(share->table_name, NDB_APPLY_TABLE) == 0)
    do_ndb_apply_status_share= 1;
  else if (!binlog_filter->db_ok(share->db) || !ndb_binlog_running)
  {
    share->flags|= NSF_NO_BINLOG;
    DBUG_RETURN(0);
  }

  if (share->op)
  {
    event_data= (Ndb_event_data *) share->op->getCustomData();
    assert(event_data->share == share);
    assert(share->event_data == 0);

    DBUG_ASSERT(share->use_count > 1);
    sql_print_error("NDB Binlog: discover reusing old ev op");
    /* ndb_share reference ToDo free */
    DBUG_PRINT("NDB_SHARE", ("%s ToDo free  use_count: %u",
                             share->key, share->use_count));
    free_share(&share); // old event op already has reference
    DBUG_RETURN(0);
  }

  DBUG_ASSERT(event_data != 0);
  TABLE *table= event_data->table;

  int retries= 100;
  /*
    100 milliseconds, temporary error on schema operation can
    take some time to be resolved
  */
  int retry_sleep= 100;
  while (1)
  {
    pthread_mutex_lock(&injector_mutex);
    Ndb *ndb= injector_ndb;
    if (do_ndb_schema_share)
      ndb= schema_ndb;

    if (ndb == 0)
    {
      pthread_mutex_unlock(&injector_mutex);
      DBUG_RETURN(-1);
    }

    NdbEventOperation* op;
    if (do_ndb_schema_share)
      op= ndb->createEventOperation(event_name);
    else
    {
      // set injector_ndb database/schema from table internal name
      int ret= ndb->setDatabaseAndSchemaName(ndbtab);
      assert(ret == 0);
      op= ndb->createEventOperation(event_name);
      // reset to catch errors
      ndb->setDatabaseName("");
    }
    if (!op)
    {
      sql_print_error("NDB Binlog: Creating NdbEventOperation failed for"
                      " %s",event_name);
      push_warning_printf(thd, MYSQL_ERROR::WARN_LEVEL_ERROR,
                          ER_GET_ERRMSG, ER(ER_GET_ERRMSG),
                          ndb->getNdbError().code,
                          ndb->getNdbError().message,
                          "NDB");
      pthread_mutex_unlock(&injector_mutex);
      DBUG_RETURN(-1);
    }

    if (share->flags & NSF_BLOB_FLAG)
      op->mergeEvents(TRUE); // currently not inherited from event

    uint n_columns= ndbtab->getNoOfColumns();
    uint n_fields= table->s->fields;
    uint val_length= sizeof(NdbValue) * n_columns;

    /*
       Allocate memory globally so it can be reused after online alter table
    */
    if (my_multi_malloc(MYF(MY_WME),
                        &event_data->ndb_value[0],
                        val_length,
                        &event_data->ndb_value[1],
                        val_length,
                        NULL) == 0)
    {
      DBUG_PRINT("info", ("Failed to allocate records for event operation"));
      DBUG_RETURN(-1);
    }

    for (uint j= 0; j < n_columns; j++)
    {
      const char *col_name= ndbtab->getColumn(j)->getName();
      NdbValue attr0, attr1;
      if (j < n_fields)
      {
        Field *f= table->field[j];
        if (is_ndb_compatible_type(f))
        {
          DBUG_PRINT("info", ("%s compatible", col_name));
          attr0.rec= op->getValue(col_name, (char*) f->ptr);
          attr1.rec= op->getPreValue(col_name,
                                     (f->ptr - table->record[0]) +
                                     (char*) table->record[1]);
        }
        else if (! (f->flags & BLOB_FLAG))
        {
          DBUG_PRINT("info", ("%s non compatible", col_name));
          attr0.rec= op->getValue(col_name);
          attr1.rec= op->getPreValue(col_name);
        }
        else
        {
          DBUG_PRINT("info", ("%s blob", col_name));
          DBUG_ASSERT(share->flags & NSF_BLOB_FLAG);
          attr0.blob= op->getBlobHandle(col_name);
          attr1.blob= op->getPreBlobHandle(col_name);
          if (attr0.blob == NULL || attr1.blob == NULL)
          {
            sql_print_error("NDB Binlog: Creating NdbEventOperation"
                            " blob field %u handles failed (code=%d) for %s",
                            j, op->getNdbError().code, event_name);
            push_warning_printf(thd, MYSQL_ERROR::WARN_LEVEL_ERROR,
                                ER_GET_ERRMSG, ER(ER_GET_ERRMSG),
                                op->getNdbError().code,
                                op->getNdbError().message,
                                "NDB");
            ndb->dropEventOperation(op);
            pthread_mutex_unlock(&injector_mutex);
            DBUG_RETURN(-1);
          }
        }
      }
      else
      {
        DBUG_PRINT("info", ("%s hidden key", col_name));
        attr0.rec= op->getValue(col_name);
        attr1.rec= op->getPreValue(col_name);
      }
      event_data->ndb_value[0][j].ptr= attr0.ptr;
      event_data->ndb_value[1][j].ptr= attr1.ptr;
      DBUG_PRINT("info", ("&event_data->ndb_value[0][%d]: 0x%lx  "
                          "event_data->ndb_value[0][%d]: 0x%lx",
                          j, (long) &event_data->ndb_value[0][j],
                          j, (long) attr0.ptr));
      DBUG_PRINT("info", ("&event_data->ndb_value[1][%d]: 0x%lx  "
                          "event_data->ndb_value[1][%d]: 0x%lx",
                          j, (long) &event_data->ndb_value[0][j],
                          j, (long) attr1.ptr));
    }
    op->setCustomData((void *) event_data); // set before execute
    share->event_data= 0;                   // take over event data
    share->op= op; // assign op in NDB_SHARE

    if (op->execute())
    {
      share->op= NULL;
      retries--;
      if (op->getNdbError().status != NdbError::TemporaryError &&
          op->getNdbError().code != 1407)
        retries= 0;
      if (retries == 0)
      {
        push_warning_printf(thd, MYSQL_ERROR::WARN_LEVEL_ERROR,
                            ER_GET_ERRMSG, ER(ER_GET_ERRMSG), 
                            op->getNdbError().code, op->getNdbError().message,
                            "NDB");
        sql_print_error("NDB Binlog: ndbevent->execute failed for %s; %d %s",
                        event_name,
                        op->getNdbError().code, op->getNdbError().message);
      }
      share->event_data= event_data;
      op->setCustomData(NULL);
      ndb->dropEventOperation(op);
      pthread_mutex_unlock(&injector_mutex);
      if (retries)
      {
        my_sleep(retry_sleep);
        continue;
      }
      DBUG_RETURN(-1);
    }
    pthread_mutex_unlock(&injector_mutex);
    break;
  }

  /* ndb_share reference binlog */
  get_share(share);
  DBUG_PRINT("NDB_SHARE", ("%s binlog  use_count: %u",
                           share->key, share->use_count));
  if (do_ndb_apply_status_share)
  {
    /* ndb_share reference binlog extra */
    ndb_apply_status_share= get_share(share);
    DBUG_PRINT("NDB_SHARE", ("%s binlog extra  use_count: %u",
                             share->key, share->use_count));
    (void) pthread_cond_signal(&injector_cond);
  }
  else if (do_ndb_schema_share)
  {
    /* ndb_share reference binlog extra */
    ndb_schema_share= get_share(share);
    DBUG_PRINT("NDB_SHARE", ("%s binlog extra  use_count: %u",
                             share->key, share->use_count));
    (void) pthread_cond_signal(&injector_cond);
  }

  DBUG_PRINT("info",("%s share->op: 0x%lx  share->use_count: %u",
                     share->key, (long) share->op, share->use_count));

  if (ndb_extra_logging)
    sql_print_information("NDB Binlog: logging %s (%s,%s)", share->key,
                          get_binlog_full(share) ? "FULL" : "UPDATED",
                          get_binlog_use_update(share) ? "USE_UPDATE" : "USE_WRITE");
  DBUG_RETURN(0);
}

int
ndbcluster_drop_event(THD *thd, Ndb *ndb, NDB_SHARE *share,
                      const char *type_str,
                      const char *event_name_prefix)
{
  DBUG_ENTER("ndbcluster_drop_event");
  /*
    There might be 2 types of events setup for the table, we cannot know
    which ones are supposed to be there as they may have been created
    differently for different mysqld's.  So we drop both
  */
  for (uint i= 0; event_name_prefix && i < 2; i++)
  {
    NDBDICT *dict= ndb->getDictionary();
    String event_name(INJECTOR_EVENT_LEN);
    ndb_rep_event_name(&event_name, event_name_prefix, 0, i);

    if (!dict->dropEvent(event_name.c_ptr()))
      continue;

    if (dict->getNdbError().code != 4710)
    {
      /* drop event failed for some reason, issue a warning */
      push_warning_printf(thd, MYSQL_ERROR::WARN_LEVEL_ERROR,
                          ER_GET_ERRMSG, ER(ER_GET_ERRMSG),
                          dict->getNdbError().code,
                          dict->getNdbError().message, "NDB");
      /* error is not that the event did not exist */
      sql_print_error("NDB Binlog: Unable to drop event in database. "
                      "Event: %s Error Code: %d Message: %s",
                      event_name.c_ptr(),
                      dict->getNdbError().code,
                      dict->getNdbError().message);
      /* ToDo; handle error? */
      if (share && share->op &&
          share->op->getState() == NdbEventOperation::EO_EXECUTING &&
          dict->getNdbError().mysql_code != HA_ERR_NO_CONNECTION)
      {
        DBUG_ASSERT(FALSE);
        DBUG_RETURN(-1);
      }
    }
  }
  DBUG_RETURN(0);
}

int
ndbcluster_handle_alter_table(THD *thd, NDB_SHARE *share, const char *type_str)
{
  DBUG_ENTER("ndbcluster_handle_alter_table");
  const char *save_proc_info= thd->proc_info;
  thd->proc_info= "Syncing ndb table schema operation and binlog";
  (void) pthread_mutex_lock(&share->mutex);
  int max_timeout= opt_ndb_sync_timeout;
  while (share->state == NSS_ALTERED)
  {
    struct timespec abstime;
    set_timespec(abstime, 1);
    int ret= pthread_cond_timedwait(&injector_cond,
                                    &share->mutex,
                                    &abstime);
    if (thd->killed ||
        (share->state != NSS_ALTERED))
      break;
    if (ret)
    {
      max_timeout--;
      if (max_timeout == 0)
      {
        sql_print_error("NDB %s: %s timed out. Ignoring...",
                        type_str, share->key);
        break;
      }
      if (ndb_extra_logging)
        ndb_report_waiting(type_str, max_timeout,
                           type_str, share->key);
    }
  }
  (void) pthread_mutex_unlock(&share->mutex);
  thd->proc_info= save_proc_info;
  DBUG_RETURN(0);
}

/*
  when entering the calling thread should have a share lock id share != 0
  then the injector thread will have  one as well, i.e. share->use_count == 0
  (unless it has already dropped... then share->op == 0)
*/

int
ndbcluster_handle_drop_table(THD *thd, Ndb *ndb, NDB_SHARE *share,
                             const char *type_str,
                             const char *event_name_prefix)
{
  DBUG_ENTER("ndbcluster_handle_drop_table");

  if (ndbcluster_drop_event(thd, ndb, share, type_str, event_name_prefix))
    DBUG_RETURN(-1);

  if (share == 0 || share->op == 0)
  {
    DBUG_RETURN(0);
  }

/*
  Syncronized drop between client thread and injector thread is
  neccessary in order to maintain ordering in the binlog,
  such that the drop occurs _after_ any inserts/updates/deletes.

  The penalty for this is that the drop table becomes slow.

  This wait is however not strictly neccessary to produce a binlog
  that is usable.  However the slave does not currently handle
  these out of order, thus we are keeping the SYNC_DROP_ defined
  for now.
*/
  const char *save_proc_info= thd->proc_info;
#define SYNC_DROP_
#ifdef SYNC_DROP_
  THD_SET_PROC_INFO(thd, "Syncing ndb table schema operation and binlog");
  (void) pthread_mutex_lock(&share->mutex);
  safe_mutex_assert_owner(&LOCK_open);
  (void) pthread_mutex_unlock(&LOCK_open);
  int max_timeout= opt_ndb_sync_timeout;
  while (share->op)
  {
    struct timespec abstime;
    set_timespec(abstime, 1);
    int ret= pthread_cond_timedwait(&injector_cond,
                                    &share->mutex,
                                    &abstime);
    if (thd->killed ||
        share->op == 0)
      break;
    if (ret)
    {
      max_timeout--;
      if (max_timeout == 0)
      {
        sql_print_error("NDB %s: %s timed out. Ignoring...",
                        type_str, share->key);
        break;
      }
      if (ndb_extra_logging)
        ndb_report_waiting(type_str, max_timeout,
                           type_str, share->key);
    }
  }
  (void) pthread_mutex_lock(&LOCK_open);
  (void) pthread_mutex_unlock(&share->mutex);
#else
  (void) pthread_mutex_lock(&share->mutex);
  share->op= 0;
  (void) pthread_mutex_unlock(&share->mutex);
#endif
  THD_SET_PROC_INFO(thd, save_proc_info);

  DBUG_RETURN(0);
}


/********************************************************************
  Internal helper functions for differentd events from the stoarage nodes
  used by the ndb injector thread
********************************************************************/

/*
  Unpack a record read from NDB 

  SYNOPSIS
    ndb_unpack_record()
    buf                 Buffer to store read row

  NOTE
    The data for each row is read directly into the
    destination buffer. This function is primarily 
    called in order to check if any fields should be 
    set to null.
*/

static void ndb_unpack_record(TABLE *table, NdbValue *value,
                              MY_BITMAP *defined, uchar *buf)
{
  Field **p_field= table->field, *field= *p_field;
  my_ptrdiff_t row_offset= (my_ptrdiff_t) (buf - table->record[0]);
  my_bitmap_map *old_map= dbug_tmp_use_all_columns(table, table->write_set);
  DBUG_ENTER("ndb_unpack_record");

  /*
    Set the filler bits of the null byte, since they are
    not touched in the code below.
    
    The filler bits are the MSBs in the last null byte
  */ 
  if (table->s->null_bytes > 0)
       buf[table->s->null_bytes - 1]|= 256U - (1U <<
					       table->s->last_null_bit_pos);
  /*
    Set null flag(s)
  */
  for ( ; field;
       p_field++, value++, field= *p_field)
  {
    field->set_notnull(row_offset);       
    if ((*value).ptr)
    {
      if (!(field->flags & BLOB_FLAG))
      {
        int is_null= (*value).rec->isNULL();
        if (is_null)
        {
          if (is_null > 0)
          {
            DBUG_PRINT("info",("[%u] NULL", field->field_index));
            field->set_null(row_offset);
          }
          else
          {
            DBUG_PRINT("info",("[%u] UNDEFINED", field->field_index));
            bitmap_clear_bit(defined, field->field_index);
          }
        }
        else if (field->type() == MYSQL_TYPE_BIT)
        {
          Field_bit *field_bit= static_cast<Field_bit*>(field);

          /*
            Move internal field pointer to point to 'buf'.  Calling
            the correct member function directly since we know the
            type of the object.
           */
          field_bit->Field_bit::move_field_offset(row_offset);
          if (field->pack_length() < 5)
          {
            DBUG_PRINT("info", ("bit field H'%.8X", 
                                (*value).rec->u_32_value()));
            field_bit->Field_bit::store((longlong) (*value).rec->u_32_value(),
                                        FALSE);
          }
          else
          {
            DBUG_PRINT("info", ("bit field H'%.8X%.8X",
                                *(Uint32 *)(*value).rec->aRef(),
                                *((Uint32 *)(*value).rec->aRef()+1)));
#ifdef WORDS_BIGENDIAN
            /* lsw is stored first */
            Uint32 *buf= (Uint32 *)(*value).rec->aRef();
            field_bit->Field_bit::store((((longlong)*buf)
                                         & 0x000000000FFFFFFFFLL)
                                        |
                                        ((((longlong)*(buf+1)) << 32)
                                         & 0xFFFFFFFF00000000LL),
                                        TRUE);
#else
            field_bit->Field_bit::store((longlong)
                                        (*value).rec->u_64_value(), TRUE);
#endif
          }
          /*
            Move back internal field pointer to point to original
            value (usually record[0]).
           */
          field_bit->Field_bit::move_field_offset(-row_offset);
          DBUG_PRINT("info",("[%u] SET",
                             (*value).rec->getColumn()->getColumnNo()));
          DBUG_DUMP("info", (const uchar*) field->ptr, field->pack_length());
        }
        else
        {
          DBUG_PRINT("info",("[%u] SET",
                             (*value).rec->getColumn()->getColumnNo()));
          DBUG_DUMP("info", (const uchar*) field->ptr, field->pack_length());
        }
      }
      else
      {
        NdbBlob *ndb_blob= (*value).blob;
        uint col_no= field->field_index;
        int isNull;
        ndb_blob->getDefined(isNull);
        if (isNull == 1)
        {
          DBUG_PRINT("info",("[%u] NULL", col_no));
          field->set_null(row_offset);
        }
        else if (isNull == -1)
        {
          DBUG_PRINT("info",("[%u] UNDEFINED", col_no));
          bitmap_clear_bit(defined, col_no);
        }
        else
        {
#ifndef DBUG_OFF
          // pointer vas set in get_ndb_blobs_value
          Field_blob *field_blob= (Field_blob*)field;
          uchar* ptr;
          field_blob->get_ptr(&ptr, row_offset);
          uint32 len= field_blob->get_length(row_offset);
          DBUG_PRINT("info",("[%u] SET ptr: 0x%lx  len: %u",
                             col_no, (long) ptr, len));
#endif
        }
      }
    }
  }
  dbug_tmp_restore_column_map(table->write_set, old_map);
  DBUG_VOID_RETURN;
}

/*
  Handle error states on events from the storage nodes
*/
static int ndb_binlog_thread_handle_error(Ndb *ndb, NdbEventOperation *pOp,
                                          ndb_binlog_index_row &row)
{
  Ndb_event_data *event_data= (Ndb_event_data *) pOp->getCustomData();
  NDB_SHARE *share= event_data->share;
  DBUG_ENTER("ndb_binlog_thread_handle_error");

  int overrun= pOp->isOverrun();
  if (overrun)
  {
    /*
      ToDo: this error should rather clear the ndb_binlog_index...
      and continue
    */
    sql_print_error("NDB Binlog: Overrun in event buffer, "
                    "this means we have dropped events. Cannot "
                    "continue binlog for %s", share->key);
    pOp->clearError();
    DBUG_RETURN(-1);
  }

  if (!pOp->isConsistent())
  {
    /*
      ToDo: this error should rather clear the ndb_binlog_index...
      and continue
    */
    sql_print_error("NDB Binlog: Not Consistent. Cannot "
                    "continue binlog for %s. Error code: %d"
                    " Message: %s", share->key,
                    pOp->getNdbError().code,
                    pOp->getNdbError().message);
    pOp->clearError();
    DBUG_RETURN(-1);
  }
  sql_print_error("NDB Binlog: unhandled error %d for table %s",
                  pOp->hasError(), share->key);
  pOp->clearError();
  DBUG_RETURN(0);
}

static int
ndb_binlog_thread_handle_non_data_event(THD *thd, Ndb *ndb,
                                        NdbEventOperation *pOp,
                                        ndb_binlog_index_row &row)
{
  Ndb_event_data *event_data= (Ndb_event_data *) pOp->getCustomData();
  NDB_SHARE *share= event_data->share;
  NDBEVENT::TableEvent type= pOp->getEventType();

  switch (type)
  {
  case NDBEVENT::TE_CLUSTER_FAILURE:
    if (ndb_extra_logging)
      sql_print_information("NDB Binlog: cluster failure for %s at epoch %u/%u.",
                            share->key,
                            (uint)(pOp->getGCI() >> 32),
                            (uint)(pOp->getGCI()));
    if (ndb_apply_status_share == share)
    {
      if (ndb_extra_logging &&
          ndb_binlog_tables_inited && ndb_binlog_running)
        sql_print_information("NDB Binlog: ndb tables initially "
                              "read only on reconnect.");
      /* ndb_share reference binlog extra free */
      DBUG_PRINT("NDB_SHARE", ("%s binlog extra free  use_count: %u",
                               share->key, share->use_count));
      free_share(&ndb_apply_status_share);
      ndb_apply_status_share= 0;
    }
    DBUG_PRINT("error", ("CLUSTER FAILURE EVENT: "
                        "%s  received share: 0x%lx  op: 0x%lx  share op: 0x%lx  "
                        "new_op: 0x%lx",
                         share->key, (long) share, (long) pOp,
                         (long) share->op, (long) share->new_op));
    break;
  case NDBEVENT::TE_DROP:
    if (ndb_apply_status_share == share)
    {
      if (ndb_extra_logging &&
          ndb_binlog_tables_inited && ndb_binlog_running)
        sql_print_information("NDB Binlog: ndb tables initially "
                              "read only on reconnect.");
      /* ndb_share reference binlog extra free */
      DBUG_PRINT("NDB_SHARE", ("%s binlog extra free  use_count: %u",
                               share->key, share->use_count));
      free_share(&ndb_apply_status_share);
      ndb_apply_status_share= 0;
    }
    /* ToDo: remove printout */
    if (ndb_extra_logging)
      sql_print_information("NDB Binlog: drop table %s.", share->key);
    // fall through
  case NDBEVENT::TE_ALTER:
    row.n_schemaops++;
    DBUG_PRINT("info", ("TABLE %s  EVENT: %s  received share: 0x%lx  op: 0x%lx  "
                        "share op: 0x%lx  new_op: 0x%lx",
                        type == NDBEVENT::TE_DROP ? "DROP" : "ALTER",
                        share->key, (long) share, (long) pOp,
                        (long) share->op, (long) share->new_op));
    break;
  case NDBEVENT::TE_NODE_FAILURE:
    /* fall through */
  case NDBEVENT::TE_SUBSCRIBE:
    /* fall through */
  case NDBEVENT::TE_UNSUBSCRIBE:
    /* ignore */
    return 0;
  default:
    sql_print_error("NDB Binlog: unknown non data event %d for %s. "
                    "Ignoring...", (unsigned) type, share->key);
    return 0;
  }

  ndb_handle_schema_change(thd, ndb, pOp, event_data);
  return 0;
}

/*
  Handle data events from the storage nodes
*/
inline ndb_binlog_index_row *
ndb_find_binlog_index_row(ndb_binlog_index_row **rows,
                          uint orig_server_id, int flag)
{
  ndb_binlog_index_row *row= *rows;
  if (opt_ndb_log_orig)
  {
    ndb_binlog_index_row *first= row, *found_id= 0;
    for (;;)
    {
      if (row->orig_server_id == orig_server_id)
      {
        /* */
        if (!flag || !row->orig_epoch)
          return row;
        if (!found_id)
          found_id= row;
      }
      if (row->orig_server_id == 0)
        break;
      row= row->next;
      if (row == NULL)
      {
        row= (ndb_binlog_index_row*)sql_alloc(sizeof(ndb_binlog_index_row));
        bzero((char*)row, sizeof(ndb_binlog_index_row));
        row->next= first;
        *rows= row;
        if (found_id)
        {
          /*
            If we found index_row with same server id already
            that row will contain the current stats.
            Copy stats over to new and reset old.
          */
          row->n_inserts= found_id->n_inserts;
          row->n_updates= found_id->n_updates;
          row->n_deletes= found_id->n_deletes;
          found_id->n_inserts= 0;
          found_id->n_updates= 0;
          found_id->n_deletes= 0;
        }
        /* keep track of schema ops only on "first" index_row */
        row->n_schemaops= first->n_schemaops;
        first->n_schemaops= 0;
        break;
      }
    }
    row->orig_server_id= orig_server_id;
  }
  return row;
}

static int
ndb_binlog_thread_handle_data_event(Ndb *ndb, NdbEventOperation *pOp,
                                    ndb_binlog_index_row **rows,
                                    injector::transaction &trans)
{
  Ndb_event_data *event_data= (Ndb_event_data *) pOp->getCustomData();
  TABLE *table= event_data->table;
  NDB_SHARE *share= event_data->share;
  if (pOp != share->op)
  {
    return 0;
  }
  if (share == ndb_apply_status_share)
  {
    if (opt_ndb_log_orig)
    {
      switch(pOp->getEventType())
      {
      case NDBEVENT::TE_INSERT:
        // fall through
      case NDBEVENT::TE_UPDATE:
      {
        /* unpack data to fetch orig_server_id and orig_epoch */
        uint n_fields= table->s->fields;
        MY_BITMAP b;
        uint32 bitbuf[128 / (sizeof(uint32) * 8)];
        bitmap_init(&b, bitbuf, n_fields, FALSE);
        bitmap_set_all(&b);
        ndb_unpack_record(table, event_data->ndb_value[0], &b, table->record[0]);
        /* store */
        ndb_binlog_index_row *row= ndb_find_binlog_index_row
          (rows, ((Field_long *)table->field[0])->val_int(), 1);
        row->orig_epoch= ((Field_longlong *)table->field[1])->val_int();
        break;
      }
      case NDBEVENT::TE_DELETE:
        break;
      default:
        /* We should REALLY never get here */
        abort();
      }
    }
    return 0;
  }

  uint32 originating_server_id= pOp->getAnyValue();
  if (originating_server_id == 0)
    originating_server_id= ::server_id;
  else if (originating_server_id & NDB_ANYVALUE_RESERVED)
  {
    if (originating_server_id != NDB_ANYVALUE_FOR_NOLOGGING)
      sql_print_warning("NDB: unknown value for binlog signalling 0x%X, "
                        "event not logged",
                        originating_server_id);
    return 0;
  }
  else if (!g_ndb_log_slave_updates)
  {
    /*
      This event comes from a slave applier since it has an originating
      server id set. Since option to log slave updates is not set, skip it.
    */
    return 0;
  }

  DBUG_ASSERT(trans.good());
  DBUG_ASSERT(table != 0);

  dbug_print_table("table", table);

  uint n_fields= table->s->fields;
  DBUG_PRINT("info", ("Assuming %u columns for table %s",
                      n_fields, table->s->table_name.str));
  MY_BITMAP b;
  /* Potential buffer for the bitmap */
  uint32 bitbuf[128 / (sizeof(uint32) * 8)];
  bitmap_init(&b, n_fields <= sizeof(bitbuf) * 8 ? bitbuf : NULL, 
              n_fields, FALSE);
  bitmap_set_all(&b);

  /*
   row data is already in table->record[0]
   As we told the NdbEventOperation to do this
   (saves moving data about many times)
  */

  /*
    for now malloc/free blobs buffer each time
    TODO if possible share single permanent buffer with handlers
   */
  uchar* blobs_buffer[2] = { 0, 0 };
  uint blobs_buffer_size[2] = { 0, 0 };

  ndb_binlog_index_row *row=
    ndb_find_binlog_index_row(rows, originating_server_id, 0);

  switch(pOp->getEventType())
  {
  case NDBEVENT::TE_INSERT:
    row->n_inserts++;
    DBUG_PRINT("info", ("INSERT INTO %s.%s",
                        table->s->db.str, table->s->table_name.str));
    {
      if (share->flags & NSF_BLOB_FLAG)
      {
        my_ptrdiff_t ptrdiff= 0;
        IF_DBUG(int ret =) get_ndb_blobs_value(table, event_data->ndb_value[0],
                                               blobs_buffer[0],
                                               blobs_buffer_size[0],
                                               ptrdiff);
        DBUG_ASSERT(ret == 0);
      }
      ndb_unpack_record(table, event_data->ndb_value[0], &b, table->record[0]);
      IF_DBUG(int ret=) trans.write_row(originating_server_id,
                                        injector::transaction::table(table,
                                                                     TRUE),
                                        &b, n_fields, table->record[0]);
      DBUG_ASSERT(ret == 0);
    }
    break;
  case NDBEVENT::TE_DELETE:
    row->n_deletes++;
    DBUG_PRINT("info",("DELETE FROM %s.%s",
                       table->s->db.str, table->s->table_name.str));
    {
      /*
        table->record[0] contains only the primary key in this case
        since we do not have an after image
      */
      int n;
      if (table->s->primary_key != MAX_KEY)
        n= 0; /*
                use the primary key only as it save time and space and
                it is the only thing needed to log the delete
              */
      else
        n= 1; /*
                we use the before values since we don't have a primary key
                since the mysql server does not handle the hidden primary
                key
              */

      if (share->flags & NSF_BLOB_FLAG)
      {
        my_ptrdiff_t ptrdiff= table->record[n] - table->record[0];
        IF_DBUG(int ret =) get_ndb_blobs_value(table, event_data->ndb_value[n],
                                               blobs_buffer[n],
                                               blobs_buffer_size[n],
                                               ptrdiff);
        DBUG_ASSERT(ret == 0);
      }
      ndb_unpack_record(table, event_data->ndb_value[n], &b, table->record[n]);
      DBUG_EXECUTE("info", print_records(table, table->record[n]););
      IF_DBUG(int ret =) trans.delete_row(originating_server_id,
                                          injector::transaction::table(table,
                                                                       TRUE),
                                          &b, n_fields, table->record[n]);
      DBUG_ASSERT(ret == 0);
    }
    break;
  case NDBEVENT::TE_UPDATE:
    row->n_updates++;
    DBUG_PRINT("info", ("UPDATE %s.%s",
                        table->s->db.str, table->s->table_name.str));
    {
      if (share->flags & NSF_BLOB_FLAG)
      {
        my_ptrdiff_t ptrdiff= 0;
        IF_DBUG(int ret =) get_ndb_blobs_value(table, event_data->ndb_value[0],
                                               blobs_buffer[0],
                                               blobs_buffer_size[0],
                                               ptrdiff);
        DBUG_ASSERT(ret == 0);
      }
      ndb_unpack_record(table, event_data->ndb_value[0],
                        &b, table->record[0]);
      DBUG_EXECUTE("info", print_records(table, table->record[0]););
      if (table->s->primary_key != MAX_KEY &&
          !get_binlog_use_update(share)) 
      {
        /*
          since table has a primary key, we can do a write
          using only after values
        */
        IF_DBUG(int ret =) trans.write_row(originating_server_id,
                                           injector::transaction::table(table, TRUE),
                                           &b, n_fields, table->record[0]);// after values
        DBUG_ASSERT(ret == 0);
      }
      else
      {
        /*
          mysql server cannot handle the ndb hidden key and
          therefore needs the before image as well
        */
        if (share->flags & NSF_BLOB_FLAG)
        {
          my_ptrdiff_t ptrdiff= table->record[1] - table->record[0];
          IF_DBUG(int ret =) get_ndb_blobs_value(table, event_data->ndb_value[1],
                                                 blobs_buffer[1],
                                                 blobs_buffer_size[1],
                                                 ptrdiff);
          DBUG_ASSERT(ret == 0);
        }
        ndb_unpack_record(table, event_data->ndb_value[1], &b, table->record[1]);
        DBUG_EXECUTE("info", print_records(table, table->record[1]););
        IF_DBUG(int ret =) trans.update_row(originating_server_id,
                                            injector::transaction::table(table,
                                                                         TRUE),
                                            &b, n_fields,
                                            table->record[1], // before values
                                            table->record[0]);// after values
        DBUG_ASSERT(ret == 0);
      }
    }
    break;
  default:
    /* We should REALLY never get here. */
    DBUG_PRINT("info", ("default - uh oh, a brain exploded."));
    break;
  }

  if (share->flags & NSF_BLOB_FLAG)
  {
    my_free(blobs_buffer[0], MYF(MY_ALLOW_ZERO_PTR));
    my_free(blobs_buffer[1], MYF(MY_ALLOW_ZERO_PTR));
  }

  return 0;
}

//#define RUN_NDB_BINLOG_TIMER
#ifdef RUN_NDB_BINLOG_TIMER
class Timer
{
public:
  Timer() { start(); }
  void start() { gettimeofday(&m_start, 0); }
  void stop() { gettimeofday(&m_stop, 0); }
  ulong elapsed_ms()
  {
    return (ulong)
      (((longlong) m_stop.tv_sec - (longlong) m_start.tv_sec) * 1000 +
       ((longlong) m_stop.tv_usec -
        (longlong) m_start.tv_usec + 999) / 1000);
  }
private:
  struct timeval m_start,m_stop;
};
#endif

/****************************************************************
  Injector thread main loop
****************************************************************/

static uchar *
ndb_schema_objects_get_key(NDB_SCHEMA_OBJECT *schema_object,
                           size_t *length,
                           my_bool not_used __attribute__((unused)))
{
  *length= schema_object->key_length;
  return (uchar*) schema_object->key;
}

static NDB_SCHEMA_OBJECT *ndb_get_schema_object(const char *key,
                                                my_bool create_if_not_exists,
                                                my_bool have_lock)
{
  NDB_SCHEMA_OBJECT *ndb_schema_object;
  uint length= (uint) strlen(key);
  DBUG_ENTER("ndb_get_schema_object");
  DBUG_PRINT("enter", ("key: '%s'", key));

  if (!have_lock)
    pthread_mutex_lock(&ndbcluster_mutex);
  while (!(ndb_schema_object=
           (NDB_SCHEMA_OBJECT*) hash_search(&ndb_schema_objects,
                                            (uchar*) key,
                                            length)))
  {
    if (!create_if_not_exists)
    {
      DBUG_PRINT("info", ("does not exist"));
      break;
    }
    if (!(ndb_schema_object=
          (NDB_SCHEMA_OBJECT*) my_malloc(sizeof(*ndb_schema_object) + length + 1,
                                         MYF(MY_WME | MY_ZEROFILL))))
    {
      DBUG_PRINT("info", ("malloc error"));
      break;
    }
    ndb_schema_object->key= (char *)(ndb_schema_object+1);
    memcpy(ndb_schema_object->key, key, length + 1);
    ndb_schema_object->key_length= length;
    if (my_hash_insert(&ndb_schema_objects, (uchar*) ndb_schema_object))
    {
      my_free((uchar*) ndb_schema_object, 0);
      break;
    }
    pthread_mutex_init(&ndb_schema_object->mutex, MY_MUTEX_INIT_FAST);
    bitmap_init(&ndb_schema_object->slock_bitmap, ndb_schema_object->slock,
                sizeof(ndb_schema_object->slock)*8, FALSE);
    bitmap_clear_all(&ndb_schema_object->slock_bitmap);
    break;
  }
  if (ndb_schema_object)
  {
    ndb_schema_object->use_count++;
    DBUG_PRINT("info", ("use_count: %d", ndb_schema_object->use_count));
  }
  if (!have_lock)
    pthread_mutex_unlock(&ndbcluster_mutex);
  DBUG_RETURN(ndb_schema_object);
}


static void ndb_free_schema_object(NDB_SCHEMA_OBJECT **ndb_schema_object,
                                   bool have_lock)
{
  DBUG_ENTER("ndb_free_schema_object");
  DBUG_PRINT("enter", ("key: '%s'", (*ndb_schema_object)->key));
  if (!have_lock)
    pthread_mutex_lock(&ndbcluster_mutex);
  if (!--(*ndb_schema_object)->use_count)
  {
    DBUG_PRINT("info", ("use_count: %d", (*ndb_schema_object)->use_count));
    hash_delete(&ndb_schema_objects, (uchar*) *ndb_schema_object);
    pthread_mutex_destroy(&(*ndb_schema_object)->mutex);
    my_free((uchar*) *ndb_schema_object, MYF(0));
    *ndb_schema_object= 0;
  }
  else
  {
    DBUG_PRINT("info", ("use_count: %d", (*ndb_schema_object)->use_count));
  }
  if (!have_lock)
    pthread_mutex_unlock(&ndbcluster_mutex);
  DBUG_VOID_RETURN;
}


pthread_handler_t ndb_binlog_thread_func(void *arg)
{
  THD *thd; /* needs to be first for thread_stack */
  Ndb *i_ndb= 0;
  Ndb *s_ndb= 0;
  Thd_ndb *thd_ndb=0;
  int ndb_update_ndb_binlog_index= 1;
  injector *inj= injector::instance();
  uint incident_id= 0;

#ifdef RUN_NDB_BINLOG_TIMER
  Timer main_timer;
#endif

  pthread_mutex_lock(&injector_mutex);
  /*
    Set up the Thread
  */
  my_thread_init();
  DBUG_ENTER("ndb_binlog_thread");

  thd= new THD; /* note that contructor of THD uses DBUG_ */
  THD_CHECK_SENTRY(thd);

  /* We need to set thd->thread_id before thd->store_globals, or it will
     set an invalid value for thd->variables.pseudo_thread_id.
  */
  pthread_mutex_lock(&LOCK_thread_count);
  thd->thread_id= thread_id++;
  pthread_mutex_unlock(&LOCK_thread_count);

  thd->thread_stack= (char*) &thd; /* remember where our stack is */
  if (thd->store_globals())
  {
    thd->cleanup();
    delete thd;
    ndb_binlog_thread_running= -1;
    pthread_mutex_unlock(&injector_mutex);
    pthread_cond_signal(&injector_cond);
    my_thread_end();
    pthread_exit(0);
    DBUG_RETURN(NULL);
  }
  lex_start(thd);

  thd->init_for_queries();
  thd->command= COM_DAEMON;
  thd->system_thread= SYSTEM_THREAD_NDBCLUSTER_BINLOG;
  thd->version= refresh_version;
  thd->main_security_ctx.host_or_ip= "";
  thd->client_capabilities= 0;
  my_net_init(&thd->net, 0);
  thd->main_security_ctx.master_access= ~0;
  thd->main_security_ctx.priv_user= 0;

  /*
    Set up ndb binlog
  */
  sql_print_information("Starting MySQL Cluster Binlog Thread");

  pthread_detach_this_thread();
  thd->real_id= pthread_self();
  pthread_mutex_lock(&LOCK_thread_count);
  threads.append(thd);
  pthread_mutex_unlock(&LOCK_thread_count);
  thd->lex->start_transaction_opt= 0;

  if (!(s_ndb= new Ndb(g_ndb_cluster_connection, "")) ||
      s_ndb->init())
  {
    sql_print_error("NDB Binlog: Getting Schema Ndb object failed");
    ndb_binlog_thread_running= -1;
    pthread_mutex_unlock(&injector_mutex);
    pthread_cond_signal(&injector_cond);
    goto err;
  }

  // empty database
  if (!(i_ndb= new Ndb(g_ndb_cluster_connection, "")) ||
      i_ndb->init())
  {
    sql_print_error("NDB Binlog: Getting Ndb object failed");
    ndb_binlog_thread_running= -1;
    pthread_mutex_unlock(&injector_mutex);
    pthread_cond_signal(&injector_cond);
    goto err;
  }

  /* init hash for schema object distribution */
  (void) hash_init(&ndb_schema_objects, system_charset_info, 32, 0, 0,
                   (hash_get_key)ndb_schema_objects_get_key, 0, 0);

  /*
    Expose global reference to our ndb object.

    Used by both sql client thread and binlog thread to interact
    with the storage
    pthread_mutex_lock(&injector_mutex);
  */
  injector_thd= thd;
  injector_ndb= i_ndb;
  schema_ndb= s_ndb;

  if (opt_bin_log)
  {
    ndb_binlog_running= TRUE;
  }

  /* Thread start up completed  */
  ndb_binlog_thread_running= 1;
  pthread_mutex_unlock(&injector_mutex);
  pthread_cond_signal(&injector_cond);

  /*
    wait for mysql server to start (so that the binlog is started
    and thus can receive the first GAP event)
  */
  pthread_mutex_lock(&LOCK_server_started);
  while (!mysqld_server_started)
  {
    struct timespec abstime;
    set_timespec(abstime, 1);
    pthread_cond_timedwait(&COND_server_started, &LOCK_server_started,
                           &abstime);
    if (ndbcluster_terminating)
    {
      pthread_mutex_unlock(&LOCK_server_started);
      pthread_mutex_lock(&LOCK_ndb_util_thread);
      goto err;
    }
  }
  pthread_mutex_unlock(&LOCK_server_started);
restart:
  /*
    Main NDB Injector loop
  */
  while (ndb_binlog_running)
  {
    /*
      check if it is the first log, if so we do not insert a GAP event
      as there is really no log to have a GAP in
    */
    if (incident_id == 0)
    {
      LOG_INFO log_info;
      mysql_bin_log.get_current_log(&log_info);
      int len=  strlen(log_info.log_file_name);
      uint no= 0;
      if ((sscanf(log_info.log_file_name + len - 6, "%u", &no) == 1) &&
          no == 1)
      {
        /* this is the fist log, so skip GAP event */
        break;
      }
    }

    /*
      Always insert a GAP event as we cannot know what has happened
      in the cluster while not being connected.
    */
    LEX_STRING const msg[2]=
      {
        { C_STRING_WITH_LEN("mysqld startup")    },
        { C_STRING_WITH_LEN("cluster disconnect")}
      };
    IF_DBUG(int error=)
      inj->record_incident(thd, INCIDENT_LOST_EVENTS, msg[incident_id]);
    DBUG_ASSERT(!error);
    break;
  }
  incident_id= 1;
  {
    THD_SET_PROC_INFO(thd, "Waiting for ndbcluster to start");

    pthread_mutex_lock(&injector_mutex);
    while (!ndb_schema_share ||
           (ndb_binlog_running && !ndb_apply_status_share) ||
           !ndb_binlog_tables_inited)
    {
      /* ndb not connected yet */
      struct timespec abstime;
      set_timespec(abstime, 1);
      pthread_cond_timedwait(&injector_cond, &injector_mutex, &abstime);
      if (ndbcluster_binlog_terminating)
      {
        pthread_mutex_unlock(&injector_mutex);
        goto err;
      }
    }
    pthread_mutex_unlock(&injector_mutex);

    if (thd_ndb == NULL)
    {
      DBUG_ASSERT(ndbcluster_hton->slot != ~(uint)0);
      if (!(thd_ndb= ha_ndbcluster::seize_thd_ndb()))
      {
        sql_print_error("Could not allocate Thd_ndb object");
        goto err;
      }
      set_thd_ndb(thd, thd_ndb);
      thd_ndb->options|= TNO_NO_LOG_SCHEMA_OP;
      thd->query_id= 0; // to keep valgrind quiet
    }
  }

  {
    // wait for the first event
    THD_SET_PROC_INFO(thd, "Waiting for first event from ndbcluster");
    int schema_res, res;
    Uint64 schema_gci;
    do
    {
      DBUG_PRINT("info", ("Waiting for the first event"));

      if (ndbcluster_binlog_terminating)
        goto err;

      schema_res= s_ndb->pollEvents(100, &schema_gci);
    } while (schema_gci == 0 || ndb_latest_received_binlog_epoch == schema_gci);
    if (ndb_binlog_running)
    {
      Uint64 gci= i_ndb->getLatestGCI();
      while (gci < schema_gci || gci == ndb_latest_received_binlog_epoch)
      {
        if (ndbcluster_binlog_terminating)
          goto err;
        res= i_ndb->pollEvents(10, &gci);
      }
      if (gci > schema_gci)
      {
        schema_gci= gci;
      }
    }
    // now check that we have epochs consistant with what we had before the restart
    DBUG_PRINT("info", ("schema_res: %d  schema_gci: %u/%u", schema_res,
                        (uint)(schema_gci >> 32),
                        (uint)(schema_gci)));
    {
      i_ndb->flushIncompleteEvents(schema_gci);
      s_ndb->flushIncompleteEvents(schema_gci);
      if (schema_gci < ndb_latest_handled_binlog_epoch)
      {
        sql_print_error("NDB Binlog: cluster has been restarted --initial or with older filesystem. "
                        "ndb_latest_handled_binlog_epoch: %u/%u, while current epoch: %u/%u. "
                        "RESET MASTER should be issued. Resetting ndb_latest_handled_binlog_epoch.",
                        (uint)(ndb_latest_handled_binlog_epoch >> 32),
                        (uint)(ndb_latest_handled_binlog_epoch),
                        (uint)(schema_gci >> 32),
                        (uint)(schema_gci));
        set_latest_trans_gci(0);
        ndb_latest_handled_binlog_epoch= 0;
        ndb_latest_applied_binlog_epoch= 0;
        ndb_latest_received_binlog_epoch= 0;
      }
      else if (ndb_latest_applied_binlog_epoch > 0)
      {
        sql_print_warning("NDB Binlog: cluster has reconnected. "
                          "Changes to the database that occured while "
                          "disconnected will not be in the binlog");
      }
      if (ndb_extra_logging)
      {
        sql_print_information("NDB Binlog: starting log at epoch %u/%u",
                              (uint)(schema_gci >> 32),
                              (uint)(schema_gci));
      }
    }
  }
  /*
    binlog thread is ready to receive events
    - client threads may now start updating data, i.e. tables are
    no longer read only
  */
  ndb_binlog_is_ready= TRUE;
  {
    static char db[]= "";
    thd->db= db;
    if (ndb_binlog_running)
      open_ndb_binlog_index(thd, &binlog_tables, &ndb_binlog_index);
    thd->db= db;
  }
  do_ndbcluster_binlog_close_connection= BCCC_running;
  for ( ; !((ndbcluster_binlog_terminating ||
             do_ndbcluster_binlog_close_connection) &&
            ndb_latest_handled_binlog_epoch >= get_latest_trans_gci()) &&
          do_ndbcluster_binlog_close_connection != BCCC_restart; )
  {
#ifndef DBUG_OFF
    if (do_ndbcluster_binlog_close_connection)
    {
      DBUG_PRINT("info", ("do_ndbcluster_binlog_close_connection: %d, "
                          "ndb_latest_handled_binlog_epoch: %u/%u, "
                          "*get_latest_trans_gci(): %u/%u",
                          do_ndbcluster_binlog_close_connection,
                          (uint)(ndb_latest_handled_binlog_epoch >> 32),
                          (uint)(ndb_latest_handled_binlog_epoch),
                          (uint)(get_latest_trans_gci() >> 32),
                          (uint)(get_latest_trans_gci())));
    }
#endif
#ifdef RUN_NDB_BINLOG_TIMER
    main_timer.stop();
    sql_print_information("main_timer %ld ms",  main_timer.elapsed_ms());
    main_timer.start();
#endif

    /*
      now we don't want any events before next gci is complete
    */
    THD_SET_PROC_INFO(thd, "Waiting for event from ndbcluster");
    thd->set_time();
    
    /* wait for event or 1000 ms */
    Uint64 gci= 0, schema_gci;
    int res= 0, tot_poll_wait= 1000;
    if (ndb_binlog_running)
    {
      res= i_ndb->pollEvents(tot_poll_wait, &gci);
      tot_poll_wait= 0;
    }
    else
    {
      /*
        Just consume any events, not used if no binlogging
        e.g. node failure events
      */
      Uint64 tmp_gci;
      if (i_ndb->pollEvents(0, &tmp_gci))
        while (i_ndb->nextEvent())
          ;
    }
    int schema_res= s_ndb->pollEvents(tot_poll_wait, &schema_gci);
    ndb_latest_received_binlog_epoch= gci;

    while (gci > schema_gci && schema_res >= 0)
    {
      static char buf[64];
<<<<<<< HEAD
      THD_SET_PROC_INFO(thd, "Waiting for schema epoch");
=======
      thd->proc_info= "Waiting for schema epoch";
>>>>>>> 5bd95e4d
      my_snprintf(buf, sizeof(buf), "%s %u/%u(%u/%u)", thd->proc_info,
                  (uint)(schema_gci >> 32),
                  (uint)(schema_gci),
                  (uint)(gci >> 32),
                  (uint)(gci));
<<<<<<< HEAD
      THD_SET_PROC_INFO(thd, buf);
=======
      thd->proc_info= buf;
>>>>>>> 5bd95e4d
      schema_res= s_ndb->pollEvents(10, &schema_gci);
    }

    if ((ndbcluster_binlog_terminating ||
         do_ndbcluster_binlog_close_connection) &&
        (ndb_latest_handled_binlog_epoch >= get_latest_trans_gci() ||
         !ndb_binlog_running))
      break; /* Shutting down server */

    if (ndb_binlog_index && ndb_binlog_index->s->version < refresh_version)
    {
      if (ndb_binlog_index->s->version < refresh_version)
      {
        close_thread_tables(thd);
        ndb_binlog_index= 0;
      }
    }

    MEM_ROOT **root_ptr=
      my_pthread_getspecific_ptr(MEM_ROOT**, THR_MALLOC);
    MEM_ROOT *old_root= *root_ptr;
    MEM_ROOT mem_root;
    init_sql_alloc(&mem_root, 4096, 0);
    List<Cluster_schema> post_epoch_log_list;
    List<Cluster_schema> post_epoch_unlock_list;
    *root_ptr= &mem_root;

    if (unlikely(schema_res > 0))
    {
      THD_SET_PROC_INFO(thd, "Processing events from schema table");
      s_ndb->
        setReportThreshEventGCISlip(ndb_report_thresh_binlog_epoch_slip);
      s_ndb->
        setReportThreshEventFreeMem(ndb_report_thresh_binlog_mem_usage);
      NdbEventOperation *pOp= s_ndb->nextEvent();
      while (pOp != NULL)
      {
        if (!pOp->hasError())
        {
          ndb_binlog_thread_handle_schema_event(thd, s_ndb, pOp,
                                                &post_epoch_log_list,
                                                &post_epoch_unlock_list,
                                                &mem_root);
          DBUG_PRINT("info", ("s_ndb first: %s", s_ndb->getEventOperation() ?
                              s_ndb->getEventOperation()->getEvent()->getTable()->getName() :
                              "<empty>"));
          DBUG_PRINT("info", ("i_ndb first: %s", i_ndb->getEventOperation() ?
                              i_ndb->getEventOperation()->getEvent()->getTable()->getName() :
                              "<empty>"));
          if (i_ndb->getEventOperation() == NULL &&
              s_ndb->getEventOperation() == NULL &&
              do_ndbcluster_binlog_close_connection == BCCC_running)
          {
            DBUG_PRINT("info", ("do_ndbcluster_binlog_close_connection= BCCC_restart"));
            do_ndbcluster_binlog_close_connection= BCCC_restart;
            if (ndb_latest_received_binlog_epoch < get_latest_trans_gci() && ndb_binlog_running)
            {
              sql_print_error("NDB Binlog: latest transaction in epoch %u/%u not in binlog "
                              "as latest received epoch is %u/%u",
                              (uint)(get_latest_trans_gci() >> 32),
                              (uint)(get_latest_trans_gci()),
                              (uint)(ndb_latest_received_binlog_epoch >> 32),
                              (uint)(ndb_latest_received_binlog_epoch));
            }
          }
        }
        else
          sql_print_error("NDB: error %lu (%s) on handling "
                          "binlog schema event",
                          (ulong) pOp->getNdbError().code,
                          pOp->getNdbError().message);
        pOp= s_ndb->nextEvent();
      }
    }

    if (res > 0)
    {
      DBUG_PRINT("info", ("pollEvents res: %d", res));
      THD_SET_PROC_INFO(thd, "Processing events");
      NdbEventOperation *pOp= i_ndb->nextEvent();
      ndb_binlog_index_row _row;
      while (pOp != NULL)
      {
        ndb_binlog_index_row *rows= &_row;
#ifdef RUN_NDB_BINLOG_TIMER
        Timer gci_timer, write_timer;
        int event_count= 0;
        gci_timer.start();
#endif
        gci= pOp->getGCI();
        DBUG_PRINT("info", ("Handling gci: %u/%u",
                            (uint)(gci >> 32),
                            (uint)(gci)));
        // sometimes get TE_ALTER with invalid table
        DBUG_ASSERT(pOp->getEventType() == NdbDictionary::Event::TE_ALTER ||
                    ! IS_NDB_BLOB_PREFIX(pOp->getEvent()->getTable()->getName()));
        DBUG_ASSERT(gci <= ndb_latest_received_binlog_epoch);

        /* initialize some variables for this epoch */
        g_ndb_log_slave_updates= opt_log_slave_updates;
        i_ndb->
          setReportThreshEventGCISlip(ndb_report_thresh_binlog_epoch_slip);
        i_ndb->setReportThreshEventFreeMem(ndb_report_thresh_binlog_mem_usage);

        bzero((char*)&_row, sizeof(_row));
        injector::transaction trans;
        // pass table map before epoch
        {
          Uint32 iter= 0;
          const NdbEventOperation *gci_op;
          Uint32 event_types;
          while ((gci_op= i_ndb->getGCIEventOperations(&iter, &event_types))
                 != NULL)
          {
            Ndb_event_data *event_data=
              (Ndb_event_data *) gci_op->getCustomData();
            NDB_SHARE *share= (event_data)?event_data->share:NULL;
            DBUG_PRINT("info", ("per gci_op: 0x%lx  share: 0x%lx  event_types: 0x%x",
                                (long) gci_op, (long) share, event_types));
            // workaround for interface returning TE_STOP events
            // which are normally filtered out below in the nextEvent loop
            if ((event_types & ~NdbDictionary::Event::TE_STOP) == 0)
            {
              DBUG_PRINT("info", ("Skipped TE_STOP on table %s",
                                  gci_op->getEvent()->getTable()->getName()));
              continue;
            }
            // this should not happen
            if (share == NULL || event_data->table == NULL)
            {
              DBUG_PRINT("info", ("no share or table %s!",
                                  gci_op->getEvent()->getTable()->getName()));
              continue;
            }
            if (share == ndb_apply_status_share)
            {
              // skip this table, it is handled specially
              continue;
            }
            TABLE *table= event_data->table;
#ifndef DBUG_OFF
            const LEX_STRING &name= table->s->table_name;
#endif
            if ((event_types & (NdbDictionary::Event::TE_INSERT |
                                NdbDictionary::Event::TE_UPDATE |
                                NdbDictionary::Event::TE_DELETE)) == 0)
            {
              DBUG_PRINT("info", ("skipping non data event table: %.*s",
                                  (int) name.length, name.str));
              continue;
            }
            if (!trans.good())
            {
              DBUG_PRINT("info",
                         ("Found new data event, initializing transaction"));
              inj->new_trans(thd, &trans);
            }
            DBUG_PRINT("info", ("use_table: %.*s, cols %u",
                                (int) name.length, name.str,
                                table->s->fields));
            injector::transaction::table tbl(table, TRUE);
            IF_DBUG(int ret=) trans.use_table(::server_id, tbl);
            DBUG_ASSERT(ret == 0);
          }
        }
        if (trans.good())
        {
          if (ndb_apply_status_share)
          {
            Ndb_event_data *event_data= 0;
            if (ndb_apply_status_share->event_data)
            {
              event_data= ndb_apply_status_share->event_data;
            }
            else if (ndb_apply_status_share->op)
            {
              event_data= 
                (Ndb_event_data *) ndb_apply_status_share->op->getCustomData();
            }
            DBUG_ASSERT(event_data);
            TABLE *table= event_data->table;

#ifndef DBUG_OFF
            const LEX_STRING& name= table->s->table_name;
            DBUG_PRINT("info", ("use_table: %.*s",
                                (int) name.length, name.str));
#endif
            injector::transaction::table tbl(table, TRUE);
            IF_DBUG(int ret=) trans.use_table(::server_id, tbl);
            DBUG_ASSERT(ret == 0);

	    /* 
	       Intialize table->record[0] 
	    */
	    empty_record(table);

            table->field[0]->store((longlong)::server_id);
            table->field[1]->store((longlong)gci);
            table->field[2]->store("", 0, &my_charset_bin);
            table->field[3]->store((longlong)0);
            table->field[4]->store((longlong)0);
            trans.write_row(::server_id,
                            injector::transaction::table(table, TRUE),
                            &table->s->all_set, table->s->fields,
                            table->record[0]);
          }
          else
          {
            sql_print_error("NDB: Could not get apply status share");
          }
        }
#ifdef RUN_NDB_BINLOG_TIMER
        write_timer.start();
#endif
        do
        {
#ifdef RUN_NDB_BINLOG_TIMER
          event_count++;
#endif
          if (pOp->hasError() &&
              ndb_binlog_thread_handle_error(i_ndb, pOp, *rows) < 0)
            goto err;

#ifndef DBUG_OFF
          {
            Ndb_event_data *event_data=
              (Ndb_event_data *) pOp->getCustomData();
            NDB_SHARE *share= (event_data)?event_data->share:NULL;
            DBUG_PRINT("info",
                       ("EVENT TYPE: %d  GCI: %u/%u last applied: %u/%u  "
                        "share: 0x%lx (%s.%s)", pOp->getEventType(),
                        (uint)(gci >> 32),
                        (uint)(gci),
                        (uint)(ndb_latest_applied_binlog_epoch >> 32),
                        (uint)(ndb_latest_applied_binlog_epoch),
                        (long) share,
                        share ? share->db :  "'NULL'",
                        share ? share->table_name : "'NULL'"));
            DBUG_ASSERT(share != 0);
          }
          // assert that there is consistancy between gci op list
          // and event list
          {
            Uint32 iter= 0;
            const NdbEventOperation *gci_op;
            Uint32 event_types;
            while ((gci_op= i_ndb->getGCIEventOperations(&iter, &event_types))
                   != NULL)
            {
              if (gci_op == pOp)
                break;
            }
            DBUG_ASSERT(gci_op == pOp);
            DBUG_ASSERT((event_types & pOp->getEventType()) != 0);
          }
#endif
          if ((unsigned) pOp->getEventType() <
              (unsigned) NDBEVENT::TE_FIRST_NON_DATA_EVENT)
            ndb_binlog_thread_handle_data_event(i_ndb, pOp, &rows, trans);
          else
          {
            // set injector_ndb database/schema from table internal name
            IF_DBUG(int ret=)
              i_ndb->setDatabaseAndSchemaName(pOp->getEvent()->getTable());
            DBUG_ASSERT(ret == 0);
            ndb_binlog_thread_handle_non_data_event(thd, i_ndb, pOp, *rows);
            // reset to catch errors
            i_ndb->setDatabaseName("");
            DBUG_PRINT("info", ("s_ndb first: %s", s_ndb->getEventOperation() ?
                                s_ndb->getEventOperation()->getEvent()->getTable()->getName() :
                                "<empty>"));
            DBUG_PRINT("info", ("i_ndb first: %s", i_ndb->getEventOperation() ?
                                i_ndb->getEventOperation()->getEvent()->getTable()->getName() :
                                "<empty>"));
            if (i_ndb->getEventOperation() == NULL &&
                s_ndb->getEventOperation() == NULL &&
                do_ndbcluster_binlog_close_connection == BCCC_running)
            {
              DBUG_PRINT("info", ("do_ndbcluster_binlog_close_connection= BCCC_restart"));
              do_ndbcluster_binlog_close_connection= BCCC_restart;
              if (ndb_latest_received_binlog_epoch < get_latest_trans_gci() && ndb_binlog_running)
              {
                sql_print_error("NDB Binlog: latest transaction in epoch %lu not in binlog "
                                "as latest received epoch is %lu",
                                (ulong) get_latest_trans_gci(),
                                (ulong) ndb_latest_received_binlog_epoch);
              }
            }
          }

          pOp= i_ndb->nextEvent();
        } while (pOp && pOp->getGCI() == gci);

        /*
          note! pOp is not referring to an event in the next epoch
          or is == 0
        */
#ifdef RUN_NDB_BINLOG_TIMER
        write_timer.stop();
#endif

        if (trans.good())
        {
          //DBUG_ASSERT(row.n_inserts || row.n_updates || row.n_deletes);
          THD_SET_PROC_INFO(thd, "Committing events to binlog");
          injector::transaction::binlog_pos start= trans.start_pos();
          if (int r= trans.commit())
          {
            sql_print_error("NDB Binlog: "
                            "Error during COMMIT of GCI. Error: %d",
                            r);
            /* TODO: Further handling? */
          }
          rows->gci= (gci >> 32); // Expose gci hi/lo
          rows->epoch= gci;
          rows->master_log_file= start.file_name();
          rows->master_log_pos= start.file_pos();

          DBUG_PRINT("info", ("COMMIT gci: %lu", (ulong) gci));
          if (ndb_update_ndb_binlog_index)
            ndb_add_ndb_binlog_index(thd, rows);
          ndb_latest_applied_binlog_epoch= gci;
        }
        ndb_latest_handled_binlog_epoch= gci;
#ifdef RUN_NDB_BINLOG_TIMER
        gci_timer.stop();
        sql_print_information("gci %ld event_count %d write time "
                              "%ld(%d e/s), total time %ld(%d e/s)",
                              (ulong)gci, event_count,
                              write_timer.elapsed_ms(),
                              (1000*event_count) / write_timer.elapsed_ms(),
                              gci_timer.elapsed_ms(),
                              (1000*event_count) / gci_timer.elapsed_ms());
#endif
      }
    }

    ndb_binlog_thread_handle_schema_event_post_epoch(thd,
                                                     &post_epoch_log_list,
                                                     &post_epoch_unlock_list);
    free_root(&mem_root, MYF(0));
    *root_ptr= old_root;
    ndb_latest_handled_binlog_epoch= ndb_latest_received_binlog_epoch;
  }
  if (do_ndbcluster_binlog_close_connection == BCCC_restart)
  {
    ndb_binlog_tables_inited= FALSE;
    close_thread_tables(thd);
    ndb_binlog_index= 0;
    goto restart;
  }
err:
  sql_print_information("Stopping Cluster Binlog");
  DBUG_PRINT("info",("Shutting down cluster binlog thread"));
  THD_SET_PROC_INFO(thd, "Shutting down");
  close_thread_tables(thd);
  pthread_mutex_lock(&injector_mutex);
  /* don't mess with the injector_ndb anymore from other threads */
  injector_thd= 0;
  injector_ndb= 0;
  schema_ndb= 0;
  pthread_mutex_unlock(&injector_mutex);
  thd->db= 0; // as not to try to free memory

  if (ndb_apply_status_share)
  {
    /* ndb_share reference binlog extra free */
    DBUG_PRINT("NDB_SHARE", ("%s binlog extra free  use_count: %u",
                             ndb_apply_status_share->key,
                             ndb_apply_status_share->use_count));
    free_share(&ndb_apply_status_share);
    ndb_apply_status_share= 0;
  }
  if (ndb_schema_share)
  {
    /* begin protect ndb_schema_share */
    pthread_mutex_lock(&ndb_schema_share_mutex);
    /* ndb_share reference binlog extra free */
    DBUG_PRINT("NDB_SHARE", ("%s binlog extra free  use_count: %u",
                             ndb_schema_share->key,
                             ndb_schema_share->use_count));
    free_share(&ndb_schema_share);
    ndb_schema_share= 0;
    pthread_mutex_unlock(&ndb_schema_share_mutex);
    /* end protect ndb_schema_share */
  }

  /* remove all event operations */
  if (s_ndb)
  {
    NdbEventOperation *op;
    DBUG_PRINT("info",("removing all event operations"));
    while ((op= s_ndb->getEventOperation()))
    {
      DBUG_ASSERT(! IS_NDB_BLOB_PREFIX(op->getEvent()->getTable()->getName()));
      DBUG_PRINT("info",("removing event operation on %s",
                         op->getEvent()->getName()));
      Ndb_event_data *event_data= (Ndb_event_data *) op->getCustomData();
      NDB_SHARE *share= (event_data)?event_data->share:NULL;
      DBUG_ASSERT(share != 0);
      DBUG_ASSERT(share->op == op || share->new_op == op);
      if (event_data)
      {
        delete event_data;
        op->setCustomData(NULL);
      }
      (void) pthread_mutex_lock(&share->mutex);
      share->op= 0;
      share->new_op= 0;
      (void) pthread_mutex_unlock(&share->mutex);
      /* ndb_share reference binlog free */
      DBUG_PRINT("NDB_SHARE", ("%s binlog free  use_count: %u",
                               share->key, share->use_count));
      free_share(&share);
      s_ndb->dropEventOperation(op);
    }
    delete s_ndb;
    s_ndb= 0;
  }
  if (i_ndb)
  {
    NdbEventOperation *op;
    DBUG_PRINT("info",("removing all event operations"));
    while ((op= i_ndb->getEventOperation()))
    {
      DBUG_ASSERT(! IS_NDB_BLOB_PREFIX(op->getEvent()->getTable()->getName()));
      DBUG_PRINT("info",("removing event operation on %s",
                         op->getEvent()->getName()));
      Ndb_event_data *event_data= (Ndb_event_data *) op->getCustomData();
      NDB_SHARE *share= (event_data)?event_data->share:NULL;
      if (event_data)
      {
        delete event_data;
        op->setCustomData(NULL);
      }
      DBUG_ASSERT(share != 0);
      (void) pthread_mutex_lock(&share->mutex);
      DBUG_ASSERT(share->op == op || share->new_op == op);
      share->op= 0;
      share->new_op= 0;
      (void) pthread_mutex_unlock(&share->mutex);
      /* ndb_share reference binlog free */
      DBUG_PRINT("NDB_SHARE", ("%s binlog free  use_count: %u",
                               share->key, share->use_count));
      free_share(&share);
      i_ndb->dropEventOperation(op);
    }
    delete i_ndb;
    i_ndb= 0;
  }

  hash_free(&ndb_schema_objects);

  net_end(&thd->net);
  thd->cleanup();
  delete thd;

  ndb_binlog_thread_running= -1;
  ndb_binlog_running= FALSE;
  (void) pthread_cond_signal(&injector_cond);

  DBUG_PRINT("exit", ("ndb_binlog_thread"));
  my_thread_end();

  pthread_exit(0);
  DBUG_RETURN(NULL);
}

bool
ndbcluster_show_status_binlog(THD* thd, stat_print_fn *stat_print,
                              enum ha_stat_type stat_type)
{
  char buf[IO_SIZE];
  uint buflen;
  ulonglong ndb_latest_epoch= 0;
  DBUG_ENTER("ndbcluster_show_status_binlog");
  
  pthread_mutex_lock(&injector_mutex);
  if (injector_ndb)
  {
    char buff1[22],buff2[22],buff3[22],buff4[22],buff5[22];
    ndb_latest_epoch= injector_ndb->getLatestGCI();
    pthread_mutex_unlock(&injector_mutex);

    buflen=
      snprintf(buf, sizeof(buf),
               "latest_epoch=%s, "
               "latest_trans_epoch=%s, "
               "latest_received_binlog_epoch=%s, "
               "latest_handled_binlog_epoch=%s, "
               "latest_applied_binlog_epoch=%s",
               llstr(ndb_latest_epoch, buff1),
               llstr(get_latest_trans_gci(), buff2),
               llstr(ndb_latest_received_binlog_epoch, buff3),
               llstr(ndb_latest_handled_binlog_epoch, buff4),
               llstr(ndb_latest_applied_binlog_epoch, buff5));
    if (stat_print(thd, ndbcluster_hton_name, ndbcluster_hton_name_length,
                   "binlog", strlen("binlog"),
                   buf, buflen))
      DBUG_RETURN(TRUE);
  }
  else
    pthread_mutex_unlock(&injector_mutex);
  DBUG_RETURN(FALSE);
}

#endif /* HAVE_NDB_BINLOG */
#endif<|MERGE_RESOLUTION|>--- conflicted
+++ resolved
@@ -497,13 +497,8 @@
     ulonglong wait_epoch= get_latest_trans_gci();
     int count= 30;
     if (thd)
-<<<<<<< HEAD
       THD_SET_PROC_INFO(thd,
         "Waiting for ndbcluster binlog update to reach current position");
-=======
-      thd->proc_info= "Waiting for ndbcluster binlog update to "
-	"reach current position";
->>>>>>> 5bd95e4d
     pthread_mutex_lock(&injector_mutex);
     while (!thd->killed && count && ndb_binlog_running &&
            (ndb_latest_handled_binlog_epoch == 0 ||
@@ -2175,11 +2170,7 @@
           char from[FN_REFLEN];
           char to[FN_REFLEN];
           strxnmov(from, FN_REFLEN-1, share->key, NullS);
-<<<<<<< HEAD
-          ndbcluster_rename_share(share);
-=======
           ndbcluster_rename_share(thd, share);
->>>>>>> 5bd95e4d
           strxnmov(to, FN_REFLEN-1, share->key, NullS);
           rename_file_ext(from, to, ".ndb");
           rename_file_ext(from, to, ".frm");
@@ -2911,11 +2902,7 @@
     /*
       create the event operations for receiving logging events
     */
-<<<<<<< HEAD
-    if (ndbcluster_create_event_ops(current_thd, share,
-=======
     if (ndbcluster_create_event_ops(thd, share,
->>>>>>> 5bd95e4d
                                     ndbtab, event_name.c_ptr()))
     {
       sql_print_error("NDB Binlog:"
@@ -4510,21 +4497,13 @@
     while (gci > schema_gci && schema_res >= 0)
     {
       static char buf[64];
-<<<<<<< HEAD
       THD_SET_PROC_INFO(thd, "Waiting for schema epoch");
-=======
-      thd->proc_info= "Waiting for schema epoch";
->>>>>>> 5bd95e4d
       my_snprintf(buf, sizeof(buf), "%s %u/%u(%u/%u)", thd->proc_info,
                   (uint)(schema_gci >> 32),
                   (uint)(schema_gci),
                   (uint)(gci >> 32),
                   (uint)(gci));
-<<<<<<< HEAD
       THD_SET_PROC_INFO(thd, buf);
-=======
-      thd->proc_info= buf;
->>>>>>> 5bd95e4d
       schema_res= s_ndb->pollEvents(10, &schema_gci);
     }
 
