/* Copyright (C) 2000-2006 MySQL AB

   This program is free software; you can redistribute it and/or modify
   it under the terms of the GNU General Public License as published by
   the Free Software Foundation; version 2 of the License.

   This program is distributed in the hope that it will be useful,
   but WITHOUT ANY WARRANTY; without even the implied warranty of
   MERCHANTABILITY or FITNESS FOR A PARTICULAR PURPOSE.  See the
   GNU General Public License for more details.

   You should have received a copy of the GNU General Public License
   along with this program; if not, write to the Free Software
   Foundation, Inc., 59 Temple Place, Suite 330, Boston, MA  02111-1307  USA */


/*
  Single table and multi table updates of tables.
  Multi-table updates were introduced by Sinisa & Monty
*/

#include "mysql_priv.h"
#include "sql_select.h"
#include "sp_head.h"
#include "sql_trigger.h"

/* Return 0 if row hasn't changed */

bool compare_record(TABLE *table)
{
  if (table->s->blob_fields + table->s->varchar_fields == 0)
    return cmp_record(table,record[1]);
  /* Compare null bits */
  if (memcmp(table->null_flags,
	     table->null_flags+table->s->rec_buff_length,
	     table->s->null_bytes))
    return TRUE;				// Diff in NULL value
  /* Compare updated fields */
  for (Field **ptr= table->field ; *ptr ; ptr++)
  {
    if (bitmap_is_set(table->write_set, (*ptr)->field_index) &&
	(*ptr)->cmp_binary_offset(table->s->rec_buff_length))
      return TRUE;
  }
  return FALSE;
}


/*
  check that all fields are real fields

  SYNOPSIS
    check_fields()
    thd             thread handler
    items           Items for check

  RETURN
    TRUE  Items can't be used in UPDATE
    FALSE Items are OK
*/

static bool check_fields(THD *thd, List<Item> &items)
{
  List_iterator<Item> it(items);
  Item *item;
  Item_field *field;

  while ((item= it++))
  {
    if (!(field= item->filed_for_view_update()))
    {
      /* item has name, because it comes from VIEW SELECT list */
      my_error(ER_NONUPDATEABLE_COLUMN, MYF(0), item->name);
      return TRUE;
    }
    /*
      we make temporary copy of Item_field, to avoid influence of changing
      result_field on Item_ref which refer on this field
    */
    thd->change_item_tree(it.ref(), new Item_field(thd, field));
  }
  return FALSE;
}


/**
  @brief Re-read record if more columns are needed for error message.

  If we got a duplicate key error, we want to write an error
  message containing the value of the duplicate key. If we do not have
  all fields of the key value in record[0], we need to re-read the
  record with a proper read_set.

  @param[in] error   error number
  @param[in] table   table
*/

static void prepare_record_for_error_message(int error, TABLE *table)
{
  Field **field_p;
  Field *field;
  uint keynr;
  MY_BITMAP unique_map; /* Fields in offended unique. */
  my_bitmap_map unique_map_buf[bitmap_buffer_size(MAX_FIELDS)];
  DBUG_ENTER("prepare_record_for_error_message");

  /*
    Only duplicate key errors print the key value.
    If storage engine does always read all columns, we have the value alraedy.
  */
  if ((error != HA_ERR_FOUND_DUPP_KEY) ||
      !(table->file->ha_table_flags() & HA_PARTIAL_COLUMN_READ))
    DBUG_VOID_RETURN;

  /*
    Get the number of the offended index.
    We will see MAX_KEY if the engine cannot determine the affected index.
  */
  if ((keynr= table->file->get_dup_key(error)) >= MAX_KEY)
    DBUG_VOID_RETURN;

  /* Create unique_map with all fields used by that index. */
  bitmap_init(&unique_map, unique_map_buf, table->s->fields, FALSE);
  table->mark_columns_used_by_index_no_reset(keynr, &unique_map);

  /* Subtract read_set and write_set. */
  bitmap_subtract(&unique_map, table->read_set);
  bitmap_subtract(&unique_map, table->write_set);

  /*
    If the unique index uses columns that are neither in read_set
    nor in write_set, we must re-read the record.
    Otherwise no need to do anything.
  */
  if (bitmap_is_clear_all(&unique_map))
    DBUG_VOID_RETURN;

  /* Get identifier of last read record into table->file->ref. */
  table->file->position(table->record[0]);
  /* Add all fields used by unique index to read_set. */
  bitmap_union(table->read_set, &unique_map);
  /* Tell the engine about the new set. */
  table->file->column_bitmaps_signal();
  /* Read record that is identified by table->file->ref. */
  (void) table->file->rnd_pos(table->record[1], table->file->ref);
  /* Copy the newly read columns into the new record. */
  for (field_p= table->field; (field= *field_p); field_p++)
    if (bitmap_is_set(&unique_map, field->field_index))
      field->copy_from_tmp(table->s->rec_buff_length);

  DBUG_VOID_RETURN;
}


/*
  Process usual UPDATE

  SYNOPSIS
    mysql_update()
    thd			thread handler
    fields		fields for update
    values		values of fields for update
    conds		WHERE clause expression
    order_num		number of elemen in ORDER BY clause
    order		ORDER BY clause list
    limit		limit clause
    handle_duplicates	how to handle duplicates

  RETURN
    0  - OK
    2  - privilege check and openning table passed, but we need to convert to
         multi-update because of view substitution
    1  - error
*/

int mysql_update(THD *thd,
                 TABLE_LIST *table_list,
                 List<Item> &fields,
		 List<Item> &values,
                 COND *conds,
                 uint order_num, ORDER *order,
		 ha_rows limit,
		 enum enum_duplicates handle_duplicates, bool ignore)
{
  bool		using_limit= limit != HA_POS_ERROR;
  bool		safe_update= test(thd->options & OPTION_SAFE_UPDATES);
  bool		used_key_is_modified, transactional_table, will_batch;
  bool		can_compare_record;
  int           res;
  int		error, loc_error;
  uint		used_index= MAX_KEY, dup_key_found;
  bool          need_sort= TRUE;
#ifndef NO_EMBEDDED_ACCESS_CHECKS
  uint		want_privilege;
#endif
  uint          table_count= 0;
  ha_rows	updated, found;
  key_map	old_covering_keys;
  TABLE		*table;
  SQL_SELECT	*select;
  READ_RECORD	info;
  SELECT_LEX    *select_lex= &thd->lex->select_lex;
  bool          need_reopen;
  ulonglong     id;
  List<Item> all_fields;
  DBUG_ENTER("mysql_update");

  for ( ; ; )
  {
    if (open_tables(thd, &table_list, &table_count, 0))
      DBUG_RETURN(1);

    if (table_list->multitable_view)
    {
      DBUG_ASSERT(table_list->view != 0);
      DBUG_PRINT("info", ("Switch to multi-update"));
      /* pass counter value */
      thd->lex->table_count= table_count;
      /* convert to multiupdate */
      DBUG_RETURN(2);
    }
    if (!lock_tables(thd, table_list, table_count, &need_reopen))
      break;
    if (!need_reopen)
      DBUG_RETURN(1);
    close_tables_for_reopen(thd, &table_list);
  }

  if (mysql_handle_derived(thd->lex, &mysql_derived_prepare) ||
      (thd->fill_derived_tables() &&
       mysql_handle_derived(thd->lex, &mysql_derived_filling)))
    DBUG_RETURN(1);

  THD_SET_PROC_INFO(thd, "init");
  table= table_list->table;

  /* Calculate "table->covering_keys" based on the WHERE */
  table->covering_keys= table->s->keys_in_use;
  table->quick_keys.clear_all();

#ifndef NO_EMBEDDED_ACCESS_CHECKS
  /* Force privilege re-checking for views after they have been opened. */
  want_privilege= (table_list->view ? UPDATE_ACL :
                   table_list->grant.want_privilege);
#endif
  if (mysql_prepare_update(thd, table_list, &conds, order_num, order))
    DBUG_RETURN(1);

  old_covering_keys= table->covering_keys;		// Keys used in WHERE
  /* Check the fields we are going to modify */
#ifndef NO_EMBEDDED_ACCESS_CHECKS
  table_list->grant.want_privilege= table->grant.want_privilege= want_privilege;
  table_list->register_want_access(want_privilege);
#endif
  if (setup_fields_with_no_wrap(thd, 0, fields, MARK_COLUMNS_WRITE, 0, 0))
    DBUG_RETURN(1);                     /* purecov: inspected */
  if (table_list->view && check_fields(thd, fields))
  {
    DBUG_RETURN(1);
  }
  if (!table_list->updatable || check_key_in_view(thd, table_list))
  {
    my_error(ER_NON_UPDATABLE_TABLE, MYF(0), table_list->alias, "UPDATE");
    DBUG_RETURN(1);
  }
  if (table->timestamp_field)
  {
    // Don't set timestamp column if this is modified
    if (bitmap_is_set(table->write_set,
                      table->timestamp_field->field_index))
      table->timestamp_field_type= TIMESTAMP_NO_AUTO_SET;
    else
    {
      if (table->timestamp_field_type == TIMESTAMP_AUTO_SET_ON_UPDATE ||
          table->timestamp_field_type == TIMESTAMP_AUTO_SET_ON_BOTH)
        bitmap_set_bit(table->write_set,
                       table->timestamp_field->field_index);
    }
  }

#ifndef NO_EMBEDDED_ACCESS_CHECKS
  /* Check values */
  table_list->grant.want_privilege= table->grant.want_privilege=
    (SELECT_ACL & ~table->grant.privilege);
#endif
  if (setup_fields(thd, 0, values, MARK_COLUMNS_READ, 0, 0))
  {
    free_underlaid_joins(thd, select_lex);
    DBUG_RETURN(1);				/* purecov: inspected */
  }

  if (select_lex->inner_refs_list.elements &&
    fix_inner_refs(thd, all_fields, select_lex, select_lex->ref_pointer_array))
    DBUG_RETURN(-1);

  if (conds)
  {
    Item::cond_result cond_value;
    conds= remove_eq_conds(thd, conds, &cond_value);
    if (cond_value == Item::COND_FALSE)
      limit= 0;                                   // Impossible WHERE
  }

  /*
    If a timestamp field settable on UPDATE is present then to avoid wrong
    update force the table handler to retrieve write-only fields to be able
    to compare records and detect data change.
  */
  if (table->file->ha_table_flags() & HA_PARTIAL_COLUMN_READ &&
      table->timestamp_field &&
      (table->timestamp_field_type == TIMESTAMP_AUTO_SET_ON_UPDATE ||
       table->timestamp_field_type == TIMESTAMP_AUTO_SET_ON_BOTH))
    bitmap_union(table->read_set, table->write_set);
  // Don't count on usage of 'only index' when calculating which key to use
  table->covering_keys.clear_all();

#ifdef WITH_PARTITION_STORAGE_ENGINE
  if (prune_partitions(thd, table, conds))
  {
    free_underlaid_joins(thd, select_lex);
    send_ok(thd);				// No matching records
    DBUG_RETURN(0);
  }
#endif
  /* Update the table->file->stats.records number */
  table->file->info(HA_STATUS_VARIABLE | HA_STATUS_NO_LOCK);

  select= make_select(table, 0, 0, conds, 0, &error);
  if (error || !limit ||
      (select && select->check_quick(thd, safe_update, limit)))
  {
    delete select;
    free_underlaid_joins(thd, select_lex);
    if (error)
    {
      DBUG_RETURN(1);				// Error in where
    }
    send_ok(thd);				// No matching records
    DBUG_RETURN(0);
  }
  if (!select && limit != HA_POS_ERROR)
  {
    if ((used_index= get_index_for_order(table, order, limit)) != MAX_KEY)
      need_sort= FALSE;
  }
  /* If running in safe sql mode, don't allow updates without keys */
  if (table->quick_keys.is_clear_all())
  {
    thd->server_status|=SERVER_QUERY_NO_INDEX_USED;
    if (safe_update && !using_limit)
    {
      my_message(ER_UPDATE_WITHOUT_KEY_IN_SAFE_MODE,
		 ER(ER_UPDATE_WITHOUT_KEY_IN_SAFE_MODE), MYF(0));
      goto err;
    }
  }
  init_ftfuncs(thd, select_lex, 1);

  table->mark_columns_needed_for_update();

  /* Check if we are modifying a key that we are used to search with */
  
  if (select && select->quick)
  {
    used_index= select->quick->index;
    used_key_is_modified= (!select->quick->unique_key_range() &&
                          select->quick->is_keys_used(table->write_set));
  }
  else
  {
    used_key_is_modified= 0;
    if (used_index == MAX_KEY)                  // no index for sort order
      used_index= table->file->key_used_on_scan;
    if (used_index != MAX_KEY)
      used_key_is_modified= is_key_used(table, used_index, table->write_set);
  }


#ifdef WITH_PARTITION_STORAGE_ENGINE
  if (used_key_is_modified || order ||
      partition_key_modified(table, table->write_set))
#else
  if (used_key_is_modified || order)
#endif
  {
    /*
      We can't update table directly;  We must first search after all
      matching rows before updating the table!
    */
    if (used_index < MAX_KEY && old_covering_keys.is_set(used_index))
    {
      table->key_read=1;
      table->mark_columns_used_by_index(used_index);
    }
    else
    {
      table->use_all_columns();
    }

    /* note: We avoid sorting avoid if we sort on the used index */
    if (order && (need_sort || used_key_is_modified))
    {
      /*
	Doing an ORDER BY;  Let filesort find and sort the rows we are going
	to update
        NOTE: filesort will call table->prepare_for_position()
      */
      uint         length= 0;
      SORT_FIELD  *sortorder;
      ha_rows examined_rows;

      table->sort.io_cache = (IO_CACHE *) my_malloc(sizeof(IO_CACHE),
						    MYF(MY_FAE | MY_ZEROFILL));
      if (!(sortorder=make_unireg_sortorder(order, &length, NULL)) ||
          (table->sort.found_records= filesort(thd, table, sortorder, length,
                                               select, limit, 1,
                                               &examined_rows))
          == HA_POS_ERROR)
      {
	goto err;
      }
      /*
	Filesort has already found and selected the rows we want to update,
	so we don't need the where clause
      */
      delete select;
      select= 0;
    }
    else
    {
      /*
	We are doing a search on a key that is updated. In this case
	we go trough the matching rows, save a pointer to them and
	update these in a separate loop based on the pointer.
      */

      IO_CACHE tempfile;
      if (open_cached_file(&tempfile, mysql_tmpdir,TEMP_PREFIX,
			   DISK_BUFFER_SIZE, MYF(MY_WME)))
	goto err;

      /* If quick select is used, initialize it before retrieving rows. */
      if (select && select->quick && select->quick->reset())
        goto err;
      table->file->try_semi_consistent_read(1);

      /*
        When we get here, we have one of the following options:
        A. used_index == MAX_KEY
           This means we should use full table scan, and start it with
           init_read_record call
        B. used_index != MAX_KEY
           B.1 quick select is used, start the scan with init_read_record
           B.2 quick select is not used, this is full index scan (with LIMIT)
               Full index scan must be started with init_read_record_idx
      */

      if (used_index == MAX_KEY || (select && select->quick))
        init_read_record(&info,thd,table,select,0,1);
      else
        init_read_record_idx(&info, thd, table, 1, used_index);

<<<<<<< HEAD
      THD_SET_PROC_INFO(thd, "Searching rows for update");
      uint tmp_limit= limit;
=======
      thd->proc_info="Searching rows for update";
      ha_rows tmp_limit= limit;
>>>>>>> 33f88cd7

      while (!(error=info.read_record(&info)) && !thd->killed)
      {
	if (!(select && select->skip_record()))
	{
          if (table->file->was_semi_consistent_read())
	    continue;  /* repeat the read of the same row if it still exists */

	  table->file->position(table->record[0]);
	  if (my_b_write(&tempfile,table->file->ref,
			 table->file->ref_length))
	  {
	    error=1; /* purecov: inspected */
	    break; /* purecov: inspected */
	  }
	  if (!--limit && using_limit)
	  {
	    error= -1;
	    break;
	  }
	}
	else
	  table->file->unlock_row();
      }
      if (thd->killed && !error)
	error= 1;				// Aborted
      limit= tmp_limit;
      table->file->try_semi_consistent_read(0);
      end_read_record(&info);
     
      /* Change select to use tempfile */
      if (select)
      {
	delete select->quick;
	if (select->free_cond)
	  delete select->cond;
	select->quick=0;
	select->cond=0;
      }
      else
      {
	select= new SQL_SELECT;
	select->head=table;
      }
      if (reinit_io_cache(&tempfile,READ_CACHE,0L,0,0))
	error=1; /* purecov: inspected */
      select->file=tempfile;			// Read row ptrs from this file
      if (error >= 0)
	goto err;
    }
    if (table->key_read)
      table->restore_column_maps_after_mark_index();
  }

  if (ignore)
    table->file->extra(HA_EXTRA_IGNORE_DUP_KEY);
  
  if (select && select->quick && select->quick->reset())
    goto err;
  table->file->try_semi_consistent_read(1);
  init_read_record(&info,thd,table,select,0,1);

  updated= found= 0;
  thd->count_cuted_fields= CHECK_FIELD_WARN;		/* calc cuted fields */
  thd->cuted_fields=0L;
  THD_SET_PROC_INFO(thd, "Updating");

  transactional_table= table->file->has_transactions();
  thd->abort_on_warning= test(!ignore &&
                              (thd->variables.sql_mode &
                               (MODE_STRICT_TRANS_TABLES |
                                MODE_STRICT_ALL_TABLES)));
  if (table->triggers &&
      table->triggers->has_triggers(TRG_EVENT_UPDATE,
                                    TRG_ACTION_AFTER))
  {
    /*
      The table has AFTER UPDATE triggers that might access to subject 
      table and therefore might need update to be done immediately. 
      So we turn-off the batching.
    */ 
    (void) table->file->extra(HA_EXTRA_UPDATE_CANNOT_BATCH);
    will_batch= FALSE;
  }
  else
    will_batch= !table->file->start_bulk_update();

  /*
    Assure that we can use position()
    if we need to create an error message.
  */
  if (table->file->ha_table_flags() & HA_PARTIAL_COLUMN_READ)
    table->prepare_for_position();

  /*
    We can use compare_record() to optimize away updates if
    the table handler is returning all columns OR if
    if all updated columns are read
  */
  can_compare_record= (!(table->file->ha_table_flags() &
                         HA_PARTIAL_COLUMN_READ) ||
                       bitmap_is_subset(table->write_set, table->read_set));

  while (!(error=info.read_record(&info)) && !thd->killed)
  {
    if (!(select && select->skip_record()))
    {
      if (table->file->was_semi_consistent_read())
        continue;  /* repeat the read of the same row if it still exists */

      store_record(table,record[1]);
      if (fill_record_n_invoke_before_triggers(thd, fields, values, 0,
                                               table->triggers,
                                               TRG_EVENT_UPDATE))
        break; /* purecov: inspected */

      found++;

      if (!can_compare_record || compare_record(table))
      {
        if ((res= table_list->view_check_option(thd, ignore)) !=
            VIEW_CHECK_OK)
        {
          found--;
          if (res == VIEW_CHECK_SKIP)
            continue;
          else if (res == VIEW_CHECK_ERROR)
          {
            error= 1;
            break;
          }
        }
        if (will_batch)
        {
          /*
            Typically a batched handler can execute the batched jobs when:
            1) When specifically told to do so
            2) When it is not a good idea to batch anymore
            3) When it is necessary to send batch for other reasons
               (One such reason is when READ's must be performed)

            1) is covered by exec_bulk_update calls.
            2) and 3) is handled by the bulk_update_row method.
            
            bulk_update_row can execute the updates including the one
            defined in the bulk_update_row or not including the row
            in the call. This is up to the handler implementation and can
            vary from call to call.

            The dup_key_found reports the number of duplicate keys found
            in those updates actually executed. It only reports those if
            the extra call with HA_EXTRA_IGNORE_DUP_KEY have been issued.
            If this hasn't been issued it returns an error code and can
            ignore this number. Thus any handler that implements batching
            for UPDATE IGNORE must also handle this extra call properly.

            If a duplicate key is found on the record included in this
            call then it should be included in the count of dup_key_found
            and error should be set to 0 (only if these errors are ignored).
          */
          error= table->file->bulk_update_row(table->record[1],
                                              table->record[0],
                                              &dup_key_found);
          limit+= dup_key_found;
          updated-= dup_key_found;
        }
        else
        {
          /* Non-batched update */
	  error= table->file->ha_update_row(table->record[1],
                                            table->record[0]);
        }
        if (!error || error == HA_ERR_RECORD_IS_THE_SAME)
	{
          if (error != HA_ERR_RECORD_IS_THE_SAME)
            updated++;
          else
            error= 0;

          if (table->triggers &&
              table->triggers->process_triggers(thd, TRG_EVENT_UPDATE,
                                                TRG_ACTION_AFTER, TRUE))
          {
            error= 1;
            break;
          }
	}
 	else if (!ignore ||
                 table->file->is_fatal_error(error, HA_CHECK_DUP_KEY))
	{
          /*
            If (ignore && error is ignorable) we don't have to
            do anything; otherwise...
          */
          if (table->file->is_fatal_error(error, HA_CHECK_DUP_KEY))
            thd->fatal_error(); /* Other handler errors are fatal */

          prepare_record_for_error_message(error, table);
	  table->file->print_error(error,MYF(0));
	  error= 1;
	  break;
	}
      }

      if (!--limit && using_limit)
      {
        /*
          We have reached end-of-file in most common situations where no
          batching has occurred and if batching was supposed to occur but
          no updates were made and finally when the batch execution was
          performed without error and without finding any duplicate keys.
          If the batched updates were performed with errors we need to
          check and if no error but duplicate key's found we need to
          continue since those are not counted for in limit.
        */
        if (will_batch &&
            ((error= table->file->exec_bulk_update(&dup_key_found)) ||
            !dup_key_found))
        {
 	  if (error)
          {
            /* purecov: begin inspected */
            /*
              The handler should not report error of duplicate keys if they
              are ignored. This is a requirement on batching handlers.
            */
            prepare_record_for_error_message(error, table);
            table->file->print_error(error,MYF(0));
            error= 1;
            break;
            /* purecov: end */
          }
          /*
            Either an error was found and we are ignoring errors or there
            were duplicate keys found. In both cases we need to correct
            the counters and continue the loop.
          */
          limit= dup_key_found; //limit is 0 when we get here so need to +
          updated-= dup_key_found;
        }
        else
        {
	  error= -1;				// Simulate end of file
	  break;
        }
      }
    }
    else
      table->file->unlock_row();
    thd->row_count++;
  }
  dup_key_found= 0;

  if (!transactional_table && updated > 0)
    thd->transaction.stmt.modified_non_trans_table= TRUE;


  /*
    todo bug#27571: to avoid asynchronization of `error' and
    `error_code' of binlog event constructor

    The concept, which is a bit different for insert(!), is to
    replace `error' assignment with the following lines

       killed_status= thd->killed; // get the status of the volatile 
    
    Notice: thd->killed is type of "state" whereas the lhs has
    "status" the suffix which translates according to WordNet: a state
    at a particular time - at the time of the end of per-row loop in
    our case. Binlogging ops are conducted with the status.

       error= (killed_status == THD::NOT_KILLED)?  error : 1;
    
    which applies to most mysql_$query functions.
    Event's constructor will accept `killed_status' as an argument:
    
       Query_log_event qinfo(..., killed_status);
    
    thd->killed might be changed after killed_status had got cached and this
    won't affect binlogging event but other effects remain.

    Open issue: In a case the error happened not because of KILLED -
    and then KILLED was caught later still within the loop - we shall
    do something to avoid binlogging of incorrect ER_SERVER_SHUTDOWN
    error_code.
  */

  if (thd->killed && !error)
    error= 1;					// Aborted
  else if (will_batch &&
           (loc_error= table->file->exec_bulk_update(&dup_key_found)))
    /*
      An error has occurred when a batched update was performed and returned
      an error indication. It cannot be an allowed duplicate key error since
      we require the batching handler to treat this as a normal behavior.

      Otherwise we simply remove the number of duplicate keys records found
      in the batched update.
    */
  {
    /* purecov: begin inspected */
    thd->fatal_error();
    prepare_record_for_error_message(loc_error, table);
    table->file->print_error(loc_error,MYF(0));
    error= 1;
    /* purecov: end */
  }
  else
    updated-= dup_key_found;
  if (will_batch)
    table->file->end_bulk_update();
  table->file->try_semi_consistent_read(0);
  end_read_record(&info);
  delete select;
  THD_SET_PROC_INFO(thd, "end");
  VOID(table->file->extra(HA_EXTRA_NO_IGNORE_DUP_KEY));

  /*
    Invalidate the table in the query cache if something changed.
    This must be before binlog writing and ha_autocommit_...
  */
  if (updated)
  {
    query_cache_invalidate3(thd, table_list, 1);
  }

  /*
    error < 0 means really no error at all: we processed all rows until the
    last one without error. error > 0 means an error (e.g. unique key
    violation and no IGNORE or REPLACE). error == 0 is also an error (if
    preparing the record or invoking before triggers fails). See
    ha_autocommit_or_rollback(error>=0) and DBUG_RETURN(error>=0) below.
    Sometimes we want to binlog even if we updated no rows, in case user used
    it to be sure master and slave are in same state.
  */
  if ((error < 0) || (updated && !transactional_table))
  {
    if (mysql_bin_log.is_open())
    {
      if (error < 0)
        thd->clear_error();
      if (thd->binlog_query(THD::ROW_QUERY_TYPE,
                            thd->query, thd->query_length,
                            transactional_table, FALSE) &&
          transactional_table)
      {
        error=1;				// Rollback update
      }
    }
    if (thd->transaction.stmt.modified_non_trans_table)
      thd->transaction.all.modified_non_trans_table= TRUE;
  }
  DBUG_ASSERT(transactional_table || !updated || thd->transaction.stmt.modified_non_trans_table);
  free_underlaid_joins(thd, select_lex);
  if (transactional_table)
  {
    if (ha_autocommit_or_rollback(thd, error >= 0))
      error=1;
  }

  if (thd->lock)
  {
    mysql_unlock_tables(thd, thd->lock);
    thd->lock=0;
  }

  /* If LAST_INSERT_ID(X) was used, report X */
  id= thd->arg_of_last_insert_id_function ?
    thd->first_successful_insert_id_in_prev_stmt : 0;

  if (error < 0)
  {
    char buff[STRING_BUFFER_USUAL_SIZE];
    sprintf(buff, ER(ER_UPDATE_INFO), (ulong) found, (ulong) updated,
	    (ulong) thd->cuted_fields);
    thd->row_count_func=
      (thd->client_capabilities & CLIENT_FOUND_ROWS) ? found : updated;
    send_ok(thd, (ulong) thd->row_count_func, id, buff);
    DBUG_PRINT("info",("%ld records updated", (long) updated));
  }
  thd->count_cuted_fields= CHECK_FIELD_IGNORE;		/* calc cuted fields */
  thd->abort_on_warning= 0;
  DBUG_RETURN((error >= 0 || thd->net.report_error) ? 1 : 0);

err:
  delete select;
  free_underlaid_joins(thd, select_lex);
  if (table->key_read)
  {
    table->key_read=0;
    table->file->extra(HA_EXTRA_NO_KEYREAD);
  }
  thd->abort_on_warning= 0;
  DBUG_RETURN(1);
}

/*
  Prepare items in UPDATE statement

  SYNOPSIS
    mysql_prepare_update()
    thd			- thread handler
    table_list		- global/local table list
    conds		- conditions
    order_num		- number of ORDER BY list entries
    order		- ORDER BY clause list

  RETURN VALUE
    FALSE OK
    TRUE  error
*/
bool mysql_prepare_update(THD *thd, TABLE_LIST *table_list,
			 Item **conds, uint order_num, ORDER *order)
{
  Item *fake_conds= 0;
  TABLE *table= table_list->table;
  TABLE_LIST tables;
  List<Item> all_fields;
  SELECT_LEX *select_lex= &thd->lex->select_lex;
  DBUG_ENTER("mysql_prepare_update");

#ifndef NO_EMBEDDED_ACCESS_CHECKS
  table_list->grant.want_privilege= table->grant.want_privilege= 
    (SELECT_ACL & ~table->grant.privilege);
  table_list->register_want_access(SELECT_ACL);
#endif

  bzero((char*) &tables,sizeof(tables));	// For ORDER BY
  tables.table= table;
  tables.alias= table_list->alias;
  thd->lex->allow_sum_func= 0;

  if (setup_tables_and_check_access(thd, &select_lex->context, 
                                    &select_lex->top_join_list,
                                    table_list,
                                    &select_lex->leaf_tables,
                                    FALSE, UPDATE_ACL, SELECT_ACL) ||
      setup_conds(thd, table_list, select_lex->leaf_tables, conds) ||
      select_lex->setup_ref_array(thd, order_num) ||
      setup_order(thd, select_lex->ref_pointer_array,
		  table_list, all_fields, all_fields, order) ||
      setup_ftfuncs(select_lex))
    DBUG_RETURN(TRUE);

  /* Check that we are not using table that we are updating in a sub select */
  {
    TABLE_LIST *duplicate;
    if ((duplicate= unique_table(thd, table_list, table_list->next_global, 0)))
    {
      update_non_unique_table_error(table_list, "UPDATE", duplicate);
      my_error(ER_UPDATE_TABLE_USED, MYF(0), table_list->table_name);
      DBUG_RETURN(TRUE);
    }
  }
  select_lex->fix_prepare_information(thd, conds, &fake_conds);
  DBUG_RETURN(FALSE);
}


/***************************************************************************
  Update multiple tables from join 
***************************************************************************/

/*
  Get table map for list of Item_field
*/

static table_map get_table_map(List<Item> *items)
{
  List_iterator_fast<Item> item_it(*items);
  Item_field *item;
  table_map map= 0;

  while ((item= (Item_field *) item_it++)) 
    map|= item->used_tables();
  DBUG_PRINT("info", ("table_map: 0x%08lx", (long) map));
  return map;
}


/*
  make update specific preparation and checks after opening tables

  SYNOPSIS
    mysql_multi_update_prepare()
    thd         thread handler

  RETURN
    FALSE OK
    TRUE  Error
*/

bool mysql_multi_update_prepare(THD *thd)
{
  LEX *lex= thd->lex;
  TABLE_LIST *table_list= lex->query_tables;
  TABLE_LIST *tl, *leaves;
  List<Item> *fields= &lex->select_lex.item_list;
  table_map tables_for_update;
  bool update_view= 0;
  /*
    if this multi-update was converted from usual update, here is table
    counter else junk will be assigned here, but then replaced with real
    count in open_tables()
  */
  uint  table_count= lex->table_count;
  const bool using_lock_tables= thd->locked_tables != 0;
  bool original_multiupdate= (thd->lex->sql_command == SQLCOM_UPDATE_MULTI);
  bool need_reopen= FALSE;
  DBUG_ENTER("mysql_multi_update_prepare");

  /* following need for prepared statements, to run next time multi-update */
  thd->lex->sql_command= SQLCOM_UPDATE_MULTI;

reopen_tables:

  /* open tables and create derived ones, but do not lock and fill them */
  if (((original_multiupdate || need_reopen) &&
       open_tables(thd, &table_list, &table_count, 0)) ||
      mysql_handle_derived(lex, &mysql_derived_prepare))
    DBUG_RETURN(TRUE);
  /*
    setup_tables() need for VIEWs. JOIN::prepare() will call setup_tables()
    second time, but this call will do nothing (there are check for second
    call in setup_tables()).
  */

  if (setup_tables_and_check_access(thd, &lex->select_lex.context,
                                    &lex->select_lex.top_join_list,
                                    table_list,
                                    &lex->select_lex.leaf_tables, FALSE,
                                    UPDATE_ACL, SELECT_ACL))
    DBUG_RETURN(TRUE);

  if (setup_fields_with_no_wrap(thd, 0, *fields, MARK_COLUMNS_WRITE, 0, 0))
    DBUG_RETURN(TRUE);

  for (tl= table_list; tl ; tl= tl->next_local)
  {
    if (tl->view)
    {
      update_view= 1;
      break;
    }
  }

  if (update_view && check_fields(thd, *fields))
  {
    DBUG_RETURN(TRUE);
  }

  tables_for_update= get_table_map(fields);

  /*
    Setup timestamp handling and locking mode
  */
  leaves= lex->select_lex.leaf_tables;
  for (tl= leaves; tl; tl= tl->next_leaf)
  {
    TABLE *table= tl->table;
    /* Only set timestamp column if this is not modified */
    if (table->timestamp_field &&
        bitmap_is_set(table->write_set,
                      table->timestamp_field->field_index))
      table->timestamp_field_type= TIMESTAMP_NO_AUTO_SET;

    /* if table will be updated then check that it is unique */
    if (table->map & tables_for_update)
    {
      if (!tl->updatable || check_key_in_view(thd, tl))
      {
        my_error(ER_NON_UPDATABLE_TABLE, MYF(0), tl->alias, "UPDATE");
        DBUG_RETURN(TRUE);
      }

      table->mark_columns_needed_for_update();
      DBUG_PRINT("info",("setting table `%s` for update", tl->alias));
      /*
        If table will be updated we should not downgrade lock for it and
        leave it as is.
      */
    }
    else
    {
      DBUG_PRINT("info",("setting table `%s` for read-only", tl->alias));
      /*
        If we are using the binary log, we need TL_READ_NO_INSERT to get
        correct order of statements. Otherwise, we use a TL_READ lock to
        improve performance.
      */
      tl->lock_type= using_update_log ? TL_READ_NO_INSERT : TL_READ;
      tl->updating= 0;
      /* Update TABLE::lock_type accordingly. */
      if (!tl->placeholder() && !using_lock_tables)
        tl->table->reginfo.lock_type= tl->lock_type;
    }
  }
  for (tl= table_list; tl; tl= tl->next_local)
  {
    /* Check access privileges for table */
    if (!tl->derived)
    {
      uint want_privilege= tl->updating ? UPDATE_ACL : SELECT_ACL;
      if (check_access(thd, want_privilege,
                       tl->db, &tl->grant.privilege, 0, 0, 
                       test(tl->schema_table)) ||
          check_grant(thd, want_privilege, tl, 0, 1, 0))
        DBUG_RETURN(TRUE);
    }
  }

  /* check single table update for view compound from several tables */
  for (tl= table_list; tl; tl= tl->next_local)
  {
    if (tl->effective_algorithm == VIEW_ALGORITHM_MERGE)
    {
      TABLE_LIST *for_update= 0;
      if (tl->check_single_table(&for_update, tables_for_update, tl))
      {
	my_error(ER_VIEW_MULTIUPDATE, MYF(0),
		 tl->view_db.str, tl->view_name.str);
	DBUG_RETURN(-1);
      }
    }
  }

  /* now lock and fill tables */
  if (lock_tables(thd, table_list, table_count, &need_reopen))
  {
    if (!need_reopen)
      DBUG_RETURN(TRUE);

    /*
      We have to reopen tables since some of them were altered or dropped
      during lock_tables() or something was done with their triggers.
      Let us do some cleanups to be able do setup_table() and setup_fields()
      once again.
    */
    List_iterator_fast<Item> it(*fields);
    Item *item;
    while ((item= it++))
      item->cleanup();

    /* We have to cleanup translation tables of views. */
    for (TABLE_LIST *tbl= table_list; tbl; tbl= tbl->next_global)
      tbl->cleanup_items();

    close_tables_for_reopen(thd, &table_list);
    goto reopen_tables;
  }

  /*
    Check that we are not using table that we are updating, but we should
    skip all tables of UPDATE SELECT itself
  */
  lex->select_lex.exclude_from_table_unique_test= TRUE;
  /* We only need SELECT privilege for columns in the values list */
  for (tl= leaves; tl; tl= tl->next_leaf)
  {
    TABLE *table= tl->table;
    TABLE_LIST *tlist;
    if (!(tlist= tl->top_table())->derived)
    {
      tlist->grant.want_privilege=
        (SELECT_ACL & ~tlist->grant.privilege);
      table->grant.want_privilege= (SELECT_ACL & ~table->grant.privilege);
    }
    DBUG_PRINT("info", ("table: %s  want_privilege: %u", tl->alias,
                        (uint) table->grant.want_privilege));
    if (tl->lock_type != TL_READ &&
        tl->lock_type != TL_READ_NO_INSERT)
    {
      TABLE_LIST *duplicate;
      if ((duplicate= unique_table(thd, tl, table_list, 0)))
      {
        update_non_unique_table_error(table_list, "UPDATE", duplicate);
        DBUG_RETURN(TRUE);
      }
    }
  }
  /*
    Set exclude_from_table_unique_test value back to FALSE. It is needed for
    further check in multi_update::prepare whether to use record cache.
  */
  lex->select_lex.exclude_from_table_unique_test= FALSE;
 
  if (thd->fill_derived_tables() &&
      mysql_handle_derived(lex, &mysql_derived_filling))
    DBUG_RETURN(TRUE);

  DBUG_RETURN (FALSE);
}


/*
  Setup multi-update handling and call SELECT to do the join
*/

bool mysql_multi_update(THD *thd,
                        TABLE_LIST *table_list,
                        List<Item> *fields,
                        List<Item> *values,
                        COND *conds,
                        ulonglong options,
                        enum enum_duplicates handle_duplicates, bool ignore,
                        SELECT_LEX_UNIT *unit, SELECT_LEX *select_lex)
{
  multi_update *result;
  bool res;
  DBUG_ENTER("mysql_multi_update");

  if (!(result= new multi_update(table_list,
				 thd->lex->select_lex.leaf_tables,
				 fields, values,
				 handle_duplicates, ignore)))
    DBUG_RETURN(TRUE);

  thd->abort_on_warning= test(thd->variables.sql_mode &
                              (MODE_STRICT_TRANS_TABLES |
                               MODE_STRICT_ALL_TABLES));

  List<Item> total_list;
  res= mysql_select(thd, &select_lex->ref_pointer_array,
                      table_list, select_lex->with_wild,
                      total_list,
                      conds, 0, (ORDER *) NULL, (ORDER *)NULL, (Item *) NULL,
                      (ORDER *)NULL,
                      options | SELECT_NO_JOIN_CACHE | SELECT_NO_UNLOCK |
                      OPTION_SETUP_TABLES_DONE,
                      result, unit, select_lex);
  DBUG_PRINT("info",("res: %d  report_error: %d", res,
                     thd->net.report_error));
  res|= thd->net.report_error;
  if (unlikely(res))
  {
    /* If we had a another error reported earlier then this will be ignored */
    result->send_error(ER_UNKNOWN_ERROR, ER(ER_UNKNOWN_ERROR));
    result->abort();
  }
  delete result;
  thd->abort_on_warning= 0;
  DBUG_RETURN(FALSE);
}


multi_update::multi_update(TABLE_LIST *table_list,
			   TABLE_LIST *leaves_list,
			   List<Item> *field_list, List<Item> *value_list,
			   enum enum_duplicates handle_duplicates_arg,
                           bool ignore_arg)
  :all_tables(table_list), leaves(leaves_list), update_tables(0),
   tmp_tables(0), updated(0), found(0), fields(field_list),
   values(value_list), table_count(0), copy_field(0),
   handle_duplicates(handle_duplicates_arg), do_update(1), trans_safe(0),
   transactional_tables(1), ignore(ignore_arg)
{}


/*
  Connect fields with tables and create list of tables that are updated
*/

int multi_update::prepare(List<Item> &not_used_values,
			  SELECT_LEX_UNIT *lex_unit)
{
  TABLE_LIST *table_ref;
  SQL_LIST update;
  table_map tables_to_update;
  Item_field *item;
  List_iterator_fast<Item> field_it(*fields);
  List_iterator_fast<Item> value_it(*values);
  uint i, max_fields;
  uint leaf_table_count= 0;
  DBUG_ENTER("multi_update::prepare");

  thd->count_cuted_fields= CHECK_FIELD_WARN;
  thd->cuted_fields=0L;
  THD_SET_PROC_INFO(thd, "updating main table");

  tables_to_update= get_table_map(fields);

  if (!tables_to_update)
  {
    my_message(ER_NO_TABLES_USED, ER(ER_NO_TABLES_USED), MYF(0));
    DBUG_RETURN(1);
  }

  /*
    We have to check values after setup_tables to get covering_keys right in
    reference tables
  */

  if (setup_fields(thd, 0, *values, MARK_COLUMNS_READ, 0, 0))
    DBUG_RETURN(1);

  /*
    Save tables beeing updated in update_tables
    update_table->shared is position for table
    Don't use key read on tables that are updated
  */

  update.empty();
  for (table_ref= leaves; table_ref; table_ref= table_ref->next_leaf)
  {
    /* TODO: add support of view of join support */
    TABLE *table=table_ref->table;
    leaf_table_count++;
    if (tables_to_update & table->map)
    {
      TABLE_LIST *tl= (TABLE_LIST*) thd->memdup((char*) table_ref,
						sizeof(*tl));
      if (!tl)
	DBUG_RETURN(1);
      update.link_in_list((uchar*) tl, (uchar**) &tl->next_local);
      tl->shared= table_count++;
      table->no_keyread=1;
      table->covering_keys.clear_all();
      table->pos_in_table_list= tl;
      if (table->triggers &&
          table->triggers->has_triggers(TRG_EVENT_UPDATE,
                                        TRG_ACTION_AFTER))
      {
	/*
           The table has AFTER UPDATE triggers that might access to subject 
           table and therefore might need update to be done immediately. 
           So we turn-off the batching.
	*/ 
	(void) table->file->extra(HA_EXTRA_UPDATE_CANNOT_BATCH);
      }
    }
  }


  table_count=  update.elements;
  update_tables= (TABLE_LIST*) update.first;

  tmp_tables = (TABLE**) thd->calloc(sizeof(TABLE *) * table_count);
  tmp_table_param = (TMP_TABLE_PARAM*) thd->calloc(sizeof(TMP_TABLE_PARAM) *
						   table_count);
  fields_for_table= (List_item **) thd->alloc(sizeof(List_item *) *
					      table_count);
  values_for_table= (List_item **) thd->alloc(sizeof(List_item *) *
					      table_count);
  if (thd->is_fatal_error)
    DBUG_RETURN(1);
  for (i=0 ; i < table_count ; i++)
  {
    fields_for_table[i]= new List_item;
    values_for_table[i]= new List_item;
  }
  if (thd->is_fatal_error)
    DBUG_RETURN(1);

  /* Split fields into fields_for_table[] and values_by_table[] */

  while ((item= (Item_field *) field_it++))
  {
    Item *value= value_it++;
    uint offset= item->field->table->pos_in_table_list->shared;
    fields_for_table[offset]->push_back(item);
    values_for_table[offset]->push_back(value);
  }
  if (thd->is_fatal_error)
    DBUG_RETURN(1);

  /* Allocate copy fields */
  max_fields=0;
  for (i=0 ; i < table_count ; i++)
    set_if_bigger(max_fields, fields_for_table[i]->elements + leaf_table_count);
  copy_field= new Copy_field[max_fields];
  DBUG_RETURN(thd->is_fatal_error != 0);
}


/*
  Check if table is safe to update on fly

  SYNOPSIS
    safe_update_on_fly()
    thd                 Thread handler
    join_tab            How table is used in join
    all_tables          List of tables

  NOTES
    We can update the first table in join on the fly if we know that
    a row in this table will never be read twice. This is true under
    the following conditions:

    - We are doing a table scan and the data is in a separate file (MyISAM) or
      if we don't update a clustered key.

    - We are doing a range scan and we don't update the scan key or
      the primary key for a clustered table handler.

    - Table is not joined to itself.

    This function gets information about fields to be updated from
    the TABLE::write_set bitmap.

  WARNING
    This code is a bit dependent of how make_join_readinfo() works.

  RETURN
    0		Not safe to update
    1		Safe to update
*/

static bool safe_update_on_fly(THD *thd, JOIN_TAB *join_tab,
                               TABLE_LIST *table_ref, TABLE_LIST *all_tables)
{
  TABLE *table= join_tab->table;
  if (unique_table(thd, table_ref, all_tables, 0))
    return 0;
  switch (join_tab->type) {
  case JT_SYSTEM:
  case JT_CONST:
  case JT_EQ_REF:
    return TRUE;				// At most one matching row
  case JT_REF:
  case JT_REF_OR_NULL:
    return !is_key_used(table, join_tab->ref.key, table->write_set);
  case JT_ALL:
    /* If range search on index */
    if (join_tab->quick)
      return !join_tab->quick->is_keys_used(table->write_set);
    /* If scanning in clustered key */
    if ((table->file->ha_table_flags() & HA_PRIMARY_KEY_IN_READ_INDEX) &&
	table->s->primary_key < MAX_KEY)
      return !is_key_used(table, table->s->primary_key, table->write_set);
    return TRUE;
  default:
    break;					// Avoid compler warning
  }
  return FALSE;

}


/*
  Initialize table for multi table

  IMPLEMENTATION
    - Update first table in join on the fly, if possible
    - Create temporary tables to store changed values for all other tables
      that are updated (and main_table if the above doesn't hold).
*/

bool
multi_update::initialize_tables(JOIN *join)
{
  TABLE_LIST *table_ref;
  DBUG_ENTER("initialize_tables");

  if ((thd->options & OPTION_SAFE_UPDATES) && error_if_full_join(join))
    DBUG_RETURN(1);
  main_table=join->join_tab->table;
  trans_safe= transactional_tables= main_table->file->has_transactions();
  table_to_update= 0;

  /* Any update has at least one pair (field, value) */
  DBUG_ASSERT(fields->elements);
  /*
   Only one table may be modified by UPDATE of an updatable view.
   For an updatable view first_table_for_update indicates this
   table.
   For a regular multi-update it refers to some updated table.
  */ 
  TABLE *first_table_for_update= ((Item_field *) fields->head())->field->table;

  /* Create a temporary table for keys to all tables, except main table */
  for (table_ref= update_tables; table_ref; table_ref= table_ref->next_local)
  {
    TABLE *table=table_ref->table;
    uint cnt= table_ref->shared;
    List<Item> temp_fields;
    ORDER     group;
    TMP_TABLE_PARAM *tmp_param;

    table->mark_columns_needed_for_update();
    if (ignore)
      table->file->extra(HA_EXTRA_IGNORE_DUP_KEY);
    if (table == main_table)			// First table in join
    {
      if (safe_update_on_fly(thd, join->join_tab, table_ref, all_tables))
      {
	table_to_update= main_table;		// Update table on the fly
	continue;
      }
    }
    table->prepare_for_position();

    if (table == first_table_for_update && table_ref->check_option)
    {
      table_map unupdated_tables= table_ref->check_option->used_tables() &
                                  ~first_table_for_update->map;
      for (TABLE_LIST *tbl_ref =leaves;
           unupdated_tables && tbl_ref;
           tbl_ref= tbl_ref->next_leaf)
      {
        if (unupdated_tables & tbl_ref->table->map)
          unupdated_tables&= ~tbl_ref->table->map;
        else
          continue;
        if (unupdated_check_opt_tables.push_back(tbl_ref->table))
          DBUG_RETURN(1);
      }
    }

    tmp_param= tmp_table_param+cnt;

    /*
      Create a temporary table to store all fields that are changed for this
      table. The first field in the temporary table is a pointer to the
      original row so that we can find and update it. For the updatable
      VIEW a few following fields are rowids of tables used in the CHECK
      OPTION condition.
    */

    List_iterator_fast<TABLE> tbl_it(unupdated_check_opt_tables);
    TABLE *tbl= table;
    do
    {
      Field_string *field= new Field_string(tbl->file->ref_length, 0,
                                            tbl->alias, &my_charset_bin);
      if (!field)
        DBUG_RETURN(1);
      field->init(tbl);
      /*
        The field will be converted to varstring when creating tmp table if
        table to be updated was created by mysql 4.1. Deny this.
      */
      field->can_alter_field_type= 0;
      Item_field *ifield= new Item_field((Field *) field);
      if (!ifield)
         DBUG_RETURN(1);
      ifield->maybe_null= 0;
      if (temp_fields.push_back(ifield))
        DBUG_RETURN(1);
    } while ((tbl= tbl_it++));

    temp_fields.concat(fields_for_table[cnt]);

    /* Make an unique key over the first field to avoid duplicated updates */
    bzero((char*) &group, sizeof(group));
    group.asc= 1;
    group.item= (Item**) temp_fields.head_ref();

    tmp_param->quick_group=1;
    tmp_param->field_count=temp_fields.elements;
    tmp_param->group_parts=1;
    tmp_param->group_length= table->file->ref_length;
    if (!(tmp_tables[cnt]=create_tmp_table(thd,
					   tmp_param,
					   temp_fields,
					   (ORDER*) &group, 0, 0,
					   TMP_TABLE_ALL_COLUMNS,
					   HA_POS_ERROR,
					   (char *) "")))
      DBUG_RETURN(1);
    tmp_tables[cnt]->file->extra(HA_EXTRA_WRITE_CACHE);
  }
  DBUG_RETURN(0);
}


multi_update::~multi_update()
{
  TABLE_LIST *table;
  for (table= update_tables ; table; table= table->next_local)
  {
    table->table->no_keyread= table->table->no_cache= 0;
    if (ignore)
      table->table->file->extra(HA_EXTRA_NO_IGNORE_DUP_KEY);
  }

  if (tmp_tables)
  {
    for (uint cnt = 0; cnt < table_count; cnt++)
    {
      if (tmp_tables[cnt])
      {
	free_tmp_table(thd, tmp_tables[cnt]);
	tmp_table_param[cnt].cleanup();
      }
    }
  }
  if (copy_field)
    delete [] copy_field;
  thd->count_cuted_fields= CHECK_FIELD_IGNORE;		// Restore this setting
  DBUG_ASSERT(trans_safe || !updated || 
              thd->transaction.all.modified_non_trans_table);
}


bool multi_update::send_data(List<Item> &not_used_values)
{
  TABLE_LIST *cur_table;
  DBUG_ENTER("multi_update::send_data");

  for (cur_table= update_tables; cur_table; cur_table= cur_table->next_local)
  {
    TABLE *table= cur_table->table;
    uint offset= cur_table->shared;
    /*
      Check if we are using outer join and we didn't find the row
      or if we have already updated this row in the previous call to this
      function.

      The same row may be presented here several times in a join of type
      UPDATE t1 FROM t1,t2 SET t1.a=t2.a

      In this case we will do the update for the first found row combination.
      The join algorithm guarantees that we will not find the a row in
      t1 several times.
    */
    if (table->status & (STATUS_NULL_ROW | STATUS_UPDATED))
      continue;

    /*
      We can use compare_record() to optimize away updates if
      the table handler is returning all columns OR if
      if all updated columns are read
    */
    if (table == table_to_update)
    {
      bool can_compare_record;
      can_compare_record= (!(table->file->ha_table_flags() &
                             HA_PARTIAL_COLUMN_READ) ||
                           bitmap_is_subset(table->write_set,
                                            table->read_set));
      table->status|= STATUS_UPDATED;
      store_record(table,record[1]);
      if (fill_record_n_invoke_before_triggers(thd, *fields_for_table[offset],
                                               *values_for_table[offset], 0,
                                               table->triggers,
                                               TRG_EVENT_UPDATE))
	DBUG_RETURN(1);

      found++;
      if (!can_compare_record || compare_record(table))
      {
	int error;
        if ((error= cur_table->view_check_option(thd, ignore)) !=
            VIEW_CHECK_OK)
        {
          found--;
          if (error == VIEW_CHECK_SKIP)
            continue;
          else if (error == VIEW_CHECK_ERROR)
            DBUG_RETURN(1);
        }
        if (!updated++)
        {
          /*
            Inform the main table that we are going to update the table even
            while we may be scanning it.  This will flush the read cache
            if it's used.
          */
          main_table->file->extra(HA_EXTRA_PREPARE_FOR_UPDATE);
        }
        if ((error=table->file->ha_update_row(table->record[1],
                                              table->record[0])) &&
            error != HA_ERR_RECORD_IS_THE_SAME)
        {
          updated--;
          if (!ignore ||
              table->file->is_fatal_error(error, HA_CHECK_DUP_KEY))
          {
            /*
              If (ignore && error == is ignorable) we don't have to
              do anything; otherwise...
            */
            if (table->file->is_fatal_error(error, HA_CHECK_DUP_KEY))
              thd->fatal_error(); /* Other handler errors are fatal */

            prepare_record_for_error_message(error, table);
            table->file->print_error(error,MYF(0));
            DBUG_RETURN(1);
          }
        }
        else
        {
          if (error == HA_ERR_RECORD_IS_THE_SAME)
          {
            error= 0;
            updated--;
          }
          /* non-transactional or transactional table got modified   */
          /* either multi_update class' flag is raised in its branch */
          if (table->file->has_transactions())
            transactional_tables= 1;
          else
          {
            trans_safe= 0;
            thd->transaction.stmt.modified_non_trans_table= TRUE;
          }
          if (table->triggers &&
              table->triggers->process_triggers(thd, TRG_EVENT_UPDATE,
                                                TRG_ACTION_AFTER, TRUE))
            DBUG_RETURN(1);
        }
      }
    }
    else
    {
      int error;
      TABLE *tmp_table= tmp_tables[offset];
      /*
       For updatable VIEW store rowid of the updated table and
       rowids of tables used in the CHECK OPTION condition.
      */
      uint field_num= 0;
      List_iterator_fast<TABLE> tbl_it(unupdated_check_opt_tables);
      TABLE *tbl= table;
      do
      {
        tbl->file->position(tbl->record[0]);
        memcpy((char*) tmp_table->field[field_num]->ptr,
               (char*) tbl->file->ref, tbl->file->ref_length);
        field_num++;
      } while ((tbl= tbl_it++));

      /* Store regular updated fields in the row. */
      fill_record(thd,
                  tmp_table->field + 1 + unupdated_check_opt_tables.elements,
                  *values_for_table[offset], 1);

      /* Write row, ignoring duplicated updates to a row */
      error= tmp_table->file->ha_write_row(tmp_table->record[0]);
      if (error != HA_ERR_FOUND_DUPP_KEY && error != HA_ERR_FOUND_DUPP_UNIQUE)
      {
        if (error &&
            create_myisam_from_heap(thd, tmp_table,
                                         tmp_table_param[offset].start_recinfo,
                                         &tmp_table_param[offset].recinfo,
                                         error, 1))
        {
          do_update=0;
	  DBUG_RETURN(1);			// Not a table_is_full error
	}
        found++;
      }
    }
  }
  DBUG_RETURN(0);
}


void multi_update::send_error(uint errcode,const char *err)
{
  /* First send error what ever it is ... */
  my_error(errcode, MYF(0), err);

  /* If nothing updated return */
  if (updated == 0) /* the counter might be reset in send_eof */
    return;         /* and then the query has been binlogged */

  /* Something already updated so we have to invalidate cache */
  query_cache_invalidate3(thd, update_tables, 1);
  /*
    If all tables that has been updated are trans safe then just do rollback.
    If not attempt to do remaining updates.
  */

  if (trans_safe)
  {
    DBUG_ASSERT(transactional_tables);
    (void) ha_autocommit_or_rollback(thd, 1);
  }
  else
  { 
    DBUG_ASSERT(thd->transaction.stmt.modified_non_trans_table);
    if (do_update && table_count > 1)
    {
      /* Add warning here */
      /* 
         todo/fixme: do_update() is never called with the arg 1.
         should it change the signature to become argless?
      */
      VOID(do_updates(0));
    }
  }
  if (thd->transaction.stmt.modified_non_trans_table)
  {
    /*
      The query has to binlog because there's a modified non-transactional table
      either from the query's list or via a stored routine: bug#13270,23333
    */
    if (mysql_bin_log.is_open())
    {
      thd->binlog_query(THD::ROW_QUERY_TYPE,
                        thd->query, thd->query_length,
                        transactional_tables, FALSE);
    }
    if (!trans_safe)
      thd->transaction.all.modified_non_trans_table= TRUE;
  }
  DBUG_ASSERT(trans_safe || !updated || thd->transaction.stmt.modified_non_trans_table);
  
  if (transactional_tables)
  {
    (void) ha_autocommit_or_rollback(thd, 1);
  }
}


int multi_update::do_updates(bool from_send_error)
{
  TABLE_LIST *cur_table;
  int local_error= 0;
  ha_rows org_updated;
  TABLE *table, *tmp_table;
  List_iterator_fast<TABLE> check_opt_it(unupdated_check_opt_tables);
  DBUG_ENTER("multi_update::do_updates");

  do_update= 0;					// Don't retry this function
  if (!found)
    DBUG_RETURN(0);
  for (cur_table= update_tables; cur_table; cur_table= cur_table->next_local)
  {
    bool can_compare_record;
    uint offset= cur_table->shared;

    table = cur_table->table;
    if (table == table_to_update)
      continue;					// Already updated
    org_updated= updated;
    tmp_table= tmp_tables[cur_table->shared];
    tmp_table->file->extra(HA_EXTRA_CACHE);	// Change to read cache
    (void) table->file->ha_rnd_init(0);
    table->file->extra(HA_EXTRA_NO_CACHE);

    check_opt_it.rewind();
    while(TABLE *tbl= check_opt_it++)
    {
      if (tbl->file->ha_rnd_init(1))
        goto err;
      tbl->file->extra(HA_EXTRA_CACHE);
    }

    /*
      Setup copy functions to copy fields from temporary table
    */
    List_iterator_fast<Item> field_it(*fields_for_table[offset]);
    Field **field= tmp_table->field + 
                   1 + unupdated_check_opt_tables.elements; // Skip row pointers
    Copy_field *copy_field_ptr= copy_field, *copy_field_end;
    for ( ; *field ; field++)
    {
      Item_field *item= (Item_field* ) field_it++;
      (copy_field_ptr++)->set(item->field, *field, 0);
    }
    copy_field_end=copy_field_ptr;

    if ((local_error = tmp_table->file->ha_rnd_init(1)))
      goto err;

    can_compare_record= (!(table->file->ha_table_flags() &
                           HA_PARTIAL_COLUMN_READ) ||
                         bitmap_is_subset(table->write_set,
                                          table->read_set));

    for (;;)
    {
      if (thd->killed && trans_safe)
	goto err;
      if ((local_error=tmp_table->file->rnd_next(tmp_table->record[0])))
      {
	if (local_error == HA_ERR_END_OF_FILE)
	  break;
	if (local_error == HA_ERR_RECORD_DELETED)
	  continue;				// May happen on dup key
	goto err;
      }

      /* call rnd_pos() using rowids from temporary table */
      check_opt_it.rewind();
      TABLE *tbl= table;
      uint field_num= 0;
      do
      {
        if((local_error=
              tbl->file->rnd_pos(tbl->record[0],
                                (uchar *) tmp_table->field[field_num]->ptr)))
          goto err;
        field_num++;
      } while((tbl= check_opt_it++));

      table->status|= STATUS_UPDATED;
      store_record(table,record[1]);

      /* Copy data from temporary table to current table */
      for (copy_field_ptr=copy_field;
	   copy_field_ptr != copy_field_end;
	   copy_field_ptr++)
	(*copy_field_ptr->do_copy)(copy_field_ptr);

      if (table->triggers &&
          table->triggers->process_triggers(thd, TRG_EVENT_UPDATE,
                                            TRG_ACTION_BEFORE, TRUE))
        goto err2;

      if (!can_compare_record || compare_record(table))
      {
        int error;
        if ((error= cur_table->view_check_option(thd, ignore)) !=
            VIEW_CHECK_OK)
        {
          if (error == VIEW_CHECK_SKIP)
            continue;
          else if (error == VIEW_CHECK_ERROR)
            goto err;
        }
	if ((local_error=table->file->ha_update_row(table->record[1],
						    table->record[0])) &&
            local_error != HA_ERR_RECORD_IS_THE_SAME)
	{
	  if (!ignore ||
              table->file->is_fatal_error(local_error, HA_CHECK_DUP_KEY))
	    goto err;
	}
        if (local_error != HA_ERR_RECORD_IS_THE_SAME)
          updated++;
        else
          local_error= 0;

        if (table->triggers &&
            table->triggers->process_triggers(thd, TRG_EVENT_UPDATE,
                                              TRG_ACTION_AFTER, TRUE))
          goto err2;
      }
    }

    if (updated != org_updated)
    {
      if (table->file->has_transactions())
        transactional_tables= 1;
      else
      {
        trans_safe= 0;				// Can't do safe rollback
        thd->transaction.stmt.modified_non_trans_table= TRUE;
      }
    }
    (void) table->file->ha_rnd_end();
    (void) tmp_table->file->ha_rnd_end();
    check_opt_it.rewind();
    while (TABLE *tbl= check_opt_it++)
        tbl->file->ha_rnd_end();

  }
  DBUG_RETURN(0);

err:
  if (!from_send_error)
  {
    thd->fatal_error();
    prepare_record_for_error_message(local_error, table);
    table->file->print_error(local_error,MYF(0));
  }

err2:
  (void) table->file->ha_rnd_end();
  (void) tmp_table->file->ha_rnd_end();
  check_opt_it.rewind();
  while (TABLE *tbl= check_opt_it++)
      tbl->file->ha_rnd_end();

  if (updated != org_updated)
  {
    if (table->file->has_transactions())
      transactional_tables= 1;
    else
    {
      trans_safe= 0;
      thd->transaction.stmt.modified_non_trans_table= TRUE;
    }
  }
  DBUG_RETURN(1);
}


/* out: 1 if error, 0 if success */

bool multi_update::send_eof()
{
  char buff[STRING_BUFFER_USUAL_SIZE];
  ulonglong id;
  DBUG_ENTER("multi_update::send_eof");
  THD_SET_PROC_INFO(thd, "updating reference tables");

  /* Does updates for the last n - 1 tables, returns 0 if ok */
  int local_error = (table_count) ? do_updates(0) : 0;
  THD_SET_PROC_INFO(thd, "end");

  /* We must invalidate the query cache before binlog writing and
  ha_autocommit_... */

  if (updated)
  {
    query_cache_invalidate3(thd, update_tables, 1);
  }
  /*
    Write the SQL statement to the binlog if we updated
    rows and we succeeded or if we updated some non
    transactional tables.
    
    The query has to binlog because there's a modified non-transactional table
    either from the query's list or via a stored routine: bug#13270,23333
  */

  DBUG_ASSERT(trans_safe || !updated || 
              thd->transaction.stmt.modified_non_trans_table);
  if (local_error == 0 || thd->transaction.stmt.modified_non_trans_table)
  {
    if (mysql_bin_log.is_open())
    {
      if (local_error == 0)
        thd->clear_error();
      else
        updated= 0; /* if there's an error binlog it here not in ::send_error */
      if (thd->binlog_query(THD::ROW_QUERY_TYPE,
                            thd->query, thd->query_length,
                            transactional_tables, FALSE) &&
          trans_safe)
      {
	local_error= 1;				// Rollback update
      }
    }
    if (thd->transaction.stmt.modified_non_trans_table)
      thd->transaction.all.modified_non_trans_table= TRUE;
  }

  if (transactional_tables)
  {
    if (ha_autocommit_or_rollback(thd, local_error != 0))
      local_error=1;
  }

  if (local_error > 0) // if the above log write did not fail ...
  {
    /* Safety: If we haven't got an error before (can happen in do_updates) */
    my_message(ER_UNKNOWN_ERROR, "An error occured in multi-table update",
	       MYF(0));
    DBUG_RETURN(TRUE);
  }

  id= thd->arg_of_last_insert_id_function ?
    thd->first_successful_insert_id_in_prev_stmt : 0;
  sprintf(buff, ER(ER_UPDATE_INFO), (ulong) found, (ulong) updated,
	  (ulong) thd->cuted_fields);
  thd->row_count_func=
    (thd->client_capabilities & CLIENT_FOUND_ROWS) ? found : updated;
  ::send_ok(thd, (ulong) thd->row_count_func, id, buff);
  DBUG_RETURN(FALSE);
}<|MERGE_RESOLUTION|>--- conflicted
+++ resolved
@@ -460,13 +460,8 @@
       else
         init_read_record_idx(&info, thd, table, 1, used_index);
 
-<<<<<<< HEAD
       THD_SET_PROC_INFO(thd, "Searching rows for update");
-      uint tmp_limit= limit;
-=======
-      thd->proc_info="Searching rows for update";
       ha_rows tmp_limit= limit;
->>>>>>> 33f88cd7
 
       while (!(error=info.read_record(&info)) && !thd->killed)
       {
