/* Copyright (C) 2000-2003 MySQL AB

   This program is free software; you can redistribute it and/or modify
   it under the terms of the GNU General Public License as published by
   the Free Software Foundation; version 2 of the License.

   This program is distributed in the hope that it will be useful,
   but WITHOUT ANY WARRANTY; without even the implied warranty of
   MERCHANTABILITY or FITNESS FOR A PARTICULAR PURPOSE.  See the
   GNU General Public License for more details.

   You should have received a copy of the GNU General Public License
   along with this program; if not, write to the Free Software
   Foundation, Inc., 59 Temple Place, Suite 330, Boston, MA  02111-1307  USA */


/**
  @file

  @brief
  logging of commands

  @todo
    Abort logging when we get an error in reading or writing log files
*/

#include "mysql_priv.h"
#include "sql_repl.h"
#include "rpl_filter.h"
#include "rpl_rli.h"

#include <my_dir.h>
#include <stdarg.h>
#include <m_ctype.h>				// For test_if_number

#ifdef __NT__
#include "message.h"
#endif

#include <mysql/plugin.h>

/* max size of the log message */
#define MAX_LOG_BUFFER_SIZE 1024
#define MAX_USER_HOST_SIZE 512
#define MAX_TIME_SIZE 32
#define MY_OFF_T_UNDEF (~(my_off_t)0UL)

#define FLAGSTR(V,F) ((V)&(F)?#F" ":"")

LOGGER logger;

MYSQL_BIN_LOG mysql_bin_log;
ulong sync_binlog_counter= 0;

static Muted_query_log_event invisible_commit;

static bool test_if_number(const char *str,
			   long *res, bool allow_wildcards);
static int binlog_init(void *p);
static int binlog_close_connection(handlerton *hton, THD *thd);
static int binlog_savepoint_set(handlerton *hton, THD *thd, void *sv);
static int binlog_savepoint_rollback(handlerton *hton, THD *thd, void *sv);
static int binlog_commit(handlerton *hton, THD *thd, bool all);
static int binlog_rollback(handlerton *hton, THD *thd, bool all);
static int binlog_prepare(handlerton *hton, THD *thd, bool all);

/**
  Silence all errors and warnings reported when performing a write
  to a log table.
  Errors and warnings are not reported to the client or SQL exception
  handlers, so that the presence of logging does not interfere and affect
  the logic of an application.
*/
class Silence_log_table_errors : public Internal_error_handler
{
  char m_message[MYSQL_ERRMSG_SIZE];
public:
  Silence_log_table_errors()
  {
    m_message[0]= '\0';
  }

  virtual ~Silence_log_table_errors() {}

  virtual bool handle_error(uint sql_errno, const char *message,
                            MYSQL_ERROR::enum_warning_level level,
                            THD *thd);
  const char *message() const { return m_message; }
};

bool
Silence_log_table_errors::handle_error(uint /* sql_errno */,
                                       const char *message_arg,
                                       MYSQL_ERROR::enum_warning_level /* level */,
                                       THD * /* thd */)
{
  strmake(m_message, message_arg, sizeof(m_message)-1);
  return TRUE;
}


sql_print_message_func sql_print_message_handlers[3] =
{
  sql_print_information,
  sql_print_warning,
  sql_print_error
};


char *make_default_log_name(char *buff,const char* log_ext)
{
  strmake(buff, pidfile_name, FN_REFLEN-5);
  return fn_format(buff, buff, mysql_data_home, log_ext,
                   MYF(MY_UNPACK_FILENAME|MY_REPLACE_EXT));
}

/*
  Helper class to hold a mutex for the duration of the
  block.

  Eliminates the need for explicit unlocking of mutexes on, e.g.,
  error returns.  On passing a null pointer, the sentry will not do
  anything.
 */
class Mutex_sentry
{
public:
  Mutex_sentry(pthread_mutex_t *mutex)
    : m_mutex(mutex)
  {
    if (m_mutex)
      pthread_mutex_lock(mutex);
  }

  ~Mutex_sentry()
  {
    if (m_mutex)
      pthread_mutex_unlock(m_mutex);
#ifndef DBUG_OFF
    m_mutex= 0;
#endif
  }

private:
  pthread_mutex_t *m_mutex;

  // It's not allowed to copy this object in any way
  Mutex_sentry(Mutex_sentry const&);
  void operator=(Mutex_sentry const&);
};

/*
  Helper class to store binary log transaction data.
*/
class binlog_trx_data {
public:
  binlog_trx_data()
    : m_pending(0), before_stmt_pos(MY_OFF_T_UNDEF)
  {
    trans_log.end_of_file= max_binlog_cache_size;
  }

  ~binlog_trx_data()
  {
    DBUG_ASSERT(pending() == NULL);
    close_cached_file(&trans_log);
  }

  my_off_t position() const {
    return my_b_tell(&trans_log);
  }

  bool empty() const
  {
    return pending() == NULL && my_b_tell(&trans_log) == 0;
  }

  /*
    Truncate the transaction cache to a certain position. This
    includes deleting the pending event.
   */
  void truncate(my_off_t pos)
  {
    DBUG_PRINT("info", ("truncating to position %lu", (ulong) pos));
    DBUG_PRINT("info", ("before_stmt_pos=%lu", (ulong) pos));
    delete pending();
    set_pending(0);
    reinit_io_cache(&trans_log, WRITE_CACHE, pos, 0, 0);
    if (pos < before_stmt_pos)
      before_stmt_pos= MY_OFF_T_UNDEF;
  }

  /*
    Reset the entire contents of the transaction cache, emptying it
    completely.
   */
  void reset() {
    if (!empty())
      truncate(0);
    before_stmt_pos= MY_OFF_T_UNDEF;
    trans_log.end_of_file= max_binlog_cache_size;
  }

  Rows_log_event *pending() const
  {
    return m_pending;
  }

  void set_pending(Rows_log_event *const pending)
  {
    m_pending= pending;
  }

  IO_CACHE trans_log;                         // The transaction cache

private:
  /*
    Pending binrows event. This event is the event where the rows are
    currently written.
   */
  Rows_log_event *m_pending;

public:
  /*
    Binlog position before the start of the current statement.
  */
  my_off_t before_stmt_pos;
};

handlerton *binlog_hton;

bool LOGGER::is_log_table_enabled(uint log_table_type)
{
  switch (log_table_type) {
  case QUERY_LOG_SLOW:
    return (table_log_handler != NULL) && opt_slow_log;
  case QUERY_LOG_GENERAL:
    return (table_log_handler != NULL) && opt_log ;
  default:
    DBUG_ASSERT(0);
    return FALSE;                             /* make compiler happy */
  }
}


/* Check if a given table is opened log table */
int check_if_log_table(uint db_len, const char *db, uint table_name_len,
                       const char *table_name, uint check_if_opened)
{
  if (db_len == 5 &&
      !(lower_case_table_names ?
        my_strcasecmp(system_charset_info, db, "mysql") :
        strcmp(db, "mysql")))
  {
    if (table_name_len == 11 && !(lower_case_table_names ?
                                  my_strcasecmp(system_charset_info,
                                                table_name, "general_log") :
                                  strcmp(table_name, "general_log")))
    {
      if (!check_if_opened || logger.is_log_table_enabled(QUERY_LOG_GENERAL))
        return QUERY_LOG_GENERAL;
      return 0;
    }

    if (table_name_len == 8 && !(lower_case_table_names ?
      my_strcasecmp(system_charset_info, table_name, "slow_log") :
      strcmp(table_name, "slow_log")))
    {
      if (!check_if_opened || logger.is_log_table_enabled(QUERY_LOG_SLOW))
        return QUERY_LOG_SLOW;
      return 0;
    }
  }
  return 0;
}


Log_to_csv_event_handler::Log_to_csv_event_handler()
{
}


Log_to_csv_event_handler::~Log_to_csv_event_handler()
{
}


void Log_to_csv_event_handler::cleanup()
{
  logger.is_log_tables_initialized= FALSE;
}

/* log event handlers */

/**
  Log command to the general log table

  Log given command to the general log table.

  @param  event_time        command start timestamp
  @param  user_host         the pointer to the string with user@host info
  @param  user_host_len     length of the user_host string. this is computed
                            once and passed to all general log event handlers
  @param  thread_id         Id of the thread, issued a query
  @param  command_type      the type of the command being logged
  @param  command_type_len  the length of the string above
  @param  sql_text          the very text of the query being executed
  @param  sql_text_len      the length of sql_text string


  @return This function attempts to never call my_error(). This is
  necessary, because general logging happens already after a statement
  status has been sent to the client, so the client can not see the
  error anyway. Besides, the error is not related to the statement
  being executed and is internal, and thus should be handled
  internally (@todo: how?).
  If a write to the table has failed, the function attempts to
  write to a short error message to the file. The failure is also
  indicated in the return value. 

  @retval  FALSE   OK
  @retval  TRUE    error occured
*/

bool Log_to_csv_event_handler::
  log_general(THD *thd, time_t event_time, const char *user_host,
              uint user_host_len, int thread_id,
              const char *command_type, uint command_type_len,
              const char *sql_text, uint sql_text_len,
              CHARSET_INFO *client_cs)
{
  TABLE_LIST table_list;
  TABLE *table;
  bool result= TRUE;
  bool need_close= FALSE;
  bool need_pop= FALSE;
  bool need_rnd_end= FALSE;
  uint field_index;
  Silence_log_table_errors error_handler;
  Open_tables_state open_tables_backup;
  ulonglong save_thd_options;
  bool save_time_zone_used;

  /*
    CSV uses TIME_to_timestamp() internally if table needs to be repaired
    which will set thd->time_zone_used
  */
  save_time_zone_used= thd->time_zone_used;

  save_thd_options= thd->options;
  thd->options&= ~OPTION_BIN_LOG;

  bzero(& table_list, sizeof(TABLE_LIST));
  table_list.alias= table_list.table_name= GENERAL_LOG_NAME.str;
  table_list.table_name_length= GENERAL_LOG_NAME.length;

  table_list.lock_type= TL_WRITE_CONCURRENT_INSERT;

  table_list.db= MYSQL_SCHEMA_NAME.str;
  table_list.db_length= MYSQL_SCHEMA_NAME.length;

  /*
    1) open_performance_schema_table generates an error of the
    table can not be opened or is corrupted.
    2) "INSERT INTO general_log" can generate warning sometimes.

    Suppress these warnings and errors, they can't be dealt with
    properly anyway.

    QQ: this problem needs to be studied in more detail.
    Comment this 2 lines and run "cast.test" to see what's happening.
  */
  thd->push_internal_handler(& error_handler);
  need_pop= TRUE;

  if (!(table= open_performance_schema_table(thd, & table_list,
                                             & open_tables_backup)))
    goto err;

  need_close= TRUE;

  if (table->file->extra(HA_EXTRA_MARK_AS_LOG_TABLE) ||
      table->file->ha_rnd_init(0))
    goto err;

  need_rnd_end= TRUE;

  /* Honor next number columns if present */
  table->next_number_field= table->found_next_number_field;

  /*
    NOTE: we do not call restore_record() here, as all fields are
    filled by the Logger (=> no need to load default ones).
  */

  /*
    We do not set a value for table->field[0], as it will use
    default value (which is CURRENT_TIMESTAMP).
  */

  /* check that all columns exist */
  if (table->s->fields < 6)
    goto err;

  DBUG_ASSERT(table->field[0]->type() == MYSQL_TYPE_TIMESTAMP);

  ((Field_timestamp*) table->field[0])->store_timestamp((my_time_t)
                                                        event_time);

  /* do a write */
  if (table->field[1]->store(user_host, user_host_len, client_cs) ||
      table->field[2]->store((longlong) thread_id, TRUE) ||
      table->field[3]->store((longlong) server_id, TRUE) ||
      table->field[4]->store(command_type, command_type_len, client_cs))
    goto err;

  /*
    A positive return value in store() means truncation.
    Still logging a message in the log in this case.
  */
  if (table->field[5]->store(sql_text, sql_text_len, client_cs) < 0)
    goto err;

  /* mark all fields as not null */
  table->field[1]->set_notnull();
  table->field[2]->set_notnull();
  table->field[3]->set_notnull();
  table->field[4]->set_notnull();
  table->field[5]->set_notnull();

  /* Set any extra columns to their default values */
  for (field_index= 6 ; field_index < table->s->fields ; field_index++)
  {
    table->field[field_index]->set_default();
  }

  /* log table entries are not replicated */
  if (table->file->ha_write_row(table->record[0]))
    goto err;

  result= FALSE;

err:
  if (result && !thd->killed)
    sql_print_error("Failed to write to mysql.general_log: %s",
                    error_handler.message());

  if (need_rnd_end)
  {
    table->file->ha_rnd_end();
    table->file->ha_release_auto_increment();
  }
  if (need_pop)
    thd->pop_internal_handler();
  if (need_close)
    close_performance_schema_table(thd, & open_tables_backup);

  thd->options= save_thd_options;
  thd->time_zone_used= save_time_zone_used;
  return result;
}


/*
  Log a query to the slow log table

  SYNOPSIS
    log_slow()
    thd               THD of the query
    current_time      current timestamp
    query_start_arg   command start timestamp
    user_host         the pointer to the string with user@host info
    user_host_len     length of the user_host string. this is computed once
                      and passed to all general log event handlers
    query_time        Amount of time the query took to execute (in microseconds)
    lock_time         Amount of time the query was locked (in microseconds)
    is_command        The flag, which determines, whether the sql_text is a
                      query or an administrator command (these are treated
                      differently by the old logging routines)
    sql_text          the very text of the query or administrator command
                      processed
    sql_text_len      the length of sql_text string

  DESCRIPTION

   Log a query to the slow log table

  RETURN
    FALSE - OK
    TRUE - error occured
*/

bool Log_to_csv_event_handler::
  log_slow(THD *thd, time_t current_time, time_t query_start_arg,
           const char *user_host, uint user_host_len,
           ulonglong query_utime, ulonglong lock_utime, bool is_command,
           const char *sql_text, uint sql_text_len)
{
  TABLE_LIST table_list;
  TABLE *table;
  bool result= TRUE;
  bool need_close= FALSE;
  bool need_rnd_end= FALSE;
  Silence_log_table_errors error_handler;
  Open_tables_state open_tables_backup;
  CHARSET_INFO *client_cs= thd->variables.character_set_client;
  bool save_time_zone_used;
  DBUG_ENTER("Log_to_csv_event_handler::log_slow");

  thd->push_internal_handler(& error_handler);
  /*
    CSV uses TIME_to_timestamp() internally if table needs to be repaired
    which will set thd->time_zone_used
  */
  save_time_zone_used= thd->time_zone_used;

  bzero(& table_list, sizeof(TABLE_LIST));
  table_list.alias= table_list.table_name= SLOW_LOG_NAME.str;
  table_list.table_name_length= SLOW_LOG_NAME.length;

  table_list.lock_type= TL_WRITE_CONCURRENT_INSERT;

  table_list.db= MYSQL_SCHEMA_NAME.str;
  table_list.db_length= MYSQL_SCHEMA_NAME.length;

  if (!(table= open_performance_schema_table(thd, & table_list,
                                             & open_tables_backup)))
    goto err;

  need_close= TRUE;

  if (table->file->extra(HA_EXTRA_MARK_AS_LOG_TABLE) ||
      table->file->ha_rnd_init(0))
    goto err;

  need_rnd_end= TRUE;

  /* Honor next number columns if present */
  table->next_number_field= table->found_next_number_field;

  restore_record(table, s->default_values);    // Get empty record

  /* check that all columns exist */
  if (table->s->fields < 11)
    goto err;

  /* store the time and user values */
  DBUG_ASSERT(table->field[0]->type() == MYSQL_TYPE_TIMESTAMP);
  ((Field_timestamp*) table->field[0])->store_timestamp((my_time_t)
                                                        current_time);
  if (table->field[1]->store(user_host, user_host_len, client_cs))
    goto err;

  if (query_start_arg)
  {
    longlong query_time= (longlong) (query_utime/1000000);
    longlong lock_time=  (longlong) (lock_utime/1000000);
    /*
      A TIME field can not hold the full longlong range; query_time or
      lock_time may be truncated without warning here, if greater than
      839 hours (~35 days)
    */
    MYSQL_TIME t;
    t.neg= 0;

    /* fill in query_time field */
    calc_time_from_sec(&t, (long) min(query_time, (longlong) TIME_MAX_VALUE_SECONDS), 0);
    if (table->field[2]->store_time(&t, MYSQL_TIMESTAMP_TIME))
      goto err;
    /* lock_time */
    calc_time_from_sec(&t, (long) min(lock_time, (longlong) TIME_MAX_VALUE_SECONDS), 0);
    if (table->field[3]->store_time(&t, MYSQL_TIMESTAMP_TIME))
      goto err;
    /* rows_sent */
    if (table->field[4]->store((longlong) thd->sent_row_count, TRUE))
      goto err;
    /* rows_examined */
    if (table->field[5]->store((longlong) thd->examined_row_count, TRUE))
      goto err;
  }
  else
  {
    table->field[2]->set_null();
    table->field[3]->set_null();
    table->field[4]->set_null();
    table->field[5]->set_null();
  }
  /* fill database field */
  if (thd->db)
  {
    if (table->field[6]->store(thd->db, thd->db_length, client_cs))
      goto err;
    table->field[6]->set_notnull();
  }

  if (thd->stmt_depends_on_first_successful_insert_id_in_prev_stmt)
  {
    if (table->
        field[7]->store((longlong)
                        thd->first_successful_insert_id_in_prev_stmt_for_binlog,
                        TRUE))
      goto err;
    table->field[7]->set_notnull();
  }

  /*
    Set value if we do an insert on autoincrement column. Note that for
    some engines (those for which get_auto_increment() does not leave a
    table lock until the statement ends), this is just the first value and
    the next ones used may not be contiguous to it.
  */
  if (thd->auto_inc_intervals_in_cur_stmt_for_binlog.nb_elements() > 0)
  {
    if (table->
        field[8]->store((longlong)
          thd->auto_inc_intervals_in_cur_stmt_for_binlog.minimum(), TRUE))
      goto err;
    table->field[8]->set_notnull();
  }

  if (table->field[9]->store((longlong) server_id, TRUE))
    goto err;
  table->field[9]->set_notnull();

  /*
    Column sql_text.
    A positive return value in store() means truncation.
    Still logging a message in the log in this case.
  */
  if (table->field[10]->store(sql_text, sql_text_len, client_cs) < 0)
    goto err;

  /* log table entries are not replicated */
  if (table->file->ha_write_row(table->record[0]))
    goto err;

  result= FALSE;

err:
  thd->pop_internal_handler();

  if (result && !thd->killed)
    sql_print_error("Failed to write to mysql.slow_log: %s",
                    error_handler.message());

  if (need_rnd_end)
  {
    table->file->ha_rnd_end();
    table->file->ha_release_auto_increment();
  }
  if (need_close)
    close_performance_schema_table(thd, & open_tables_backup);
  thd->time_zone_used= save_time_zone_used;
  DBUG_RETURN(result);
}

int Log_to_csv_event_handler::
  activate_log(THD *thd, uint log_table_type)
{
  TABLE_LIST table_list;
  TABLE *table;
  int result;
  Open_tables_state open_tables_backup;

  DBUG_ENTER("Log_to_csv_event_handler::activate_log");

  bzero(& table_list, sizeof(TABLE_LIST));

  if (log_table_type == QUERY_LOG_GENERAL)
  {
    table_list.alias= table_list.table_name= GENERAL_LOG_NAME.str;
    table_list.table_name_length= GENERAL_LOG_NAME.length;
  }
  else
  {
    DBUG_ASSERT(log_table_type == QUERY_LOG_SLOW);
    table_list.alias= table_list.table_name= SLOW_LOG_NAME.str;
    table_list.table_name_length= SLOW_LOG_NAME.length;
  }

  table_list.lock_type= TL_WRITE_CONCURRENT_INSERT;

  table_list.db= MYSQL_SCHEMA_NAME.str;
  table_list.db_length= MYSQL_SCHEMA_NAME.length;

  table= open_performance_schema_table(thd, & table_list,
                                       & open_tables_backup);
  if (table)
  {
    result= 0;
    close_performance_schema_table(thd, & open_tables_backup);
  }
  else
    result= 1;

  DBUG_RETURN(result);
}

bool Log_to_csv_event_handler::
  log_error(enum loglevel level, const char *format, va_list args)
{
  /* No log table is implemented */
  DBUG_ASSERT(0);
  return FALSE;
}

bool Log_to_file_event_handler::
  log_error(enum loglevel level, const char *format,
            va_list args)
{
  return vprint_msg_to_log(level, format, args);
}

void Log_to_file_event_handler::init_pthread_objects()
{
  mysql_log.init_pthread_objects();
  mysql_slow_log.init_pthread_objects();
}


/** Wrapper around MYSQL_LOG::write() for slow log. */

bool Log_to_file_event_handler::
  log_slow(THD *thd, time_t current_time, time_t query_start_arg,
           const char *user_host, uint user_host_len,
           ulonglong query_utime, ulonglong lock_utime, bool is_command,
           const char *sql_text, uint sql_text_len)
{
  return mysql_slow_log.write(thd, current_time, query_start_arg,
                              user_host, user_host_len,
                              query_utime, lock_utime, is_command,
                              sql_text, sql_text_len);
}


/**
   Wrapper around MYSQL_LOG::write() for general log. We need it since we
   want all log event handlers to have the same signature.
*/

bool Log_to_file_event_handler::
  log_general(THD *thd, time_t event_time, const char *user_host,
              uint user_host_len, int thread_id,
              const char *command_type, uint command_type_len,
              const char *sql_text, uint sql_text_len,
              CHARSET_INFO *client_cs)
{
  return mysql_log.write(event_time, user_host, user_host_len,
                         thread_id, command_type, command_type_len,
                         sql_text, sql_text_len);
}


bool Log_to_file_event_handler::init()
{
  if (!is_initialized)
  {
    if (opt_slow_log)
      mysql_slow_log.open_slow_log(sys_var_slow_log_path.value);

    if (opt_log)
      mysql_log.open_query_log(sys_var_general_log_path.value);

    is_initialized= TRUE;
  }

  return FALSE;
}


void Log_to_file_event_handler::cleanup()
{
  mysql_log.cleanup();
  mysql_slow_log.cleanup();
}

void Log_to_file_event_handler::flush()
{
  /* reopen log files */
  if (opt_log)
    mysql_log.reopen_file();
  if (opt_slow_log)
    mysql_slow_log.reopen_file();
}

/*
  Log error with all enabled log event handlers

  SYNOPSIS
    error_log_print()

    level             The level of the error significance: NOTE,
                      WARNING or ERROR.
    format            format string for the error message
    args              list of arguments for the format string

  RETURN
    FALSE - OK
    TRUE - error occured
*/

bool LOGGER::error_log_print(enum loglevel level, const char *format,
                             va_list args)
{
  bool error= FALSE;
  Log_event_handler **current_handler;

  /* currently we don't need locking here as there is no error_log table */
  for (current_handler= error_log_handler_list ; *current_handler ;)
    error= (*current_handler++)->log_error(level, format, args) || error;

  return error;
}


void LOGGER::cleanup_base()
{
  DBUG_ASSERT(inited == 1);
  rwlock_destroy(&LOCK_logger);
  if (table_log_handler)
  {
    table_log_handler->cleanup();
    delete table_log_handler;
  }
  if (file_log_handler)
    file_log_handler->cleanup();
}


void LOGGER::cleanup_end()
{
  DBUG_ASSERT(inited == 1);
  if (file_log_handler)
    delete file_log_handler;
}


/**
  Perform basic log initialization: create file-based log handler and
  init error log.
*/
void LOGGER::init_base()
{
  DBUG_ASSERT(inited == 0);
  inited= 1;

  /*
    Here we create file log handler. We don't do it for the table log handler
    here as it cannot be created so early. The reason is THD initialization,
    which depends on the system variables (parsed later).
  */
  if (!file_log_handler)
    file_log_handler= new Log_to_file_event_handler;

  /* by default we use traditional error log */
  init_error_log(LOG_FILE);

  file_log_handler->init_pthread_objects();
  my_rwlock_init(&LOCK_logger, NULL);
}


void LOGGER::init_log_tables()
{
  if (!table_log_handler)
    table_log_handler= new Log_to_csv_event_handler;

  if (!is_log_tables_initialized &&
      !table_log_handler->init() && !file_log_handler->init())
    is_log_tables_initialized= TRUE;
}


bool LOGGER::flush_logs(THD *thd)
{
  int rc= 0;

  /*
    Now we lock logger, as nobody should be able to use logging routines while
    log tables are closed
  */
  logger.lock_exclusive();

  /* reopen log files */
  file_log_handler->flush();

  /* end of log flush */
  logger.unlock();
  return rc;
}


/*
  Log slow query with all enabled log event handlers

  SYNOPSIS
    slow_log_print()

    thd                 THD of the query being logged
    query               The query being logged
    query_length        The length of the query string
    current_utime       Current time in microseconds (from undefined start)

  RETURN
    FALSE   OK
    TRUE    error occured
*/

bool LOGGER::slow_log_print(THD *thd, const char *query, uint query_length,
                            ulonglong current_utime)

{
  bool error= FALSE;
  Log_event_handler **current_handler;
  bool is_command= FALSE;
  char user_host_buff[MAX_USER_HOST_SIZE];
  Security_context *sctx= thd->security_ctx;
  uint user_host_len= 0;
  ulonglong query_utime, lock_utime;

  /*
    Print the message to the buffer if we have slow log enabled
  */

  if (*slow_log_handler_list)
  {
    time_t current_time;

    /* do not log slow queries from replication threads */
    if (thd->slave_thread && !opt_log_slow_slave_statements)
      return 0;

    lock_shared();
    if (!opt_slow_log)
    {
      unlock();
      return 0;
    }

    /* fill in user_host value: the format is "%s[%s] @ %s [%s]" */
    user_host_len= (strxnmov(user_host_buff, MAX_USER_HOST_SIZE,
                             sctx->priv_user ? sctx->priv_user : "", "[",
                             sctx->user ? sctx->user : "", "] @ ",
                             sctx->host ? sctx->host : "", " [",
                             sctx->ip ? sctx->ip : "", "]", NullS) -
                    user_host_buff);

    current_time= my_time_possible_from_micro(current_utime);
    if (thd->start_utime)
    {
      query_utime= (current_utime - thd->start_utime);
      lock_utime=  (thd->utime_after_lock - thd->start_utime);
    }
    else
    {
      query_utime= lock_utime= 0;
    }

    if (!query)
    {
      is_command= TRUE;
      query= command_name[thd->command].str;
      query_length= command_name[thd->command].length;
    }

    for (current_handler= slow_log_handler_list; *current_handler ;)
      error= (*current_handler++)->log_slow(thd, current_time, thd->start_time,
                                            user_host_buff, user_host_len,
                                            query_utime, lock_utime, is_command,
                                            query, query_length) || error;

    unlock();
  }
  return error;
}

bool LOGGER::general_log_write(THD *thd, enum enum_server_command command,
                               const char *query, uint query_length)
{
  bool error= FALSE;
  Log_event_handler **current_handler= general_log_handler_list;
  char user_host_buff[MAX_USER_HOST_SIZE];
  Security_context *sctx= thd->security_ctx;
  ulong id;
  uint user_host_len= 0;
  time_t current_time;

  if (thd)
    id= thd->thread_id;                 /* Normal thread */
  else
    id= 0;                              /* Log from connect handler */

  lock_shared();
  if (!opt_log)
  {
    unlock();
    return 0;
  }
  user_host_len= strxnmov(user_host_buff, MAX_USER_HOST_SIZE,
                          sctx->priv_user ? sctx->priv_user : "", "[",
                          sctx->user ? sctx->user : "", "] @ ",
                          sctx->host ? sctx->host : "", " [",
                          sctx->ip ? sctx->ip : "", "]", NullS) -
                                                          user_host_buff;

  current_time= my_time(0);
  while (*current_handler)
    error+= (*current_handler++)->
      log_general(thd, current_time, user_host_buff,
                  user_host_len, id,
                  command_name[(uint) command].str,
                  command_name[(uint) command].length,
                  query, query_length,
                  thd->variables.character_set_client) || error;
  unlock();

  return error;
}

bool LOGGER::general_log_print(THD *thd, enum enum_server_command command,
                               const char *format, va_list args)
{
  uint message_buff_len= 0;
  char message_buff[MAX_LOG_BUFFER_SIZE];

  /* prepare message */
  if (format)
    message_buff_len= my_vsnprintf(message_buff, sizeof(message_buff),
                                   format, args);
  else
    message_buff[0]= '\0';

  return general_log_write(thd, command, message_buff, message_buff_len);
}

void LOGGER::init_error_log(uint error_log_printer)
{
  if (error_log_printer & LOG_NONE)
  {
    error_log_handler_list[0]= 0;
    return;
  }

  switch (error_log_printer) {
  case LOG_FILE:
    error_log_handler_list[0]= file_log_handler;
    error_log_handler_list[1]= 0;
    break;
    /* these two are disabled for now */
  case LOG_TABLE:
    DBUG_ASSERT(0);
    break;
  case LOG_TABLE|LOG_FILE:
    DBUG_ASSERT(0);
    break;
  }
}

void LOGGER::init_slow_log(uint slow_log_printer)
{
  if (slow_log_printer & LOG_NONE)
  {
    slow_log_handler_list[0]= 0;
    return;
  }

  switch (slow_log_printer) {
  case LOG_FILE:
    slow_log_handler_list[0]= file_log_handler;
    slow_log_handler_list[1]= 0;
    break;
  case LOG_TABLE:
    slow_log_handler_list[0]= table_log_handler;
    slow_log_handler_list[1]= 0;
    break;
  case LOG_TABLE|LOG_FILE:
    slow_log_handler_list[0]= file_log_handler;
    slow_log_handler_list[1]= table_log_handler;
    slow_log_handler_list[2]= 0;
    break;
  }
}

void LOGGER::init_general_log(uint general_log_printer)
{
  if (general_log_printer & LOG_NONE)
  {
    general_log_handler_list[0]= 0;
    return;
  }

  switch (general_log_printer) {
  case LOG_FILE:
    general_log_handler_list[0]= file_log_handler;
    general_log_handler_list[1]= 0;
    break;
  case LOG_TABLE:
    general_log_handler_list[0]= table_log_handler;
    general_log_handler_list[1]= 0;
    break;
  case LOG_TABLE|LOG_FILE:
    general_log_handler_list[0]= file_log_handler;
    general_log_handler_list[1]= table_log_handler;
    general_log_handler_list[2]= 0;
    break;
  }
}


bool LOGGER::activate_log_handler(THD* thd, uint log_type)
{
  MYSQL_QUERY_LOG *file_log;
  bool res= FALSE;
  lock_exclusive();
  switch (log_type) {
  case QUERY_LOG_SLOW:
    if (!opt_slow_log)
    {
      file_log= file_log_handler->get_mysql_slow_log();

      file_log->open_slow_log(sys_var_slow_log_path.value);
      if (table_log_handler->activate_log(thd, QUERY_LOG_SLOW))
      {
        /* Error printed by open table in activate_log() */
        res= TRUE;
        file_log->close(0);
      }
      else
      {
        init_slow_log(log_output_options);
        opt_slow_log= TRUE;
      }
    }
    break;
  case QUERY_LOG_GENERAL:
    if (!opt_log)
    {
      file_log= file_log_handler->get_mysql_log();

      file_log->open_query_log(sys_var_general_log_path.value);
      if (table_log_handler->activate_log(thd, QUERY_LOG_GENERAL))
      {
        /* Error printed by open table in activate_log() */
        res= TRUE;
        file_log->close(0);
      }
      else
      {
        init_general_log(log_output_options);
        opt_log= TRUE;
      }
    }
    break;
  default:
    DBUG_ASSERT(0);
  }
  unlock();
  return res;
}


void LOGGER::deactivate_log_handler(THD *thd, uint log_type)
{
  my_bool *tmp_opt= 0;
  MYSQL_LOG *file_log;

  switch (log_type) {
  case QUERY_LOG_SLOW:
    tmp_opt= &opt_slow_log;
    file_log= file_log_handler->get_mysql_slow_log();
    break;
  case QUERY_LOG_GENERAL:
    tmp_opt= &opt_log;
    file_log= file_log_handler->get_mysql_log();
    break;
  default:
    assert(0);                                  // Impossible
  }

  if (!(*tmp_opt))
    return;

  lock_exclusive();
  file_log->close(0);
  *tmp_opt= FALSE;
  unlock();
}


/* the parameters are unused for the log tables */
bool Log_to_csv_event_handler::init()
{
  return 0;
}

int LOGGER::set_handlers(uint error_log_printer,
                         uint slow_log_printer,
                         uint general_log_printer)
{
  /* error log table is not supported yet */
  DBUG_ASSERT(error_log_printer < LOG_TABLE);

  lock_exclusive();

  if ((slow_log_printer & LOG_TABLE || general_log_printer & LOG_TABLE) &&
      !is_log_tables_initialized)
  {
    slow_log_printer= (slow_log_printer & ~LOG_TABLE) | LOG_FILE;
    general_log_printer= (general_log_printer & ~LOG_TABLE) | LOG_FILE;

    sql_print_error("Failed to initialize log tables. "
                    "Falling back to the old-fashioned logs");
  }

  init_error_log(error_log_printer);
  init_slow_log(slow_log_printer);
  init_general_log(general_log_printer);

  unlock();

  return 0;
}


 /*
  Save position of binary log transaction cache.

  SYNPOSIS
    binlog_trans_log_savepos()

    thd      The thread to take the binlog data from
    pos      Pointer to variable where the position will be stored

  DESCRIPTION

    Save the current position in the binary log transaction cache into
    the variable pointed to by 'pos'
 */

static void
binlog_trans_log_savepos(THD *thd, my_off_t *pos)
{
  DBUG_ENTER("binlog_trans_log_savepos");
  DBUG_ASSERT(pos != NULL);
  if (thd_get_ha_data(thd, binlog_hton) == NULL)
    thd->binlog_setup_trx_data();
  binlog_trx_data *const trx_data=
    (binlog_trx_data*) thd_get_ha_data(thd, binlog_hton);
  DBUG_ASSERT(mysql_bin_log.is_open());
  *pos= trx_data->position();
  DBUG_PRINT("return", ("*pos: %lu", (ulong) *pos));
  DBUG_VOID_RETURN;
}


/*
  Truncate the binary log transaction cache.

  SYNPOSIS
    binlog_trans_log_truncate()

    thd      The thread to take the binlog data from
    pos      Position to truncate to

  DESCRIPTION

    Truncate the binary log to the given position. Will not change
    anything else.

 */
static void
binlog_trans_log_truncate(THD *thd, my_off_t pos)
{
  DBUG_ENTER("binlog_trans_log_truncate");
  DBUG_PRINT("enter", ("pos: %lu", (ulong) pos));

  DBUG_ASSERT(thd_get_ha_data(thd, binlog_hton) != NULL);
  /* Only true if binlog_trans_log_savepos() wasn't called before */
  DBUG_ASSERT(pos != ~(my_off_t) 0);

  binlog_trx_data *const trx_data=
    (binlog_trx_data*) thd_get_ha_data(thd, binlog_hton);
  trx_data->truncate(pos);
  DBUG_VOID_RETURN;
}


/*
  this function is mostly a placeholder.
  conceptually, binlog initialization (now mostly done in MYSQL_BIN_LOG::open)
  should be moved here.
*/

int binlog_init(void *p)
{
  binlog_hton= (handlerton *)p;
  binlog_hton->state=opt_bin_log ? SHOW_OPTION_YES : SHOW_OPTION_NO;
  binlog_hton->db_type=DB_TYPE_BINLOG;
  binlog_hton->savepoint_offset= sizeof(my_off_t);
  binlog_hton->close_connection= binlog_close_connection;
  binlog_hton->savepoint_set= binlog_savepoint_set;
  binlog_hton->savepoint_rollback= binlog_savepoint_rollback;
  binlog_hton->commit= binlog_commit;
  binlog_hton->rollback= binlog_rollback;
  binlog_hton->prepare= binlog_prepare;
  binlog_hton->flags= HTON_NOT_USER_SELECTABLE | HTON_HIDDEN;
  return 0;
}

static int binlog_close_connection(handlerton *hton, THD *thd)
{
  binlog_trx_data *const trx_data=
    (binlog_trx_data*) thd_get_ha_data(thd, binlog_hton);
  DBUG_ASSERT(trx_data->empty());
  thd_set_ha_data(thd, binlog_hton, NULL);
  trx_data->~binlog_trx_data();
  my_free((uchar*)trx_data, MYF(0));
  return 0;
}

/*
  End a transaction.

  SYNOPSIS
    binlog_end_trans()

    thd      The thread whose transaction should be ended
    trx_data Pointer to the transaction data to use
    end_ev   The end event to use, or NULL
    all      True if the entire transaction should be ended, false if
             only the statement transaction should be ended.

  DESCRIPTION

    End the currently open transaction. The transaction can be either
    a real transaction (if 'all' is true) or a statement transaction
    (if 'all' is false).

    If 'end_ev' is NULL, the transaction is a rollback of only
    transactional tables, so the transaction cache will be truncated
    to either just before the last opened statement transaction (if
    'all' is false), or reset completely (if 'all' is true).
 */
static int
binlog_end_trans(THD *thd, binlog_trx_data *trx_data,
                 Log_event *end_ev, bool all)
{
  DBUG_ENTER("binlog_end_trans");
  int error=0;
  IO_CACHE *trans_log= &trx_data->trans_log;
  DBUG_PRINT("enter", ("transaction: %s  end_ev: 0x%lx",
                       all ? "all" : "stmt", (long) end_ev));
  DBUG_PRINT("info", ("thd->options={ %s%s}",
                      FLAGSTR(thd->options, OPTION_NOT_AUTOCOMMIT),
                      FLAGSTR(thd->options, OPTION_BEGIN)));

  /*
    NULL denotes ROLLBACK with nothing to replicate: i.e., rollback of
    only transactional tables.  If the transaction contain changes to
    any non-transactiona tables, we need write the transaction and log
    a ROLLBACK last.
  */
  if (end_ev != NULL)
  {
    /*
      Doing a commit or a rollback including non-transactional tables,
      i.e., ending a transaction where we might write the transaction
      cache to the binary log.

      We can always end the statement when ending a transaction since
      transactions are not allowed inside stored functions.  If they
      were, we would have to ensure that we're not ending a statement
      inside a stored function.
     */
    thd->binlog_flush_pending_rows_event(TRUE);
    /*
      We write the transaction cache to the binary log if either we're
      committing the entire transaction, or if we are doing an
      autocommit outside a transaction.
     */
    if (all || !(thd->options & (OPTION_BEGIN | OPTION_NOT_AUTOCOMMIT)))
    {
      error= mysql_bin_log.write(thd, &trx_data->trans_log, end_ev);
      trx_data->reset();
      /*
        We need to step the table map version after writing the
        transaction cache to disk.
      */
      mysql_bin_log.update_table_map_version();
      statistic_increment(binlog_cache_use, &LOCK_status);
      if (trans_log->disk_writes != 0)
      {
        statistic_increment(binlog_cache_disk_use, &LOCK_status);
        trans_log->disk_writes= 0;
      }
    }
  }
  else
  {
    /*
      If rolling back an entire transaction or a single statement not
      inside a transaction, we reset the transaction cache.

      If rolling back a statement in a transaction, we truncate the
      transaction cache to remove the statement.
     */
    if (all || !(thd->options & (OPTION_BEGIN | OPTION_NOT_AUTOCOMMIT)))
      trx_data->reset();
    else                                        // ...statement
      trx_data->truncate(trx_data->before_stmt_pos);

    /*
      We need to step the table map version on a rollback to ensure
      that a new table map event is generated instead of the one that
      was written to the thrown-away transaction cache.
    */
    mysql_bin_log.update_table_map_version();
  }

  DBUG_RETURN(error);
}

static int binlog_prepare(handlerton *hton, THD *thd, bool all)
{
  /*
    do nothing.
    just pretend we can do 2pc, so that MySQL won't
    switch to 1pc.
    real work will be done in MYSQL_BIN_LOG::log_xid()
  */
  return 0;
}

/**
  This function is called once after each statement.

  It has the responsibility to flush the transaction cache to the
  binlog file on commits.

  @param hton  The binlog handlerton.
  @param thd   The client thread that executes the transaction.
  @param all   true if this is the last statement before a COMMIT
               statement; false if either this is a statement in a
               transaction but not the last, or if this is a statement
               not inside a BEGIN block and autocommit is on.

  @see handlerton::commit
*/
static int binlog_commit(handlerton *hton, THD *thd, bool all)
{
  DBUG_ENTER("binlog_commit");
  binlog_trx_data *const trx_data=
    (binlog_trx_data*) thd_get_ha_data(thd, binlog_hton);

  if (trx_data->empty())
  {
    // we're here because trans_log was flushed in MYSQL_BIN_LOG::log_xid()
    trx_data->reset();
    DBUG_RETURN(0);
  }
  /*
    Write commit event if at least one of the following holds:
     - the user sends an explicit COMMIT; or
     - the autocommit flag is on, and we are not inside a BEGIN.
    However, if the user has not sent an explicit COMMIT, and we are
    either inside a BEGIN or run with autocommit off, then this is not
    the end of a transaction and we should not write a commit event.
  */
  if (all || !(thd->options & (OPTION_NOT_AUTOCOMMIT | OPTION_BEGIN)))
  {
    Query_log_event qev(thd, STRING_WITH_LEN("COMMIT"), TRUE, FALSE);
    qev.error_code= 0; // see comment in MYSQL_LOG::write(THD, IO_CACHE)
    int error= binlog_end_trans(thd, trx_data, &qev, all);
    DBUG_RETURN(error);
  }
  else
  {
    int error= binlog_end_trans(thd, trx_data, &invisible_commit, all);
    DBUG_RETURN(error);
  }
}

/**
  This function is called when a transaction involving a transactional
  table is rolled back.

  It has the responsibility to flush the transaction cache to the
  binlog file. However, if the transaction does not involve
  non-transactional tables, nothing needs to be logged.

  @param hton  The binlog handlerton.
  @param thd   The client thread that executes the transaction.
  @param all   true if this is the last statement before a COMMIT
               statement; false if either this is a statement in a
               transaction but not the last, or if this is a statement
               not inside a BEGIN block and autocommit is on.

  @see handlerton::rollback
*/
static int binlog_rollback(handlerton *hton, THD *thd, bool all)
{
  DBUG_ENTER("binlog_rollback");
  int error=0;
  binlog_trx_data *const trx_data=
    (binlog_trx_data*) thd_get_ha_data(thd, binlog_hton);

  if (trx_data->empty()) {
    trx_data->reset();
    DBUG_RETURN(0);
  }

  /*
    Update the binary log with a BEGIN/ROLLBACK block if we have
    cached some queries and we updated some non-transactional
    table. Such cases should be rare (updating a
    non-transactional table inside a transaction...)
  */
  if (unlikely(thd->transaction.all.modified_non_trans_table || 
               (thd->options & OPTION_KEEP_LOG)))
  {
    Query_log_event qev(thd, STRING_WITH_LEN("ROLLBACK"), TRUE, FALSE);
    qev.error_code= 0; // see comment in MYSQL_LOG::write(THD, IO_CACHE)
    error= binlog_end_trans(thd, trx_data, &qev, all);
  }
  else
    error= binlog_end_trans(thd, trx_data, 0, all);
  DBUG_RETURN(error);
}

/**
  @note
  How do we handle this (unlikely but legal) case:
  @verbatim
    [transaction] + [update to non-trans table] + [rollback to savepoint] ?
  @endverbatim
  The problem occurs when a savepoint is before the update to the
  non-transactional table. Then when there's a rollback to the savepoint, if we
  simply truncate the binlog cache, we lose the part of the binlog cache where
  the update is. If we want to not lose it, we need to write the SAVEPOINT
  command and the ROLLBACK TO SAVEPOINT command to the binlog cache. The latter
  is easy: it's just write at the end of the binlog cache, but the former
  should be *inserted* to the place where the user called SAVEPOINT. The
  solution is that when the user calls SAVEPOINT, we write it to the binlog
  cache (so no need to later insert it). As transactions are never intermixed
  in the binary log (i.e. they are serialized), we won't have conflicts with
  savepoint names when using mysqlbinlog or in the slave SQL thread.
  Then when ROLLBACK TO SAVEPOINT is called, if we updated some
  non-transactional table, we don't truncate the binlog cache but instead write
  ROLLBACK TO SAVEPOINT to it; otherwise we truncate the binlog cache (which
  will chop the SAVEPOINT command from the binlog cache, which is good as in
  that case there is no need to have it in the binlog).
*/

static int binlog_savepoint_set(handlerton *hton, THD *thd, void *sv)
{
  DBUG_ENTER("binlog_savepoint_set");

  binlog_trans_log_savepos(thd, (my_off_t*) sv);
  /* Write it to the binary log */
  
  int const error=
    thd->binlog_query(THD::STMT_QUERY_TYPE,
                      thd->query, thd->query_length, TRUE, FALSE);
  DBUG_RETURN(error);
}

static int binlog_savepoint_rollback(handlerton *hton, THD *thd, void *sv)
{
  DBUG_ENTER("binlog_savepoint_rollback");

  /*
    Write ROLLBACK TO SAVEPOINT to the binlog cache if we have updated some
    non-transactional table. Otherwise, truncate the binlog cache starting
    from the SAVEPOINT command.
  */
  if (unlikely(thd->transaction.all.modified_non_trans_table || 
               (thd->options & OPTION_KEEP_LOG)))
  {
    int error=
      thd->binlog_query(THD::STMT_QUERY_TYPE,
                        thd->query, thd->query_length, TRUE, FALSE);
    DBUG_RETURN(error);
  }
  binlog_trans_log_truncate(thd, *(my_off_t*)sv);
  DBUG_RETURN(0);
}


int check_binlog_magic(IO_CACHE* log, const char** errmsg)
{
  char magic[4];
  DBUG_ASSERT(my_b_tell(log) == 0);

  if (my_b_read(log, (uchar*) magic, sizeof(magic)))
  {
    *errmsg = "I/O error reading the header from the binary log";
    sql_print_error("%s, errno=%d, io cache code=%d", *errmsg, my_errno,
		    log->error);
    return 1;
  }
  if (memcmp(magic, BINLOG_MAGIC, sizeof(magic)))
  {
    *errmsg = "Binlog has bad magic number;  It's not a binary log file that can be used by this version of MySQL";
    return 1;
  }
  return 0;
}


File open_binlog(IO_CACHE *log, const char *log_file_name, const char **errmsg)
{
  File file;
  DBUG_ENTER("open_binlog");

  if ((file = my_open(log_file_name, O_RDONLY | O_BINARY | O_SHARE, 
                      MYF(MY_WME))) < 0)
  {
    sql_print_error("Failed to open log (file '%s', errno %d)",
                    log_file_name, my_errno);
    *errmsg = "Could not open log file";
    goto err;
  }
  if (init_io_cache(log, file, IO_SIZE*2, READ_CACHE, 0, 0,
                    MYF(MY_WME|MY_DONT_CHECK_FILESIZE)))
  {
    sql_print_error("Failed to create a cache on log (file '%s')",
                    log_file_name);
    *errmsg = "Could not open log file";
    goto err;
  }
  if (check_binlog_magic(log,errmsg))
    goto err;
  DBUG_RETURN(file);

err:
  if (file >= 0)
  {
    my_close(file,MYF(0));
    end_io_cache(log);
  }
  DBUG_RETURN(-1);
}

#ifdef __NT__
static int eventSource = 0;

static void setup_windows_event_source()
{
  HKEY    hRegKey= NULL;
  DWORD   dwError= 0;
  TCHAR   szPath[MAX_PATH];
  DWORD dwTypes;

  if (eventSource)               // Ensure that we are only called once
    return;
  eventSource= 1;

  // Create the event source registry key
  dwError= RegCreateKey(HKEY_LOCAL_MACHINE,
                          "SYSTEM\\CurrentControlSet\\Services\\EventLog\\Application\\MySQL", 
                          &hRegKey);

  /* Name of the PE module that contains the message resource */
  GetModuleFileName(NULL, szPath, MAX_PATH);

  /* Register EventMessageFile */
  dwError = RegSetValueEx(hRegKey, "EventMessageFile", 0, REG_EXPAND_SZ,
                          (PBYTE) szPath, (DWORD) (strlen(szPath) + 1));

  /* Register supported event types */
  dwTypes= (EVENTLOG_ERROR_TYPE | EVENTLOG_WARNING_TYPE |
            EVENTLOG_INFORMATION_TYPE);
  dwError= RegSetValueEx(hRegKey, "TypesSupported", 0, REG_DWORD,
                         (LPBYTE) &dwTypes, sizeof dwTypes);

  RegCloseKey(hRegKey);
}

#endif /* __NT__ */


/**
  Find a unique filename for 'filename.#'.

  Set '#' to a number as low as possible.

  @return
    nonzero if not possible to get unique filename
*/

static int find_uniq_filename(char *name)
{
  long                  number;
  uint                  i;
  char                  buff[FN_REFLEN];
  struct st_my_dir     *dir_info;
  reg1 struct fileinfo *file_info;
  ulong                 max_found=0;
  size_t		buf_length, length;
  char			*start, *end;
  DBUG_ENTER("find_uniq_filename");

  length= dirname_part(buff, name, &buf_length);
  start=  name + length;
  end=    strend(start);

  *end='.';
  length= (size_t) (end-start+1);

  if (!(dir_info = my_dir(buff,MYF(MY_DONT_SORT))))
  {						// This shouldn't happen
    strmov(end,".1");				// use name+1
    DBUG_RETURN(0);
  }
  file_info= dir_info->dir_entry;
  for (i=dir_info->number_off_files ; i-- ; file_info++)
  {
    if (bcmp((uchar*) file_info->name, (uchar*) start, length) == 0 &&
	test_if_number(file_info->name+length, &number,0))
    {
      set_if_bigger(max_found,(ulong) number);
    }
  }
  my_dirend(dir_info);

  *end++='.';
  sprintf(end,"%06ld",max_found+1);
  DBUG_RETURN(0);
}


void MYSQL_LOG::init(enum_log_type log_type_arg,
                     enum cache_type io_cache_type_arg)
{
  DBUG_ENTER("MYSQL_LOG::init");
  log_type= log_type_arg;
  io_cache_type= io_cache_type_arg;
  DBUG_PRINT("info",("log_type: %d", log_type));
  DBUG_VOID_RETURN;
}


/*
  Open a (new) log file.

  SYNOPSIS
    open()

    log_name            The name of the log to open
    log_type_arg        The type of the log. E.g. LOG_NORMAL
    new_name            The new name for the logfile. This is only needed
                        when the method is used to open the binlog file.
    io_cache_type_arg   The type of the IO_CACHE to use for this log file

  DESCRIPTION
    Open the logfile, init IO_CACHE and write startup messages
    (in case of general and slow query logs).

  RETURN VALUES
    0   ok
    1   error
*/

bool MYSQL_LOG::open(const char *log_name, enum_log_type log_type_arg,
                     const char *new_name, enum cache_type io_cache_type_arg)
{
  char buff[FN_REFLEN];
  File file= -1;
  int open_flags= O_CREAT | O_BINARY;
  DBUG_ENTER("MYSQL_LOG::open");
  DBUG_PRINT("enter", ("log_type: %d", (int) log_type_arg));

  write_error= 0;

  init(log_type_arg, io_cache_type_arg);

  if (!(name= my_strdup(log_name, MYF(MY_WME))))
  {
    name= (char *)log_name; // for the error message
    goto err;
  }

  if (new_name)
    strmov(log_file_name, new_name);
  else if (generate_new_name(log_file_name, name))
    goto err;

  if (io_cache_type == SEQ_READ_APPEND)
    open_flags |= O_RDWR | O_APPEND;
  else
    open_flags |= O_WRONLY | (log_type == LOG_BIN ? 0 : O_APPEND);

  db[0]= 0;

  if ((file= my_open(log_file_name, open_flags,
                     MYF(MY_WME | ME_WAITTANG))) < 0 ||
      init_io_cache(&log_file, file, IO_SIZE, io_cache_type,
                    my_tell(file, MYF(MY_WME)), 0,
                    MYF(MY_WME | MY_NABP |
                        ((log_type == LOG_BIN) ? MY_WAIT_IF_FULL : 0))))
    goto err;

  if (log_type == LOG_NORMAL)
  {
    char *end;
    int len=my_snprintf(buff, sizeof(buff), "%s, Version: %s (%s). "
#ifdef EMBEDDED_LIBRARY
                        "embedded library\n",
                        my_progname, server_version, MYSQL_COMPILATION_COMMENT
#elif __NT__
			"started with:\nTCP Port: %d, Named Pipe: %s\n",
                        my_progname, server_version, MYSQL_COMPILATION_COMMENT,
                        mysqld_port, mysqld_unix_port
#else
			"started with:\nTcp port: %d  Unix socket: %s\n",
                        my_progname, server_version, MYSQL_COMPILATION_COMMENT,
                        mysqld_port, mysqld_unix_port
#endif
                       );
    end= strnmov(buff + len, "Time                 Id Command    Argument\n",
                 sizeof(buff) - len);
    if (my_b_write(&log_file, (uchar*) buff, (uint) (end-buff)) ||
	flush_io_cache(&log_file))
      goto err;
  }

  log_state= LOG_OPENED;
  DBUG_RETURN(0);

err:
  sql_print_error("Could not use %s for logging (error %d). \
Turning logging off for the whole duration of the MySQL server process. \
To turn it on again: fix the cause, \
shutdown the MySQL server and restart it.", name, errno);
  if (file >= 0)
    my_close(file, MYF(0));
  end_io_cache(&log_file);
  safeFree(name);
  log_state= LOG_CLOSED;
  DBUG_RETURN(1);
}

MYSQL_LOG::MYSQL_LOG()
  : name(0), write_error(FALSE), inited(FALSE), log_type(LOG_UNKNOWN),
    log_state(LOG_CLOSED)
{
  /*
    We don't want to initialize LOCK_Log here as such initialization depends on
    safe_mutex (when using safe_mutex) which depends on MY_INIT(), which is
    called only in main(). Doing initialization here would make it happen
    before main().
  */
  bzero((char*) &log_file, sizeof(log_file));
}

void MYSQL_LOG::init_pthread_objects()
{
  DBUG_ASSERT(inited == 0);
  inited= 1;
  (void) pthread_mutex_init(&LOCK_log, MY_MUTEX_INIT_SLOW);
}

/*
  Close the log file

  SYNOPSIS
    close()
    exiting     Bitmask. For the slow and general logs the only used bit is
                LOG_CLOSE_TO_BE_OPENED. This is used if we intend to call
                open at once after close.

  NOTES
    One can do an open on the object at once after doing a close.
    The internal structures are not freed until cleanup() is called
*/

void MYSQL_LOG::close(uint exiting)
{					// One can't set log_type here!
  DBUG_ENTER("MYSQL_LOG::close");
  DBUG_PRINT("enter",("exiting: %d", (int) exiting));
  if (log_state == LOG_OPENED)
  {
    end_io_cache(&log_file);

    if (my_sync(log_file.file, MYF(MY_WME)) && ! write_error)
    {
      write_error= 1;
      sql_print_error(ER(ER_ERROR_ON_WRITE), name, errno);
    }

    if (my_close(log_file.file, MYF(MY_WME)) && ! write_error)
    {
      write_error= 1;
      sql_print_error(ER(ER_ERROR_ON_WRITE), name, errno);
    }
  }

  log_state= (exiting & LOG_CLOSE_TO_BE_OPENED) ? LOG_TO_BE_OPENED : LOG_CLOSED;
  safeFree(name);
  DBUG_VOID_RETURN;
}

/** This is called only once. */

void MYSQL_LOG::cleanup()
{
  DBUG_ENTER("cleanup");
  if (inited)
  {
    inited= 0;
    (void) pthread_mutex_destroy(&LOCK_log);
    close(0);
  }
  DBUG_VOID_RETURN;
}


int MYSQL_LOG::generate_new_name(char *new_name, const char *log_name)
{
  fn_format(new_name, log_name, mysql_data_home, "", 4);
  if (log_type == LOG_BIN)
  {
    if (!fn_ext(log_name)[0])
    {
      if (find_uniq_filename(new_name))
      {
	sql_print_error(ER(ER_NO_UNIQUE_LOGFILE), log_name);
	return 1;
      }
    }
  }
  return 0;
}


/*
  Reopen the log file

  SYNOPSIS
    reopen_file()

  DESCRIPTION
    Reopen the log file. The method is used during FLUSH LOGS
    and locks LOCK_log mutex
*/


void MYSQL_QUERY_LOG::reopen_file()
{
  char *save_name;

  DBUG_ENTER("MYSQL_LOG::reopen_file");
  if (!is_open())
  {
    DBUG_PRINT("info",("log is closed"));
    DBUG_VOID_RETURN;
  }

  pthread_mutex_lock(&LOCK_log);

  save_name= name;
  name= 0;				// Don't free name
  close(LOG_CLOSE_TO_BE_OPENED);

  /*
     Note that at this point, log_state != LOG_CLOSED (important for is_open()).
  */

  open(save_name, log_type, 0, io_cache_type);
  my_free(save_name, MYF(0));

  pthread_mutex_unlock(&LOCK_log);

  DBUG_VOID_RETURN;
}


/*
  Write a command to traditional general log file

  SYNOPSIS
    write()

    event_time        command start timestamp
    user_host         the pointer to the string with user@host info
    user_host_len     length of the user_host string. this is computed once
                      and passed to all general log  event handlers
    thread_id         Id of the thread, issued a query
    command_type      the type of the command being logged
    command_type_len  the length of the string above
    sql_text          the very text of the query being executed
    sql_text_len      the length of sql_text string

  DESCRIPTION

   Log given command to to normal (not rotable) log file

  RETURN
    FASE - OK
    TRUE - error occured
*/

bool MYSQL_QUERY_LOG::write(time_t event_time, const char *user_host,
                            uint user_host_len, int thread_id,
                            const char *command_type, uint command_type_len,
                            const char *sql_text, uint sql_text_len)
{
  char buff[32];
  uint length= 0;
  char local_time_buff[MAX_TIME_SIZE];
  struct tm start;
  uint time_buff_len= 0;

  (void) pthread_mutex_lock(&LOCK_log);

  /* Test if someone closed between the is_open test and lock */
  if (is_open())
  {
    /* Note that my_b_write() assumes it knows the length for this */
      if (event_time != last_time)
      {
        last_time= event_time;

        localtime_r(&event_time, &start);

        time_buff_len= my_snprintf(local_time_buff, MAX_TIME_SIZE,
                                   "%02d%02d%02d %2d:%02d:%02d",
                                   start.tm_year % 100, start.tm_mon + 1,
                                   start.tm_mday, start.tm_hour,
                                   start.tm_min, start.tm_sec);

        if (my_b_write(&log_file, (uchar*) local_time_buff, time_buff_len))
          goto err;
      }
      else
        if (my_b_write(&log_file, (uchar*) "\t\t" ,2) < 0)
          goto err;

      /* command_type, thread_id */
      length= my_snprintf(buff, 32, "%5ld ", (long) thread_id);

    if (my_b_write(&log_file, (uchar*) buff, length))
      goto err;

    if (my_b_write(&log_file, (uchar*) command_type, command_type_len))
      goto err;

    if (my_b_write(&log_file, (uchar*) "\t", 1))
      goto err;

    /* sql_text */
    if (my_b_write(&log_file, (uchar*) sql_text, sql_text_len))
      goto err;

    if (my_b_write(&log_file, (uchar*) "\n", 1) ||
        flush_io_cache(&log_file))
      goto err;
  }

  (void) pthread_mutex_unlock(&LOCK_log);
  return FALSE;
err:

  if (!write_error)
  {
    write_error= 1;
    sql_print_error(ER(ER_ERROR_ON_WRITE), name, errno);
  }
  (void) pthread_mutex_unlock(&LOCK_log);
  return TRUE;
}


/*
  Log a query to the traditional slow log file

  SYNOPSIS
    write()

    thd               THD of the query
    current_time      current timestamp
    query_start_arg   command start timestamp
    user_host         the pointer to the string with user@host info
    user_host_len     length of the user_host string. this is computed once
                      and passed to all general log event handlers
    query_utime       Amount of time the query took to execute (in microseconds)
    lock_utime        Amount of time the query was locked (in microseconds)
    is_command        The flag, which determines, whether the sql_text is a
                      query or an administrator command.
    sql_text          the very text of the query or administrator command
                      processed
    sql_text_len      the length of sql_text string

  DESCRIPTION

   Log a query to the slow log file.

  RETURN
    FALSE - OK
    TRUE - error occured
*/

bool MYSQL_QUERY_LOG::write(THD *thd, time_t current_time,
                            time_t query_start_arg, const char *user_host,
                            uint user_host_len, ulonglong query_utime,
                            ulonglong lock_utime, bool is_command,
                            const char *sql_text, uint sql_text_len)
{
  bool error= 0;
  DBUG_ENTER("MYSQL_QUERY_LOG::write");

  (void) pthread_mutex_lock(&LOCK_log);

  if (!is_open())
  {
    (void) pthread_mutex_unlock(&LOCK_log);
    DBUG_RETURN(0);
  }

  if (is_open())
  {						// Safety agains reopen
    int tmp_errno= 0;
    char buff[80], *end;
    char query_time_buff[22+7], lock_time_buff[22+7];
    uint buff_len;
    end= buff;

    if (!(specialflag & SPECIAL_SHORT_LOG_FORMAT))
    {
      if (current_time != last_time)
      {
        last_time= current_time;
        struct tm start;
        localtime_r(&current_time, &start);

        buff_len= my_snprintf(buff, sizeof buff,
                              "# Time: %02d%02d%02d %2d:%02d:%02d\n",
                              start.tm_year % 100, start.tm_mon + 1,
                              start.tm_mday, start.tm_hour,
                              start.tm_min, start.tm_sec);

        /* Note that my_b_write() assumes it knows the length for this */
        if (my_b_write(&log_file, (uchar*) buff, buff_len))
          tmp_errno= errno;
      }
      const uchar uh[]= "# User@Host: ";
      if (my_b_write(&log_file, uh, sizeof(uh) - 1))
        tmp_errno= errno;
      if (my_b_write(&log_file, (uchar*) user_host, user_host_len))
        tmp_errno= errno;
      if (my_b_write(&log_file, (uchar*) "\n", 1))
        tmp_errno= errno;
    }
    /* For slow query log */
    sprintf(query_time_buff, "%.6f", ulonglong2double(query_utime)/1000000.0);
    sprintf(lock_time_buff,  "%.6f", ulonglong2double(lock_utime)/1000000.0);
    if (my_b_printf(&log_file,
                    "# Query_time: %s  Lock_time: %s"
                    " Rows_sent: %lu  Rows_examined: %lu\n",
                    query_time_buff, lock_time_buff,
                    (ulong) thd->sent_row_count,
                    (ulong) thd->examined_row_count) == (uint) -1)
      tmp_errno= errno;
    if (thd->db && strcmp(thd->db, db))
    {						// Database changed
      if (my_b_printf(&log_file,"use %s;\n",thd->db) == (uint) -1)
        tmp_errno= errno;
      strmov(db,thd->db);
    }
    if (thd->stmt_depends_on_first_successful_insert_id_in_prev_stmt)
    {
      end=strmov(end, ",last_insert_id=");
      end=longlong10_to_str((longlong)
                            thd->first_successful_insert_id_in_prev_stmt_for_binlog,
                            end, -10);
    }
    // Save value if we do an insert.
    if (thd->auto_inc_intervals_in_cur_stmt_for_binlog.nb_elements() > 0)
    {
      if (!(specialflag & SPECIAL_SHORT_LOG_FORMAT))
      {
        end=strmov(end,",insert_id=");
        end=longlong10_to_str((longlong)
                              thd->auto_inc_intervals_in_cur_stmt_for_binlog.minimum(),
                              end, -10);
      }
    }

    /*
      This info used to show up randomly, depending on whether the query
      checked the query start time or not. now we always write current
      timestamp to the slow log
    */
    end= strmov(end, ",timestamp=");
    end= int10_to_str((long) current_time, end, 10);

    if (end != buff)
    {
      *end++=';';
      *end='\n';
      if (my_b_write(&log_file, (uchar*) "SET ", 4) ||
          my_b_write(&log_file, (uchar*) buff + 1, (uint) (end-buff)))
        tmp_errno= errno;
    }
    if (is_command)
    {
      end= strxmov(buff, "# administrator command: ", NullS);
      buff_len= (ulong) (end - buff);
      my_b_write(&log_file, (uchar*) buff, buff_len);
    }
    if (my_b_write(&log_file, (uchar*) sql_text, sql_text_len) ||
        my_b_write(&log_file, (uchar*) ";\n",2) ||
        flush_io_cache(&log_file))
      tmp_errno= errno;
    if (tmp_errno)
    {
      error= 1;
      if (! write_error)
      {
        write_error= 1;
        sql_print_error(ER(ER_ERROR_ON_WRITE), name, error);
      }
    }
  }
  (void) pthread_mutex_unlock(&LOCK_log);
  DBUG_RETURN(error);
}


/**
  @todo
  The following should be using fn_format();  We just need to
  first change fn_format() to cut the file name if it's too long.
*/
const char *MYSQL_LOG::generate_name(const char *log_name,
                                      const char *suffix,
                                      bool strip_ext, char *buff)
{
  if (!log_name || !log_name[0])
  {
    strmake(buff, pidfile_name, FN_REFLEN - strlen(suffix) - 1);
    return (const char *)
      fn_format(buff, buff, "", suffix, MYF(MY_REPLACE_EXT|MY_REPLACE_DIR));
  }
  // get rid of extension if the log is binary to avoid problems
  if (strip_ext)
  {
    char *p= fn_ext(log_name);
    uint length= (uint) (p - log_name);
    strmake(buff, log_name, min(length, FN_REFLEN));
    return (const char*)buff;
  }
  return log_name;
}



MYSQL_BIN_LOG::MYSQL_BIN_LOG()
  :bytes_written(0), prepared_xids(0), file_id(1), open_count(1),
   need_start_event(TRUE), m_table_map_version(0),
   description_event_for_exec(0), description_event_for_queue(0)
{
  /*
    We don't want to initialize locks here as such initialization depends on
    safe_mutex (when using safe_mutex) which depends on MY_INIT(), which is
    called only in main(). Doing initialization here would make it happen
    before main().
  */
  index_file_name[0] = 0;
  bzero((char*) &index_file, sizeof(index_file));
}

/* this is called only once */

void MYSQL_BIN_LOG::cleanup()
{
  DBUG_ENTER("cleanup");
  if (inited)
  {
    inited= 0;
    close(LOG_CLOSE_INDEX|LOG_CLOSE_STOP_EVENT);
    delete description_event_for_queue;
    delete description_event_for_exec;
    (void) pthread_mutex_destroy(&LOCK_log);
    (void) pthread_mutex_destroy(&LOCK_index);
    (void) pthread_cond_destroy(&update_cond);
  }
  DBUG_VOID_RETURN;
}


/* Init binlog-specific vars */
void MYSQL_BIN_LOG::init(bool no_auto_events_arg, ulong max_size_arg)
{
  DBUG_ENTER("MYSQL_BIN_LOG::init");
  no_auto_events= no_auto_events_arg;
  max_size= max_size_arg;
  DBUG_PRINT("info",("max_size: %lu", max_size));
  DBUG_VOID_RETURN;
}


void MYSQL_BIN_LOG::init_pthread_objects()
{
  DBUG_ASSERT(inited == 0);
  inited= 1;
  (void) pthread_mutex_init(&LOCK_log, MY_MUTEX_INIT_SLOW);
  (void) pthread_mutex_init(&LOCK_index, MY_MUTEX_INIT_SLOW);
  (void) pthread_cond_init(&update_cond, 0);
}


bool MYSQL_BIN_LOG::open_index_file(const char *index_file_name_arg,
                                const char *log_name)
{
  File index_file_nr= -1;
  DBUG_ASSERT(!my_b_inited(&index_file));

  /*
    First open of this class instance
    Create an index file that will hold all file names uses for logging.
    Add new entries to the end of it.
  */
  myf opt= MY_UNPACK_FILENAME;
  if (!index_file_name_arg)
  {
    index_file_name_arg= log_name;    // Use same basename for index file
    opt= MY_UNPACK_FILENAME | MY_REPLACE_EXT;
  }
  fn_format(index_file_name, index_file_name_arg, mysql_data_home,
            ".index", opt);
  if ((index_file_nr= my_open(index_file_name,
                              O_RDWR | O_CREAT | O_BINARY ,
                              MYF(MY_WME))) < 0 ||
       my_sync(index_file_nr, MYF(MY_WME)) ||
       init_io_cache(&index_file, index_file_nr,
                     IO_SIZE, WRITE_CACHE,
                     my_seek(index_file_nr,0L,MY_SEEK_END,MYF(0)),
			0, MYF(MY_WME | MY_WAIT_IF_FULL)))
  {
    if (index_file_nr >= 0)
      my_close(index_file_nr,MYF(0));
    return TRUE;
  }
  return FALSE;
}


/**
  Open a (new) binlog file.

  - Open the log file and the index file. Register the new
  file name in it
  - When calling this when the file is in use, you must have a locks
  on LOCK_log and LOCK_index.

  @retval
    0	ok
  @retval
    1	error
*/

bool MYSQL_BIN_LOG::open(const char *log_name,
                         enum_log_type log_type_arg,
                         const char *new_name,
                         enum cache_type io_cache_type_arg,
                         bool no_auto_events_arg,
                         ulong max_size_arg,
                         bool null_created_arg)
{
  File file= -1;
  DBUG_ENTER("MYSQL_BIN_LOG::open");
  DBUG_PRINT("enter",("log_type: %d",(int) log_type_arg));

  write_error=0;

  /* open the main log file */
  if (MYSQL_LOG::open(log_name, log_type_arg, new_name, io_cache_type_arg))
    DBUG_RETURN(1);                            /* all warnings issued */

  init(no_auto_events_arg, max_size_arg);

  open_count++;

  DBUG_ASSERT(log_type == LOG_BIN);

  {
    bool write_file_name_to_index_file=0;

    if (!my_b_filelength(&log_file))
    {
      /*
	The binary log file was empty (probably newly created)
	This is the normal case and happens when the user doesn't specify
	an extension for the binary log files.
	In this case we write a standard header to it.
      */
      if (my_b_safe_write(&log_file, (uchar*) BINLOG_MAGIC,
			  BIN_LOG_HEADER_SIZE))
        goto err;
      bytes_written+= BIN_LOG_HEADER_SIZE;
      write_file_name_to_index_file= 1;
    }

    DBUG_ASSERT(my_b_inited(&index_file) != 0);
    reinit_io_cache(&index_file, WRITE_CACHE,
                    my_b_filelength(&index_file), 0, 0);
    if (need_start_event && !no_auto_events)
    {
      /*
        In 4.x we set need_start_event=0 here, but in 5.0 we want a Start event
        even if this is not the very first binlog.
      */
      Format_description_log_event s(BINLOG_VERSION);
      /*
        don't set LOG_EVENT_BINLOG_IN_USE_F for SEQ_READ_APPEND io_cache
        as we won't be able to reset it later
      */
      if (io_cache_type == WRITE_CACHE)
        s.flags|= LOG_EVENT_BINLOG_IN_USE_F;
      if (!s.is_valid())
        goto err;
      s.dont_set_created= null_created_arg;
      if (s.write(&log_file))
        goto err;
      bytes_written+= s.data_written;
    }
    if (description_event_for_queue &&
        description_event_for_queue->binlog_version>=4)
    {
      /*
        This is a relay log written to by the I/O slave thread.
        Write the event so that others can later know the format of this relay
        log.
        Note that this event is very close to the original event from the
        master (it has binlog version of the master, event types of the
        master), so this is suitable to parse the next relay log's event. It
        has been produced by
        Format_description_log_event::Format_description_log_event(char* buf,).
        Why don't we want to write the description_event_for_queue if this
        event is for format<4 (3.23 or 4.x): this is because in that case, the
        description_event_for_queue describes the data received from the
        master, but not the data written to the relay log (*conversion*),
        which is in format 4 (slave's).
      */
      /*
        Set 'created' to 0, so that in next relay logs this event does not
        trigger cleaning actions on the slave in
        Format_description_log_event::apply_event_impl().
      */
      description_event_for_queue->created= 0;
      /* Don't set log_pos in event header */
      description_event_for_queue->artificial_event=1;

      if (description_event_for_queue->write(&log_file))
        goto err;
      bytes_written+= description_event_for_queue->data_written;
    }
    if (flush_io_cache(&log_file) ||
        my_sync(log_file.file, MYF(MY_WME)))
      goto err;

    if (write_file_name_to_index_file)
    {
      /*
        As this is a new log file, we write the file name to the index
        file. As every time we write to the index file, we sync it.
      */
      if (my_b_write(&index_file, (uchar*) log_file_name,
		     strlen(log_file_name)) ||
	  my_b_write(&index_file, (uchar*) "\n", 1) ||
	  flush_io_cache(&index_file) ||
          my_sync(index_file.file, MYF(MY_WME)))
	goto err;
    }
  }
  log_state= LOG_OPENED;

  DBUG_RETURN(0);

err:
  sql_print_error("Could not use %s for logging (error %d). \
Turning logging off for the whole duration of the MySQL server process. \
To turn it on again: fix the cause, \
shutdown the MySQL server and restart it.", name, errno);
  if (file >= 0)
    my_close(file,MYF(0));
  end_io_cache(&log_file);
  end_io_cache(&index_file);
  safeFree(name);
  log_state= LOG_CLOSED;
  DBUG_RETURN(1);
}


int MYSQL_BIN_LOG::get_current_log(LOG_INFO* linfo)
{
  pthread_mutex_lock(&LOCK_log);
  int ret = raw_get_current_log(linfo);
  pthread_mutex_unlock(&LOCK_log);
  return ret;
}

int MYSQL_BIN_LOG::raw_get_current_log(LOG_INFO* linfo)
{
  strmake(linfo->log_file_name, log_file_name, sizeof(linfo->log_file_name)-1);
  linfo->pos = my_b_tell(&log_file);
  return 0;
}

/**
  Move all data up in a file in an filename index file.

    We do the copy outside of the IO_CACHE as the cache buffers would just
    make things slower and more complicated.
    In most cases the copy loop should only do one read.

  @param index_file			File to move
  @param offset			Move everything from here to beginning

  @note
    File will be truncated to be 'offset' shorter or filled up with newlines

  @retval
    0	ok
*/

#ifdef HAVE_REPLICATION

static bool copy_up_file_and_fill(IO_CACHE *index_file, my_off_t offset)
{
  int bytes_read;
  my_off_t init_offset= offset;
  File file= index_file->file;
  uchar io_buf[IO_SIZE*2];
  DBUG_ENTER("copy_up_file_and_fill");

  for (;; offset+= bytes_read)
  {
    (void) my_seek(file, offset, MY_SEEK_SET, MYF(0));
    if ((bytes_read= (int) my_read(file, io_buf, sizeof(io_buf), MYF(MY_WME)))
	< 0)
      goto err;
    if (!bytes_read)
      break;					// end of file
    (void) my_seek(file, offset-init_offset, MY_SEEK_SET, MYF(0));
    if (my_write(file, io_buf, bytes_read, MYF(MY_WME | MY_NABP)))
      goto err;
  }
  /* The following will either truncate the file or fill the end with \n' */
  if (my_chsize(file, offset - init_offset, '\n', MYF(MY_WME)) ||
      my_sync(file, MYF(MY_WME)))
    goto err;

  /* Reset data in old index cache */
  reinit_io_cache(index_file, READ_CACHE, (my_off_t) 0, 0, 1);
  DBUG_RETURN(0);

err:
  DBUG_RETURN(1);
}

#endif /* HAVE_REPLICATION */

/**
  Find the position in the log-index-file for the given log name.

  @param linfo		Store here the found log file name and position to
                       the NEXT log file name in the index file.
  @param log_name	Filename to find in the index file.
                       Is a null pointer if we want to read the first entry
  @param need_lock	Set this to 1 if the parent doesn't already have a
                       lock on LOCK_index

  @note
    On systems without the truncate function the file will end with one or
    more empty lines.  These will be ignored when reading the file.

  @retval
    0			ok
  @retval
    LOG_INFO_EOF	        End of log-index-file found
  @retval
    LOG_INFO_IO		Got IO error while reading file
*/

int MYSQL_BIN_LOG::find_log_pos(LOG_INFO *linfo, const char *log_name,
			    bool need_lock)
{
  int error= 0;
  char *fname= linfo->log_file_name;
  uint log_name_len= log_name ? (uint) strlen(log_name) : 0;
  DBUG_ENTER("find_log_pos");
  DBUG_PRINT("enter",("log_name: %s", log_name ? log_name : "NULL"));

  /*
    Mutex needed because we need to make sure the file pointer does not
    move from under our feet
  */
  if (need_lock)
    pthread_mutex_lock(&LOCK_index);
  safe_mutex_assert_owner(&LOCK_index);

  /* As the file is flushed, we can't get an error here */
  (void) reinit_io_cache(&index_file, READ_CACHE, (my_off_t) 0, 0, 0);

  for (;;)
  {
    uint length;
    my_off_t offset= my_b_tell(&index_file);
    /* If we get 0 or 1 characters, this is the end of the file */

    if ((length= my_b_gets(&index_file, fname, FN_REFLEN)) <= 1)
    {
      /* Did not find the given entry; Return not found or error */
      error= !index_file.error ? LOG_INFO_EOF : LOG_INFO_IO;
      break;
    }

    // if the log entry matches, null string matching anything
    if (!log_name ||
	(log_name_len == length-1 && fname[log_name_len] == '\n' &&
	 !memcmp(fname, log_name, log_name_len)))
    {
      DBUG_PRINT("info",("Found log file entry"));
      fname[length-1]=0;			// remove last \n
      linfo->index_file_start_offset= offset;
      linfo->index_file_offset = my_b_tell(&index_file);
      break;
    }
  }

  if (need_lock)
    pthread_mutex_unlock(&LOCK_index);
  DBUG_RETURN(error);
}


/**
  Find the position in the log-index-file for the given log name.

  @param
    linfo		Store here the next log file name and position to
			the file name after that.
  @param
    need_lock		Set this to 1 if the parent doesn't already have a
			lock on LOCK_index

  @note
    - Before calling this function, one has to call find_log_pos()
    to set up 'linfo'
    - Mutex needed because we need to make sure the file pointer does not move
    from under our feet

  @retval
    0			ok
  @retval
    LOG_INFO_EOF	        End of log-index-file found
  @retval
    LOG_INFO_IO		Got IO error while reading file
*/

int MYSQL_BIN_LOG::find_next_log(LOG_INFO* linfo, bool need_lock)
{
  int error= 0;
  uint length;
  char *fname= linfo->log_file_name;

  if (need_lock)
    pthread_mutex_lock(&LOCK_index);
  safe_mutex_assert_owner(&LOCK_index);

  /* As the file is flushed, we can't get an error here */
  (void) reinit_io_cache(&index_file, READ_CACHE, linfo->index_file_offset, 0,
			 0);

  linfo->index_file_start_offset= linfo->index_file_offset;
  if ((length=my_b_gets(&index_file, fname, FN_REFLEN)) <= 1)
  {
    error = !index_file.error ? LOG_INFO_EOF : LOG_INFO_IO;
    goto err;
  }
  fname[length-1]=0;				// kill \n
  linfo->index_file_offset = my_b_tell(&index_file);

err:
  if (need_lock)
    pthread_mutex_unlock(&LOCK_index);
  return error;
}


/**
  Delete all logs refered to in the index file.
  Start writing to a new log file.

  The new index file will only contain this file.

  @param thd		Thread

  @note
    If not called from slave thread, write start event to new log

  @retval
    0	ok
  @retval
    1   error
*/

bool MYSQL_BIN_LOG::reset_logs(THD* thd)
{
  LOG_INFO linfo;
  bool error=0;
  const char* save_name;
  DBUG_ENTER("reset_logs");

  ha_reset_logs(thd);
  /*
    We need to get both locks to be sure that no one is trying to
    write to the index log file.
  */
  pthread_mutex_lock(&LOCK_log);
  pthread_mutex_lock(&LOCK_index);

  /*
    The following mutex is needed to ensure that no threads call
    'delete thd' as we would then risk missing a 'rollback' from this
    thread. If the transaction involved MyISAM tables, it should go
    into binlog even on rollback.
  */
  VOID(pthread_mutex_lock(&LOCK_thread_count));

  /* Save variables so that we can reopen the log */
  save_name=name;
  name=0;					// Protect against free
  close(LOG_CLOSE_TO_BE_OPENED);

  /* First delete all old log files */

  if (find_log_pos(&linfo, NullS, 0))
  {
    error=1;
    goto err;
  }

  for (;;)
  {
    my_delete_allow_opened(linfo.log_file_name, MYF(MY_WME));
    if (find_next_log(&linfo, 0))
      break;
  }

  /* Start logging with a new file */
  close(LOG_CLOSE_INDEX);
  my_delete_allow_opened(index_file_name, MYF(MY_WME));	// Reset (open will update)
  if (!thd->slave_thread)
    need_start_event=1;
  if (!open_index_file(index_file_name, 0))
    open(save_name, log_type, 0, io_cache_type, no_auto_events, max_size, 0);
  my_free((uchar*) save_name, MYF(0));

err:
  VOID(pthread_mutex_unlock(&LOCK_thread_count));
  pthread_mutex_unlock(&LOCK_index);
  pthread_mutex_unlock(&LOCK_log);
  DBUG_RETURN(error);
}


/**
  Delete relay log files prior to rli->group_relay_log_name
  (i.e. all logs which are not involved in a non-finished group
  (transaction)), remove them from the index file and start on next
  relay log.

  IMPLEMENTATION
  - Protects index file with LOCK_index
  - Delete relevant relay log files
  - Copy all file names after these ones to the front of the index file
  - If the OS has truncate, truncate the file, else fill it with \n'
  - Read the next file name from the index file and store in rli->linfo

  @param rli	       Relay log information
  @param included     If false, all relay logs that are strictly before
                      rli->group_relay_log_name are deleted ; if true, the
                      latter is deleted too (i.e. all relay logs
                      read by the SQL slave thread are deleted).

  @note
    - This is only called from the slave-execute thread when it has read
    all commands from a relay log and want to switch to a new relay log.
    - When this happens, we can be in an active transaction as
    a transaction can span over two relay logs
    (although it is always written as a single block to the master's binary
    log, hence cannot span over two master's binary logs).

  @retval
    0			ok
  @retval
    LOG_INFO_EOF	        End of log-index-file found
  @retval
    LOG_INFO_SEEK	Could not allocate IO cache
  @retval
    LOG_INFO_IO		Got IO error while reading file
*/

#ifdef HAVE_REPLICATION

int MYSQL_BIN_LOG::purge_first_log(Relay_log_info* rli, bool included)
{
  int error;
  DBUG_ENTER("purge_first_log");

  DBUG_ASSERT(is_open());
  DBUG_ASSERT(rli->slave_running == 1);
  DBUG_ASSERT(!strcmp(rli->linfo.log_file_name,rli->event_relay_log_name));

  pthread_mutex_lock(&LOCK_index);
  pthread_mutex_lock(&rli->log_space_lock);
  rli->relay_log.purge_logs(rli->group_relay_log_name, included,
                            0, 0, &rli->log_space_total);
  // Tell the I/O thread to take the relay_log_space_limit into account
  rli->ignore_log_space_limit= 0;
  pthread_mutex_unlock(&rli->log_space_lock);

  /*
    Ok to broadcast after the critical region as there is no risk of
    the mutex being destroyed by this thread later - this helps save
    context switches
  */
  pthread_cond_broadcast(&rli->log_space_cond);
  
  /*
    Read the next log file name from the index file and pass it back to
    the caller
    If included is true, we want the first relay log;
    otherwise we want the one after event_relay_log_name.
  */
  if ((included && (error=find_log_pos(&rli->linfo, NullS, 0))) ||
      (!included &&
       ((error=find_log_pos(&rli->linfo, rli->event_relay_log_name, 0)) ||
        (error=find_next_log(&rli->linfo, 0)))))
  {
    char buff[22];
    sql_print_error("next log error: %d  offset: %s  log: %s included: %d",
                    error,
                    llstr(rli->linfo.index_file_offset,buff),
                    rli->group_relay_log_name,
                    included);
    goto err;
  }

  /*
    Reset rli's coordinates to the current log.
  */
  rli->event_relay_log_pos= BIN_LOG_HEADER_SIZE;
  strmake(rli->event_relay_log_name,rli->linfo.log_file_name,
	  sizeof(rli->event_relay_log_name)-1);

  /*
    If we removed the rli->group_relay_log_name file,
    we must update the rli->group* coordinates, otherwise do not touch it as the
    group's execution is not finished (e.g. COMMIT not executed)
  */
  if (included)
  {
    rli->group_relay_log_pos = BIN_LOG_HEADER_SIZE;
    strmake(rli->group_relay_log_name,rli->linfo.log_file_name,
            sizeof(rli->group_relay_log_name)-1);
    rli->notify_group_relay_log_name_update();
  }

  /* Store where we are in the new file for the execution thread */
  flush_relay_log_info(rli);

err:
  pthread_mutex_unlock(&LOCK_index);
  DBUG_RETURN(error);
}

/**
  Update log index_file.
*/

int MYSQL_BIN_LOG::update_log_index(LOG_INFO* log_info, bool need_update_threads)
{
  if (copy_up_file_and_fill(&index_file, log_info->index_file_start_offset))
    return LOG_INFO_IO;

  // now update offsets in index file for running threads
  if (need_update_threads)
    adjust_linfo_offsets(log_info->index_file_start_offset);
  return 0;
}

/**
  Remove all logs before the given log from disk and from the index file.

  @param to_log	      Delete all log file name before this file.
  @param included            If true, to_log is deleted too.
  @param need_mutex
  @param need_update_threads If we want to update the log coordinates of
                             all threads. False for relay logs, true otherwise.
  @param freed_log_space     If not null, decrement this variable of
                             the amount of log space freed

  @note
    If any of the logs before the deleted one is in use,
    only purge logs up to this one.

  @retval
    0			ok
  @retval
    LOG_INFO_EOF		to_log not found
*/

int MYSQL_BIN_LOG::purge_logs(const char *to_log, 
                          bool included,
                          bool need_mutex, 
                          bool need_update_threads, 
                          ulonglong *decrease_log_space)
{
  int error;
  int ret = 0;
  bool exit_loop= 0;
  LOG_INFO log_info;
  DBUG_ENTER("purge_logs");
  DBUG_PRINT("info",("to_log= %s",to_log));

  if (need_mutex)
    pthread_mutex_lock(&LOCK_index);
  if ((error=find_log_pos(&log_info, to_log, 0 /*no mutex*/)))
    goto err;

  /*
    File name exists in index file; delete until we find this file
    or a file that is used.
  */
  if ((error=find_log_pos(&log_info, NullS, 0 /*no mutex*/)))
    goto err;
  while ((strcmp(to_log,log_info.log_file_name) || (exit_loop=included)) &&
         !log_in_use(log_info.log_file_name))
  {
    ulong file_size= 0;
    if (decrease_log_space) //stat the file we want to delete
    {
      MY_STAT s;

      /* 
         If we could not stat, we can't know the amount
         of space that deletion will free. In most cases,
         deletion won't work either, so it's not a problem.
      */
      if (my_stat(log_info.log_file_name,&s,MYF(0)))
        file_size= s.st_size;
      else
	sql_print_information("Failed to execute my_stat on file '%s'",
			      log_info.log_file_name);
    }
    /*
      It's not fatal if we can't delete a log file ;
      if we could delete it, take its size into account
    */
    DBUG_PRINT("info",("purging %s",log_info.log_file_name));
    if (!my_delete(log_info.log_file_name, MYF(0)) && decrease_log_space)
      *decrease_log_space-= file_size;

    ha_binlog_index_purge_file(current_thd, log_info.log_file_name);
    if (current_thd->is_slave_error) {
      DBUG_PRINT("info",("slave error: %d", current_thd->is_slave_error));
      if (my_errno == EMFILE) {
        DBUG_PRINT("info",("my_errno: %d, set ret = LOG_INFO_EMFILE", my_errno));
        ret = LOG_INFO_EMFILE;
        break;
      }
    }

    if (find_next_log(&log_info, 0) || exit_loop)
      break;
  }

  /*
    If we get killed -9 here, the sysadmin would have to edit
    the log index file after restart - otherwise, this should be safe
  */
  error= update_log_index(&log_info, need_update_threads);
  if (error == 0) {
    error = ret;
  }

err:
  if (need_mutex)
    pthread_mutex_unlock(&LOCK_index);
  DBUG_RETURN(error);
}

/**
  Remove all logs before the given file date from disk and from the
  index file.

  @param thd		Thread pointer
  @param before_date	Delete all log files before given date.

  @note
    If any of the logs before the deleted one is in use,
    only purge logs up to this one.

  @retval
    0				ok
  @retval
    LOG_INFO_PURGE_NO_ROTATE	Binary file that can't be rotated
*/

int MYSQL_BIN_LOG::purge_logs_before_date(time_t purge_time)
{
  int error;
  LOG_INFO log_info;
  MY_STAT stat_area;

  DBUG_ENTER("purge_logs_before_date");

  pthread_mutex_lock(&LOCK_index);

  /*
    Delete until we find curren file
    or a file that is used or a file
    that is older than purge_time.
  */
  if ((error=find_log_pos(&log_info, NullS, 0 /*no mutex*/)))
    goto err;

  while (strcmp(log_file_name, log_info.log_file_name) &&
	 !log_in_use(log_info.log_file_name))
  {
    /* It's not fatal even if we can't delete a log file */
    if (!my_stat(log_info.log_file_name, &stat_area, MYF(0)) ||
	stat_area.st_mtime >= purge_time)
      break;
    my_delete(log_info.log_file_name, MYF(0));

    ha_binlog_index_purge_file(current_thd, log_info.log_file_name);

    if (find_next_log(&log_info, 0))
      break;
  }

  /*
    If we get killed -9 here, the sysadmin would have to edit
    the log index file after restart - otherwise, this should be safe
  */
  error= update_log_index(&log_info, 1);

err:
  pthread_mutex_unlock(&LOCK_index);
  DBUG_RETURN(error);
}
#endif /* HAVE_REPLICATION */


/**
  Create a new log file name.

  @param buf		buf of at least FN_REFLEN where new name is stored

  @note
    If file name will be longer then FN_REFLEN it will be truncated
*/

void MYSQL_BIN_LOG::make_log_name(char* buf, const char* log_ident)
{
  uint dir_len = dirname_length(log_file_name); 
  if (dir_len >= FN_REFLEN)
    dir_len=FN_REFLEN-1;
  strnmov(buf, log_file_name, dir_len);
  strmake(buf+dir_len, log_ident, FN_REFLEN - dir_len -1);
}


/**
  Check if we are writing/reading to the given log file.
*/

bool MYSQL_BIN_LOG::is_active(const char *log_file_name_arg)
{
  return !strcmp(log_file_name, log_file_name_arg);
}


/*
  Wrappers around new_file_impl to avoid using argument
  to control locking. The argument 1) less readable 2) breaks
  incapsulation 3) allows external access to the class without
  a lock (which is not possible with private new_file_without_locking
  method).
*/

void MYSQL_BIN_LOG::new_file()
{
  new_file_impl(1);
}


void MYSQL_BIN_LOG::new_file_without_locking()
{
  new_file_impl(0);
}


/**
  Start writing to a new log file or reopen the old file.

  @param need_lock		Set to 1 if caller has not locked LOCK_log

  @note
    The new file name is stored last in the index file
*/

void MYSQL_BIN_LOG::new_file_impl(bool need_lock)
{
  char new_name[FN_REFLEN], *new_name_ptr, *old_name;

  DBUG_ENTER("MYSQL_BIN_LOG::new_file_impl");
  if (!is_open())
  {
    DBUG_PRINT("info",("log is closed"));
    DBUG_VOID_RETURN;
  }

  if (need_lock)
    pthread_mutex_lock(&LOCK_log);
  pthread_mutex_lock(&LOCK_index);

  safe_mutex_assert_owner(&LOCK_log);
  safe_mutex_assert_owner(&LOCK_index);

  /*
    if binlog is used as tc log, be sure all xids are "unlogged",
    so that on recover we only need to scan one - latest - binlog file
    for prepared xids. As this is expected to be a rare event,
    simple wait strategy is enough. We're locking LOCK_log to be sure no
    new Xid_log_event's are added to the log (and prepared_xids is not
    increased), and waiting on COND_prep_xids for late threads to
    catch up.
  */
  if (prepared_xids)
  {
    tc_log_page_waits++;
    pthread_mutex_lock(&LOCK_prep_xids);
    while (prepared_xids) {
      DBUG_PRINT("info", ("prepared_xids=%lu", prepared_xids));
      pthread_cond_wait(&COND_prep_xids, &LOCK_prep_xids);
    }
    pthread_mutex_unlock(&LOCK_prep_xids);
  }

  /* Reuse old name if not binlog and not update log */
  new_name_ptr= name;

  /*
    If user hasn't specified an extension, generate a new log name
    We have to do this here and not in open as we want to store the
    new file name in the current binary log file.
  */
  if (generate_new_name(new_name, name))
    goto end;
  new_name_ptr=new_name;

  if (log_type == LOG_BIN)
  {
    if (!no_auto_events)
    {
      /*
        We log the whole file name for log file as the user may decide
        to change base names at some point.
      */
      Rotate_log_event r(new_name+dirname_length(new_name),
                         0, LOG_EVENT_OFFSET, 0);
      r.write(&log_file);
      bytes_written += r.data_written;
    }
    /*
      Update needs to be signalled even if there is no rotate event
      log rotation should give the waiting thread a signal to
      discover EOF and move on to the next log.
    */
    signal_update();
  }
  old_name=name;
  name=0;				// Don't free name
  close(LOG_CLOSE_TO_BE_OPENED);

  /*
     Note that at this point, log_state != LOG_CLOSED (important for is_open()).
  */

  /*
     new_file() is only used for rotation (in FLUSH LOGS or because size >
     max_binlog_size or max_relay_log_size).
     If this is a binary log, the Format_description_log_event at the beginning of
     the new file should have created=0 (to distinguish with the
     Format_description_log_event written at server startup, which should
     trigger temp tables deletion on slaves.
  */

  open(old_name, log_type, new_name_ptr,
       io_cache_type, no_auto_events, max_size, 1);
  my_free(old_name,MYF(0));

end:
  if (need_lock)
    pthread_mutex_unlock(&LOCK_log);
  pthread_mutex_unlock(&LOCK_index);

  DBUG_VOID_RETURN;
}


bool MYSQL_BIN_LOG::append(Log_event* ev)
{
  bool error = 0;
  pthread_mutex_lock(&LOCK_log);
  DBUG_ENTER("MYSQL_BIN_LOG::append");

  DBUG_ASSERT(log_file.type == SEQ_READ_APPEND);
  /*
    Log_event::write() is smart enough to use my_b_write() or
    my_b_append() depending on the kind of cache we have.
  */
  if (ev->write(&log_file))
  {
    error=1;
    goto err;
  }
  bytes_written+= ev->data_written;
  DBUG_PRINT("info",("max_size: %lu",max_size));
  if ((uint) my_b_append_tell(&log_file) > max_size)
    new_file_without_locking();

err:
  pthread_mutex_unlock(&LOCK_log);
  signal_update();				// Safe as we don't call close
  DBUG_RETURN(error);
}


bool MYSQL_BIN_LOG::appendv(const char* buf, uint len,...)
{
  bool error= 0;
  DBUG_ENTER("MYSQL_BIN_LOG::appendv");
  va_list(args);
  va_start(args,len);

  DBUG_ASSERT(log_file.type == SEQ_READ_APPEND);

  safe_mutex_assert_owner(&LOCK_log);
  do
  {
    if (my_b_append(&log_file,(uchar*) buf,len))
    {
      error= 1;
      goto err;
    }
    bytes_written += len;
  } while ((buf=va_arg(args,const char*)) && (len=va_arg(args,uint)));
  DBUG_PRINT("info",("max_size: %lu",max_size));
  if ((uint) my_b_append_tell(&log_file) > max_size)
    new_file_without_locking();

err:
  if (!error)
    signal_update();
  DBUG_RETURN(error);
}


bool MYSQL_BIN_LOG::flush_and_sync()
{
  int err=0, fd=log_file.file;
  safe_mutex_assert_owner(&LOCK_log);
  if (flush_io_cache(&log_file))
    return 1;
  if (++sync_binlog_counter >= sync_binlog_period && sync_binlog_period)
  {
    sync_binlog_counter= 0;
    err=my_sync(fd, MYF(MY_WME));
  }
  return err;
}

void MYSQL_BIN_LOG::start_union_events(THD *thd, query_id_t query_id_param)
{
  DBUG_ASSERT(!thd->binlog_evt_union.do_union);
  thd->binlog_evt_union.do_union= TRUE;
  thd->binlog_evt_union.unioned_events= FALSE;
  thd->binlog_evt_union.unioned_events_trans= FALSE;
  thd->binlog_evt_union.first_query_id= query_id_param;
}

void MYSQL_BIN_LOG::stop_union_events(THD *thd)
{
  DBUG_ASSERT(thd->binlog_evt_union.do_union);
  thd->binlog_evt_union.do_union= FALSE;
}

bool MYSQL_BIN_LOG::is_query_in_union(THD *thd, query_id_t query_id_param)
{
  return (thd->binlog_evt_union.do_union && 
          query_id_param >= thd->binlog_evt_union.first_query_id);
}


/*
  These functions are placed in this file since they need access to
  binlog_hton, which has internal linkage.
*/

int THD::binlog_setup_trx_data()
{
  DBUG_ENTER("THD::binlog_setup_trx_data");
  binlog_trx_data *trx_data=
    (binlog_trx_data*) thd_get_ha_data(this, binlog_hton);

  if (trx_data)
    DBUG_RETURN(0);                             // Already set up

  trx_data= (binlog_trx_data*) my_malloc(sizeof(binlog_trx_data), MYF(MY_ZEROFILL));
  if (!trx_data ||
      open_cached_file(&trx_data->trans_log, mysql_tmpdir,
                       LOG_PREFIX, binlog_cache_size, MYF(MY_WME)))
  {
    my_free((uchar*)trx_data, MYF(MY_ALLOW_ZERO_PTR));
    DBUG_RETURN(1);                      // Didn't manage to set it up
  }
  thd_set_ha_data(this, binlog_hton, trx_data);

  trx_data= new (thd_get_ha_data(this, binlog_hton)) binlog_trx_data;

  DBUG_RETURN(0);
}

/*
  Function to start a statement and optionally a transaction for the
  binary log.

  SYNOPSIS
    binlog_start_trans_and_stmt()

  DESCRIPTION

    This function does three things:
    - Start a transaction if not in autocommit mode or if a BEGIN
      statement has been seen.

    - Start a statement transaction to allow us to truncate the binary
      log.

    - Save the currrent binlog position so that we can roll back the
      statement by truncating the transaction log.

      We only update the saved position if the old one was undefined,
      the reason is that there are some cases (e.g., for CREATE-SELECT)
      where the position is saved twice (e.g., both in
      select_create::prepare() and THD::binlog_write_table_map()) , but
      we should use the first. This means that calls to this function
      can be used to start the statement before the first table map
      event, to include some extra events.
 */

void
THD::binlog_start_trans_and_stmt()
{
  binlog_trx_data *trx_data= (binlog_trx_data*) thd_get_ha_data(this, binlog_hton);
  DBUG_ENTER("binlog_start_trans_and_stmt");
  DBUG_PRINT("enter", ("trx_data: 0x%lx  trx_data->before_stmt_pos: %lu",
                       (long) trx_data,
                       (trx_data ? (ulong) trx_data->before_stmt_pos :
                        (ulong) 0)));

  if (trx_data == NULL ||
      trx_data->before_stmt_pos == MY_OFF_T_UNDEF)
  {
    this->binlog_set_stmt_begin();
    if (options & (OPTION_NOT_AUTOCOMMIT | OPTION_BEGIN))
      trans_register_ha(this, TRUE, binlog_hton);
    trans_register_ha(this, FALSE, binlog_hton);
  }
  DBUG_VOID_RETURN;
}

void THD::binlog_set_stmt_begin() {
  binlog_trx_data *trx_data=
    (binlog_trx_data*) thd_get_ha_data(this, binlog_hton);

  /*
    The call to binlog_trans_log_savepos() might create the trx_data
    structure, if it didn't exist before, so we save the position
    into an auto variable and then write it into the transaction
    data for the binary log (i.e., trx_data).
  */
  my_off_t pos= 0;
  binlog_trans_log_savepos(this, &pos);
  trx_data= (binlog_trx_data*) thd_get_ha_data(this, binlog_hton);
  trx_data->before_stmt_pos= pos;
}


/*
  Write a table map to the binary log.
 */

int THD::binlog_write_table_map(TABLE *table, bool is_trans)
{
  int error;
  DBUG_ENTER("THD::binlog_write_table_map");
  DBUG_PRINT("enter", ("table: 0x%lx  (%s: #%lu)",
                       (long) table, table->s->table_name.str,
                       table->s->table_map_id));

  /* Pre-conditions */
  DBUG_ASSERT(current_stmt_binlog_row_based && mysql_bin_log.is_open());
  DBUG_ASSERT(table->s->table_map_id != ULONG_MAX);

  Table_map_log_event::flag_set const
    flags= Table_map_log_event::TM_NO_FLAGS;

  Table_map_log_event
    the_event(this, table, table->s->table_map_id, is_trans, flags);

  if (is_trans && binlog_table_maps == 0)
    binlog_start_trans_and_stmt();

  if ((error= mysql_bin_log.write(&the_event)))
    DBUG_RETURN(error);

  binlog_table_maps++;
  table->s->table_map_version= mysql_bin_log.table_map_version();
  DBUG_RETURN(0);
}

Rows_log_event*
THD::binlog_get_pending_rows_event() const
{
  binlog_trx_data *const trx_data=
    (binlog_trx_data*) thd_get_ha_data(this, binlog_hton);
  /*
    This is less than ideal, but here's the story: If there is no
    trx_data, prepare_pending_rows_event() has never been called
    (since the trx_data is set up there). In that case, we just return
    NULL.
   */
  return trx_data ? trx_data->pending() : NULL;
}

void
THD::binlog_set_pending_rows_event(Rows_log_event* ev)
{
  if (thd_get_ha_data(this, binlog_hton) == NULL)
    binlog_setup_trx_data();

  binlog_trx_data *const trx_data=
    (binlog_trx_data*) thd_get_ha_data(this, binlog_hton);

  DBUG_ASSERT(trx_data);
  trx_data->set_pending(ev);
}


/*
  Moves the last bunch of rows from the pending Rows event to the binlog
  (either cached binlog if transaction, or disk binlog). Sets a new pending
  event.
*/
int
MYSQL_BIN_LOG::flush_and_set_pending_rows_event(THD *thd,
                                                Rows_log_event* event)
{
  DBUG_ENTER("MYSQL_BIN_LOG::flush_and_set_pending_rows_event(event)");
  DBUG_ASSERT(mysql_bin_log.is_open());
  DBUG_PRINT("enter", ("event: 0x%lx", (long) event));

  int error= 0;

  binlog_trx_data *const trx_data=
    (binlog_trx_data*) thd_get_ha_data(thd, binlog_hton);

  DBUG_ASSERT(trx_data);

  DBUG_PRINT("info", ("trx_data->pending(): 0x%lx", (long) trx_data->pending()));

  if (Rows_log_event* pending= trx_data->pending())
  {
    IO_CACHE *file= &log_file;

    /*
      Decide if we should write to the log file directly or to the
      transaction log.
    */
    if (pending->get_cache_stmt() || my_b_tell(&trx_data->trans_log))
      file= &trx_data->trans_log;

    /*
      If we are writing to the log file directly, we could avoid
      locking the log. This does not work since we need to step the
      m_table_map_version below, and that change has to be protected
      by the LOCK_log mutex.
    */
    pthread_mutex_lock(&LOCK_log);

    /*
      Write pending event to log file or transaction cache
    */
    if (pending->write(file))
    {
      pthread_mutex_unlock(&LOCK_log);
      DBUG_RETURN(1);
    }

    /*
      We step the table map version if we are writing an event
      representing the end of a statement.  We do this regardless of
      wheather we write to the transaction cache or to directly to the
      file.

      In an ideal world, we could avoid stepping the table map version
      if we were writing to a transaction cache, since we could then
      reuse the table map that was written earlier in the transaction
      cache.  This does not work since STMT_END_F implies closing all
      table mappings on the slave side.

      TODO: Find a solution so that table maps does not have to be
      written several times within a transaction.
     */
    if (pending->get_flags(Rows_log_event::STMT_END_F))
      ++m_table_map_version;

    delete pending;

    if (file == &log_file)
    {
      error= flush_and_sync();
      if (!error)
      {
        signal_update();
        rotate_and_purge(RP_LOCK_LOG_IS_ALREADY_LOCKED);
      }
    }

    pthread_mutex_unlock(&LOCK_log);
  }

  thd->binlog_set_pending_rows_event(event);

  DBUG_RETURN(error);
}

/**
  Write an event to the binary log.
*/

bool MYSQL_BIN_LOG::write(Log_event *event_info)
{
  THD *thd= event_info->thd;
  bool error= 1;
  DBUG_ENTER("MYSQL_BIN_LOG::write(Log_event *)");

  if (thd->binlog_evt_union.do_union)
  {
    /*
      In Stored function; Remember that function call caused an update.
      We will log the function call to the binary log on function exit
    */
    thd->binlog_evt_union.unioned_events= TRUE;
    thd->binlog_evt_union.unioned_events_trans |= event_info->cache_stmt;
    DBUG_RETURN(0);
  }

  /*
    Flush the pending rows event to the transaction cache or to the
    log file.  Since this function potentially aquire the LOCK_log
    mutex, we do this before aquiring the LOCK_log mutex in this
    function.

    We only end the statement if we are in a top-level statement.  If
    we are inside a stored function, we do not end the statement since
    this will close all tables on the slave.
  */
  bool const end_stmt=
    thd->prelocked_mode && thd->lex->requires_prelocking();
  thd->binlog_flush_pending_rows_event(end_stmt);

  pthread_mutex_lock(&LOCK_log);

  /*
     In most cases this is only called if 'is_open()' is true; in fact this is
     mostly called if is_open() *was* true a few instructions before, but it
     could have changed since.
  */
  if (likely(is_open()))
  {
    IO_CACHE *file= &log_file;
#ifdef HAVE_REPLICATION
    /*
      In the future we need to add to the following if tests like
      "do the involved tables match (to be implemented)
      binlog_[wild_]{do|ignore}_table?" (WL#1049)"
    */
    const char *local_db= event_info->get_db();
    if ((thd && !(thd->options & OPTION_BIN_LOG)) ||
	(!binlog_filter->db_ok(local_db)))
    {
      VOID(pthread_mutex_unlock(&LOCK_log));
      DBUG_RETURN(0);
    }
#endif /* HAVE_REPLICATION */

#if defined(USING_TRANSACTIONS) 
    /*
      Should we write to the binlog cache or to the binlog on disk?
      Write to the binlog cache if:
      - it is already not empty (meaning we're in a transaction; note that the
     present event could be about a non-transactional table, but still we need
     to write to the binlog cache in that case to handle updates to mixed
     trans/non-trans table types the best possible in binlogging)
      - or if the event asks for it (cache_stmt == TRUE).
    */
    if (opt_using_transactions && thd)
    {
      if (thd->binlog_setup_trx_data())
        goto err;

      binlog_trx_data *const trx_data=
        (binlog_trx_data*) thd_get_ha_data(thd, binlog_hton);
      IO_CACHE *trans_log= &trx_data->trans_log;
      my_off_t trans_log_pos= my_b_tell(trans_log);
      if (event_info->get_cache_stmt() || trans_log_pos != 0)
      {
        DBUG_PRINT("info", ("Using trans_log: cache: %d, trans_log_pos: %lu",
                            event_info->get_cache_stmt(),
                            (ulong) trans_log_pos));
        if (trans_log_pos == 0)
          thd->binlog_start_trans_and_stmt();
        file= trans_log;
      }
      /*
        TODO as Mats suggested, for all the cases above where we write to
        trans_log, it sounds unnecessary to lock LOCK_log. We should rather
        test first if we want to write to trans_log, and if not, lock
        LOCK_log.
      */
    }
#endif /* USING_TRANSACTIONS */
    DBUG_PRINT("info",("event type: %d",event_info->get_type_code()));

    /*
      No check for auto events flag here - this write method should
      never be called if auto-events are enabled
    */

    /*
      1. Write first log events which describe the 'run environment'
      of the SQL command
    */

    /*
      If row-based binlogging, Insert_id, Rand and other kind of "setting
      context" events are not needed.
    */
    if (thd)
    {
      if (!thd->current_stmt_binlog_row_based)
      {
        if (thd->stmt_depends_on_first_successful_insert_id_in_prev_stmt)
        {
          Intvar_log_event e(thd,(uchar) LAST_INSERT_ID_EVENT,
                             thd->first_successful_insert_id_in_prev_stmt_for_binlog);
          if (e.write(file))
            goto err;
        }
        if (thd->auto_inc_intervals_in_cur_stmt_for_binlog.nb_elements() > 0)
        {
          DBUG_PRINT("info",("number of auto_inc intervals: %u",
                             thd->auto_inc_intervals_in_cur_stmt_for_binlog.
                             nb_elements()));
          /*
            If the auto_increment was second in a table's index (possible with
            MyISAM or BDB) (table->next_number_keypart != 0), such event is
            in fact not necessary. We could avoid logging it.
          */
          Intvar_log_event e(thd, (uchar) INSERT_ID_EVENT,
                             thd->auto_inc_intervals_in_cur_stmt_for_binlog.
                             minimum());
          if (e.write(file))
            goto err;
        }
        if (thd->rand_used)
        {
          Rand_log_event e(thd,thd->rand_saved_seed1,thd->rand_saved_seed2);
          if (e.write(file))
            goto err;
        }
        if (thd->user_var_events.elements)
        {
          for (uint i= 0; i < thd->user_var_events.elements; i++)
          {
            BINLOG_USER_VAR_EVENT *user_var_event;
            get_dynamic(&thd->user_var_events,(uchar*) &user_var_event, i);
            User_var_log_event e(thd, user_var_event->user_var_event->name.str,
                                 user_var_event->user_var_event->name.length,
                                 user_var_event->value,
                                 user_var_event->length,
                                 user_var_event->type,
                                 user_var_event->charset_number);
            if (e.write(file))
              goto err;
          }
        }
      }
    }

    /*
       Write the SQL command
     */

    if (event_info->write(file))
      goto err;

    if (file == &log_file) // we are writing to the real log (disk)
    {
      if (flush_and_sync())
	goto err;
      signal_update();
      rotate_and_purge(RP_LOCK_LOG_IS_ALREADY_LOCKED);
    }
    error=0;

err:
    if (error)
    {
      if (my_errno == EFBIG)
	my_message(ER_TRANS_CACHE_FULL, ER(ER_TRANS_CACHE_FULL), MYF(0));
      else
	my_error(ER_ERROR_ON_WRITE, MYF(0), name, errno);
      write_error=1;
    }
  }

  if (event_info->flags & LOG_EVENT_UPDATE_TABLE_MAP_VERSION_F)
    ++m_table_map_version;

  pthread_mutex_unlock(&LOCK_log);
  DBUG_RETURN(error);
}


int error_log_print(enum loglevel level, const char *format,
                    va_list args)
{
  return logger.error_log_print(level, format, args);
}


bool slow_log_print(THD *thd, const char *query, uint query_length,
                    ulonglong current_utime)
{
  return logger.slow_log_print(thd, query, query_length, current_utime);
}


bool LOGGER::log_command(THD *thd, enum enum_server_command command)
{
#ifndef NO_EMBEDDED_ACCESS_CHECKS
  Security_context *sctx= thd->security_ctx;
#endif
  /*
    Log command if we have at least one log event handler enabled and want
    to log this king of commands
  */
  if (*general_log_handler_list && (what_to_log & (1L << (uint) command)))
  {
    if ((thd->options & OPTION_LOG_OFF)
#ifndef NO_EMBEDDED_ACCESS_CHECKS
         && (sctx->master_access & SUPER_ACL)
#endif
       )
    {
      /* No logging */
      return FALSE;
    }

    return TRUE;
  }

  return FALSE;
}


bool general_log_print(THD *thd, enum enum_server_command command,
                       const char *format, ...)
{
  va_list args;
  uint error= 0;

  /* Print the message to the buffer if we want to log this king of commands */
  if (! logger.log_command(thd, command))
    return FALSE;

  va_start(args, format);
  error= logger.general_log_print(thd, command, format, args);
  va_end(args);

  return error;
}

bool general_log_write(THD *thd, enum enum_server_command command,
                       const char *query, uint query_length)
{
  /* Write the message to the log if we want to log this king of commands */
  if (logger.log_command(thd, command))
    return logger.general_log_write(thd, command, query, query_length);

  return FALSE;
}

void MYSQL_BIN_LOG::rotate_and_purge(uint flags)
{
  if (!(flags & RP_LOCK_LOG_IS_ALREADY_LOCKED))
    pthread_mutex_lock(&LOCK_log);
  if ((flags & RP_FORCE_ROTATE) ||
      (my_b_tell(&log_file) >= (my_off_t) max_size))
  {
    new_file_without_locking();
#ifdef HAVE_REPLICATION
    if (expire_logs_days)
    {
      time_t purge_time= my_time(0) - expire_logs_days*24*60*60;
      if (purge_time >= 0)
        purge_logs_before_date(purge_time);
    }
#endif
  }
  if (!(flags & RP_LOCK_LOG_IS_ALREADY_LOCKED))
    pthread_mutex_unlock(&LOCK_log);
}

uint MYSQL_BIN_LOG::next_file_id()
{
  uint res;
  pthread_mutex_lock(&LOCK_log);
  res = file_id++;
  pthread_mutex_unlock(&LOCK_log);
  return res;
}


/*
  Write the contents of a cache to the binary log.

  SYNOPSIS
    write_cache()
    cache    Cache to write to the binary log
    lock_log True if the LOCK_log mutex should be aquired, false otherwise
    sync_log True if the log should be flushed and sync:ed

  DESCRIPTION
    Write the contents of the cache to the binary log. The cache will
    be reset as a READ_CACHE to be able to read the contents from it.
 */

int MYSQL_BIN_LOG::write_cache(IO_CACHE *cache, bool lock_log, bool sync_log)
{
  Mutex_sentry sentry(lock_log ? &LOCK_log : NULL);

  if (reinit_io_cache(cache, READ_CACHE, 0, 0, 0))
    return ER_ERROR_ON_WRITE;
  uint length= my_b_bytes_in_cache(cache), group, carry, hdr_offs;
  long val;
  uchar header[LOG_EVENT_HEADER_LEN];

  /*
    The events in the buffer have incorrect end_log_pos data
    (relative to beginning of group rather than absolute),
    so we'll recalculate them in situ so the binlog is always
    correct, even in the middle of a group. This is possible
    because we now know the start position of the group (the
    offset of this cache in the log, if you will); all we need
    to do is to find all event-headers, and add the position of
    the group to the end_log_pos of each event.  This is pretty
    straight forward, except that we read the cache in segments,
    so an event-header might end up on the cache-border and get
    split.
  */

  group= (uint)my_b_tell(&log_file);
  hdr_offs= carry= 0;

  do
  {

    /*
      if we only got a partial header in the last iteration,
      get the other half now and process a full header.
    */
    if (unlikely(carry > 0))
    {
      DBUG_ASSERT(carry < LOG_EVENT_HEADER_LEN);

      /* assemble both halves */
      memcpy(&header[carry], (char *)cache->read_pos, LOG_EVENT_HEADER_LEN - carry);

      /* fix end_log_pos */
      val= uint4korr(&header[LOG_POS_OFFSET]) + group;
      int4store(&header[LOG_POS_OFFSET], val);

      /* write the first half of the split header */
      if (my_b_write(&log_file, header, carry))
        return ER_ERROR_ON_WRITE;

      /*
        copy fixed second half of header to cache so the correct
        version will be written later.
      */
      memcpy((char *)cache->read_pos, &header[carry], LOG_EVENT_HEADER_LEN - carry);

      /* next event header at ... */
      hdr_offs = uint4korr(&header[EVENT_LEN_OFFSET]) - carry;

      carry= 0;
    }

    /* if there is anything to write, process it. */

    if (likely(length > 0))
    {
      /*
        process all event-headers in this (partial) cache.
        if next header is beyond current read-buffer,
        we'll get it later (though not necessarily in the
        very next iteration, just "eventually").
      */

      while (hdr_offs < length)
      {
        /*
          partial header only? save what we can get, process once
          we get the rest.
        */

        if (hdr_offs + LOG_EVENT_HEADER_LEN > length)
        {
          carry= length - hdr_offs;
          memcpy(header, (char *)cache->read_pos + hdr_offs, carry);
          length= hdr_offs;
        }
        else
        {
          /* we've got a full event-header, and it came in one piece */

          uchar *log_pos= (uchar *)cache->read_pos + hdr_offs + LOG_POS_OFFSET;

          /* fix end_log_pos */
          val= uint4korr(log_pos) + group;
          int4store(log_pos, val);

          /* next event header at ... */
          log_pos= (uchar *)cache->read_pos + hdr_offs + EVENT_LEN_OFFSET;
          hdr_offs += uint4korr(log_pos);

        }
      }

      /*
        Adjust hdr_offs. Note that it may still point beyond the segment
        read in the next iteration; if the current event is very long,
        it may take a couple of read-iterations (and subsequent adjustments
        of hdr_offs) for it to point into the then-current segment.
        If we have a split header (!carry), hdr_offs will be set at the
        beginning of the next iteration, overwriting the value we set here:
      */
      hdr_offs -= length;
    }

    /* Write data to the binary log file */
    if (my_b_write(&log_file, cache->read_pos, length))
      return ER_ERROR_ON_WRITE;
    cache->read_pos=cache->read_end;		// Mark buffer used up
  } while ((length= my_b_fill(cache)));

  DBUG_ASSERT(carry == 0);

  if (sync_log)
    flush_and_sync();

  return 0;                                     // All OK
}

/**
  Write a cached log entry to the binary log.
  - To support transaction over replication, we wrap the transaction
  with BEGIN/COMMIT or BEGIN/ROLLBACK in the binary log.
  We want to write a BEGIN/ROLLBACK block when a non-transactional table
  was updated in a transaction which was rolled back. This is to ensure
  that the same updates are run on the slave.

  @param thd
  @param cache		The cache to copy to the binlog
  @param commit_event   The commit event to print after writing the
                        contents of the cache.

  @note
    We only come here if there is something in the cache.
  @note
    The thing in the cache is always a complete transaction.
  @note
    'cache' needs to be reinitialized after this functions returns.
*/

bool MYSQL_BIN_LOG::write(THD *thd, IO_CACHE *cache, Log_event *commit_event)
{
  DBUG_ENTER("MYSQL_BIN_LOG::write(THD *, IO_CACHE *, Log_event *)");
  VOID(pthread_mutex_lock(&LOCK_log));

  /* NULL would represent nothing to replicate after ROLLBACK */
  DBUG_ASSERT(commit_event != NULL);

  DBUG_ASSERT(is_open());
  if (likely(is_open()))                       // Should always be true
  {
    /*
      We only bother to write to the binary log if there is anything
      to write.
     */
    if (my_b_tell(cache) > 0)
    {
      /*
        Log "BEGIN" at the beginning of every transaction.  Here, a
        transaction is either a BEGIN..COMMIT block or a single
        statement in autocommit mode.
      */
      Query_log_event qinfo(thd, STRING_WITH_LEN("BEGIN"), TRUE, FALSE);
      /*
        Imagine this is rollback due to net timeout, after all
        statements of the transaction succeeded. Then we want a
        zero-error code in BEGIN.  In other words, if there was a
        really serious error code it's already in the statement's
        events, there is no need to put it also in this internally
        generated event, and as this event is generated late it would
        lead to false alarms.

        This is safer than thd->clear_error() against kills at shutdown.
      */
      qinfo.error_code= 0;
      /*
        Now this Query_log_event has artificial log_pos 0. It must be
        adjusted to reflect the real position in the log. Not doing it
        would confuse the slave: it would prevent this one from
        knowing where he is in the master's binlog, which would result
        in wrong positions being shown to the user, MASTER_POS_WAIT
        undue waiting etc.
      */
      if (qinfo.write(&log_file))
        goto err;

      DBUG_EXECUTE_IF("crash_before_writing_xid",
                      {
                        if ((write_error= write_cache(cache, false, true)))
                          DBUG_PRINT("info", ("error writing binlog cache: %d",
                                               write_error));
                        DBUG_PRINT("info", ("crashing before writing xid"));
                        abort();
                      });

      if ((write_error= write_cache(cache, false, false)))
        goto err;

      if (commit_event && commit_event->write(&log_file))
        goto err;
      if (flush_and_sync())
        goto err;
      DBUG_EXECUTE_IF("half_binlogged_transaction", abort(););
      if (cache->error)				// Error on read
      {
        sql_print_error(ER(ER_ERROR_ON_READ), cache->file_name, errno);
        write_error=1;				// Don't give more errors
        goto err;
      }
      signal_update();
    }

    /*
      if commit_event is Xid_log_event, increase the number of
      prepared_xids (it's decreasd in ::unlog()). Binlog cannot be rotated
      if there're prepared xids in it - see the comment in new_file() for
      an explanation.
      If the commit_event is not Xid_log_event (then it's a Query_log_event)
      rotate binlog, if necessary.
    */
    if (commit_event && commit_event->get_type_code() == XID_EVENT)
    {
      pthread_mutex_lock(&LOCK_prep_xids);
      prepared_xids++;
      pthread_mutex_unlock(&LOCK_prep_xids);
    }
    else
      rotate_and_purge(RP_LOCK_LOG_IS_ALREADY_LOCKED);
  }
  VOID(pthread_mutex_unlock(&LOCK_log));

  DBUG_RETURN(0);

err:
  if (!write_error)
  {
    write_error= 1;
    sql_print_error(ER(ER_ERROR_ON_WRITE), name, errno);
  }
  VOID(pthread_mutex_unlock(&LOCK_log));
  DBUG_RETURN(1);
}


/**
  Wait until we get a signal that the relay log has been updated

  @param[in] thd   a THD struct
  @note
    LOCK_log must be taken before calling this function.
    It will be released at the end of the function.
*/

void MYSQL_BIN_LOG::wait_for_update_relay_log(THD* thd)
{
  const char *old_msg;
<<<<<<< HEAD
  DBUG_ENTER("wait_for_update");
=======
  DBUG_ENTER("wait_for_update_relay_log");
>>>>>>> d6716727
  old_msg= thd->enter_cond(&update_cond, &LOCK_log,
                           "Slave has read all relay log; " 
                           "waiting for the slave I/O "
                           "thread to update it" );
  pthread_cond_wait(&update_cond, &LOCK_log);
  thd->exit_cond(old_msg);
  DBUG_VOID_RETURN;
}


/**
  Wait until we get a signal that the binary log has been updated.
  Applies to master only.
     
  NOTES
  @param[in] thd        a THD struct
  @param[in] timeout    a pointer to a timespec;
                        NULL means to wait w/o timeout.
  @retval    0          if got signalled on update
  @retval    non-0      if wait timeout elapsed
  @note
    LOCK_log must be taken before calling this function.
    LOCK_log is being released while the thread is waiting.
    LOCK_log is released by the caller.
*/

int MYSQL_BIN_LOG::wait_for_update_bin_log(THD* thd,
                                           const struct timespec *timeout)
{
  int ret= 0;
  const char* old_msg = thd->proc_info;
  DBUG_ENTER("wait_for_update_bin_log");
  old_msg= thd->enter_cond(&update_cond, &LOCK_log,
                           "Master has sent all binlog to slave; "
                           "waiting for binlog to be updated");
  if (!timeout)
    pthread_cond_wait(&update_cond, &LOCK_log);
  else
    ret= pthread_cond_timedwait(&update_cond, &LOCK_log,
                                const_cast<struct timespec *>(timeout));
  DBUG_RETURN(ret);
}


/**
  Close the log file.

  @param exiting     Bitmask for one or more of the following bits:
          - LOG_CLOSE_INDEX : if we should close the index file
          - LOG_CLOSE_TO_BE_OPENED : if we intend to call open
                                     at once after close.
          - LOG_CLOSE_STOP_EVENT : write a 'stop' event to the log

  @note
    One can do an open on the object at once after doing a close.
    The internal structures are not freed until cleanup() is called
*/

void MYSQL_BIN_LOG::close(uint exiting)
{					// One can't set log_type here!
  DBUG_ENTER("MYSQL_BIN_LOG::close");
  DBUG_PRINT("enter",("exiting: %d", (int) exiting));
  if (log_state == LOG_OPENED)
  {
#ifdef HAVE_REPLICATION
    if (log_type == LOG_BIN && !no_auto_events &&
	(exiting & LOG_CLOSE_STOP_EVENT))
    {
      Stop_log_event s;
      s.write(&log_file);
      bytes_written+= s.data_written;
      signal_update();
    }
#endif /* HAVE_REPLICATION */

    /* don't pwrite in a file opened with O_APPEND - it doesn't work */
    if (log_file.type == WRITE_CACHE && log_type == LOG_BIN)
    {
      my_off_t offset= BIN_LOG_HEADER_SIZE + FLAGS_OFFSET;
      my_off_t org_position= my_tell(log_file.file, MYF(0));
      uchar flags= 0;            // clearing LOG_EVENT_BINLOG_IN_USE_F
      my_pwrite(log_file.file, &flags, 1, offset, MYF(0));
      /*
        Restore position so that anything we have in the IO_cache is written
        to the correct position.
        We need the seek here, as my_pwrite() is not guaranteed to keep the
        original position on system that doesn't support pwrite().
      */
      my_seek(log_file.file, org_position, MY_SEEK_SET, MYF(0));
    }

    /* this will cleanup IO_CACHE, sync and close the file */
    MYSQL_LOG::close(exiting);
  }

  /*
    The following test is needed even if is_open() is not set, as we may have
    called a not complete close earlier and the index file is still open.
  */

  if ((exiting & LOG_CLOSE_INDEX) && my_b_inited(&index_file))
  {
    end_io_cache(&index_file);
    if (my_close(index_file.file, MYF(0)) < 0 && ! write_error)
    {
      write_error= 1;
      sql_print_error(ER(ER_ERROR_ON_WRITE), index_file_name, errno);
    }
  }
  log_state= (exiting & LOG_CLOSE_TO_BE_OPENED) ? LOG_TO_BE_OPENED : LOG_CLOSED;
  safeFree(name);
  DBUG_VOID_RETURN;
}


void MYSQL_BIN_LOG::set_max_size(ulong max_size_arg)
{
  /*
    We need to take locks, otherwise this may happen:
    new_file() is called, calls open(old_max_size), then before open() starts,
    set_max_size() sets max_size to max_size_arg, then open() starts and
    uses the old_max_size argument, so max_size_arg has been overwritten and
    it's like if the SET command was never run.
  */
  DBUG_ENTER("MYSQL_BIN_LOG::set_max_size");
  pthread_mutex_lock(&LOCK_log);
  if (is_open())
    max_size= max_size_arg;
  pthread_mutex_unlock(&LOCK_log);
  DBUG_VOID_RETURN;
}


/**
  Check if a string is a valid number.

  @param str			String to test
  @param res			Store value here
  @param allow_wildcards	Set to 1 if we should ignore '%' and '_'

  @note
    For the moment the allow_wildcards argument is not used
    Should be move to some other file.

  @retval
    1	String is a number
  @retval
    0	Error
*/

static bool test_if_number(register const char *str,
			   long *res, bool allow_wildcards)
{
  reg2 int flag;
  const char *start;
  DBUG_ENTER("test_if_number");

  flag=0; start=str;
  while (*str++ == ' ') ;
  if (*--str == '-' || *str == '+')
    str++;
  while (my_isdigit(files_charset_info,*str) ||
	 (allow_wildcards && (*str == wild_many || *str == wild_one)))
  {
    flag=1;
    str++;
  }
  if (*str == '.')
  {
    for (str++ ;
	 my_isdigit(files_charset_info,*str) ||
	   (allow_wildcards && (*str == wild_many || *str == wild_one)) ;
	 str++, flag=1) ;
  }
  if (*str != 0 || flag == 0)
    DBUG_RETURN(0);
  if (res)
    *res=atol(start);
  DBUG_RETURN(1);			/* Number ok */
} /* test_if_number */


void sql_perror(const char *message)
{
#ifdef HAVE_STRERROR
  sql_print_error("%s: %s",message, strerror(errno));
#else
  perror(message);
#endif
}


bool flush_error_log()
{
  bool result=0;
  if (opt_error_log)
  {
    char err_renamed[FN_REFLEN], *end;
    end= strmake(err_renamed,log_error_file,FN_REFLEN-4);
    strmov(end, "-old");
    VOID(pthread_mutex_lock(&LOCK_error_log));
#ifdef __WIN__
    char err_temp[FN_REFLEN+4];
    /*
     On Windows is necessary a temporary file for to rename
     the current error file.
    */
    strxmov(err_temp, err_renamed,"-tmp",NullS);
    (void) my_delete(err_temp, MYF(0)); 
    if (freopen(err_temp,"a+",stdout))
    {
      int fd;
      size_t bytes;
      uchar buf[IO_SIZE];

      freopen(err_temp,"a+",stderr);
      (void) my_delete(err_renamed, MYF(0));
      my_rename(log_error_file,err_renamed,MYF(0));
      if (freopen(log_error_file,"a+",stdout))
        freopen(log_error_file,"a+",stderr);

      if ((fd = my_open(err_temp, O_RDONLY, MYF(0))) >= 0)
      {
        while ((bytes= my_read(fd, buf, IO_SIZE, MYF(0))) &&
               bytes != MY_FILE_ERROR)
          my_fwrite(stderr, buf, bytes, MYF(0));
        my_close(fd, MYF(0));
      }
      (void) my_delete(err_temp, MYF(0)); 
    }
    else
     result= 1;
#else
   my_rename(log_error_file,err_renamed,MYF(0));
   if (freopen(log_error_file,"a+",stdout))
     freopen(log_error_file,"a+",stderr);
   else
     result= 1;
#endif
    VOID(pthread_mutex_unlock(&LOCK_error_log));
  }
   return result;
}

void MYSQL_BIN_LOG::signal_update()
{
  DBUG_ENTER("MYSQL_BIN_LOG::signal_update");
  pthread_cond_broadcast(&update_cond);
  DBUG_VOID_RETURN;
}

#ifdef __NT__
static void print_buffer_to_nt_eventlog(enum loglevel level, char *buff,
                                        size_t length, size_t buffLen)
{
  HANDLE event;
  char   *buffptr= buff;
  DBUG_ENTER("print_buffer_to_nt_eventlog");

  /* Add ending CR/LF's to string, overwrite last chars if necessary */
  strmov(buffptr+min(length, buffLen-5), "\r\n\r\n");

  setup_windows_event_source();
  if ((event= RegisterEventSource(NULL,"MySQL")))
  {
    switch (level) {
      case ERROR_LEVEL:
        ReportEvent(event, EVENTLOG_ERROR_TYPE, 0, MSG_DEFAULT, NULL, 1, 0,
                    (LPCSTR*)&buffptr, NULL);
        break;
      case WARNING_LEVEL:
        ReportEvent(event, EVENTLOG_WARNING_TYPE, 0, MSG_DEFAULT, NULL, 1, 0,
                    (LPCSTR*) &buffptr, NULL);
        break;
      case INFORMATION_LEVEL:
        ReportEvent(event, EVENTLOG_INFORMATION_TYPE, 0, MSG_DEFAULT, NULL, 1,
                    0, (LPCSTR*) &buffptr, NULL);
        break;
    }
    DeregisterEventSource(event);
  }

  DBUG_VOID_RETURN;
}
#endif /* __NT__ */


/**
  Prints a printf style message to the error log and, under NT, to the
  Windows event log.

  This function prints the message into a buffer and then sends that buffer
  to other functions to write that message to other logging sources.

  @param event_type          Type of event to write (Error, Warning, or Info)
  @param format              Printf style format of message
  @param args                va_list list of arguments for the message

  @returns
    The function always returns 0. The return value is present in the
    signature to be compatible with other logging routines, which could
    return an error (e.g. logging to the log tables)
*/

#ifdef EMBEDDED_LIBRARY
int vprint_msg_to_log(enum loglevel level __attribute__((unused)),
                       const char *format __attribute__((unused)),
                       va_list argsi __attribute__((unused)))
{
  DBUG_ENTER("vprint_msg_to_log");
  DBUG_RETURN(0);
}
#else /*!EMBEDDED_LIBRARY*/
static void print_buffer_to_file(enum loglevel level, const char *buffer)
{
  time_t skr;
  struct tm tm_tmp;
  struct tm *start;
  DBUG_ENTER("print_buffer_to_file");
  DBUG_PRINT("enter",("buffer: %s", buffer));

  VOID(pthread_mutex_lock(&LOCK_error_log));

  skr= my_time(0);
  localtime_r(&skr, &tm_tmp);
  start=&tm_tmp;

  fprintf(stderr, "%02d%02d%02d %2d:%02d:%02d [%s] %s\n",
          start->tm_year % 100,
          start->tm_mon+1,
          start->tm_mday,
          start->tm_hour,
          start->tm_min,
          start->tm_sec,
          (level == ERROR_LEVEL ? "ERROR" : level == WARNING_LEVEL ?
           "Warning" : "Note"),
          buffer);

  fflush(stderr);

  VOID(pthread_mutex_unlock(&LOCK_error_log));
  DBUG_VOID_RETURN;
}


int vprint_msg_to_log(enum loglevel level, const char *format, va_list args)
{
  char   buff[1024];
  size_t length;
  DBUG_ENTER("vprint_msg_to_log");

  length= my_vsnprintf(buff, sizeof(buff), format, args);
  print_buffer_to_file(level, buff);

#ifdef __NT__
  print_buffer_to_nt_eventlog(level, buff, length, sizeof(buff));
#endif

  DBUG_RETURN(0);
}
#endif /*EMBEDDED_LIBRARY*/


void sql_print_error(const char *format, ...) 
{
  va_list args;
  DBUG_ENTER("sql_print_error");

  va_start(args, format);
  error_log_print(ERROR_LEVEL, format, args);
  va_end(args);

  DBUG_VOID_RETURN;
}


void sql_print_warning(const char *format, ...) 
{
  va_list args;
  DBUG_ENTER("sql_print_warning");

  va_start(args, format);
  error_log_print(WARNING_LEVEL, format, args);
  va_end(args);

  DBUG_VOID_RETURN;
}


void sql_print_information(const char *format, ...) 
{
  va_list args;
  DBUG_ENTER("sql_print_information");

  va_start(args, format);
  error_log_print(INFORMATION_LEVEL, format, args);
  va_end(args);

  DBUG_VOID_RETURN;
}


/********* transaction coordinator log for 2pc - mmap() based solution *******/

/*
  the log consists of a file, mmapped to a memory.
  file is divided on pages of tc_log_page_size size.
  (usable size of the first page is smaller because of log header)
  there's PAGE control structure for each page
  each page (or rather PAGE control structure) can be in one of three
  states - active, syncing, pool.
  there could be only one page in active or syncing states,
  but many in pool - pool is fifo queue.
  usual lifecycle of a page is pool->active->syncing->pool
  "active" page - is a page where new xid's are logged.
  the page stays active as long as syncing slot is taken.
  "syncing" page is being synced to disk. no new xid can be added to it.
  when the sync is done the page is moved to a pool and an active page
  becomes "syncing".

  the result of such an architecture is a natural "commit grouping" -
  If commits are coming faster than the system can sync, they do not
  stall. Instead, all commit that came since the last sync are
  logged to the same page, and they all are synced with the next -
  one - sync. Thus, thought individual commits are delayed, throughput
  is not decreasing.

  when a xid is added to an active page, the thread of this xid waits
  for a page's condition until the page is synced. when syncing slot
  becomes vacant one of these waiters is awaken to take care of syncing.
  it syncs the page and signals all waiters that the page is synced.
  PAGE::waiters is used to count these waiters, and a page may never
  become active again until waiters==0 (that is all waiters from the
  previous sync have noticed the sync was completed)

  note, that the page becomes "dirty" and has to be synced only when a
  new xid is added into it. Removing a xid from a page does not make it
  dirty - we don't sync removals to disk.
*/

ulong tc_log_page_waits= 0;

#ifdef HAVE_MMAP

#define TC_LOG_HEADER_SIZE (sizeof(tc_log_magic)+1)

static const char tc_log_magic[]={(char) 254, 0x23, 0x05, 0x74};

ulong opt_tc_log_size= TC_LOG_MIN_SIZE;
ulong tc_log_max_pages_used=0, tc_log_page_size=0, tc_log_cur_pages_used=0;

int TC_LOG_MMAP::open(const char *opt_name)
{
  uint i;
  bool crashed=FALSE;
  PAGE *pg;

  DBUG_ASSERT(total_ha_2pc > 1);
  DBUG_ASSERT(opt_name && opt_name[0]);

  tc_log_page_size= my_getpagesize();
  DBUG_ASSERT(TC_LOG_PAGE_SIZE % tc_log_page_size == 0);

  fn_format(logname,opt_name,mysql_data_home,"",MY_UNPACK_FILENAME);
  if ((fd= my_open(logname, O_RDWR, MYF(0))) < 0)
  {
    if (my_errno != ENOENT)
      goto err;
    if (using_heuristic_recover())
      return 1;
    if ((fd= my_create(logname, CREATE_MODE, O_RDWR, MYF(MY_WME))) < 0)
      goto err;
    inited=1;
    file_length= opt_tc_log_size;
    if (my_chsize(fd, file_length, 0, MYF(MY_WME)))
      goto err;
  }
  else
  {
    inited= 1;
    crashed= TRUE;
    sql_print_information("Recovering after a crash using %s", opt_name);
    if (tc_heuristic_recover)
    {
      sql_print_error("Cannot perform automatic crash recovery when "
                      "--tc-heuristic-recover is used");
      goto err;
    }
    file_length= my_seek(fd, 0L, MY_SEEK_END, MYF(MY_WME+MY_FAE));
    if (file_length == MY_FILEPOS_ERROR || file_length % tc_log_page_size)
      goto err;
  }

  data= (uchar *)my_mmap(0, (size_t)file_length, PROT_READ|PROT_WRITE,
                        MAP_NOSYNC|MAP_SHARED, fd, 0);
  if (data == MAP_FAILED)
  {
    my_errno=errno;
    goto err;
  }
  inited=2;

  npages=(uint)file_length/tc_log_page_size;
  DBUG_ASSERT(npages >= 3);             // to guarantee non-empty pool
  if (!(pages=(PAGE *)my_malloc(npages*sizeof(PAGE), MYF(MY_WME|MY_ZEROFILL))))
    goto err;
  inited=3;
  for (pg=pages, i=0; i < npages; i++, pg++)
  {
    pg->next=pg+1;
    pg->waiters=0;
    pg->state=POOL;
    pthread_mutex_init(&pg->lock, MY_MUTEX_INIT_FAST);
    pthread_cond_init (&pg->cond, 0);
    pg->start=(my_xid *)(data + i*tc_log_page_size);
    pg->ptr=pg->start;
    pg->end=(my_xid *)(pg->start + tc_log_page_size);
    pg->size=pg->free=tc_log_page_size/sizeof(my_xid);
  }
  pages[0].size=pages[0].free=
                (tc_log_page_size-TC_LOG_HEADER_SIZE)/sizeof(my_xid);
  pages[0].start=pages[0].end-pages[0].size;
  pages[npages-1].next=0;
  inited=4;

  if (crashed && recover())
      goto err;

  memcpy(data, tc_log_magic, sizeof(tc_log_magic));
  data[sizeof(tc_log_magic)]= (uchar)total_ha_2pc;
  my_msync(fd, data, tc_log_page_size, MS_SYNC);
  inited=5;

  pthread_mutex_init(&LOCK_sync,    MY_MUTEX_INIT_FAST);
  pthread_mutex_init(&LOCK_active,  MY_MUTEX_INIT_FAST);
  pthread_mutex_init(&LOCK_pool,    MY_MUTEX_INIT_FAST);
  pthread_cond_init(&COND_active, 0);
  pthread_cond_init(&COND_pool, 0);

  inited=6;

  syncing= 0;
  active=pages;
  pool=pages+1;
  pool_last=pages+npages-1;

  return 0;

err:
  close();
  return 1;
}

/**
  there is no active page, let's got one from the pool.

  Two strategies here:
    -# take the first from the pool
    -# if there're waiters - take the one with the most free space.

  @todo
    TODO page merging. try to allocate adjacent page first,
    so that they can be flushed both in one sync
*/

void TC_LOG_MMAP::get_active_from_pool()
{
  PAGE **p, **best_p=0;
  int best_free;

  if (syncing)
    pthread_mutex_lock(&LOCK_pool);

  do
  {
    best_p= p= &pool;
    if ((*p)->waiters == 0) // can the first page be used ?
      break;                // yes - take it.

    best_free=0;            // no - trying second strategy
    for (p=&(*p)->next; *p; p=&(*p)->next)
    {
      if ((*p)->waiters == 0 && (*p)->free > best_free)
      {
        best_free=(*p)->free;
        best_p=p;
      }
    }
  }
  while ((*best_p == 0 || best_free == 0) && overflow());

  active=*best_p;
  if (active->free == active->size) // we've chosen an empty page
  {
    tc_log_cur_pages_used++;
    set_if_bigger(tc_log_max_pages_used, tc_log_cur_pages_used);
  }

  if ((*best_p)->next)              // unlink the page from the pool
    *best_p=(*best_p)->next;
  else
    pool_last=*best_p;

  if (syncing)
    pthread_mutex_unlock(&LOCK_pool);
}

/**
  @todo
  perhaps, increase log size ?
*/
int TC_LOG_MMAP::overflow()
{
  /*
    simple overflow handling - just wait
    TODO perhaps, increase log size ?
    let's check the behaviour of tc_log_page_waits first
  */
  tc_log_page_waits++;
  pthread_cond_wait(&COND_pool, &LOCK_pool);
  return 1; // always return 1
}

/**
  Record that transaction XID is committed on the persistent storage.

    This function is called in the middle of two-phase commit:
    First all resources prepare the transaction, then tc_log->log() is called,
    then all resources commit the transaction, then tc_log->unlog() is called.

    All access to active page is serialized but it's not a problem, as
    we're assuming that fsync() will be a main bottleneck.
    That is, parallelizing writes to log pages we'll decrease number of
    threads waiting for a page, but then all these threads will be waiting
    for a fsync() anyway

   If tc_log == MYSQL_LOG then tc_log writes transaction to binlog and
   records XID in a special Xid_log_event.
   If tc_log = TC_LOG_MMAP then xid is written in a special memory-mapped
   log.

  @retval
    0  - error
  @retval
    \# - otherwise, "cookie", a number that will be passed as an argument
    to unlog() call. tc_log can define it any way it wants,
    and use for whatever purposes. TC_LOG_MMAP sets it
    to the position in memory where xid was logged to.
*/

int TC_LOG_MMAP::log_xid(THD *thd, my_xid xid)
{
  int err;
  PAGE *p;
  ulong cookie;

  pthread_mutex_lock(&LOCK_active);

  /*
    if active page is full - just wait...
    frankly speaking, active->free here accessed outside of mutex
    protection, but it's safe, because it only means we may miss an
    unlog() for the active page, and we're not waiting for it here -
    unlog() does not signal COND_active.
  */
  while (unlikely(active && active->free == 0))
    pthread_cond_wait(&COND_active, &LOCK_active);

  /* no active page ? take one from the pool */
  if (active == 0)
    get_active_from_pool();

  p=active;
  pthread_mutex_lock(&p->lock);

  /* searching for an empty slot */
  while (*p->ptr)
  {
    p->ptr++;
    DBUG_ASSERT(p->ptr < p->end);               // because p->free > 0
  }

  /* found! store xid there and mark the page dirty */
  cookie= (ulong)((uchar *)p->ptr - data);      // can never be zero
  *p->ptr++= xid;
  p->free--;
  p->state= DIRTY;

  /* to sync or not to sync - this is the question */
  pthread_mutex_unlock(&LOCK_active);
  pthread_mutex_lock(&LOCK_sync);
  pthread_mutex_unlock(&p->lock);

  if (syncing)
  {                                          // somebody's syncing. let's wait
    p->waiters++;
    /*
      note - it must be while (), not do ... while () here
      as p->state may be not DIRTY when we come here
    */
    while (p->state == DIRTY && syncing)
      pthread_cond_wait(&p->cond, &LOCK_sync);
    p->waiters--;
    err= p->state == ERROR;
    if (p->state != DIRTY)                   // page was synced
    {
      if (p->waiters == 0)
        pthread_cond_signal(&COND_pool);     // in case somebody's waiting
      pthread_mutex_unlock(&LOCK_sync);
      goto done;                             // we're done
    }
  }                                          // page was not synced! do it now
  DBUG_ASSERT(active == p && syncing == 0);
  pthread_mutex_lock(&LOCK_active);
  syncing=p;                                 // place is vacant - take it
  active=0;                                  // page is not active anymore
  pthread_cond_broadcast(&COND_active);      // in case somebody's waiting
  pthread_mutex_unlock(&LOCK_active);
  pthread_mutex_unlock(&LOCK_sync);
  err= sync();

done:
  return err ? 0 : cookie;
}

int TC_LOG_MMAP::sync()
{
  int err;

  DBUG_ASSERT(syncing != active);

  /*
    sit down and relax - this can take a while...
    note - no locks are held at this point
  */
  err= my_msync(fd, syncing->start, 1, MS_SYNC);

  /* page is synced. let's move it to the pool */
  pthread_mutex_lock(&LOCK_pool);
  pool_last->next=syncing;
  pool_last=syncing;
  syncing->next=0;
  syncing->state= err ? ERROR : POOL;
  pthread_cond_broadcast(&syncing->cond);    // signal "sync done"
  pthread_cond_signal(&COND_pool);           // in case somebody's waiting
  pthread_mutex_unlock(&LOCK_pool);

  /* marking 'syncing' slot free */
  pthread_mutex_lock(&LOCK_sync);
  syncing=0;
  pthread_cond_signal(&active->cond);        // wake up a new syncer
  pthread_mutex_unlock(&LOCK_sync);
  return err;
}

/**
  erase xid from the page, update page free space counters/pointers.
  cookie points directly to the memory where xid was logged.
*/

void TC_LOG_MMAP::unlog(ulong cookie, my_xid xid)
{
  PAGE *p=pages+(cookie/tc_log_page_size);
  my_xid *x=(my_xid *)(data+cookie);

  DBUG_ASSERT(*x == xid);
  DBUG_ASSERT(x >= p->start && x < p->end);
  *x=0;

  pthread_mutex_lock(&p->lock);
  p->free++;
  DBUG_ASSERT(p->free <= p->size);
  set_if_smaller(p->ptr, x);
  if (p->free == p->size)               // the page is completely empty
    statistic_decrement(tc_log_cur_pages_used, &LOCK_status);
  if (p->waiters == 0)                 // the page is in pool and ready to rock
    pthread_cond_signal(&COND_pool);   // ping ... for overflow()
  pthread_mutex_unlock(&p->lock);
}

void TC_LOG_MMAP::close()
{
  uint i;
  switch (inited) {
  case 6:
    pthread_mutex_destroy(&LOCK_sync);
    pthread_mutex_destroy(&LOCK_active);
    pthread_mutex_destroy(&LOCK_pool);
    pthread_cond_destroy(&COND_pool);
  case 5:
    data[0]='A'; // garble the first (signature) byte, in case my_delete fails
  case 4:
    for (i=0; i < npages; i++)
    {
      if (pages[i].ptr == 0)
        break;
      pthread_mutex_destroy(&pages[i].lock);
      pthread_cond_destroy(&pages[i].cond);
    }
  case 3:
    my_free((uchar*)pages, MYF(0));
  case 2:
    my_munmap((char*)data, (size_t)file_length);
  case 1:
    my_close(fd, MYF(0));
  }
  if (inited>=5) // cannot do in the switch because of Windows
    my_delete(logname, MYF(MY_WME));
  inited=0;
}

int TC_LOG_MMAP::recover()
{
  HASH xids;
  PAGE *p=pages, *end_p=pages+npages;

  if (memcmp(data, tc_log_magic, sizeof(tc_log_magic)))
  {
    sql_print_error("Bad magic header in tc log");
    goto err1;
  }

  /*
    the first byte after magic signature is set to current
    number of storage engines on startup
  */
  if (data[sizeof(tc_log_magic)] != total_ha_2pc)
  {
    sql_print_error("Recovery failed! You must enable "
                    "exactly %d storage engines that support "
                    "two-phase commit protocol",
                    data[sizeof(tc_log_magic)]);
    goto err1;
  }

  if (hash_init(&xids, &my_charset_bin, tc_log_page_size/3, 0,
                sizeof(my_xid), 0, 0, MYF(0)))
    goto err1;

  for ( ; p < end_p ; p++)
  {
    for (my_xid *x=p->start; x < p->end; x++)
      if (*x && my_hash_insert(&xids, (uchar *)x))
        goto err2; // OOM
  }

  if (ha_recover(&xids))
    goto err2;

  hash_free(&xids);
  bzero(data, (size_t)file_length);
  return 0;

err2:
  hash_free(&xids);
err1:
  sql_print_error("Crash recovery failed. Either correct the problem "
                  "(if it's, for example, out of memory error) and restart, "
                  "or delete tc log and start mysqld with "
                  "--tc-heuristic-recover={commit|rollback}");
  return 1;
}
#endif

TC_LOG *tc_log;
TC_LOG_DUMMY tc_log_dummy;
TC_LOG_MMAP  tc_log_mmap;

/**
  Perform heuristic recovery, if --tc-heuristic-recover was used.

  @note
    no matter whether heuristic recovery was successful or not
    mysqld must exit. So, return value is the same in both cases.

  @retval
    0	no heuristic recovery was requested
  @retval
    1   heuristic recovery was performed
*/

int TC_LOG::using_heuristic_recover()
{
  if (!tc_heuristic_recover)
    return 0;

  sql_print_information("Heuristic crash recovery mode");
  if (ha_recover(0))
    sql_print_error("Heuristic crash recovery failed");
  sql_print_information("Please restart mysqld without --tc-heuristic-recover");
  return 1;
}

/****** transaction coordinator log for 2pc - binlog() based solution ******/
#define TC_LOG_BINLOG MYSQL_BIN_LOG

/**
  @todo
  keep in-memory list of prepared transactions
  (add to list in log(), remove on unlog())
  and copy it to the new binlog if rotated
  but let's check the behaviour of tc_log_page_waits first!
*/

int TC_LOG_BINLOG::open(const char *opt_name)
{
  LOG_INFO log_info;
  int      error= 1;

  DBUG_ASSERT(total_ha_2pc > 1);
  DBUG_ASSERT(opt_name && opt_name[0]);

  pthread_mutex_init(&LOCK_prep_xids, MY_MUTEX_INIT_FAST);
  pthread_cond_init (&COND_prep_xids, 0);

  if (!my_b_inited(&index_file))
  {
    /* There was a failure to open the index file, can't open the binlog */
    cleanup();
    return 1;
  }

  if (using_heuristic_recover())
  {
    /* generate a new binlog to mask a corrupted one */
    open(opt_name, LOG_BIN, 0, WRITE_CACHE, 0, max_binlog_size, 0);
    cleanup();
    return 1;
  }

  if ((error= find_log_pos(&log_info, NullS, 1)))
  {
    if (error != LOG_INFO_EOF)
      sql_print_error("find_log_pos() failed (error: %d)", error);
    else
      error= 0;
    goto err;
  }

  {
    const char *errmsg;
    IO_CACHE    log;
    File        file;
    Log_event  *ev=0;
    Format_description_log_event fdle(BINLOG_VERSION);
    char        log_name[FN_REFLEN];

    if (! fdle.is_valid())
      goto err;

    do
    {
      strmake(log_name, log_info.log_file_name, sizeof(log_name)-1);
    } while (!(error= find_next_log(&log_info, 1)));

    if (error !=  LOG_INFO_EOF)
    {
      sql_print_error("find_log_pos() failed (error: %d)", error);
      goto err;
    }

    if ((file= open_binlog(&log, log_name, &errmsg)) < 0)
    {
      sql_print_error("%s", errmsg);
      goto err;
    }

    if ((ev= Log_event::read_log_event(&log, 0, &fdle)) &&
        ev->get_type_code() == FORMAT_DESCRIPTION_EVENT &&
        ev->flags & LOG_EVENT_BINLOG_IN_USE_F)
    {
      sql_print_information("Recovering after a crash using %s", opt_name);
      error= recover(&log, (Format_description_log_event *)ev);
    }
    else
      error=0;

    delete ev;
    end_io_cache(&log);
    my_close(file, MYF(MY_WME));

    if (error)
      goto err;
  }

err:
  return error;
}

/** This is called on shutdown, after ha_panic. */
void TC_LOG_BINLOG::close()
{
  DBUG_ASSERT(prepared_xids==0);
  pthread_mutex_destroy(&LOCK_prep_xids);
  pthread_cond_destroy (&COND_prep_xids);
}

/**
  @todo
  group commit

  @retval
    0    error
  @retval
    1    success
*/
int TC_LOG_BINLOG::log_xid(THD *thd, my_xid xid)
{
  DBUG_ENTER("TC_LOG_BINLOG::log");
  Xid_log_event xle(thd, xid);
  binlog_trx_data *trx_data=
    (binlog_trx_data*) thd_get_ha_data(thd, binlog_hton);
  /*
    We always commit the entire transaction when writing an XID. Also
    note that the return value is inverted.
   */
  DBUG_RETURN(!binlog_end_trans(thd, trx_data, &xle, TRUE));
}

void TC_LOG_BINLOG::unlog(ulong cookie, my_xid xid)
{
  pthread_mutex_lock(&LOCK_prep_xids);
  DBUG_ASSERT(prepared_xids > 0);
  if (--prepared_xids == 0) {
    DBUG_PRINT("info", ("prepared_xids=%lu", prepared_xids));
    pthread_cond_signal(&COND_prep_xids);
  }
  pthread_mutex_unlock(&LOCK_prep_xids);
  rotate_and_purge(0);     // as ::write() did not rotate
}

int TC_LOG_BINLOG::recover(IO_CACHE *log, Format_description_log_event *fdle)
{
  Log_event  *ev;
  HASH xids;
  MEM_ROOT mem_root;

  if (! fdle->is_valid() ||
      hash_init(&xids, &my_charset_bin, TC_LOG_PAGE_SIZE/3, 0,
                sizeof(my_xid), 0, 0, MYF(0)))
    goto err1;

  init_alloc_root(&mem_root, TC_LOG_PAGE_SIZE, TC_LOG_PAGE_SIZE);

  fdle->flags&= ~LOG_EVENT_BINLOG_IN_USE_F; // abort on the first error

  while ((ev= Log_event::read_log_event(log,0,fdle)) && ev->is_valid())
  {
    if (ev->get_type_code() == XID_EVENT)
    {
      Xid_log_event *xev=(Xid_log_event *)ev;
      uchar *x= (uchar *) memdup_root(&mem_root, (uchar*) &xev->xid,
                                      sizeof(xev->xid));
      if (! x)
        goto err2;
      my_hash_insert(&xids, x);
    }
    delete ev;
  }

  if (ha_recover(&xids))
    goto err2;

  free_root(&mem_root, MYF(0));
  hash_free(&xids);
  return 0;

err2:
  free_root(&mem_root, MYF(0));
  hash_free(&xids);
err1:
  sql_print_error("Crash recovery failed. Either correct the problem "
                  "(if it's, for example, out of memory error) and restart, "
                  "or delete (or rename) binary log and start mysqld with "
                  "--tc-heuristic-recover={commit|rollback}");
  return 1;
}


#ifdef INNODB_COMPATIBILITY_HOOKS
/**
  Get the file name of the MySQL binlog.
  @return the name of the binlog file
*/
extern "C"
const char* mysql_bin_log_file_name(void)
{
  return mysql_bin_log.get_log_fname();
}
/**
  Get the current position of the MySQL binlog.
  @return byte offset from the beginning of the binlog
*/
extern "C"
ulonglong mysql_bin_log_file_pos(void)
{
  return (ulonglong) mysql_bin_log.get_log_file()->pos_in_file;
}
#endif /* INNODB_COMPATIBILITY_HOOKS */


struct st_mysql_storage_engine binlog_storage_engine=
{ MYSQL_HANDLERTON_INTERFACE_VERSION };

mysql_declare_plugin(binlog)
{
  MYSQL_STORAGE_ENGINE_PLUGIN,
  &binlog_storage_engine,
  "binlog",
  "MySQL AB",
  "This is a pseudo storage engine to represent the binlog in a transaction",
  PLUGIN_LICENSE_GPL,
  binlog_init, /* Plugin Init */
  NULL, /* Plugin Deinit */
  0x0100 /* 1.0 */,
  NULL,                       /* status variables                */
  NULL,                       /* system variables                */
  NULL                        /* config options                  */
}
mysql_declare_plugin_end;<|MERGE_RESOLUTION|>--- conflicted
+++ resolved
@@ -4130,11 +4130,7 @@
 void MYSQL_BIN_LOG::wait_for_update_relay_log(THD* thd)
 {
   const char *old_msg;
-<<<<<<< HEAD
-  DBUG_ENTER("wait_for_update");
-=======
   DBUG_ENTER("wait_for_update_relay_log");
->>>>>>> d6716727
   old_msg= thd->enter_cond(&update_cond, &LOCK_log,
                            "Slave has read all relay log; " 
                            "waiting for the slave I/O "
