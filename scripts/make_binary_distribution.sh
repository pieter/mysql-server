--- conflicted
+++ resolved
@@ -219,7 +219,6 @@
   # If we compiled with gcc, copy libgcc.a to the dist as libmygcc.a
   # ----------------------------------------------------------------------
   if [ x"@GXX@" = x"yes" ] ; then
-<<<<<<< HEAD
     gcclib=`@CC@ @CFLAGS@ --print-libgcc-file 2>/dev/null` || true
     if [ -z "$gcclib" ] ; then
       echo "Warning: Compiler doesn't tell libgcc.a!"
@@ -227,13 +226,6 @@
       $CP $gcclib $DEST/lib/libmygcc.a
     else
       echo "Warning: Compiler result '$gcclib' not found / no file!"
-=======
-    gcclib=`@CC@ @CFLAGS@ --print-libgcc-file`
-    if [ $? -ne 0 ] ; then
-      echo "Warning: Couldn't find libgcc.a!"
-    else
-      $CP $gcclib $DEST/lib/libmygcc.a
->>>>>>> a8c9bf77
     fi
   fi
 
@@ -264,15 +256,12 @@
   mkdir       $DEST/data $DEST/data/mysql $DEST/data/test
   chmod o-rwx $DEST/data $DEST/data/mysql $DEST/data/test
 
-<<<<<<< HEAD
-=======
   # FIXME mysqld-debug is handled seperately (see phase_save_server() in
   # Do-compile)
   if [ -f sql/mysqld-debug ] ; then
     cp sql/mysqld-debug $DEST/bin/
   fi
 
->>>>>>> a8c9bf77
   # ----------------------------------------------------------------------
   # Create the result tar file
   # ----------------------------------------------------------------------
@@ -415,10 +404,7 @@
 $CP mysql-test/lib/*.pl  $BASE/mysql-test/lib
 $CP mysql-test/t/*.def $BASE/mysql-test/t
 $CP mysql-test/include/*.inc $BASE/mysql-test/include
-<<<<<<< HEAD
 $CP mysql-test/include/*.sql $BASE/mysql-test/include
-=======
->>>>>>> a8c9bf77
 $CP mysql-test/include/*.test $BASE/mysql-test/include
 $CP mysql-test/t/*.def $BASE/mysql-test/t
 $CP mysql-test/std_data/*.dat mysql-test/std_data/*.frm \
