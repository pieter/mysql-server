stop slave;
drop table if exists t1,t2,t3,t4,t5,t6,t7,t8,t9;
reset master;
reset slave;
drop table if exists t1,t2,t3,t4,t5,t6,t7,t8,t9;
start slave;
CREATE TABLE `t1` ( `nid` int(11) NOT NULL default '0',
`nom` char(4) default NULL,
`prenom` char(4) default NULL,
PRIMARY KEY  (`nid`)) 
ENGINE=ndbcluster DEFAULT CHARSET=latin1;
INSERT INTO t1 VALUES(1,"XYZ1","ABC1");
select * from t1 order by nid;
nid	nom	prenom
1	XYZ1	ABC1
select * from t1 order by nid;
nid	nom	prenom
1	XYZ1	ABC1
delete from t1;
INSERT INTO t1 VALUES(1,"XYZ2","ABC2");
select * from t1 order by nid;
nid	nom	prenom
1	XYZ2	ABC2
select * from t1 order by nid;
nid	nom	prenom
1	XYZ2	ABC2
delete from t1;
insert into t1 values(1,"AA", "AA");
insert into t1 values(2,"BB", "BB");
insert into t1 values(3,"CC", "CC");
insert into t1 values(4,"DD", "DD");
begin;
delete from t1 where nid = 1;
insert into t1 values (1,"A2", "A2");
update t1 set nom="B2" where nid = 2;
delete from t1 where nid = 2;
update t1 set nom = "D2" where nid = 4;
delete from t1 where nid = 4;
insert into t1 values (4, "D3", "D3");
update t1 set nom = "D4" where nid = 4;
insert into t1 values (5, "EE", "EE");
delete from t1 where nid = 5;
commit;
select * from t1 order by 1;
nid	nom	prenom
1	A2	A2
3	CC	CC
4	D4	D3
select * from t1 order by 1;
nid	nom	prenom
1	A2	A2
3	CC	CC
4	D4	D3
DROP table t1;
CREATE TABLE `t1` ( `nid` int(11) NOT NULL default '0',
`nom` char(4) default NULL,
`prenom` char(4) default NULL)
ENGINE=ndbcluster DEFAULT CHARSET=latin1;
INSERT INTO t1 VALUES(1,"XYZ1","ABC1"),(2,"AAA","BBB"),(3,"CCC","DDD");
select * from t1 order by nid;
nid	nom	prenom
1	XYZ1	ABC1
2	AAA	BBB
3	CCC	DDD
select * from t1 order by nid;
nid	nom	prenom
1	XYZ1	ABC1
2	AAA	BBB
3	CCC	DDD
delete from t1 where nid = 2;
INSERT INTO t1 VALUES(4,"EEE","FFF");
select * from t1 order by nid;
nid	nom	prenom
1	XYZ1	ABC1
3	CCC	DDD
4	EEE	FFF
select * from t1 order by nid;
nid	nom	prenom
1	XYZ1	ABC1
3	CCC	DDD
4	EEE	FFF
UPDATE t1 set nid=nid+1;
UPDATE t1 set nom="CCP" where nid = 4;
select * from t1 order by nid;
nid	nom	prenom
2	XYZ1	ABC1
4	CCP	DDD
5	EEE	FFF
select * from t1 order by nid;
nid	nom	prenom
2	XYZ1	ABC1
4	CCP	DDD
5	EEE	FFF
DROP table t1;
CREATE TABLE `t1` (
`prid` int(10) unsigned NOT NULL,
`id_type` enum('IMSI','SIP') NOT NULL,
`fkimssub` varchar(50) NOT NULL,
`user_id` varchar(20) DEFAULT NULL,
`password` varchar(20) DEFAULT NULL,
`ptg_nbr` varchar(20) DEFAULT NULL,
`old_tmsi` int(10) unsigned DEFAULT NULL,
`new_tmsi` int(10) unsigned DEFAULT NULL,
`dev_capability` int(10) unsigned DEFAULT NULL,
`dev_oid` bigint(20) unsigned DEFAULT NULL,
`lac_cell_id` bigint(20) unsigned DEFAULT NULL,
`ms_classmark1` int(10) unsigned DEFAULT NULL,
`cipher_key` int(10) unsigned DEFAULT NULL,
`priid_master` int(10) unsigned DEFAULT NULL,
PRIMARY KEY (`prid`),
UNIQUE KEY `fkimssub` (`fkimssub`,`ptg_nbr`) USING HASH
) ENGINE=ndbcluster DEFAULT CHARSET=latin1;
Warnings:
Warning	1121	Ndb does not support unique index on NULL valued attributes, index access with NULL value will become full table scan
INSERT INTO `t1` VALUES (183342,'IMSI','config3_sub_2Privates_3Publics_imssub_36668','user_id_73336','user_id_73336','73336',NULL,NULL,NULL,123456789,NULL,NULL,NULL,NULL),(47617,'IMSI','config3_sub_2Privates_3Publics_imssub_9523','user_id_19046','user_id_19046','19046',NULL,NULL,NULL,123456789,NULL,NULL,NULL,NULL),(200332,'IMSI','config3_sub_2Privates_3Publics_imssub_40066','user_id_80132','user_id_80132','80132',NULL,NULL,NULL,123456789,NULL,NULL,NULL,NULL),(478882,'IMSI','config3_sub_2Privates_3Publics_imssub_95776','user_id_191552','user_id_191552','191552',NULL,NULL,NULL,123456789,NULL,NULL,NULL,NULL),(490146,'IMSI','config3_sub_2Privates_3Publics_imssub_98029','user_id_196057','user_id_196057','196057',NULL,NULL,NULL,1010,NULL,NULL,NULL,NULL),(499301,'IMSI','config3_sub_2Privates_3Publics_imssub_99860','user_id_199719','user_id_199719','199719',NULL,NULL,NULL,123456789,NULL,NULL,NULL,NULL),(506101,'IMSI','config3_sub_2Privates_3Publics_imssub_101220','user_id_202439','user_id_202439','202439',NULL,NULL,NULL,1010,NULL,NULL,NULL,NULL),(510142,'IMSI','config3_sub_2Privates_3Publics_imssub_102028','user_id_204056','user_id_204056','204056',NULL,NULL,NULL,1010,NULL,NULL,NULL,NULL),(515871,'IMSI','config3_sub_2Privates_3Publics_imssub_103174','user_id_206347','user_id_206347','206347',NULL,NULL,NULL,1010,NULL,NULL,NULL,NULL),(209842,'IMSI','config3_sub_2Privates_3Publics_imssub_41968','user_id_83936','user_id_83936','83936',NULL,NULL,NULL,123456789,NULL,NULL,NULL,NULL),(365902,'IMSI','config3_sub_2Privates_3Publics_imssub_73180','user_id_146360','user_id_146360','146360',NULL,NULL,NULL,1010,NULL,NULL,NULL,NULL),(11892,'IMSI','config3_sub_2Privates_3Publics_imssub_2378','user_id_4756','user_id_4756','4756',NULL,NULL,NULL,123456789,NULL,NULL,NULL,NULL);
select count(*) from t1;
count(*)
12
select count(*) from t1;
count(*)
12
update t1 set dev_oid=dev_oid+1;
select count(*) from t1;
count(*)
12
select count(*) from t1;
count(*)
12
DROP table t1;
CREATE TABLE `t1` ( `nid` int(11) NOT NULL default '0',
`nom` char(4) default NULL,
`prenom` char(4) default NULL,
PRIMARY KEY USING HASH (`nid`)) 
ENGINE=ndbcluster DEFAULT CHARSET=latin1;
INSERT INTO t1 VALUES(1,"XYZ1","ABC1");
**** On Slave ****
BEGIN;
UPDATE t1 SET `nom`="LOCK" WHERE `nid`=1;
set GLOBAL slave_transaction_retries=1;
**** On Master ****
UPDATE t1 SET `nom`="DEAD" WHERE `nid`=1;
**** On Slave ****
SHOW SLAVE STATUS;;
Slave_IO_State	<Slave_IO_State>
Master_Host	127.0.0.1
Master_User	root
Master_Port	MASTER_PORT
Connect_Retry	1
Master_Log_File	master-bin.000001
Read_Master_Log_Pos	<Read_Master_Log_Pos>
Relay_Log_File	<Relay_Log_File>
Relay_Log_Pos	<Relay_Log_Pos>
Relay_Master_Log_File	master-bin.000001
Slave_IO_Running	Yes
Slave_SQL_Running	No
Replicate_Do_DB	
Replicate_Ignore_DB	
Replicate_Do_Table	
Replicate_Ignore_Table	<Replicate_Ignore_Table>
Replicate_Wild_Do_Table	
Replicate_Wild_Ignore_Table	
Last_Errno	1205
Last_Error	Error 'Lock wait timeout exceeded; try restarting transaction' on query. Default database: ''. Query: 'COMMIT'
Skip_Counter	0
Exec_Master_Log_Pos	<Exec_Master_Log_Pos>
Relay_Log_Space	<Relay_Log_Space>
Until_Condition	None
Until_Log_File	
Until_Log_Pos	0
Master_SSL_Allowed	No
Master_SSL_CA_File	
Master_SSL_CA_Path	
Master_SSL_Cert	
Master_SSL_Cipher	
Master_SSL_Key	
Seconds_Behind_Master	<Seconds_Behind_Master>
Master_SSL_Verify_Server_Cert	No
Last_IO_Errno	<Last_IO_Errno>
Last_IO_Error	<Last_IO_Error>
Last_SQL_Errno	<Last_SQL_Errno>
Last_SQL_Error	<Last_SQL_Error>
set GLOBAL slave_transaction_retries=10;
START SLAVE;
select * from t1 order by nid;
nid	nom	prenom
1	LOCK	ABC1
COMMIT;
select * from t1 order by nid;
nid	nom	prenom
1	DEAD	ABC1
DROP TABLE t1;
CREATE TABLE t1 (c1 INT KEY) ENGINE=NDB;
INSERT INTO t1 VALUES (1),(2),(3),(4),(5),(6),(7),(8),(9),(10);
ALTER TABLE t1 ADD c2 INT;
Warnings:
<<<<<<< HEAD
Warning	1477	Converted FIXED field to DYNAMIC to enable on-line ADD COLUMN
=======
Warning	1478	Converted FIXED field to DYNAMIC to enable on-line ADD COLUMN
>>>>>>> 633dfadf
SELECT * FROM t1 ORDER BY c1;
c1	c2
1	NULL
2	NULL
3	NULL
4	NULL
5	NULL
6	NULL
7	NULL
8	NULL
9	NULL
10	NULL
INSERT INTO t1 VALUES (11,11),(12,12),(13,13),(14,14);
SELECT * FROM t1 ORDER BY c1;
c1	c2
1	NULL
2	NULL
3	NULL
4	NULL
5	NULL
6	NULL
7	NULL
8	NULL
9	NULL
10	NULL
11	11
12	12
13	13
14	14
ALTER TABLE t1 CHANGE c2 c2 TEXT CHARACTER SET utf8;
ALTER TABLE t1 CHANGE c2 c2 BLOB;
SELECT * FROM t1 ORDER BY c1 LIMIT 5;
c1	c2
1	NULL
2	NULL
3	NULL
4	NULL
5	NULL
TRUNCATE t1;
SELECT count(*) FROM t1;
count(*)
0
INSERT INTO t1 VALUES (101,NULL),(102,NULL),(103,NULL),(104,NULL),(105,NULL),(106,NULL),(107,NULL),(108,NULL),(109,NULL),(1010,NULL);
SELECT count(*) FROM t1;
count(*)
10
SELECT c1 FROM t1 ORDER BY c1 LIMIT 5;
c1
101
102
103
104
105
DROP TABLE t1;<|MERGE_RESOLUTION|>--- conflicted
+++ resolved
@@ -193,11 +193,7 @@
 INSERT INTO t1 VALUES (1),(2),(3),(4),(5),(6),(7),(8),(9),(10);
 ALTER TABLE t1 ADD c2 INT;
 Warnings:
-<<<<<<< HEAD
-Warning	1477	Converted FIXED field to DYNAMIC to enable on-line ADD COLUMN
-=======
 Warning	1478	Converted FIXED field to DYNAMIC to enable on-line ADD COLUMN
->>>>>>> 633dfadf
 SELECT * FROM t1 ORDER BY c1;
 c1	c2
 1	NULL
