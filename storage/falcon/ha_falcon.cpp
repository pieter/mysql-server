--- conflicted
+++ resolved
@@ -2221,12 +2221,7 @@
 		if (dataStream->type == edsTypeNull || !bitmap_is_set(table->read_set, field->field_index))
 			{
 			field->set_null();
-<<<<<<< HEAD
-                        if (field->real_type() == MYSQL_TYPE_BLOB)
-				field->reset();
-=======
 			field->reset();
->>>>>>> 9d8211ec
 			}
 		else
 			{
