# This tests not performed with embedded server
-- source include/not_embedded.inc

use test;

#
# BUG#16777: Can not create trigger nor view w/o definer if --skip-grant-tables
# specified
#
# Also, the following test cases have been moved here:
#   - test that we can create VIEW if privileges check switched off has been
#     moved here;
#   - test that we can create and drop procedure without warnings (BUG#9993);
#   - BUG#17595: "DROP FUNCTION IF EXISTS" crashes server;
#   - BUG#13504: creation view with DEFINER clause if --skip-grant-tables
#

# Prepare.

--disable_warnings

DROP VIEW IF EXISTS v1;
DROP VIEW IF EXISTS v2;
DROP VIEW IF EXISTS v3;

DROP TABLE IF EXISTS t1;

DROP PROCEDURE IF EXISTS p1;
DROP PROCEDURE IF EXISTS p2;
DROP PROCEDURE IF EXISTS p3;

DROP FUNCTION IF EXISTS f1;
DROP FUNCTION IF EXISTS f2;
DROP FUNCTION IF EXISTS f3;

--enable_warnings

# Test case.

CREATE TABLE t1(c INT);

# - try to create with implicit definer (definer would be ''@'');

CREATE TRIGGER t1_bi BEFORE INSERT ON t1
  FOR EACH ROW
    SET @a = 1;

CREATE VIEW v1 AS SELECT * FROM t1;

CREATE PROCEDURE p1()
  SELECT 1;

CREATE FUNCTION f1() RETURNS INT
  RETURN 1;

# - try to create with explicit definer;

CREATE DEFINER=a@b TRIGGER ti_ai AFTER INSERT ON t1
  FOR EACH ROW
    SET @b = 1;

CREATE DEFINER=a@b VIEW v2 AS SELECT * FROM t1;

CREATE DEFINER=a@b PROCEDURE p2()
  SELECT 2;

CREATE DEFINER=a@b FUNCTION f2() RETURNS INT
  RETURN 2;

# - try to create with explicit definer with empty host;

CREATE DEFINER=a@'' TRIGGER ti_bu BEFORE UPDATE ON t1
  FOR EACH ROW
    SET @c = 1;

CREATE DEFINER=a@'' VIEW v3 AS SELECT * FROM t1;

CREATE DEFINER=a@'' PROCEDURE p3()
  SELECT 3;

CREATE DEFINER=a@'' FUNCTION f3() RETURNS INT
  RETURN 3;

# - check that empty host name is treated correctly;

SHOW CREATE VIEW v3;

SHOW CREATE PROCEDURE p3;

SHOW CREATE FUNCTION f3;

# Cleanup.

DROP TRIGGER t1_bi;
DROP TRIGGER ti_ai;
DROP TRIGGER ti_bu;

DROP VIEW v1;
DROP VIEW v2;
DROP VIEW v3;

DROP TABLE t1;

DROP PROCEDURE p1;
DROP PROCEDURE p2;
DROP PROCEDURE p3;

DROP FUNCTION f1;
DROP FUNCTION f2;
DROP FUNCTION f3;

#
# Bug #26807 "set global event_scheduler=1" and --skip-grant-tables crashes server
#
--error ER_OPTION_PREVENTS_STATEMENT
set global event_scheduler=1;

#
# Bug#26285 Selecting information_schema crahes server
#
select count(*) from information_schema.COLUMN_PRIVILEGES;
select count(*) from information_schema.SCHEMA_PRIVILEGES;
select count(*) from information_schema.TABLE_PRIVILEGES;
select count(*) from information_schema.USER_PRIVILEGES;
<<<<<<< HEAD

=======
>>>>>>> 822e8f90
#
# Bug #32020: loading udfs while --skip-grant-tables is enabled causes out of 
#             memory errors
#

--error ER_CANT_INITIALIZE_UDF
CREATE FUNCTION a RETURNS STRING SONAME '';
--error ER_SP_DOES_NOT_EXIST
DROP FUNCTION a;

<<<<<<< HEAD
--echo End of 5.0 tests
=======
--echo End of 5.0 tests

--echo #
--echo # Bug#29817 Queries with UDF fail with non-descriptive error
--echo # if mysql.proc is missing
--echo #
--error ER_SP_DOES_NOT_EXIST
select no_such_function(1);

--echo End of 5.1 tests
>>>>>>> 822e8f90
<|MERGE_RESOLUTION|>--- conflicted
+++ resolved
@@ -122,10 +122,6 @@
 select count(*) from information_schema.SCHEMA_PRIVILEGES;
 select count(*) from information_schema.TABLE_PRIVILEGES;
 select count(*) from information_schema.USER_PRIVILEGES;
-<<<<<<< HEAD
-
-=======
->>>>>>> 822e8f90
 #
 # Bug #32020: loading udfs while --skip-grant-tables is enabled causes out of 
 #             memory errors
@@ -136,9 +132,6 @@
 --error ER_SP_DOES_NOT_EXIST
 DROP FUNCTION a;
 
-<<<<<<< HEAD
---echo End of 5.0 tests
-=======
 --echo End of 5.0 tests
 
 --echo #
@@ -148,5 +141,4 @@
 --error ER_SP_DOES_NOT_EXIST
 select no_such_function(1);
 
---echo End of 5.1 tests
->>>>>>> 822e8f90
+--echo End of 5.1 tests