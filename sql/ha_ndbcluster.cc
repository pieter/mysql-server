--- conflicted
+++ resolved
@@ -2157,26 +2157,17 @@
   int error;
   NdbOperation *op;
   DBUG_ENTER("ndb_pk_update_row");
-<<<<<<< HEAD
 
   DBUG_PRINT("info", ("primary key update or partition change, "
                       "doing read+delete+insert"));
   // Get all old fields, since we optimize away fields not in query
 
-=======
-
-  DBUG_PRINT("info", ("primary key update or partition change, "
-                      "doing read+delete+insert"));
-  // Get all old fields, since we optimize away fields not in query
-
->>>>>>> c7228d32
   const NdbRecord *key_rec;
   const uchar *key_row;
   if (table_share->primary_key != MAX_KEY)
   {
     key_rec= m_index[table->s->primary_key].ndb_unique_record_row;
     key_row= old_data;
-<<<<<<< HEAD
   }
   else
   {
@@ -2184,15 +2175,6 @@
     key_rec= m_ndb_hidden_key_record;
     key_row= (const uchar*)(&m_ref);
   }
-=======
-  }
-  else
-  {
-    /* Hidden primary key, previously read into m_ref. */
-    key_rec= m_ndb_hidden_key_record;
-    key_row= (const uchar*)(&m_ref);
-  }
->>>>>>> c7228d32
 
   if (!read_needed)
   {
@@ -2667,55 +2649,7 @@
   else
   {
     DBUG_RETURN(ndb_err(m_thd_ndb->trans));
-<<<<<<< HEAD
-  }
-}
-
-/*
-  Do a primary key or unique key index read operation.
-  The key value is taken from a buffer in mysqld key format.
-*/
-NdbOperation *
-ha_ndbcluster::pk_unique_index_read_key(uint idx, const uchar *key, uchar *buf,
-                                        NdbOperation::LockMode lm)
-{
-  NdbOperation *op;
-  const NdbRecord *ndb_record= m_ndb_record;
-  uchar *mask= (uchar *)(table->read_set->bitmap);
-  const NdbRecord *key_rec;
-  if (idx != MAX_KEY)
-    key_rec= m_index[idx].ndb_unique_record_key;
-  else
-    key_rec= m_ndb_hidden_key_record;
-
-  /* Initialize the null bitmap, setting unused null bits to 1. */
-  memset(buf, 0xff, table->s->null_bytes);
-
-  if (m_user_defined_partitioning || table_share->primary_key == MAX_KEY)
-  {
-    /*
-      We need an extended column mask.
-      We may also need to read the hidden primary key and the FRAGMENT
-      pseudo-column.
-    */
-    mask= copy_column_set(table->read_set);
-    if (table_share->primary_key == MAX_KEY)
-    {
-      request_hidden_key(mask);
-      if (m_user_defined_partitioning)
-        ndb_record= m_ndb_record_fragment;
-    }
-=======
->>>>>>> c7228d32
-  }
-  op= m_thd_ndb->trans->readTuple(key_rec, (const char *)key,
-                                ndb_record, (char *)buf, lm, mask);
-
-  if (uses_blob_value(table->read_set) &&
-      get_blob_values(op, buf, table->read_set) != 0)
-    return NULL;
-
-  return op;
+  }
 }
 
 /*
@@ -3271,13 +3205,8 @@
   if (unlikely(m_slow_path))
   {
     /*
-<<<<<<< HEAD
       ignore TNTO_NO_LOGGING for slave thd. It is used to indicate
       log-slave-updates option. This is instead handled in the
-=======
-      Ignore TNTO_NO_LOGGING for slave thd.  It is used to indicate
-      log-slave-updates option.  This is instead handled in the
->>>>>>> c7228d32
       injector thread, by looking explicitly at the
       opt_log_slave_updates flag.
     */
@@ -3892,23 +3821,6 @@
     }
     else
       need_execute= TRUE;
-<<<<<<< HEAD
-=======
-
-    if (!(op=trans->deleteTuple(key_rec, (const char *)key_row)))
-      ERR_RETURN(trans->getNdbError());
-    
-    if (m_user_defined_partitioning)
-      op->setPartitionId(part_id);
-
-    no_uncommitted_rows_update(-1);
-
-    eventSetAnyValue(thd, op);
-
-    if (!need_execute)
-      DBUG_RETURN(0);
-  }
->>>>>>> c7228d32
 
     if (!(op=trans->deleteTuple(key_rec, (const char *)key_row)))
       ERR_RETURN(trans->getNdbError());
@@ -5713,96 +5625,6 @@
     */
     break;
   default:
-<<<<<<< HEAD
-    DBUG_RETURN(HA_ERR_UNSUPPORTED);
-  }
-  // Set nullable and pk
-  col.setNullable(field->maybe_null());
-  col.setPrimaryKey(field->flags & PRI_KEY_FLAG);
-  // Set autoincrement
-  if (field->flags & AUTO_INCREMENT_FLAG) 
-  {
-#ifndef DBUG_OFF
-    char buff[22];
-#endif
-    col.setAutoIncrement(TRUE);
-    ulonglong value= create_info->auto_increment_value ?
-      create_info->auto_increment_value : (ulonglong) 1;
-    DBUG_PRINT("info", ("Autoincrement key, initial: %s", llstr(value, buff)));
-    col.setAutoIncrementInitialValue(value);
-  }
-  else
-    col.setAutoIncrement(FALSE);
- 
-  switch (field->field_storage_type()) {
-  case(HA_SM_DEFAULT):
-  default:
-    if (create_info->default_storage_media == HA_SM_DISK)
-      type= NDBCOL::StorageTypeDisk;
-    else
-      type= NDBCOL::StorageTypeMemory;
-    break;
-  case(HA_SM_DISK):
-    type= NDBCOL::StorageTypeDisk;
-    break;
-  case(HA_SM_MEMORY):
-    type= NDBCOL::StorageTypeMemory;
-    break;
-  }
-
-  switch (field->column_format()) {
-  case(COLUMN_FORMAT_TYPE_FIXED):
-    dynamic= FALSE;
-    break;
-  case(COLUMN_FORMAT_TYPE_DYNAMIC):
-    dynamic= TRUE;
-    break;
-  case(COLUMN_FORMAT_TYPE_DEFAULT):
-  default:
-    if (create_info->row_type == ROW_TYPE_DEFAULT)
-      dynamic= default_format;
-    else
-      dynamic= (create_info->row_type == ROW_TYPE_DYNAMIC);
-    break;
-  }
-  DBUG_PRINT("info", ("Column %s is declared %s", field->field_name,
-                      (dynamic) ? "dynamic" : "static"));
-  if (type == NDBCOL::StorageTypeDisk)
-  {
-    if (dynamic)
-    {
-      DBUG_PRINT("info", ("Dynamic disk stored column %s changed to static",
-                          field->field_name));
-      dynamic= false;
-    }
-    if (thd && field->column_format() == COLUMN_FORMAT_TYPE_DYNAMIC)
-    {
-      push_warning_printf(thd, MYSQL_ERROR::WARN_LEVEL_WARN,
-                          ER_ILLEGAL_HA_CREATE_OPTION,
-                          "DYNAMIC column %s with "
-                          "STORAGE DISK is not supported, "
-                          "column will become FIXED",
-                          field->field_name);
-    }
-  }
-
-  switch (create_info->row_type) {
-  case ROW_TYPE_FIXED:
-    if (thd && (dynamic || field_type_forces_var_part(field->type())))
-    {
-      push_warning_printf(thd, MYSQL_ERROR::WARN_LEVEL_WARN,
-                          ER_ILLEGAL_HA_CREATE_OPTION,
-                          "Row format FIXED incompatible with "
-                          "dynamic attribute %s",
-                          field->field_name);
-    }
-    break;
-  case ROW_TYPE_DYNAMIC:
-    /*
-      Future: make columns dynamic in this case
-    */
-    break;
-  default:
     break;
   }
 
@@ -5857,62 +5679,6 @@
        my_errno= ndb_to_mysql_error(&ndberr);
     }
   }
-=======
-    break;
-  }
-
-  DBUG_PRINT("info", ("Format %s, Storage %s", (dynamic)?"dynamic":"fixed",(type == NDBCOL::StorageTypeDisk)?"disk":"memory"));
-  col.setStorageType(type);
-  col.setDynamic(dynamic);
-
-  DBUG_RETURN(0);
-}
-
-void ha_ndbcluster::update_create_info(HA_CREATE_INFO *create_info)
-{
-  DBUG_ENTER("update_create_info");
-  TABLE_SHARE *share= table->s;
-  if (share->mysql_version < MYSQL_VERSION_TABLESPACE_IN_FRM)
-  {
-     DBUG_PRINT("info", ("Restored an old table %s, pre-frm_version 7", 
-	                 share->table_name.str));
-     if (!create_info->tablespace && !share->tablespace)
-     {
-       DBUG_PRINT("info", ("Checking for tablespace in ndb"));
-       THD *thd= current_thd;
-       Ndb *ndb= check_ndb_in_thd(thd);
-       NDBDICT *ndbdict= ndb->getDictionary();
-       NdbError ndberr;
-       Uint32 id;
-       ndb->setDatabaseName(m_dbname);
-       const NDBTAB *ndbtab= m_table;
-       DBUG_ASSERT(ndbtab != NULL);
-       if (!ndbtab->getTablespace(&id))
-       {
-         DBUG_VOID_RETURN;
-       }
-       {
-         NdbDictionary::Tablespace ts= ndbdict->getTablespace(id);
-         ndberr= ndbdict->getNdbError();
-         if(ndberr.classification != NdbError::NoError)
-           goto err;
-	 const char *tablespace= ts.getName();
-         DBUG_PRINT("info", ("Found tablespace '%s'", tablespace));
-         uint tablespace_len= strlen(tablespace);
-         if (tablespace_len != 0) 
-         {
-           share->tablespace= (char *) alloc_root(&share->mem_root,
-                                                  tablespace_len+1);
-           strxmov(share->tablespace, tablespace, NullS);
-	   create_info->tablespace= share->tablespace;
-         }
-         DBUG_VOID_RETURN;
-       }
-err:
-       my_errno= ndb_to_mysql_error(&ndberr);
-    }
-  }
->>>>>>> c7228d32
 
   DBUG_VOID_RETURN;
 }
@@ -8869,11 +8635,7 @@
     safe_mutex_assert_owner(&LOCK_open);
   else
     VOID(pthread_mutex_lock(&LOCK_open));    
-<<<<<<< HEAD
-  close_cached_tables(thd, &table_list, TRUE, FALSE, FALSE);
-=======
   close_cached_tables(thd, 0, &table_list, TRUE, FALSE, FALSE);
->>>>>>> c7228d32
   if (!have_lock_open)
     VOID(pthread_mutex_unlock(&LOCK_open));    
 
@@ -8972,7 +8734,6 @@
   Rename share is used during rename table.
 */
 int ndbcluster_prepare_rename_share(NDB_SHARE *share, const char *new_key)
-<<<<<<< HEAD
 {
   /*
     allocate and set the new key, db etc
@@ -8993,28 +8754,6 @@
 
 int ndbcluster_rename_share(THD *thd, NDB_SHARE *share, int have_lock_open)
 {
-=======
-{
-  /*
-    allocate and set the new key, db etc
-    enough space for key, db, and table_name
-  */
-  uint new_length= (uint) strlen(new_key);
-  share->new_key= (char*) alloc_root(&share->mem_root, 2 * (new_length + 1));
-  strmov(share->new_key, new_key);
-  return 0;
-}
-
-int ndbcluster_undo_rename_share(THD *thd, NDB_SHARE *share)
-{
-  share->new_key= share->old_names;
-  ndbcluster_rename_share(thd, share);
-  return 0;
-}
-
-int ndbcluster_rename_share(THD *thd, NDB_SHARE *share, int have_lock_open)
-{
->>>>>>> c7228d32
   NDB_SHARE *tmp;
   pthread_mutex_lock(&ndbcluster_mutex);
   uint new_length= (uint) strlen(share->new_key);
@@ -9688,15 +9427,10 @@
 
 struct read_multi_callback_data {
   const KEY *key_info;
-<<<<<<< HEAD
   int first_range;
   int range;
   range_seq_t mrr_iter;
   RANGE_SEQ_IF *mrr_funcs;
-=======
-  const KEY_MULTI_RANGE *first_range;
-  const KEY_MULTI_RANGE *range;
->>>>>>> c7228d32
 };
 
 /* Callback to set up scan bounds for read multi range. */
@@ -9708,7 +9442,6 @@
     (struct read_multi_callback_data *)arg;
 
   /* Skip any ranges not to be included in the scan. */
-<<<<<<< HEAD
   KEY_MULTI_RANGE mrr_cur_range;
   for(;;)
   {
@@ -9736,47 +9469,8 @@
   DBUG_ENTER("ha_ndbcluster::multi_range_read_init");
 
   if (mode & HA_MRR_USE_DEFAULT_IMPL
-=======
-  while (data->range->range_flag & (SKIP_RANGE|UNIQUE_RANGE))
-    data->range++;
-
-  compute_index_bounds(bound, data->key_info,
-                       &data->range->start_key, &data->range->end_key);
-  bound.range_no= data->range - data->first_range;
-
-  data->range++;
-
-  return 0;                                     // Success
-}
-
-int
-ha_ndbcluster::read_multi_range_first(KEY_MULTI_RANGE **found_range_p,
-                                      KEY_MULTI_RANGE *ranges, 
-                                      uint range_count,
-                                      bool sorted, 
-                                      HANDLER_BUFFER *buffer)
-{
-  KEY* key_info= table->key_info + active_index;
-  NDB_INDEX_TYPE cur_index_type= get_index_type(active_index);
-  ulong reclength= table_share->reclength;
-  NdbOperation* op;
-  Thd_ndb *thd_ndb= m_thd_ndb;
-  struct read_multi_callback_data data;
-
-  DBUG_ENTER("ha_ndbcluster::read_multi_range_first");
-  DBUG_PRINT("info", ("blob fields=%d read_set=0x%x", table_share->blob_fields, table->read_set->bitmap[0]));
-
-  /**
-   * blobs and unique hash index with NULL can't be batched currently
-   */
-  if (uses_blob_value(table->read_set) ||
-      (cur_index_type ==  UNIQUE_INDEX &&
-       has_null_in_unique_index(active_index) &&
-       null_value_index_search(ranges, ranges+range_count, buffer))
->>>>>>> c7228d32
       || m_delete_cannot_batch || m_update_cannot_batch)
   {
-    DBUG_PRINT("info", ("read_multi_range not possible, falling back to default handler implementation"));
     m_disable_multi_read= TRUE;
     DBUG_RETURN(handler::multi_range_read_init(seq_funcs, seq_init_param,
                                                n_ranges, mode, buffer));
@@ -9850,7 +9544,6 @@
   const NdbOperation* lastOp= m_thd_ndb->trans->getLastDefinedOperation();
   NdbOperation::LockMode lm= 
     (NdbOperation::LockMode)get_ndb_lock_type(m_lock.type, table->read_set);
-<<<<<<< HEAD
   uchar *row_buf= (uchar *)multi_range_buffer->buffer;
   const uchar *end_of_buffer= multi_range_buffer->buffer_end;
   uint num_scan_ranges= 0;
@@ -9872,20 +9565,6 @@
     {
       get_partition_set(table, table->record[0], active_index,
                         &mrr_cur_range.start_key,
-=======
-  uchar *row_buf= (uchar *)buffer->buffer;
-  const uchar *end_of_buffer= buffer->buffer_end;
-  uint num_scan_ranges= 0;
-  uint i;
-  for (i= 0; i < range_count; i++)
-  {
-    KEY_MULTI_RANGE *r= &ranges[i];
-
-    part_id_range part_spec;
-    if (m_use_partition_pruning)
-    {
-      get_partition_set(table, table->record[0], active_index, &r->start_key,
->>>>>>> c7228d32
                         &part_spec);
       DBUG_PRINT("info", ("part_spec.start_part: %u  part_spec.end_part: %u",
                           part_spec.start_part, part_spec.end_part));
@@ -9899,7 +9578,6 @@
           We can skip this partition since the key won't fit into any
           partition
         */
-<<<<<<< HEAD
         row_buf += reclength;
         mrr_persistent_flag_storage(mrr_iter, mrr_range_no)|= SKIP_RANGE;
         continue;
@@ -9908,33 +9586,16 @@
     mrr_persistent_flag_storage(mrr_iter, mrr_range_no)&= ~(uint)SKIP_RANGE;
 
     if (read_multi_needs_scan(cur_index_type, key_info, &mrr_cur_range))
-=======
-        r->range_flag|= SKIP_RANGE;
-        continue;
-      }
-    }
-    r->range_flag&= ~(uint)SKIP_RANGE;
-
-    if (read_multi_needs_scan(cur_index_type, key_info, r))
->>>>>>> c7228d32
     {
       /*
         If we reach the limit of ranges allowed in a single scan: stop
         here, send what we have so far, and continue when done with that.
       */
-<<<<<<< HEAD
       if (range_no > NdbIndexScanOperation::MaxRangeNo)
         break; // ToDo: is this really correct, will not mrr_cur_range be offset on reentering
 
       /* Include this range in the ordered index scan. */
       mrr_persistent_flag_storage(mrr_iter, mrr_range_no)&= ~(uint)UNIQUE_RANGE;
-=======
-      if (i > NdbIndexScanOperation::MaxRangeNo)
-        break;
-
-      /* Include this range in the ordered index scan. */
-      r->range_flag&= ~(uint)UNIQUE_RANGE;
->>>>>>> c7228d32
       num_scan_ranges++;
     }
     else
@@ -9948,17 +9609,10 @@
       if (row_buf + reclength > end_of_buffer)
         break;
 
-<<<<<<< HEAD
       mrr_persistent_flag_storage(mrr_iter, mrr_range_no)|= UNIQUE_RANGE;
 
       if (!(op= pk_unique_index_read_key(active_index,
                                          mrr_cur_range.start_key.key,
-=======
-      r->range_flag|= UNIQUE_RANGE;
-
-      if (!(op= pk_unique_index_read_key(active_index,
-                                         r->start_key.key,
->>>>>>> c7228d32
                                          row_buf, lm)))
         ERR_RETURN(m_thd_ndb->trans->getNdbError());
 
@@ -9970,7 +9624,6 @@
       row_buf+= reclength;
     }
   }
-<<<<<<< HEAD
 
   if (num_scan_ranges > 0)
   {
@@ -9978,34 +9631,19 @@
     QUICK_RANGE **save_ctx_cur= ctx->cur;
     ctx->cur= callback_ctx_cur;
 
-=======
-  DBUG_ASSERT(i > 0 || i == range_count);       // Require progress
-  m_multi_range_defined_end= ranges + i;
-  if (num_scan_ranges > 0)
-  {
->>>>>>> c7228d32
     /* Do a multi-range index scan for ranges not done by primary/unique key. */
     uchar *mask;
 
     data.key_info= key_info;
-<<<<<<< HEAD
     data.range= data.first_range;
     data.mrr_iter= mrr_iter;
     data.mrr_funcs= &mrr_funcs;
     data.first_range++;
-=======
-    data.first_range= ranges;
-    data.range= data.first_range;
->>>>>>> c7228d32
 
     Uint32 flags= NdbScanOperation::SF_ReadRangeNo;
     if (lm == NdbOperation::LM_Read)
       flags|= NdbScanOperation::SF_KeyInfo;
-<<<<<<< HEAD
     if (mrr_is_output_sorted)
-=======
-    if (sorted)
->>>>>>> c7228d32
       flags|= NdbScanOperation::SF_OrderBy;
 
     if (m_user_defined_partitioning || table_share->primary_key == MAX_KEY)
@@ -10036,22 +9674,14 @@
 
     /* We set m_next_row=0 to say that no row was fetched from the scan yet. */
     m_next_row= 0;
-<<<<<<< HEAD
 
     ctx->cur= save_ctx_cur;
-=======
->>>>>>> c7228d32
   }
   else
   {
     m_multi_cursor= 0;
   }
 
-<<<<<<< HEAD
-=======
-  buffer->end_of_used_area= row_buf;
-
->>>>>>> c7228d32
   /**
    * Set first operation in multi range
    */
@@ -10060,16 +9690,10 @@
   if (execute_no_commit_ie(this, m_thd_ndb->trans, true))
     ERR_RETURN(m_thd_ndb->trans->getNdbError());
 
-<<<<<<< HEAD
   m_multi_range_result_ptr= (uchar*)multi_range_buffer->buffer;
   first_running_range= first_range_in_batch= starting_range + 1;
   first_unstarted_range= mrr_range_no + 1;
   DBUG_RETURN(0);
-=======
-  m_multi_range_result_ptr= buffer->buffer;
-
-  DBUG_RETURN(read_multi_range_next(found_range_p));
->>>>>>> c7228d32
 }
 
 int ha_ndbcluster::multi_range_read_next(char **range_info)
@@ -10078,7 +9702,6 @@
 
  if (m_disable_multi_read)
   {
-<<<<<<< HEAD
     DBUG_RETURN(handler::multi_range_read_next(range_info));
   }
 
@@ -10093,28 +9716,10 @@
       continue;
     }
     else if (mrr_persistent_flag_storage(mrr_iter, first_running_range) & UNIQUE_RANGE)
-=======
-    DBUG_RETURN(handler::read_multi_range_next(multi_range_found_p));
-  }
-
-  while (multi_range_curr < m_multi_range_defined_end)
-  {
-    if (multi_range_curr->range_flag & SKIP_RANGE)
-    {
-      /* Nothing in this range, move to next one. */
-      multi_range_curr++;
-    }
-    else if (multi_range_curr->range_flag & UNIQUE_RANGE)
->>>>>>> c7228d32
     {
       /*
         Move to next range; we can have at most one record from a unique range.
       */
-<<<<<<< HEAD
-=======
-      KEY_MULTI_RANGE *old_multi_range_curr= multi_range_curr;
-      multi_range_curr= old_multi_range_curr + 1;
->>>>>>> c7228d32
       /*
         Clear m_active_cursor; it is used as a flag in update_row() /
         delete_row() to know whether the current tuple is from a scan
@@ -10129,11 +9734,7 @@
       const NdbError &error= op->getNdbError();
       if (error.code == 0)
       {
-<<<<<<< HEAD
         *range_info= mrr_get_ptr_by_idx(mrr_iter, first_running_range++);
-=======
-        *multi_range_found_p= old_multi_range_curr;
->>>>>>> c7228d32
         memcpy(table->record[0], src_row, table_share->reclength);
         if (table_share->primary_key == MAX_KEY)
         {
@@ -10145,18 +9746,12 @@
       }
       else if (error.classification != NdbError::NoDataFound)
       {
-<<<<<<< HEAD
         first_running_range++;
-=======
->>>>>>> c7228d32
         DBUG_RETURN(ndb_err(m_thd_ndb->trans));
       }
 
       /* No row found, so fall through to try the next range. */
-<<<<<<< HEAD
       continue;
-=======
->>>>>>> c7228d32
     }
     else
     {
@@ -10172,11 +9767,7 @@
           The whole scan is done, and the cursor has been closed.
           So nothing more for this range. Move to next.
         */
-<<<<<<< HEAD
         continue;
-=======
-        multi_range_curr++;
->>>>>>> c7228d32
       }
       else
       {
@@ -10185,30 +9776,18 @@
         /*
           For a sorted index scan, we will receive rows in increasing range_no
           order, so we can return ranges in order, pausing when range_no
-<<<<<<< HEAD
           indicate that the currently processed range (first_running_range) is
-=======
-          indicate that the currently processed range (multi_range_curr) is
->>>>>>> c7228d32
           done.
 
           But for unsorted scan, we may receive a high range_no from one
           fragment followed by a low range_no from another fragment. So we
           need to process all index scan ranges together.
         */
-<<<<<<< HEAD
         if (!mrr_is_output_sorted ||
             (expected_range_no= first_running_range - first_range_in_batch)
                 == current_range_no)
         {
           *range_info= mrr_get_ptr_by_idx(mrr_iter, first_running_range);
-=======
-        if (!multi_range_sorted ||
-            (expected_range_no= multi_range_curr - m_multi_ranges)
-                == current_range_no)
-        {
-          *multi_range_found_p= m_multi_ranges + current_range_no;
->>>>>>> c7228d32
           /* Copy out data from the new row. */
           if (table_share->primary_key == MAX_KEY)
           {
@@ -10234,11 +9813,7 @@
         else if (current_range_no > expected_range_no)
         {
           /* Nothing more in scan for this range. Move to next. */
-<<<<<<< HEAD
           continue;
-=======
-          multi_range_curr++;
->>>>>>> c7228d32
         }
         else
         {
@@ -10247,7 +9822,6 @@
             the order we requested them.
           */
           DBUG_ASSERT(0);
-<<<<<<< HEAD
           continue;                     // Attempt to carry on
         }
       }
@@ -10255,15 +9829,6 @@
   }
 
   if (first_running_range == ranges_in_seq)
-=======
-          multi_range_curr++;                     // Attempt to carry on
-        }
-      }
-    }
-  }
-
-  if (multi_range_curr == multi_range_end)
->>>>>>> c7228d32
   {
     m_thd_ndb->query_state&= NDB_QUERY_NORMAL;
     DBUG_RETURN(HA_ERR_END_OF_FILE);
@@ -10272,17 +9837,9 @@
   /*
     Read remaining ranges
   */
-<<<<<<< HEAD
   if ((res= multi_range_start_retrievals(first_running_range-1)))
     DBUG_RETURN(res);
   DBUG_RETURN(multi_range_read_next(range_info));
-=======
-  DBUG_RETURN(read_multi_range_first(multi_range_found_p, 
-                                     multi_range_curr,
-                                     multi_range_end - multi_range_curr, 
-                                     multi_range_sorted,
-                                     multi_range_buffer));
->>>>>>> c7228d32
 }
 
 /*
