drop table if exists t1,t2;
create table t1(n int);
insert into t1 values (1);
lock tables t1 write;
update low_priority t1 set n = 4;
select n from t1;
unlock tables;
n
4
drop table t1;
create table t1(n int);
insert into t1 values (1);
lock tables t1 read;
update low_priority t1 set n = 4;
select n from t1;
n
1
unlock tables;
drop table t1;
create table t1 (a int, b int);
create table t2 (c int, d int);
insert into t1 values(1,1);
insert into t1 values(2,2);
insert into t2 values(1,2);
lock table t1 read;
update t1,t2 set c=a where b=d;
select c from t2;
c
2
unlock tables;
drop table t1;
drop table t2;
create table t1 (a int);
create table t2 (a int);
lock table t1 write, t2 write;
insert t1 select * from t2;
drop table t2;
ERROR 42S02: Table 'test.t2' doesn't exist
drop table t1;
create table t1 (a int);
create table t2 (a int);
lock table t1 write, t2 write, t1 as t1_2 write, t2 as t2_2 write;
insert t1 select * from t2;
drop table t2;
ERROR 42S02: Table 'test.t2' doesn't exist
drop table t1;
End of 4.1 tests
create table t1(a int);
lock tables t1 write;
show columns from t1;
Field	Type	Null	Key	Default	Extra
a	int(11)	YES		NULL	
unlock tables;
drop table t1;
use mysql;
LOCK TABLES columns_priv WRITE, db WRITE, host WRITE, user WRITE;
FLUSH TABLES;
use mysql;
SELECT user.Select_priv FROM user, db WHERE user.user = db.user LIMIT 1;
OPTIMIZE TABLES columns_priv, db, host, user;
Table	Op	Msg_type	Msg_text
mysql.columns_priv	optimize	status	OK
mysql.db	optimize	status	OK
mysql.host	optimize	status	OK
mysql.user	optimize	status	OK
UNLOCK TABLES;
Select_priv
N
use test;
use test;
CREATE TABLE t1 (c1 int);
LOCK TABLE t1 WRITE;
FLUSH TABLES WITH READ LOCK;
CREATE TABLE t2 (c1 int);
UNLOCK TABLES;
UNLOCK TABLES;
DROP TABLE t1, t2;
CREATE TABLE t1 (c1 int);
LOCK TABLE t1 WRITE;
FLUSH TABLES WITH READ LOCK;
CREATE TABLE t2 AS SELECT * FROM t1;
ERROR HY000: Table 't2' was not locked with LOCK TABLES
UNLOCK TABLES;
UNLOCK TABLES;
DROP TABLE t1;
CREATE DATABASE mysqltest_1;
FLUSH TABLES WITH READ LOCK;
DROP DATABASE mysqltest_1;
DROP DATABASE mysqltest_1;
ERROR HY000: Can't execute the query because you have a conflicting read lock
UNLOCK TABLES;
DROP DATABASE mysqltest_1;
ERROR HY000: Can't drop database 'mysqltest_1'; database doesn't exist
create table t1 (f1 int(12) unsigned not null auto_increment, primary key(f1)) engine=innodb;
lock tables t1 write;
alter table t1 auto_increment=0;
alter table t1 auto_increment=0;
unlock tables;
drop table t1;
End of 5.0 tests
create table t1 (i int);
lock table t1 read;
update t1 set i= 10;;
select * from t1;;
kill query ID;
i
ERROR 70100: Query execution was interrupted
unlock tables;
drop table t1;
drop table if exists t1;
create table t1 (a int) ENGINE=MEMORY;
--> client 2
handler t1 open;
ERROR HY000: Table storage engine for 't1' doesn't have this option
--> client 1
drop table t1;
drop table if exists t1;
create table t1 (i int);
connection: default
lock tables t1 write;
connection: flush
flush tables with read lock;;
connection: default
alter table t1 add column j int;
connection: insert
insert into t1 values (1,2);;
connection: default
unlock tables;
connection: flush
select * from t1;
i	j
unlock tables;
select * from t1;
i	j
1	2
drop table t1;
drop table if exists t1;
create table t1 (i int);
connection: default
lock tables t1 write;
connection: flush
flush tables with read lock;;
connection: default
flush tables;
unlock tables;
drop table t1;
<<<<<<< HEAD
drop table if exists t1,t2;
create table t1 (a int);
flush status;
lock tables t1 read;
insert into t1 values(1);;
unlock tables;
drop table t1;
select @tlwa < @tlwb;
@tlwa < @tlwb
1
End of 5.1 tests
drop table if exists t1;
create table t1 (i int);
connection: default
lock tables t1 write;
connection: flush
flush tables with read lock;;
connection: default
flush tables;
drop table t1;
=======
End of 5.1 tests
>>>>>>> d56f09fc
<|MERGE_RESOLUTION|>--- conflicted
+++ resolved
@@ -144,17 +144,6 @@
 flush tables;
 unlock tables;
 drop table t1;
-<<<<<<< HEAD
-drop table if exists t1,t2;
-create table t1 (a int);
-flush status;
-lock tables t1 read;
-insert into t1 values(1);;
-unlock tables;
-drop table t1;
-select @tlwa < @tlwb;
-@tlwa < @tlwb
-1
 End of 5.1 tests
 drop table if exists t1;
 create table t1 (i int);
@@ -164,7 +153,4 @@
 flush tables with read lock;;
 connection: default
 flush tables;
-drop table t1;
-=======
-End of 5.1 tests
->>>>>>> d56f09fc
+drop table t1;