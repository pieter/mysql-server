/* Copyright (C) 2003 MySQL AB

   This program is free software; you can redistribute it and/or modify
   it under the terms of the GNU General Public License as published by
   the Free Software Foundation; version 2 of the License.

   This program is distributed in the hope that it will be useful,
   but WITHOUT ANY WARRANTY; without even the implied warranty of
   MERCHANTABILITY or FITNESS FOR A PARTICULAR PURPOSE.  See the
   GNU General Public License for more details.

   You should have received a copy of the GNU General Public License
   along with this program; if not, write to the Free Software
   Foundation, Inc., 59 Temple Place, Suite 330, Boston, MA  02111-1307  USA */

#include <ndb_global.h>

#include <NdbTCP.h>
#include "TCP_Transporter.hpp"
#include <NdbOut.hpp>
#include <NdbSleep.h>

#include <EventLogger.hpp>
extern EventLogger g_eventLogger;
// End of stuff to be moved

#ifdef NDB_WIN32
class ndbstrerror
{
public:
  ndbstrerror(int iError);
  ~ndbstrerror(void);
  operator char*(void) { return m_szError; };

private:
  int m_iError;
  char* m_szError;
};

ndbstrerror::ndbstrerror(int iError)
: m_iError(iError)
{
  FormatMessage( 
    FORMAT_MESSAGE_ALLOCATE_BUFFER | FORMAT_MESSAGE_FROM_SYSTEM | FORMAT_MESSAGE_IGNORE_INSERTS,
    0,
    iError,
    MAKELANGID(LANG_NEUTRAL, SUBLANG_DEFAULT),
    (LPTSTR)&m_szError,
    0,
    0);
}

ndbstrerror::~ndbstrerror(void)
{
  LocalFree( m_szError );
  m_szError = 0;
}
#else
#define ndbstrerror strerror
#endif

static
void
setIf(int& ref, Uint32 val, Uint32 def)
{
  if (val)
    ref = val;
  else
    ref = def;
}

TCP_Transporter::TCP_Transporter(TransporterRegistry &t_reg,
				 const TransporterConfiguration* conf)
  :
  Transporter(t_reg, tt_TCP_TRANSPORTER,
	      conf->localHostName,
	      conf->remoteHostName,
	      conf->s_port,
	      conf->isMgmConnection,
	      conf->localNodeId,
	      conf->remoteNodeId,
	      conf->serverNodeId,
	      0, false, 
	      conf->checksum,
	      conf->signalId),
  m_sendBuffer(conf->tcp.sendBufferSize)
{
  maxReceiveSize = conf->tcp.maxReceiveSize;
  
  // Initialize member variables
  theSocket     = NDB_INVALID_SOCKET;
  
  sendCount      = receiveCount = 0;
  sendSize       = receiveSize  = 0;
  reportFreq     = 4096; 
  
  sockOptNodelay    = 1;
  setIf(sockOptRcvBufSize, conf->tcp.tcpRcvBufSize, 70080);
  setIf(sockOptSndBufSize, conf->tcp.tcpSndBufSize, 71540);
  setIf(sockOptTcpMaxSeg, conf->tcp.tcpMaxsegSize, 0);

  overloadedPct = 80; // make configurable in next patch
}

TCP_Transporter::~TCP_Transporter() {
  
  // Disconnect
  if (theSocket != NDB_INVALID_SOCKET)
    doDisconnect();
  
  // Delete send buffers
  
  // Delete receive buffer!!
  receiveBuffer.destroy();
}

bool TCP_Transporter::connect_server_impl(NDB_SOCKET_TYPE sockfd)
{
  DBUG_ENTER("TCP_Transpporter::connect_server_impl");
  DBUG_RETURN(connect_common(sockfd));
}

bool TCP_Transporter::connect_client_impl(NDB_SOCKET_TYPE sockfd)
{
  DBUG_ENTER("TCP_Transpporter::connect_client_impl");
  DBUG_RETURN(connect_common(sockfd));
}

bool TCP_Transporter::connect_common(NDB_SOCKET_TYPE sockfd)
{
  theSocket = sockfd;
  setSocketOptions();
  setSocketNonBlocking(theSocket);
  DBUG_PRINT("info", ("Successfully set-up TCP transporter to node %d",
              remoteNodeId));
  return true;
}

bool
TCP_Transporter::initTransporter() {
  
  // Allocate buffer for receiving
  // Let it be the maximum size we receive plus 8 kB for any earlier received
  // incomplete messages (slack)
  Uint32 recBufSize = maxReceiveSize;
  if(recBufSize < MAX_MESSAGE_SIZE){
    recBufSize = MAX_MESSAGE_SIZE;
  }
  
  if(!receiveBuffer.init(recBufSize+MAX_MESSAGE_SIZE)){
    return false;
  }
  
  // Allocate buffers for sending
  if (!m_sendBuffer.initBuffer(remoteNodeId)) {
    // XXX What shall be done here? 
    // The same is valid for the other init-methods 
    return false;
  }
  
  return true;
}

static
void
set_get(NDB_SOCKET_TYPE fd, int level, int optval, const char *optname, 
	int val)
{
  int actual = 0, defval = 0;
<<<<<<< HEAD
  socklen_t len = sizeof(actual);
=======
  SOCKOPT_OPTLEN_TYPE len = sizeof(actual);
>>>>>>> a8c9bf77

  getsockopt(fd, level, optval, (char*)&defval, &len);
  
  if (setsockopt(fd, level, optval,
		 (char*)&val, sizeof(val)) < 0)
  {
#ifdef DEBUG_TRANSPORTER
    g_eventLogger.error("setsockopt(%s, %d) errno: %d %s", 
                        optname, val, errno, strerror(errno));
#endif
  }
  
  len = sizeof(actual);
  if ((getsockopt(fd, level, optval,
		  (char*)&actual, &len) == 0) &&
      actual != val)
  {
#ifdef DEBUG_TRANSPORTER
    g_eventLogger.error("setsockopt(%s, %d) - actual %d default: %d", 
                        optname, val, actual, defval);
#endif
  }
<<<<<<< HEAD
}

int
TCP_Transporter::pre_connect_options(NDB_SOCKET_TYPE sockfd)
{
  if (sockOptTcpMaxSeg)
  {
    set_get(sockfd, IPPROTO_TCP, TCP_MAXSEG, "TCP_MAXSEG", sockOptTcpMaxSeg);
  }
  return 0;
}

=======
}

int
TCP_Transporter::pre_connect_options(NDB_SOCKET_TYPE sockfd)
{
  if (sockOptTcpMaxSeg)
  {
    set_get(sockfd, IPPROTO_TCP, TCP_MAXSEG, "TCP_MAXSEG", sockOptTcpMaxSeg);
  }
  return 0;
}

>>>>>>> a8c9bf77
void
TCP_Transporter::setSocketOptions(){

  set_get(theSocket, SOL_SOCKET, SO_RCVBUF, "SO_RCVBUF", sockOptRcvBufSize);
  set_get(theSocket, SOL_SOCKET, SO_SNDBUF, "SO_SNDBUF", sockOptSndBufSize);
  set_get(theSocket, IPPROTO_TCP, TCP_NODELAY, "TCP_NODELAY", sockOptNodelay);
  set_get(theSocket, SOL_SOCKET, SO_KEEPALIVE, "SO_KEEPALIVE", 1);

  if (sockOptTcpMaxSeg)
  {
    set_get(theSocket, IPPROTO_TCP, TCP_MAXSEG, "TCP_MAXSEG", 
	    sockOptTcpMaxSeg);
  }
}

#ifdef NDB_WIN32

bool
TCP_Transporter::setSocketNonBlocking(NDB_SOCKET_TYPE socket){
  unsigned long  ul = 1;
  if(ioctlsocket(socket, FIONBIO, &ul))
  {
#ifdef DEBUG_TRANSPORTER
    g_eventLogger.error("Set non-blocking server error3: %d", InetErrno);
#endif
  }//if
  return true;
}

#else

bool
TCP_Transporter::setSocketNonBlocking(NDB_SOCKET_TYPE socket){
  int flags;
  flags = fcntl(socket, F_GETFL, 0);
  if (flags < 0) {
#ifdef DEBUG_TRANSPORTER
    g_eventLogger.error("Set non-blocking server error1: %s", strerror(InetErrno));
#endif
  }//if
  flags |= NDB_NONBLOCK;
  if (fcntl(socket, F_SETFL, flags) == -1) {
#ifdef DEBUG_TRANSPORTER
    g_eventLogger.error("Set non-blocking server error2: %s", strerror(InetErrno));
#endif
  }//if
  return true;
}

#endif

bool
TCP_Transporter::sendIsPossible(struct timeval * timeout) {
  if(theSocket != NDB_INVALID_SOCKET){
    fd_set   writeset;
    FD_ZERO(&writeset);
    FD_SET(theSocket, &writeset);
    
    int selectReply = select(theSocket + 1, NULL, &writeset, NULL, timeout);

    if ((selectReply > 0) && FD_ISSET(theSocket, &writeset)) 
      return true;
    else
      return false;
  }
  return false;
}

Uint32
TCP_Transporter::get_free_buffer() const 
{
  return m_sendBuffer.bufferSizeRemaining();
}

Uint32 *
TCP_Transporter::getWritePtr(Uint32 lenBytes, Uint32 prio){
  
  Uint32 * insertPtr = m_sendBuffer.getInsertPtr(lenBytes);
  
  struct timeval timeout = {0, 10000};

  if (insertPtr == 0) {
    //-------------------------------------------------
    // Buffer was completely full. We have severe problems.
    // We will attempt to wait for a small time
    //-------------------------------------------------
    if(sendIsPossible(&timeout)) {
      //-------------------------------------------------
      // Send is possible after the small timeout.
      //-------------------------------------------------
      if(!doSend()){
	return 0;
      } else {
	//-------------------------------------------------
	// Since send was successful we will make a renewed
	// attempt at inserting the signal into the buffer.
	//-------------------------------------------------
        insertPtr = m_sendBuffer.getInsertPtr(lenBytes);
      }//if
    } else {
      return 0;
    }//if
  }
  return insertPtr;
}

void
TCP_Transporter::updateWritePtr(Uint32 lenBytes, Uint32 prio){
  m_sendBuffer.updateInsertPtr(lenBytes);
  update_status_overloaded();
  
  const int bufsize = m_sendBuffer.bufferSize();
  if(bufsize > TCP_SEND_LIMIT) {
    //-------------------------------------------------
    // Buffer is full and we are ready to send. We will
    // not wait since the signal is already in the buffer.
    // Force flag set has the same indication that we
    // should always send. If it is not possible to send
    // we will not worry since we will soon be back for
    // a renewed trial.
    //-------------------------------------------------
    struct timeval no_timeout = {0,0};
    if(sendIsPossible(&no_timeout)) {
      //-------------------------------------------------
      // Send was possible, attempt at a send.
      //-------------------------------------------------
      doSend();
    }//if
  }
}

#define DISCONNECT_ERRNO(e, sz) ((sz == 0) || \
               (!((sz == -1) && (e == EAGAIN) || (e == EWOULDBLOCK) || (e == EINTR))))


bool
TCP_Transporter::doSend() {
  // If no sendbuffers are used nothing is done
  // Sends the contents of the SendBuffers until they are empty
  // or until select does not select the socket for write.
  // Before calling send, the socket must be selected for write
  // using "select"
  // It writes on the external TCP/IP interface until the send buffer is empty
  // and as long as write is possible (test it using select)

  // Empty the SendBuffers
  
  bool sent_any = true;
  while (m_sendBuffer.dataSize > 0)
  {
    const char * const sendPtr = m_sendBuffer.sendPtr;
    const Uint32 sizeToSend    = m_sendBuffer.sendDataSize;
    const int nBytesSent = send(theSocket, sendPtr, sizeToSend, 0);
    
    if (nBytesSent > 0) 
    {
      sent_any = true;
      m_sendBuffer.bytesSent(nBytesSent);
      update_status_overloaded();
      
      sendCount ++;
      sendSize  += nBytesSent;
      if(sendCount == reportFreq)
      {
	reportSendLen(get_callback_obj(), remoteNodeId, sendCount, sendSize);
	sendCount = 0;
	sendSize  = 0;
      }
    } 
    else 
    {
      if (nBytesSent < 0 && InetErrno == EAGAIN && sent_any)
        break;

      // Send failed
#if defined DEBUG_TRANSPORTER
      g_eventLogger.error("Send Failure(disconnect==%d) to node = %d nBytesSent = %d "
	       "errno = %d strerror = %s",
	       DISCONNECT_ERRNO(InetErrno, nBytesSent),
	       remoteNodeId, nBytesSent, InetErrno, 
	       (char*)ndbstrerror(InetErrno));
#endif   
      if(DISCONNECT_ERRNO(InetErrno, nBytesSent)){
	doDisconnect();
	report_disconnect(InetErrno);
      }
      
      return false;
    }
  }
  return true;
}

int
TCP_Transporter::doReceive() {
  // Select-function must return the socket for read
  // before this method is called
  // It reads the external TCP/IP interface once
  Uint32 size = receiveBuffer.sizeOfBuffer - receiveBuffer.sizeOfData;
  if(size > 0){
    const int nBytesRead = recv(theSocket, 
				receiveBuffer.insertPtr, 
				size < maxReceiveSize ? size : maxReceiveSize, 
				0);
    
    if (nBytesRead > 0) {
      receiveBuffer.sizeOfData += nBytesRead;
      receiveBuffer.insertPtr  += nBytesRead;
      
      if(receiveBuffer.sizeOfData > receiveBuffer.sizeOfBuffer){
#ifdef DEBUG_TRANSPORTER
	g_eventLogger.error("receiveBuffer.sizeOfData(%d) > receiveBuffer.sizeOfBuffer(%d)",
		 receiveBuffer.sizeOfData, receiveBuffer.sizeOfBuffer);
	g_eventLogger.error("nBytesRead = %d", nBytesRead);
#endif
	g_eventLogger.error("receiveBuffer.sizeOfData(%d) > receiveBuffer.sizeOfBuffer(%d)",
		 receiveBuffer.sizeOfData, receiveBuffer.sizeOfBuffer);
	report_error(TE_INVALID_MESSAGE_LENGTH);
	return 0;
      }
      
      receiveCount ++;
      receiveSize  += nBytesRead;
      
      if(receiveCount == reportFreq){
	reportReceiveLen(get_callback_obj(), remoteNodeId, receiveCount, receiveSize);
	receiveCount = 0;
	receiveSize  = 0;
      }
      return nBytesRead;
    } else {
#if defined DEBUG_TRANSPORTER
      g_eventLogger.error("Receive Failure(disconnect==%d) to node = %d nBytesSent = %d "
	       "errno = %d strerror = %s",
	       DISCONNECT_ERRNO(InetErrno, nBytesRead),
	       remoteNodeId, nBytesRead, InetErrno, 
	       (char*)ndbstrerror(InetErrno));
#endif   
      if(DISCONNECT_ERRNO(InetErrno, nBytesRead)){
	// The remote node has closed down
	doDisconnect();
	report_disconnect(InetErrno);
      } 
    }
    return nBytesRead;
  } else {
    return 0;
  }
}

void
TCP_Transporter::disconnectImpl() {
  if(theSocket != NDB_INVALID_SOCKET){
    if(NDB_CLOSE_SOCKET(theSocket) < 0){
      report_error(TE_ERROR_CLOSING_SOCKET);
    }
  }
  
  // Empty send och receive buffers 
  receiveBuffer.clear();
  m_sendBuffer.emptyBuffer();

  theSocket = NDB_INVALID_SOCKET;
}<|MERGE_RESOLUTION|>--- conflicted
+++ resolved
@@ -167,11 +167,7 @@
 	int val)
 {
   int actual = 0, defval = 0;
-<<<<<<< HEAD
-  socklen_t len = sizeof(actual);
-=======
   SOCKOPT_OPTLEN_TYPE len = sizeof(actual);
->>>>>>> a8c9bf77
 
   getsockopt(fd, level, optval, (char*)&defval, &len);
   
@@ -194,7 +190,6 @@
                         optname, val, actual, defval);
 #endif
   }
-<<<<<<< HEAD
 }
 
 int
@@ -207,20 +202,6 @@
   return 0;
 }
 
-=======
-}
-
-int
-TCP_Transporter::pre_connect_options(NDB_SOCKET_TYPE sockfd)
-{
-  if (sockOptTcpMaxSeg)
-  {
-    set_get(sockfd, IPPROTO_TCP, TCP_MAXSEG, "TCP_MAXSEG", sockOptTcpMaxSeg);
-  }
-  return 0;
-}
-
->>>>>>> a8c9bf77
 void
 TCP_Transporter::setSocketOptions(){
 
