drop table if exists t1,t2,t3,t4;
drop database if exists mysqltest;
create table t1 (id int unsigned not null auto_increment, code tinyint unsigned not null, name char(20) not null, primary key (id), key (code), unique (name)) engine=innodb;
insert into t1 (code, name) values (1, 'Tim'), (1, 'Monty'), (2, 'David'), (2, 'Erik'), (3, 'Sasha'), (3, 'Jeremy'), (4, 'Matt');
select id, code, name from t1 order by id;
id	code	name
1	1	Tim
2	1	Monty
3	2	David
4	2	Erik
5	3	Sasha
6	3	Jeremy
7	4	Matt
update ignore t1 set id = 8, name = 'Sinisa' where id < 3;
select id, code, name from t1 order by id;
id	code	name
2	1	Monty
3	2	David
4	2	Erik
5	3	Sasha
6	3	Jeremy
7	4	Matt
8	1	Sinisa
update ignore t1 set id = id + 10, name = 'Ralph' where id < 4;
select id, code, name from t1 order by id;
id	code	name
3	2	David
4	2	Erik
5	3	Sasha
6	3	Jeremy
7	4	Matt
8	1	Sinisa
12	1	Ralph
drop table t1;
CREATE TABLE t1 (
id int(11) NOT NULL auto_increment,
parent_id int(11) DEFAULT '0' NOT NULL,
level tinyint(4) DEFAULT '0' NOT NULL,
PRIMARY KEY (id),
KEY parent_id (parent_id),
KEY level (level)
) engine=innodb;
INSERT INTO t1 VALUES (1,0,0),(3,1,1),(4,1,1),(8,2,2),(9,2,2),(17,3,2),(22,4,2),(24,4,2),(28,5,2),(29,5,2),(30,5,2),(31,6,2),(32,6,2),(33,6,2),(203,7,2),(202,7,2),(20,3,2),(157,0,0),(193,5,2),(40,7,2),(2,1,1),(15,2,2),(6,1,1),(34,6,2),(35,6,2),(16,3,2),(7,1,1),(36,7,2),(18,3,2),(26,5,2),(27,5,2),(183,4,2),(38,7,2),(25,5,2),(37,7,2),(21,4,2),(19,3,2),(5,1,1),(179,5,2);
update t1 set parent_id=parent_id+100;
select * from t1 where parent_id=102;
id	parent_id	level
8	102	2
9	102	2
15	102	2
update t1 set id=id+1000;
update t1 set id=1024 where id=1009;
Got one of the listed errors
select * from t1;
id	parent_id	level
1001	100	0
1002	101	1
1003	101	1
1004	101	1
1005	101	1
1006	101	1
1007	101	1
1008	102	2
1009	102	2
1015	102	2
1016	103	2
1017	103	2
1018	103	2
1019	103	2
1020	103	2
1021	104	2
1022	104	2
1024	104	2
1025	105	2
1026	105	2
1027	105	2
1028	105	2
1029	105	2
1030	105	2
1031	106	2
1032	106	2
1033	106	2
1034	106	2
1035	106	2
1036	107	2
1037	107	2
1038	107	2
1040	107	2
1157	100	0
1179	105	2
1183	104	2
1193	105	2
1202	107	2
1203	107	2
update ignore t1 set id=id+1;
select * from t1;
id	parent_id	level
1001	100	0
1002	101	1
1003	101	1
1004	101	1
1005	101	1
1006	101	1
1007	101	1
1008	102	2
1010	102	2
1015	102	2
1016	103	2
1017	103	2
1018	103	2
1019	103	2
1020	103	2
1021	104	2
1023	104	2
1024	104	2
1025	105	2
1026	105	2
1027	105	2
1028	105	2
1029	105	2
1030	105	2
1031	106	2
1032	106	2
1033	106	2
1034	106	2
1035	106	2
1036	107	2
1037	107	2
1039	107	2
1041	107	2
1158	100	0
1180	105	2
1184	104	2
1194	105	2
1202	107	2
1204	107	2
update ignore t1 set id=1023 where id=1010;
select * from t1 where parent_id=102;
id	parent_id	level
1008	102	2
1010	102	2
1015	102	2
explain select level from t1 where level=1;
id	select_type	table	type	possible_keys	key	key_len	ref	rows	Extra
1	SIMPLE	t1	ref	level	level	1	const	#	Using index
explain select level,id from t1 where level=1;
id	select_type	table	type	possible_keys	key	key_len	ref	rows	Extra
1	SIMPLE	t1	ref	level	level	1	const	#	Using index
explain select level,id,parent_id from t1 where level=1;
id	select_type	table	type	possible_keys	key	key_len	ref	rows	Extra
1	SIMPLE	t1	ref	level	level	1	const	#	
select level,id from t1 where level=1;
level	id
1	1002
1	1003
1	1004
1	1005
1	1006
1	1007
select level,id,parent_id from t1 where level=1;
level	id	parent_id
1	1002	101
1	1003	101
1	1004	101
1	1005	101
1	1006	101
1	1007	101
optimize table t1;
Table	Op	Msg_type	Msg_text
test.t1	optimize	status	OK
show keys from t1;
Table	Non_unique	Key_name	Seq_in_index	Column_name	Collation	Cardinality	Sub_part	Packed	Null	Index_type	Comment	Index_Comment
t1	0	PRIMARY	1	id	A	#	NULL	NULL		BTREE		
t1	1	parent_id	1	parent_id	A	#	NULL	NULL		BTREE		
t1	1	level	1	level	A	#	NULL	NULL		BTREE		
drop table t1;
CREATE TABLE t1 (
gesuchnr int(11) DEFAULT '0' NOT NULL,
benutzer_id int(11) DEFAULT '0' NOT NULL,
PRIMARY KEY (gesuchnr,benutzer_id)
) engine=innodb;
replace into t1 (gesuchnr,benutzer_id) values (2,1);
replace into t1 (gesuchnr,benutzer_id) values (1,1);
replace into t1 (gesuchnr,benutzer_id) values (1,1);
select * from t1;
gesuchnr	benutzer_id
1	1
2	1
drop table t1;
create table t1 (a int) engine=innodb;
insert into t1 values (1), (2);
optimize table t1;
Table	Op	Msg_type	Msg_text
test.t1	optimize	status	OK
delete from t1 where a = 1;
select * from t1;
a
2
check table t1;
Table	Op	Msg_type	Msg_text
test.t1	check	status	OK
drop table t1;
create table t1 (a int,b varchar(20)) engine=innodb;
insert into t1 values (1,""), (2,"testing");
delete from t1 where a = 1;
select * from t1;
a	b
2	testing
create index skr on t1 (a);
insert into t1 values (3,""), (4,"testing");
analyze table t1;
Table	Op	Msg_type	Msg_text
test.t1	analyze	status	OK
show keys from t1;
Table	Non_unique	Key_name	Seq_in_index	Column_name	Collation	Cardinality	Sub_part	Packed	Null	Index_type	Comment	Index_Comment
t1	1	skr	1	a	A	#	NULL	NULL	YES	BTREE		
drop table t1;
create table t1 (a int,b varchar(20),key(a)) engine=innodb;
insert into t1 values (1,""), (2,"testing");
select * from t1 where a = 1;
a	b
1	
drop table t1;
create table t1 (n int not null primary key) engine=innodb;
set autocommit=0;
insert into t1 values (4);
rollback;
select n, "after rollback" from t1;
n	after rollback
insert into t1 values (4);
commit;
select n, "after commit" from t1;
n	after commit
4	after commit
commit;
insert into t1 values (5);
insert into t1 values (4);
ERROR 23000: Duplicate entry '4' for key 'PRIMARY'
commit;
select n, "after commit" from t1;
n	after commit
4	after commit
5	after commit
set autocommit=1;
insert into t1 values (6);
insert into t1 values (4);
ERROR 23000: Duplicate entry '4' for key 'PRIMARY'
select n from t1;
n
4
5
6
set autocommit=0;
begin;
savepoint `my_savepoint`;
insert into t1 values (7);
savepoint `savept2`;
insert into t1 values (3);
select n from t1;
n
3
4
5
6
7
savepoint savept3;
rollback to savepoint savept2;
rollback to savepoint savept3;
ERROR 42000: SAVEPOINT savept3 does not exist
rollback to savepoint savept2;
release savepoint `my_savepoint`;
select n from t1;
n
4
5
6
7
rollback to savepoint `my_savepoint`;
ERROR 42000: SAVEPOINT my_savepoint does not exist
rollback to savepoint savept2;
ERROR 42000: SAVEPOINT savept2 does not exist
insert into t1 values (8);
savepoint sv;
commit;
savepoint sv;
set autocommit=1;
rollback;
drop table t1;
create table t1 (n int not null primary key) engine=innodb;
start transaction;
insert into t1 values (4);
flush tables with read lock;
commit;
unlock tables;
commit;
select * from t1;
n
4
drop table t1;
create table t1 ( id int NOT NULL PRIMARY KEY, nom varchar(64)) engine=innodb;
begin;
insert into t1 values(1,'hamdouni');
select id as afterbegin_id,nom as afterbegin_nom from t1;
afterbegin_id	afterbegin_nom
1	hamdouni
rollback;
select id as afterrollback_id,nom as afterrollback_nom from t1;
afterrollback_id	afterrollback_nom
set autocommit=0;
insert into t1 values(2,'mysql');
select id as afterautocommit0_id,nom as afterautocommit0_nom from t1;
afterautocommit0_id	afterautocommit0_nom
2	mysql
rollback;
select id as afterrollback_id,nom as afterrollback_nom from t1;
afterrollback_id	afterrollback_nom
set autocommit=1;
drop table t1;
CREATE TABLE t1 (id char(8) not null primary key, val int not null) engine=innodb;
insert into t1 values ('pippo', 12);
insert into t1 values ('pippo', 12);
ERROR 23000: Duplicate entry 'pippo' for key 'PRIMARY'
delete from t1;
delete from t1 where id = 'pippo';
select * from t1;
id	val
insert into t1 values ('pippo', 12);
set autocommit=0;
delete from t1;
rollback;
select * from t1;
id	val
pippo	12
delete from t1;
commit;
select * from t1;
id	val
drop table t1;
create table t1 (a integer) engine=innodb;
start transaction;
rename table t1 to t2;
create table t1 (b integer) engine=innodb;
insert into t1 values (1);
rollback;
drop table t1;
rename table t2 to t1;
drop table t1;
set autocommit=1;
CREATE TABLE t1 (ID INTEGER NOT NULL PRIMARY KEY, NAME VARCHAR(64)) ENGINE=innodb;
INSERT INTO t1 VALUES (1, 'Jochen');
select * from t1;
ID	NAME
1	Jochen
drop table t1;
CREATE TABLE t1 ( _userid VARCHAR(60) NOT NULL PRIMARY KEY) ENGINE=innodb;
set autocommit=0;
INSERT INTO t1  SET _userid='marc@anyware.co.uk';
COMMIT;
SELECT * FROM t1;
_userid
marc@anyware.co.uk
SELECT _userid FROM t1 WHERE _userid='marc@anyware.co.uk';
_userid
marc@anyware.co.uk
drop table t1;
set autocommit=1;
CREATE TABLE t1 (
user_id int(10) DEFAULT '0' NOT NULL,
name varchar(100),
phone varchar(100),
ref_email varchar(100) DEFAULT '' NOT NULL,
detail varchar(200),
PRIMARY KEY (user_id,ref_email)
)engine=innodb;
INSERT INTO t1 VALUES (10292,'sanjeev','29153373','sansh777@hotmail.com','xxx'),(10292,'shirish','2333604','shirish@yahoo.com','ddsds'),(10292,'sonali','323232','sonali@bolly.com','filmstar');
select * from t1 where user_id=10292;
user_id	name	phone	ref_email	detail
10292	sanjeev	29153373	sansh777@hotmail.com	xxx
10292	shirish	2333604	shirish@yahoo.com	ddsds
10292	sonali	323232	sonali@bolly.com	filmstar
INSERT INTO t1 VALUES (10291,'sanjeev','29153373','sansh777@hotmail.com','xxx'),(10293,'shirish','2333604','shirish@yahoo.com','ddsds');
select * from t1 where user_id=10292;
user_id	name	phone	ref_email	detail
10292	sanjeev	29153373	sansh777@hotmail.com	xxx
10292	shirish	2333604	shirish@yahoo.com	ddsds
10292	sonali	323232	sonali@bolly.com	filmstar
select * from t1 where user_id>=10292;
user_id	name	phone	ref_email	detail
10292	sanjeev	29153373	sansh777@hotmail.com	xxx
10292	shirish	2333604	shirish@yahoo.com	ddsds
10292	sonali	323232	sonali@bolly.com	filmstar
10293	shirish	2333604	shirish@yahoo.com	ddsds
select * from t1 where user_id>10292;
user_id	name	phone	ref_email	detail
10293	shirish	2333604	shirish@yahoo.com	ddsds
select * from t1 where user_id<10292;
user_id	name	phone	ref_email	detail
10291	sanjeev	29153373	sansh777@hotmail.com	xxx
drop table t1;
CREATE TABLE t1 (a int not null, b int not null,c int not null,
key(a),primary key(a,b), unique(c),key(a),unique(b));
show index from t1;
Table	Non_unique	Key_name	Seq_in_index	Column_name	Collation	Cardinality	Sub_part	Packed	Null	Index_type	Comment	Index_Comment
t1	0	PRIMARY	1	a	A	#	NULL	NULL		BTREE		
t1	0	PRIMARY	2	b	A	#	NULL	NULL		BTREE		
t1	0	c	1	c	A	#	NULL	NULL		BTREE		
t1	0	b	1	b	A	#	NULL	NULL		BTREE		
t1	1	a	1	a	A	#	NULL	NULL		BTREE		
t1	1	a_2	1	a	A	#	NULL	NULL		BTREE		
drop table t1;
create table t1 (col1 int not null, col2 char(4) not null, primary key(col1));
alter table t1 engine=innodb;
insert into t1 values ('1','1'),('5','2'),('2','3'),('3','4'),('4','4');
select * from t1;
col1	col2
1	1
2	3
3	4
4	4
5	2
update t1 set col2='7' where col1='4';
select * from t1;
col1	col2
1	1
2	3
3	4
4	7
5	2
alter table t1 add co3 int not null;
select * from t1;
col1	col2	co3
1	1	0
2	3	0
3	4	0
4	7	0
5	2	0
update t1 set col2='9' where col1='2';
select * from t1;
col1	col2	co3
1	1	0
2	9	0
3	4	0
4	7	0
5	2	0
drop table t1;
create table t1 (a int not null , b int, primary key (a)) engine = innodb;
create table t2 (a int not null , b int, primary key (a)) engine = myisam;
insert into t1 VALUES (1,3) , (2,3), (3,3);
select * from t1;
a	b
1	3
2	3
3	3
insert into t2 select * from t1;
select * from t2;
a	b
1	3
2	3
3	3
delete from t1 where b = 3;
select * from t1;
a	b
insert into t1 select * from t2;
select * from t1;
a	b
1	3
2	3
3	3
select * from t2;
a	b
1	3
2	3
3	3
drop table t1,t2;
CREATE TABLE t1 (
user_name varchar(12),
password text,
subscribed char(1),
user_id int(11) DEFAULT '0' NOT NULL,
quota bigint(20),
weight double,
access_date date,
access_time time,
approved datetime,
dummy_primary_key int(11) NOT NULL auto_increment,
PRIMARY KEY (dummy_primary_key)
) ENGINE=innodb;
INSERT INTO t1 VALUES ('user_0','somepassword','N',0,0,0,'2000-09-07','23:06:59','2000-09-07 23:06:59',1);
INSERT INTO t1 VALUES ('user_1','somepassword','Y',1,1,1,'2000-09-07','23:06:59','2000-09-07 23:06:59',2);
INSERT INTO t1 VALUES ('user_2','somepassword','N',2,2,1.4142135623731,'2000-09-07','23:06:59','2000-09-07 23:06:59',3);
INSERT INTO t1 VALUES ('user_3','somepassword','Y',3,3,1.7320508075689,'2000-09-07','23:06:59','2000-09-07 23:06:59',4);
INSERT INTO t1 VALUES ('user_4','somepassword','N',4,4,2,'2000-09-07','23:06:59','2000-09-07 23:06:59',5);
select  user_name, password , subscribed, user_id, quota, weight, access_date, access_time, approved, dummy_primary_key from t1 order by user_name;
user_name	password	subscribed	user_id	quota	weight	access_date	access_time	approved	dummy_primary_key
user_0	somepassword	N	0	0	0	2000-09-07	23:06:59	2000-09-07 23:06:59	1
user_1	somepassword	Y	1	1	1	2000-09-07	23:06:59	2000-09-07 23:06:59	2
user_2	somepassword	N	2	2	1.4142135623731	2000-09-07	23:06:59	2000-09-07 23:06:59	3
user_3	somepassword	Y	3	3	1.7320508075689	2000-09-07	23:06:59	2000-09-07 23:06:59	4
user_4	somepassword	N	4	4	2	2000-09-07	23:06:59	2000-09-07 23:06:59	5
drop table t1;
CREATE TABLE t1 (
id int(11) NOT NULL auto_increment,
parent_id int(11) DEFAULT '0' NOT NULL,
level tinyint(4) DEFAULT '0' NOT NULL,
KEY (id),
KEY parent_id (parent_id),
KEY level (level)
) engine=innodb;
INSERT INTO t1 VALUES (1,0,0),(3,1,1),(4,1,1),(8,2,2),(9,2,2),(17,3,2),(22,4,2),(24,4,2),(28,5,2),(29,5,2),(30,5,2),(31,6,2),(32,6,2),(33,6,2),(203,7,2),(202,7,2),(20,3,2),(157,0,0),(193,5,2),(40,7,2),(2,1,1),(15,2,2),(6,1,1),(34,6,2),(35,6,2),(16,3,2),(7,1,1),(36,7,2),(18,3,2),(26,5,2),(27,5,2),(183,4,2),(38,7,2),(25,5,2),(37,7,2),(21,4,2),(19,3,2),(5,1,1);
INSERT INTO t1 values (179,5,2);
update t1 set parent_id=parent_id+100;
select * from t1 where parent_id=102;
id	parent_id	level
8	102	2
9	102	2
15	102	2
update t1 set id=id+1000;
update t1 set id=1024 where id=1009;
select * from t1;
id	parent_id	level
1001	100	0
1003	101	1
1004	101	1
1008	102	2
1024	102	2
1017	103	2
1022	104	2
1024	104	2
1028	105	2
1029	105	2
1030	105	2
1031	106	2
1032	106	2
1033	106	2
1203	107	2
1202	107	2
1020	103	2
1157	100	0
1193	105	2
1040	107	2
1002	101	1
1015	102	2
1006	101	1
1034	106	2
1035	106	2
1016	103	2
1007	101	1
1036	107	2
1018	103	2
1026	105	2
1027	105	2
1183	104	2
1038	107	2
1025	105	2
1037	107	2
1021	104	2
1019	103	2
1005	101	1
1179	105	2
update ignore t1 set id=id+1;
select * from t1;
id	parent_id	level
1002	100	0
1004	101	1
1005	101	1
1009	102	2
1025	102	2
1018	103	2
1023	104	2
1025	104	2
1029	105	2
1030	105	2
1031	105	2
1032	106	2
1033	106	2
1034	106	2
1204	107	2
1203	107	2
1021	103	2
1158	100	0
1194	105	2
1041	107	2
1003	101	1
1016	102	2
1007	101	1
1035	106	2
1036	106	2
1017	103	2
1008	101	1
1037	107	2
1019	103	2
1027	105	2
1028	105	2
1184	104	2
1039	107	2
1026	105	2
1038	107	2
1022	104	2
1020	103	2
1006	101	1
1180	105	2
update ignore t1 set id=1023 where id=1010;
select * from t1 where parent_id=102;
id	parent_id	level
1009	102	2
1025	102	2
1016	102	2
explain select level from t1 where level=1;
id	select_type	table	type	possible_keys	key	key_len	ref	rows	Extra
1	SIMPLE	t1	ref	level	level	1	const	#	Using index
select level,id from t1 where level=1;
level	id
1	1004
1	1005
1	1003
1	1007
1	1008
1	1006
select level,id,parent_id from t1 where level=1;
level	id	parent_id
1	1004	101
1	1005	101
1	1003	101
1	1007	101
1	1008	101
1	1006	101
select level,id from t1 where level=1 order by id;
level	id
1	1003
1	1004
1	1005
1	1006
1	1007
1	1008
delete from t1 where level=1;
select * from t1;
id	parent_id	level
1002	100	0
1009	102	2
1025	102	2
1018	103	2
1023	104	2
1025	104	2
1029	105	2
1030	105	2
1031	105	2
1032	106	2
1033	106	2
1034	106	2
1204	107	2
1203	107	2
1021	103	2
1158	100	0
1194	105	2
1041	107	2
1016	102	2
1035	106	2
1036	106	2
1017	103	2
1037	107	2
1019	103	2
1027	105	2
1028	105	2
1184	104	2
1039	107	2
1026	105	2
1038	107	2
1022	104	2
1020	103	2
1180	105	2
drop table t1;
CREATE TABLE t1 (
sca_code char(6) NOT NULL,
cat_code char(6) NOT NULL,
sca_desc varchar(50),
lan_code char(2) NOT NULL,
sca_pic varchar(100),
sca_sdesc varchar(50),
sca_sch_desc varchar(16),
PRIMARY KEY (sca_code, cat_code, lan_code),
INDEX sca_pic (sca_pic)
) engine = innodb ;
INSERT INTO t1 ( sca_code, cat_code, sca_desc, lan_code, sca_pic, sca_sdesc, sca_sch_desc) VALUES ( 'PD', 'J', 'PENDANT', 'EN', NULL, NULL, 'PENDANT'),( 'RI', 'J', 'RING', 'EN', NULL, NULL, 'RING'),( 'QQ', 'N', 'RING', 'EN', 'not null', NULL, 'RING');
select count(*) from t1 where sca_code = 'PD';
count(*)
1
select count(*) from t1 where sca_code <= 'PD';
count(*)
1
select count(*) from t1 where sca_pic is null;
count(*)
2
alter table t1 drop index sca_pic, add index sca_pic (cat_code, sca_pic);
select count(*) from t1 where sca_code='PD' and sca_pic is null;
count(*)
1
select count(*) from t1 where cat_code='E';
count(*)
0
alter table t1 drop index sca_pic, add index (sca_pic, cat_code);
select count(*) from t1 where sca_code='PD' and sca_pic is null;
count(*)
1
select count(*) from t1 where sca_pic >= 'n';
count(*)
1
select sca_pic from t1 where sca_pic is null;
sca_pic
NULL
NULL
update t1 set sca_pic="test" where sca_pic is null;
delete from t1 where sca_code='pd';
drop table t1;
set @a:=now();
CREATE TABLE t1 (a int not null, b timestamp not null, primary key (a)) engine=innodb;
insert into t1 (a) values(1),(2),(3);
select t1.a from t1 natural join t1 as t2 where t1.b >= @a order by t1.a;
a
1
2
3
select a from t1 natural join t1 as t2 where b >= @a order by a;
a
1
2
3
update t1 set a=5 where a=1;
select a from t1;
a
2
3
5
drop table t1;
create table t1 (a varchar(100) not null, primary key(a), b int not null) engine=innodb;
insert into t1 values("hello",1),("world",2);
select * from t1 order by b desc;
a	b
world	2
hello	1
optimize table t1;
Table	Op	Msg_type	Msg_text
test.t1	optimize	status	OK
show keys from t1;
Table	Non_unique	Key_name	Seq_in_index	Column_name	Collation	Cardinality	Sub_part	Packed	Null	Index_type	Comment	Index_Comment
t1	0	PRIMARY	1	a	A	#	NULL	NULL		BTREE		
drop table t1;
create table t1 (i int, j int ) ENGINE=innodb;
insert into t1 values (1,2);
select * from t1 where i=1 and j=2;
i	j
1	2
create index ax1 on t1 (i,j);
select * from t1 where i=1 and j=2;
i	j
1	2
drop table t1;
CREATE TABLE t1 (
a int3 unsigned NOT NULL,
b int1 unsigned NOT NULL,
UNIQUE (a, b)
) ENGINE = innodb;
INSERT INTO t1 VALUES (1, 1);
SELECT MIN(B),MAX(b) FROM t1 WHERE t1.a = 1;
MIN(B)	MAX(b)
1	1
drop table t1;
CREATE TABLE t1 (a int unsigned NOT NULL) engine=innodb;
INSERT INTO t1 VALUES (1);
SELECT * FROM t1;
a
1
DROP TABLE t1;
create table t1 (a int  primary key,b int, c int, d int, e int, f int, g int, h int, i int, j int, k int, l int, m int, n int, o int, p int, q int, r int, s int, t int, u int, v int, w int, x int, y int, z int, a1 int, a2 int, a3 int, a4 int, a5 int, a6 int, a7 int, a8 int, a9 int, b1 int, b2 int, b3 int, b4 int, b5 int, b6 int) engine = innodb;
insert into t1 values (1,1,1,1,1,1,1,1,1,1,1,1,1,1,1,1,1,1,1,1,1,1,1,1,1,1,1,1,1,1,1,1,1,1,1,1,1,1,1,1,1);
explain select * from t1 where a > 0 and a < 50;
id	select_type	table	type	possible_keys	key	key_len	ref	rows	Extra
1	SIMPLE	t1	range	PRIMARY	PRIMARY	4	NULL	#	Using where
drop table t1;
create table t1 (id int NOT NULL,id2 int NOT NULL,id3 int NOT NULL,dummy1 char(30),primary key (id,id2),index index_id3 (id3)) engine=innodb;
insert into t1 values (0,0,0,'ABCDEFGHIJ'),(2,2,2,'BCDEFGHIJK'),(1,1,1,'CDEFGHIJKL');
LOCK TABLES t1 WRITE;
insert into t1 values (99,1,2,'D'),(1,1,2,'D');
ERROR 23000: Duplicate entry '1-1' for key 'PRIMARY'
select id from t1;
id
0
1
2
select id from t1;
id
0
1
2
UNLOCK TABLES;
DROP TABLE t1;
create table t1 (id int NOT NULL,id2 int NOT NULL,id3 int NOT NULL,dummy1 char(30),primary key (id,id2),index index_id3 (id3)) engine=innodb;
insert into t1 values (0,0,0,'ABCDEFGHIJ'),(2,2,2,'BCDEFGHIJK'),(1,1,1,'CDEFGHIJKL');
LOCK TABLES t1 WRITE;
begin;
insert into t1 values (99,1,2,'D'),(1,1,2,'D');
ERROR 23000: Duplicate entry '1-1' for key 'PRIMARY'
select id from t1;
id
0
1
2
insert ignore into t1 values (100,1,2,'D'),(1,1,99,'D');
commit;
select id,id3 from t1;
id	id3
0	0
1	1
2	2
100	2
UNLOCK TABLES;
DROP TABLE t1;
create table t1 (a char(20), unique (a(5))) engine=innodb;
drop table t1;
create table t1 (a char(20), index (a(5))) engine=innodb;
show create table t1;
Table	Create Table
t1	CREATE TABLE `t1` (
  `a` char(20) DEFAULT NULL,
  KEY `a` (`a`(5))
) ENGINE=InnoDB DEFAULT CHARSET=latin1
drop table t1;
create temporary table t1 (a int not null auto_increment, primary key(a)) engine=innodb;
insert into t1 values (NULL),(NULL),(NULL);
delete from t1 where a=3;
insert into t1 values (NULL);
select * from t1;
a
1
2
4
alter table t1 add b int;
select * from t1;
a	b
1	NULL
2	NULL
4	NULL
drop table t1;
create table t1
(
id int auto_increment primary key,
name varchar(32) not null,
value text not null,
uid int not null,
unique key(name,uid)
) engine=innodb;
insert into t1 values (1,'one','one value',101),
(2,'two','two value',102),(3,'three','three value',103);
set insert_id=5;
replace into t1 (value,name,uid) values ('other value','two',102);
delete from t1 where uid=102;
set insert_id=5;
replace into t1 (value,name,uid) values ('other value','two',102);
set insert_id=6;
replace into t1 (value,name,uid) values ('other value','two',102);
select * from t1;
id	name	value	uid
1	one	one value	101
3	three	three value	103
6	two	other value	102
drop table t1;
create database mysqltest;
create table mysqltest.t1 (a int not null) engine= innodb;
insert into mysqltest.t1 values(1);
create table mysqltest.t2 (a int not null) engine= myisam;
insert into mysqltest.t2 values(1);
create table mysqltest.t3 (a int not null) engine= heap;
insert into mysqltest.t3 values(1);
commit;
drop database mysqltest;
show tables from mysqltest;
ERROR 42000: Unknown database 'mysqltest'
set autocommit=0;
create table t1 (a int not null) engine= innodb;
insert into t1 values(1),(2);
truncate table t1;
commit;
truncate table t1;
truncate table t1;
select * from t1;
a
insert into t1 values(1),(2);
delete from t1;
select * from t1;
a
commit;
drop table t1;
set autocommit=1;
create table t1 (a int not null) engine= innodb;
insert into t1 values(1),(2);
truncate table t1;
insert into t1 values(1),(2);
select * from t1;
a
1
2
truncate table t1;
insert into t1 values(1),(2);
delete from t1;
select * from t1;
a
drop table t1;
create table t1 (a int not null, b int not null, c int not null, primary key (a),key(b)) engine=innodb;
insert into t1 values (3,3,3),(1,1,1),(2,2,2),(4,4,4);
explain select * from t1 order by a;
id	select_type	table	type	possible_keys	key	key_len	ref	rows	Extra
1	SIMPLE	t1	index	NULL	PRIMARY	4	NULL	#	
explain select * from t1 order by b;
id	select_type	table	type	possible_keys	key	key_len	ref	rows	Extra
1	SIMPLE	t1	ALL	NULL	NULL	NULL	NULL	#	Using filesort
explain select * from t1 order by c;
id	select_type	table	type	possible_keys	key	key_len	ref	rows	Extra
1	SIMPLE	t1	ALL	NULL	NULL	NULL	NULL	#	Using filesort
explain select a from t1 order by a;
id	select_type	table	type	possible_keys	key	key_len	ref	rows	Extra
1	SIMPLE	t1	index	NULL	PRIMARY	4	NULL	#	Using index
explain select b from t1 order by b;
id	select_type	table	type	possible_keys	key	key_len	ref	rows	Extra
1	SIMPLE	t1	index	NULL	b	4	NULL	#	Using index
explain select a,b from t1 order by b;
id	select_type	table	type	possible_keys	key	key_len	ref	rows	Extra
1	SIMPLE	t1	index	NULL	b	4	NULL	#	Using index
explain select a,b from t1;
id	select_type	table	type	possible_keys	key	key_len	ref	rows	Extra
1	SIMPLE	t1	index	NULL	PRIMARY	4	NULL	#	
explain select a,b,c from t1;
id	select_type	table	type	possible_keys	key	key_len	ref	rows	Extra
1	SIMPLE	t1	ALL	NULL	NULL	NULL	NULL	#	
drop table t1;
create table t1 (t int not null default 1, key (t)) engine=innodb;
desc t1;
Field	Type	Null	Key	Default	Extra
t	int(11)	NO	MUL	1	
drop table t1;
CREATE TABLE t1 (
number bigint(20) NOT NULL default '0',
cname char(15) NOT NULL default '',
carrier_id smallint(6) NOT NULL default '0',
privacy tinyint(4) NOT NULL default '0',
last_mod_date timestamp NOT NULL,
last_mod_id smallint(6) NOT NULL default '0',
last_app_date timestamp NOT NULL,
last_app_id smallint(6) default '-1',
version smallint(6) NOT NULL default '0',
assigned_scps int(11) default '0',
status tinyint(4) default '0'
) ENGINE=InnoDB;
INSERT INTO t1 VALUES (4077711111,'SeanWheeler',90,2,20020111112846,500,00000000000000,-1,2,3,1);
INSERT INTO t1 VALUES (9197722223,'berry',90,3,20020111112809,500,20020102114532,501,4,10,0);
INSERT INTO t1 VALUES (650,'San Francisco',0,0,20011227111336,342,00000000000000,-1,1,24,1);
INSERT INTO t1 VALUES (302467,'Sue\'s Subshop',90,3,20020109113241,500,20020102115111,501,7,24,0);
INSERT INTO t1 VALUES (6014911113,'SudzCarwash',520,1,20020102115234,500,20020102115259,501,33,32768,0);
INSERT INTO t1 VALUES (333,'tubs',99,2,20020109113440,501,20020109113440,500,3,10,0);
CREATE TABLE t2 (
number bigint(20) NOT NULL default '0',
cname char(15) NOT NULL default '',
carrier_id smallint(6) NOT NULL default '0',
privacy tinyint(4) NOT NULL default '0',
last_mod_date timestamp NOT NULL,
last_mod_id smallint(6) NOT NULL default '0',
last_app_date timestamp NOT NULL,
last_app_id smallint(6) default '-1',
version smallint(6) NOT NULL default '0',
assigned_scps int(11) default '0',
status tinyint(4) default '0'
) ENGINE=InnoDB;
INSERT INTO t2 VALUES (4077711111,'SeanWheeler',0,2,20020111112853,500,00000000000000,-1,2,3,1);
INSERT INTO t2 VALUES (9197722223,'berry',90,3,20020111112818,500,20020102114532,501,4,10,0);
INSERT INTO t2 VALUES (650,'San Francisco',90,0,20020109113158,342,00000000000000,-1,1,24,1);
INSERT INTO t2 VALUES (333,'tubs',99,2,20020109113453,501,20020109113453,500,3,10,0);
select * from t1;
number	cname	carrier_id	privacy	last_mod_date	last_mod_id	last_app_date	last_app_id	version	assigned_scps	status
4077711111	SeanWheeler	90	2	2002-01-11 11:28:46	500	0000-00-00 00:00:00	-1	2	3	1
9197722223	berry	90	3	2002-01-11 11:28:09	500	2002-01-02 11:45:32	501	4	10	0
650	San Francisco	0	0	2001-12-27 11:13:36	342	0000-00-00 00:00:00	-1	1	24	1
302467	Sue's Subshop	90	3	2002-01-09 11:32:41	500	2002-01-02 11:51:11	501	7	24	0
6014911113	SudzCarwash	520	1	2002-01-02 11:52:34	500	2002-01-02 11:52:59	501	33	32768	0
333	tubs	99	2	2002-01-09 11:34:40	501	2002-01-09 11:34:40	500	3	10	0
select * from t2;
number	cname	carrier_id	privacy	last_mod_date	last_mod_id	last_app_date	last_app_id	version	assigned_scps	status
4077711111	SeanWheeler	0	2	2002-01-11 11:28:53	500	0000-00-00 00:00:00	-1	2	3	1
9197722223	berry	90	3	2002-01-11 11:28:18	500	2002-01-02 11:45:32	501	4	10	0
650	San Francisco	90	0	2002-01-09 11:31:58	342	0000-00-00 00:00:00	-1	1	24	1
333	tubs	99	2	2002-01-09 11:34:53	501	2002-01-09 11:34:53	500	3	10	0
delete t1, t2 from t1 left join t2 on t1.number=t2.number where (t1.carrier_id=90 and t1.number=t2.number) or (t2.carrier_id=90 and t1.number=t2.number) or  (t1.carrier_id=90 and t2.number is null);
select * from t1;
number	cname	carrier_id	privacy	last_mod_date	last_mod_id	last_app_date	last_app_id	version	assigned_scps	status
6014911113	SudzCarwash	520	1	2002-01-02 11:52:34	500	2002-01-02 11:52:59	501	33	32768	0
333	tubs	99	2	2002-01-09 11:34:40	501	2002-01-09 11:34:40	500	3	10	0
select * from t2;
number	cname	carrier_id	privacy	last_mod_date	last_mod_id	last_app_date	last_app_id	version	assigned_scps	status
333	tubs	99	2	2002-01-09 11:34:53	501	2002-01-09 11:34:53	500	3	10	0
select * from t2;
number	cname	carrier_id	privacy	last_mod_date	last_mod_id	last_app_date	last_app_id	version	assigned_scps	status
333	tubs	99	2	2002-01-09 11:34:53	501	2002-01-09 11:34:53	500	3	10	0
drop table t1,t2;
create table t1 (id int unsigned not null auto_increment, code tinyint unsigned not null, name char(20) not null, primary key (id), key (code), unique (name)) engine=innodb;
BEGIN;
SET SESSION TRANSACTION ISOLATION LEVEL SERIALIZABLE;
SELECT @@tx_isolation,@@global.tx_isolation;
@@tx_isolation	@@global.tx_isolation
SERIALIZABLE	REPEATABLE-READ
insert into t1 (code, name) values (1, 'Tim'), (1, 'Monty'), (2, 'David');
select id, code, name from t1 order by id;
id	code	name
1	1	Tim
2	1	Monty
3	2	David
COMMIT;
BEGIN;
SET SESSION TRANSACTION ISOLATION LEVEL REPEATABLE READ;
insert into t1 (code, name) values (2, 'Erik'), (3, 'Sasha');
select id, code, name from t1 order by id;
id	code	name
1	1	Tim
2	1	Monty
3	2	David
4	2	Erik
5	3	Sasha
COMMIT;
BEGIN;
SET SESSION TRANSACTION ISOLATION LEVEL READ UNCOMMITTED;
insert into t1 (code, name) values (3, 'Jeremy'), (4, 'Matt');
select id, code, name from t1 order by id;
id	code	name
1	1	Tim
2	1	Monty
3	2	David
4	2	Erik
5	3	Sasha
6	3	Jeremy
7	4	Matt
COMMIT;
DROP TABLE t1;
create table t1 (n int(10), d int(10)) engine=innodb;
create table t2 (n int(10), d int(10)) engine=innodb;
insert into t1 values(1,1),(1,2);
insert into t2 values(1,10),(2,20);
UPDATE t1,t2 SET t1.d=t2.d,t2.d=30 WHERE t1.n=t2.n;
select * from t1;
n	d
1	10
1	10
select * from t2;
n	d
1	30
2	20
drop table t1,t2;
drop table if exists t1, t2;
CREATE TABLE t1 (a int, PRIMARY KEY (a));
CREATE TABLE t2 (a int, PRIMARY KEY (a)) ENGINE=InnoDB;
create trigger trg_del_t2 after  delete on t2 for each row
insert into t1 values (1);
insert into t1 values (1);
insert into t2 values (1),(2);
delete t2 from t2;
ERROR 23000: Duplicate entry '1' for key 'PRIMARY'
select count(*) from t2 /* must be 2 as restored after rollback caused by the error */;
count(*)
2
drop table t1, t2;
create table t1 (a int, b int) engine=innodb;
insert into t1 values(20,null);
select t2.b, ifnull(t2.b,"this is null") from t1 as t2 left join t1 as t3 on
t2.b=t3.a;
b	ifnull(t2.b,"this is null")
NULL	this is null
select t2.b, ifnull(t2.b,"this is null") from t1 as t2 left join t1 as t3 on
t2.b=t3.a order by 1;
b	ifnull(t2.b,"this is null")
NULL	this is null
insert into t1 values(10,null);
select t2.b, ifnull(t2.b,"this is null") from t1 as t2 left join t1 as t3 on
t2.b=t3.a order by 1;
b	ifnull(t2.b,"this is null")
NULL	this is null
NULL	this is null
drop table t1;
create table t1 (a varchar(10) not null) engine=myisam;
create table t2 (b varchar(10) not null unique) engine=innodb;
select t1.a from t1,t2 where t1.a=t2.b;
a
drop table t1,t2;
create table t1 (a int not null, b int, primary key (a)) engine = innodb;
create table t2 (a int not null, b int, primary key (a)) engine = innodb;
insert into t1 values (10, 20);
insert into t2 values (10, 20);
update t1, t2 set t1.b = 150, t2.b = t1.b where t2.a = t1.a and t1.a = 10;
drop table t1,t2;
CREATE TABLE t1 (id INT NOT NULL, PRIMARY KEY (id)) ENGINE=INNODB;
CREATE TABLE t2 (id INT PRIMARY KEY, t1_id INT, INDEX par_ind (t1_id), FOREIGN KEY (t1_id) REFERENCES t1(id)  ON DELETE CASCADE ) ENGINE=INNODB;
insert into t1 set id=1;
insert into t2 set id=1, t1_id=1;
delete t1,t2 from t1,t2 where t1.id=t2.t1_id;
select * from t1;
id
select * from t2;
id	t1_id
drop table t2,t1;
CREATE TABLE t1(id INT NOT NULL,  PRIMARY KEY (id)) ENGINE=INNODB;
CREATE TABLE t2(id  INT PRIMARY KEY, t1_id INT, INDEX par_ind (t1_id)  ) ENGINE=INNODB;
INSERT INTO t1 VALUES(1);
INSERT INTO t2 VALUES(1, 1);
SELECT * from t1;
id
1
UPDATE t1,t2 SET t1.id=t1.id+1, t2.t1_id=t1.id+1;
SELECT * from t1;
id
2
UPDATE t1,t2 SET t1.id=t1.id+1 where t1.id!=t2.id;
SELECT * from t1;
id
3
DROP TABLE t1,t2;
set autocommit=0;
CREATE TABLE t1 (id CHAR(15) NOT NULL, value CHAR(40) NOT NULL, PRIMARY KEY(id)) ENGINE=InnoDB;
CREATE TABLE t2 (id CHAR(15) NOT NULL, value CHAR(40) NOT NULL, PRIMARY KEY(id)) ENGINE=InnoDB;
CREATE TABLE t3 (id1 CHAR(15) NOT NULL, id2 CHAR(15) NOT NULL, PRIMARY KEY(id1, id2)) ENGINE=InnoDB;
INSERT INTO t3 VALUES("my-test-1", "my-test-2");
COMMIT;
INSERT INTO t1 VALUES("this-key", "will disappear");
INSERT INTO t2 VALUES("this-key", "will also disappear");
DELETE FROM t3 WHERE id1="my-test-1";
SELECT * FROM t1;
id	value
this-key	will disappear
SELECT * FROM t2;
id	value
this-key	will also disappear
SELECT * FROM t3;
id1	id2
ROLLBACK;
SELECT * FROM t1;
id	value
SELECT * FROM t2;
id	value
SELECT * FROM t3;
id1	id2
my-test-1	my-test-2
SELECT * FROM t3 WHERE id1="my-test-1" LOCK IN SHARE MODE;
id1	id2
my-test-1	my-test-2
COMMIT;
set autocommit=1;
DROP TABLE t1,t2,t3;
CREATE TABLE t1 (a int not null primary key, b int not null, unique (b)) engine=innodb;
INSERT INTO t1 values (1,1),(2,2),(3,3),(4,4),(5,5),(6,6),(7,7),(8,8),(9,9);
UPDATE t1 set a=a+100 where b between 2 and 3 and a < 1000;
SELECT * from t1;
a	b
1	1
4	4
5	5
6	6
7	7
8	8
9	9
102	2
103	3
drop table t1;
CREATE TABLE t1 (a int not null primary key, b int not null, key (b)) engine=innodb;
CREATE TABLE t2 (a int not null primary key, b int not null, key (b)) engine=innodb;
INSERT INTO t1 values (1,1),(2,2),(3,3),(4,4),(5,5),(6,6),(7,7),(8,8),(9,9),(10,10),(11,11),(12,12);
INSERT INTO t2 values (1,1),(2,2),(3,3),(4,4),(5,5),(6,6),(7,7),(8,8),(9,9);
update t1,t2 set t1.a=t1.a+100;
select * from t1;
a	b
101	1
102	2
103	3
104	4
105	5
106	6
107	7
108	8
109	9
110	10
111	11
112	12
update t1,t2 set t1.a=t1.a+100 where t1.a=101;
select * from t1;
a	b
102	2
103	3
104	4
105	5
106	6
107	7
108	8
109	9
110	10
111	11
112	12
201	1
update t1,t2 set t1.b=t1.b+10 where t1.b=2;
select * from t1;
a	b
102	12
103	3
104	4
105	5
106	6
107	7
108	8
109	9
110	10
111	11
112	12
201	1
update t1,t2 set t1.b=t1.b+2,t2.b=t1.b+10 where t1.b between 3 and 5 and t1.a=t2.a+100;
select * from t1;
a	b
102	12
103	5
104	6
105	7
106	6
107	7
108	8
109	9
110	10
111	11
112	12
201	1
select * from t2;
a	b
1	1
2	2
3	13
4	14
5	15
6	6
7	7
8	8
9	9
drop table t1,t2;
CREATE TABLE t2 (   NEXT_T         BIGINT NOT NULL PRIMARY KEY) ENGINE=MyISAM;
CREATE TABLE t1 (  B_ID           INTEGER NOT NULL PRIMARY KEY) ENGINE=InnoDB;
SET AUTOCOMMIT=0;
INSERT INTO t1 ( B_ID ) VALUES ( 1 );
INSERT INTO t2 ( NEXT_T ) VALUES ( 1 );
ROLLBACK;
Warnings:
Warning	1196	Some non-transactional changed tables couldn't be rolled back
SELECT * FROM t1;
B_ID
drop table  t1,t2;
create table t1  ( pk         int primary key,    parent     int not null,    child      int not null,       index (parent)  ) engine = innodb;
insert into t1 values   (1,0,4),  (2,1,3),  (3,2,1),  (4,1,2);
select distinct  parent,child   from t1   order by parent;
parent	child
0	4
1	2
1	3
2	1
drop table t1;
create table t1 (a int not null auto_increment primary key, b int, c int, key(c)) engine=innodb;
create table t2 (a int not null auto_increment primary key, b int);
insert into t1 (b) values (null),(null),(null),(null),(null),(null),(null);
insert into t2 (a) select b from t1;
insert into t1 (b) select b from t2;
insert into t2 (a) select b from t1;
insert into t1 (a) select b from t2;
insert into t2 (a) select b from t1;
insert into t1 (a) select b from t2;
insert into t2 (a) select b from t1;
insert into t1 (a) select b from t2;
insert into t2 (a) select b from t1;
insert into t1 (a) select b from t2;
select count(*) from t1;
count(*)
623
explain select * from t1 where c between 1 and 2500;
id	select_type	table	type	possible_keys	key	key_len	ref	rows	Extra
1	SIMPLE	t1	range	c	c	5	NULL	#	Using index condition; Using MRR
update t1 set c=a;
explain select * from t1 where c between 1 and 2500;
id	select_type	table	type	possible_keys	key	key_len	ref	rows	Extra
1	SIMPLE	t1	ALL	c	NULL	NULL	NULL	#	Using where
drop table t1,t2;
create table t1 (id int primary key auto_increment, fk int, index index_fk (fk)) engine=innodb;
insert into t1 (id) values (null),(null),(null),(null),(null);
update t1 set fk=69 where fk is null order by id limit 1;
SELECT * from t1;
id	fk
1	69
2	NULL
3	NULL
4	NULL
5	NULL
drop table t1;
create table t1 (a int not null, b int not null, key (a));
insert into t1 values (1,1),(1,2),(1,3),(3,1),(3,2),(3,3),(3,1),(3,2),(3,3),(2,1),(2,2),(2,3);
SET @tmp=0;
update t1 set b=(@tmp:=@tmp+1) order by a;
update t1 set b=99 where a=1 order by b asc limit 1;
update t1 set b=100 where a=1 order by b desc limit 2;
update t1 set a=a+10+b where a=1 order by b;
select * from t1 order by a,b;
a	b
2	4
2	5
2	6
3	7
3	8
3	9
3	10
3	11
3	12
13	2
111	100
111	100
drop table t1;
create table t1 ( c char(8) not null ) engine=innodb;
insert into t1 values ('0'),('1'),('2'),('3'),('4'),('5'),('6'),('7'),('8'),('9');
insert into t1 values ('A'),('B'),('C'),('D'),('E'),('F');
alter table t1 add b char(8) not null;
alter table t1 add a char(8) not null;
alter table t1 add primary key (a,b,c);
update t1 set a=c, b=c;
create table t2 (c char(8) not null, b char(8) not null, a char(8) not null, primary key(a,b,c)) engine=innodb;
insert into t2 select * from t1;
delete t1,t2 from t2,t1 where t1.a<'B' and t2.b=t1.b;
drop table t1,t2;
SET AUTOCOMMIT=1;
create table t1 (a integer auto_increment primary key) engine=innodb;
insert into t1 (a) values (NULL),(NULL);
truncate table t1;
insert into t1 (a) values (NULL),(NULL);
SELECT * from t1;
a
1
2
drop table t1;
CREATE TABLE t1 (`id 1` INT NOT NULL, PRIMARY KEY (`id 1`)) ENGINE=INNODB;
CREATE TABLE t2 (id INT PRIMARY KEY, t1_id INT, INDEX par_ind (t1_id), FOREIGN KEY (`t1_id`) REFERENCES `t1`(`id 1`)  ON DELETE CASCADE ) ENGINE=INNODB;
drop table t2,t1;
create table `t1` (`id` int( 11 ) not null  ,primary key ( `id` )) engine = innodb;
insert into `t1`values ( 1 ) ;
create table `t2` (`id` int( 11 ) not null default '0',unique key `id` ( `id` ) ,constraint `t1_id_fk` foreign key ( `id` ) references `t1` (`id` )) engine = innodb;
insert into `t2`values ( 1 ) ;
create table `t3` (`id` int( 11 ) not null default '0',key `id` ( `id` ) ,constraint `t2_id_fk` foreign key ( `id` ) references `t2` (`id` )) engine = innodb;
insert into `t3`values ( 1 ) ;
delete t3,t2,t1 from t1,t2,t3 where t1.id =1 and t2.id = t1.id and t3.id = t2.id;
ERROR 23000: Cannot delete or update a parent row: a foreign key constraint fails (`test`.`t2`, CONSTRAINT `t1_id_fk` FOREIGN KEY (`id`) REFERENCES `t1` (`id`))
update t1,t2,t3 set t3.id=5, t2.id=6, t1.id=7  where t1.id =1 and t2.id = t1.id and t3.id = t2.id;
ERROR 23000: Cannot delete or update a parent row: a foreign key constraint fails (`test`.`t2`, CONSTRAINT `t1_id_fk` FOREIGN KEY (`id`) REFERENCES `t1` (`id`))
update t3 set  t3.id=7  where t1.id =1 and t2.id = t1.id and t3.id = t2.id;
ERROR 42S22: Unknown column 't1.id' in 'where clause'
drop table t3,t2,t1;
create table t1(
id int primary key,
pid int,
index(pid),
foreign key(pid) references t1(id) on delete cascade) engine=innodb;
insert into t1 values(0,0),(1,0),(2,1),(3,2),(4,3),(5,4),(6,5),(7,6),
(8,7),(9,8),(10,9),(11,10),(12,11),(13,12),(14,13),(15,14);
delete from t1 where id=0;
ERROR 23000: Cannot delete or update a parent row: a foreign key constraint fails (`test`.`t1`, CONSTRAINT `t1_ibfk_1` FOREIGN KEY (`pid`) REFERENCES `t1` (`id`) ON DELETE CASCADE)
delete from t1 where id=15;
delete from t1 where id=0;
drop table t1;
CREATE TABLE t1 (col1 int(1))ENGINE=InnoDB;
CREATE TABLE t2 (col1 int(1),stamp TIMESTAMP,INDEX stamp_idx
(stamp))ENGINE=InnoDB;
insert into t1 values (1),(2),(3);
insert into t2 values (1, 20020204130000),(2, 20020204130000),(4,20020204310000 ),(5,20020204230000);
Warnings:
Warning	1265	Data truncated for column 'stamp' at row 3
SELECT col1 FROM t1 UNION SELECT col1 FROM t2 WHERE stamp <
'20020204120000' GROUP BY col1;
col1
1
2
3
4
drop table t1,t2;
CREATE TABLE t1 (
`id` int(10) unsigned NOT NULL auto_increment,
`id_object` int(10) unsigned default '0',
`id_version` int(10) unsigned NOT NULL default '1',
`label` varchar(100) NOT NULL default '',
`description` text,
PRIMARY KEY  (`id`),
KEY `id_object` (`id_object`),
KEY `id_version` (`id_version`)
) ENGINE=InnoDB;
INSERT INTO t1 VALUES("6", "3382", "9", "Test", NULL), ("7", "102", "5", "Le Pekin (Test)", NULL),("584", "1794", "4", "Test de resto", NULL),("837", "1822", "6", "Test 3", NULL),("1119", "3524", "1", "Societe Test", NULL),("1122", "3525", "1", "Fournisseur Test", NULL);
CREATE TABLE t2 (
`id` int(10) unsigned NOT NULL auto_increment,
`id_version` int(10) unsigned NOT NULL default '1',
PRIMARY KEY  (`id`),
KEY `id_version` (`id_version`)
) ENGINE=InnoDB;
INSERT INTO t2 VALUES("3524", "1"),("3525", "1"),("1794", "4"),("102", "5"),("1822", "6"),("3382", "9");
SELECT t2.id, t1.`label` FROM t2 INNER JOIN
(SELECT t1.id_object as id_object FROM t1 WHERE t1.`label` LIKE '%test%') AS lbl 
ON (t2.id = lbl.id_object) INNER JOIN t1 ON (t2.id = t1.id_object);
id	label
3382	Test
102	Le Pekin (Test)
1794	Test de resto
1822	Test 3
3524	Societe Test
3525	Fournisseur Test
drop table t1,t2;
create table t1 (a int, b varchar(200), c text not null) checksum=1 engine=myisam;
create table t2 (a int, b varchar(200), c text not null) checksum=0 engine=innodb;
create table t3 (a int, b varchar(200), c text not null) checksum=1 engine=innodb;
insert t1 values (1, "aaa", "bbb"), (NULL, "", "ccccc"), (0, NULL, "");
insert t2 select * from t1;
insert t3 select * from t1;
checksum table t1, t2, t3, t4 quick;
Table	Checksum
test.t1	2948697075
test.t2	NULL
test.t3	NULL
test.t4	NULL
Warnings:
Error	1146	Table 'test.t4' doesn't exist
checksum table t1, t2, t3, t4;
Table	Checksum
test.t1	2948697075
test.t2	2948697075
test.t3	2948697075
test.t4	NULL
Warnings:
Error	1146	Table 'test.t4' doesn't exist
checksum table t1, t2, t3, t4 extended;
Table	Checksum
test.t1	2948697075
test.t2	2948697075
test.t3	2948697075
test.t4	NULL
Warnings:
Error	1146	Table 'test.t4' doesn't exist
drop table t1,t2,t3;
create table t1 (id int,  name char(10) not null,  name2 char(10) not null) engine=innodb;
insert into t1 values(1,'first','fff'),(2,'second','sss'),(3,'third','ttt');
select trim(name2) from t1  union all  select trim(name) from t1 union all select trim(id) from t1;
trim(name2)
fff
sss
ttt
first
second
third
1
2
3
drop table t1;
create table t1 (a int) engine=innodb;
create table t2 like t1;
drop table t1,t2;
create table t1 (id int(11) not null, id2 int(11) not null, unique (id,id2)) engine=innodb;
create table t2 (id int(11) not null, constraint t1_id_fk foreign key ( id ) references t1 (id)) engine = innodb;
show create table t1;
Table	Create Table
t1	CREATE TABLE `t1` (
  `id` int(11) NOT NULL,
  `id2` int(11) NOT NULL,
  UNIQUE KEY `id` (`id`,`id2`)
) ENGINE=InnoDB DEFAULT CHARSET=latin1
show create table t2;
Table	Create Table
t2	CREATE TABLE `t2` (
  `id` int(11) NOT NULL,
  KEY `t1_id_fk` (`id`),
  CONSTRAINT `t1_id_fk` FOREIGN KEY (`id`) REFERENCES `t1` (`id`)
) ENGINE=InnoDB DEFAULT CHARSET=latin1
create index id on t2 (id);
show create table t2;
Table	Create Table
t2	CREATE TABLE `t2` (
  `id` int(11) NOT NULL,
  KEY `id` (`id`),
  CONSTRAINT `t1_id_fk` FOREIGN KEY (`id`) REFERENCES `t1` (`id`)
) ENGINE=InnoDB DEFAULT CHARSET=latin1
create index id2 on t2 (id);
show create table t2;
Table	Create Table
t2	CREATE TABLE `t2` (
  `id` int(11) NOT NULL,
  KEY `id` (`id`),
  KEY `id2` (`id`),
  CONSTRAINT `t1_id_fk` FOREIGN KEY (`id`) REFERENCES `t1` (`id`)
) ENGINE=InnoDB DEFAULT CHARSET=latin1
drop index id2 on t2;
drop index id on t2;
Got one of the listed errors
show create table t2;
Table	Create Table
t2	CREATE TABLE `t2` (
  `id` int(11) NOT NULL,
  KEY `id` (`id`),
  CONSTRAINT `t1_id_fk` FOREIGN KEY (`id`) REFERENCES `t1` (`id`)
) ENGINE=InnoDB DEFAULT CHARSET=latin1
drop table t2;
create table t2 (id int(11) not null, id2 int(11) not null, constraint t1_id_fk foreign key (id,id2) references t1 (id,id2)) engine = innodb;
show create table t2;
Table	Create Table
t2	CREATE TABLE `t2` (
  `id` int(11) NOT NULL,
  `id2` int(11) NOT NULL,
  KEY `t1_id_fk` (`id`,`id2`),
  CONSTRAINT `t1_id_fk` FOREIGN KEY (`id`, `id2`) REFERENCES `t1` (`id`, `id2`)
) ENGINE=InnoDB DEFAULT CHARSET=latin1
create unique index id on t2 (id,id2);
show create table t2;
Table	Create Table
t2	CREATE TABLE `t2` (
  `id` int(11) NOT NULL,
  `id2` int(11) NOT NULL,
  UNIQUE KEY `id` (`id`,`id2`),
  CONSTRAINT `t1_id_fk` FOREIGN KEY (`id`, `id2`) REFERENCES `t1` (`id`, `id2`)
) ENGINE=InnoDB DEFAULT CHARSET=latin1
drop table t2;
create table t2 (id int(11) not null, id2 int(11) not null, unique (id,id2),constraint t1_id_fk foreign key (id2,id) references t1 (id,id2)) engine = innodb;
show create table t2;
Table	Create Table
t2	CREATE TABLE `t2` (
  `id` int(11) NOT NULL,
  `id2` int(11) NOT NULL,
  UNIQUE KEY `id` (`id`,`id2`),
  KEY `t1_id_fk` (`id2`,`id`),
  CONSTRAINT `t1_id_fk` FOREIGN KEY (`id2`, `id`) REFERENCES `t1` (`id`, `id2`)
) ENGINE=InnoDB DEFAULT CHARSET=latin1
drop table t2;
create table t2 (id int(11) not null, id2 int(11) not null, unique (id,id2), constraint t1_id_fk foreign key (id) references t1 (id)) engine = innodb;
show create table t2;
Table	Create Table
t2	CREATE TABLE `t2` (
  `id` int(11) NOT NULL,
  `id2` int(11) NOT NULL,
  UNIQUE KEY `id` (`id`,`id2`),
  CONSTRAINT `t1_id_fk` FOREIGN KEY (`id`) REFERENCES `t1` (`id`)
) ENGINE=InnoDB DEFAULT CHARSET=latin1
drop table t2;
create table t2 (id int(11) not null, id2 int(11) not null, unique (id,id2),constraint t1_id_fk foreign key (id2,id) references t1 (id,id2)) engine = innodb;
show create table t2;
Table	Create Table
t2	CREATE TABLE `t2` (
  `id` int(11) NOT NULL,
  `id2` int(11) NOT NULL,
  UNIQUE KEY `id` (`id`,`id2`),
  KEY `t1_id_fk` (`id2`,`id`),
  CONSTRAINT `t1_id_fk` FOREIGN KEY (`id2`, `id`) REFERENCES `t1` (`id`, `id2`)
) ENGINE=InnoDB DEFAULT CHARSET=latin1
drop table t2;
create table t2 (id int(11) not null auto_increment, id2 int(11) not null, constraint t1_id_fk foreign key (id) references t1 (id), primary key (id), index (id,id2)) engine = innodb;
show create table t2;
Table	Create Table
t2	CREATE TABLE `t2` (
  `id` int(11) NOT NULL AUTO_INCREMENT,
  `id2` int(11) NOT NULL,
  PRIMARY KEY (`id`),
  KEY `id` (`id`,`id2`),
  CONSTRAINT `t1_id_fk` FOREIGN KEY (`id`) REFERENCES `t1` (`id`)
) ENGINE=InnoDB DEFAULT CHARSET=latin1
drop table t2;
create table t2 (id int(11) not null auto_increment, id2 int(11) not null, constraint t1_id_fk foreign key (id) references t1 (id)) engine= innodb;
show create table t2;
Table	Create Table
t2	CREATE TABLE `t2` (
  `id` int(11) NOT NULL AUTO_INCREMENT,
  `id2` int(11) NOT NULL,
  KEY `t1_id_fk` (`id`),
  CONSTRAINT `t1_id_fk` FOREIGN KEY (`id`) REFERENCES `t1` (`id`)
) ENGINE=InnoDB DEFAULT CHARSET=latin1
alter table t2 add index id_test (id), add index id_test2 (id,id2);
show create table t2;
Table	Create Table
t2	CREATE TABLE `t2` (
  `id` int(11) NOT NULL AUTO_INCREMENT,
  `id2` int(11) NOT NULL,
  KEY `id_test` (`id`),
  KEY `id_test2` (`id`,`id2`),
  CONSTRAINT `t1_id_fk` FOREIGN KEY (`id`) REFERENCES `t1` (`id`)
) ENGINE=InnoDB DEFAULT CHARSET=latin1
drop table t2;
create table t2 (id int(11) not null, id2 int(11) not null, constraint t1_id_fk foreign key (id2,id) references t1 (id)) engine = innodb;
ERROR 42000: Incorrect foreign key definition for 't1_id_fk': Key reference and table reference don't match
create table t2 (a int auto_increment primary key, b int, index(b), foreign key (b) references t1(id), unique(b)) engine=innodb;
show create table t2;
Table	Create Table
t2	CREATE TABLE `t2` (
  `a` int(11) NOT NULL AUTO_INCREMENT,
  `b` int(11) DEFAULT NULL,
  PRIMARY KEY (`a`),
  UNIQUE KEY `b_2` (`b`),
  KEY `b` (`b`),
  CONSTRAINT `t2_ibfk_1` FOREIGN KEY (`b`) REFERENCES `t1` (`id`)
) ENGINE=InnoDB DEFAULT CHARSET=latin1
drop table t2;
create table t2 (a int auto_increment primary key, b int, foreign key (b) references t1(id), foreign key (b) references t1(id), unique(b)) engine=innodb;
show create table t2;
Table	Create Table
t2	CREATE TABLE `t2` (
  `a` int(11) NOT NULL AUTO_INCREMENT,
  `b` int(11) DEFAULT NULL,
  PRIMARY KEY (`a`),
  UNIQUE KEY `b` (`b`),
  CONSTRAINT `t2_ibfk_1` FOREIGN KEY (`b`) REFERENCES `t1` (`id`),
  CONSTRAINT `t2_ibfk_2` FOREIGN KEY (`b`) REFERENCES `t1` (`id`)
) ENGINE=InnoDB DEFAULT CHARSET=latin1
drop table t2, t1;
create table t1 (c char(10), index (c,c)) engine=innodb;
ERROR 42S21: Duplicate column name 'c'
create table t1 (c1 char(10), c2 char(10), index (c1,c2,c1)) engine=innodb;
ERROR 42S21: Duplicate column name 'c1'
create table t1 (c1 char(10), c2 char(10), index (c1,c1,c2)) engine=innodb;
ERROR 42S21: Duplicate column name 'c1'
create table t1 (c1 char(10), c2 char(10), index (c2,c1,c1)) engine=innodb;
ERROR 42S21: Duplicate column name 'c1'
create table t1 (c1 char(10), c2 char(10)) engine=innodb;
alter table t1 add key (c1,c1);
ERROR 42S21: Duplicate column name 'c1'
alter table t1 add key (c2,c1,c1);
ERROR 42S21: Duplicate column name 'c1'
alter table t1 add key (c1,c2,c1);
ERROR 42S21: Duplicate column name 'c1'
alter table t1 add key (c1,c1,c2);
ERROR 42S21: Duplicate column name 'c1'
drop table t1;
create table t1(a int(1) , b int(1)) engine=innodb;
insert into t1 values ('1111', '3333');
select distinct concat(a, b) from t1;
concat(a, b)
11113333
drop table t1;
CREATE TABLE t1 ( a char(10) ) ENGINE=InnoDB;
SELECT a FROM t1 WHERE MATCH (a) AGAINST ('test' IN BOOLEAN MODE);
ERROR HY000: The used table type doesn't support FULLTEXT indexes
DROP TABLE t1;
CREATE TABLE t1 (a_id tinyint(4) NOT NULL default '0', PRIMARY KEY  (a_id)) ENGINE=InnoDB DEFAULT CHARSET=latin1;
INSERT INTO t1 VALUES (1),(2),(3);
CREATE TABLE t2 (b_id tinyint(4) NOT NULL default '0',b_a tinyint(4) NOT NULL default '0', PRIMARY KEY  (b_id), KEY  (b_a), 
CONSTRAINT fk_b_a FOREIGN KEY (b_a) REFERENCES t1 (a_id) ON DELETE CASCADE ON UPDATE NO ACTION) ENGINE=InnoDB DEFAULT CHARSET=latin1;
INSERT INTO t2 VALUES (1,1),(2,1),(3,1),(4,2),(5,2);
SELECT * FROM (SELECT t1.*,GROUP_CONCAT(t2.b_id SEPARATOR ',') as b_list FROM (t1 LEFT JOIN (t2) on t1.a_id = t2.b_a) GROUP BY t1.a_id ) AS xyz;
a_id	b_list
1	1,2,3
2	4,5
3	NULL
DROP TABLE t2;
DROP TABLE t1;
create temporary table t1 (a int) engine=innodb;
insert into t1 values (4711);
truncate t1;
insert into t1 values (42);
select * from t1;
a
42
drop table t1;
create table t1 (a int) engine=innodb;
insert into t1 values (4711);
truncate t1;
insert into t1 values (42);
select * from t1;
a
42
drop table t1;
create table t1 (a int not null, b int not null, c blob not null, d int not null, e int, primary key (a,b,c(255),d)) engine=innodb;
insert into t1 values (2,2,"b",2,2),(1,1,"a",1,1),(3,3,"ab",3,3);
select * from t1 order by a,b,c,d;
a	b	c	d	e
1	1	a	1	1
2	2	b	2	2
3	3	ab	3	3
explain select * from t1 order by a,b,c,d;
id	select_type	table	type	possible_keys	key	key_len	ref	rows	Extra
1	SIMPLE	t1	ALL	NULL	NULL	NULL	NULL	3	Using filesort
drop table t1;
create table t1 (a char(1), b char(1), key(a, b)) engine=innodb;
insert into t1 values ('8', '6'), ('4', '7');
select min(a) from t1;
min(a)
4
select min(b) from t1 where a='8';
min(b)
6
drop table t1;
create table t1 (x bigint unsigned not null primary key) engine=innodb;
insert into t1(x) values (0xfffffffffffffff0),(0xfffffffffffffff1);
select * from t1;
x
18446744073709551600
18446744073709551601
select count(*) from t1 where x>0;
count(*)
2
select count(*) from t1 where x=0;
count(*)
0
select count(*) from t1 where x<0;
count(*)
0
select count(*) from t1 where x < -16;
count(*)
0
select count(*) from t1 where x = -16;
count(*)
0
explain select count(*) from t1 where x > -16;
id	select_type	table	type	possible_keys	key	key_len	ref	rows	Extra
1	SIMPLE	t1	index	PRIMARY	PRIMARY	8	NULL	2	Using where; Using index
select count(*) from t1 where x > -16;
count(*)
2
select * from t1 where x > -16;
x
18446744073709551600
18446744073709551601
select count(*) from t1 where x = 18446744073709551601;
count(*)
1
drop table t1;
show status like "Innodb_buffer_pool_pages_total";
Variable_name	Value
Innodb_buffer_pool_pages_total	512
show status like "Innodb_page_size";
Variable_name	Value
Innodb_page_size	16384
show status like "Innodb_rows_deleted";
Variable_name	Value
Innodb_rows_deleted	70
show status like "Innodb_rows_inserted";
Variable_name	Value
Innodb_rows_inserted	1082
show status like "Innodb_rows_updated";
Variable_name	Value
Innodb_rows_updated	885
show status like "Innodb_row_lock_waits";
Variable_name	Value
Innodb_row_lock_waits	0
show status like "Innodb_row_lock_current_waits";
Variable_name	Value
Innodb_row_lock_current_waits	0
show status like "Innodb_row_lock_time";
Variable_name	Value
Innodb_row_lock_time	0
show status like "Innodb_row_lock_time_max";
Variable_name	Value
Innodb_row_lock_time_max	0
show status like "Innodb_row_lock_time_avg";
Variable_name	Value
Innodb_row_lock_time_avg	0
show variables like "innodb_sync_spin_loops";
Variable_name	Value
innodb_sync_spin_loops	20
set global innodb_sync_spin_loops=1000;
show variables like "innodb_sync_spin_loops";
Variable_name	Value
innodb_sync_spin_loops	1000
set global innodb_sync_spin_loops=0;
show variables like "innodb_sync_spin_loops";
Variable_name	Value
innodb_sync_spin_loops	0
set global innodb_sync_spin_loops=20;
show variables like "innodb_sync_spin_loops";
Variable_name	Value
innodb_sync_spin_loops	20
show variables like "innodb_thread_concurrency";
Variable_name	Value
innodb_thread_concurrency	8
set global innodb_thread_concurrency=1001;
Warnings:
Warning	1292	Truncated incorrect thread_concurrency value: '1001'
show variables like "innodb_thread_concurrency";
Variable_name	Value
innodb_thread_concurrency	1000
set global innodb_thread_concurrency=0;
show variables like "innodb_thread_concurrency";
Variable_name	Value
innodb_thread_concurrency	0
set global innodb_thread_concurrency=16;
show variables like "innodb_thread_concurrency";
Variable_name	Value
innodb_thread_concurrency	16
show variables like "innodb_concurrency_tickets";
Variable_name	Value
innodb_concurrency_tickets	500
set global innodb_concurrency_tickets=1000;
show variables like "innodb_concurrency_tickets";
Variable_name	Value
innodb_concurrency_tickets	1000
set global innodb_concurrency_tickets=0;
Warnings:
Warning	1292	Truncated incorrect concurrency_tickets value: '0'
show variables like "innodb_concurrency_tickets";
Variable_name	Value
innodb_concurrency_tickets	1
set global innodb_concurrency_tickets=500;
show variables like "innodb_concurrency_tickets";
Variable_name	Value
innodb_concurrency_tickets	500
show variables like "innodb_thread_sleep_delay";
Variable_name	Value
innodb_thread_sleep_delay	10000
set global innodb_thread_sleep_delay=100000;
show variables like "innodb_thread_sleep_delay";
Variable_name	Value
innodb_thread_sleep_delay	100000
set global innodb_thread_sleep_delay=0;
show variables like "innodb_thread_sleep_delay";
Variable_name	Value
innodb_thread_sleep_delay	0
set global innodb_thread_sleep_delay=10000;
show variables like "innodb_thread_sleep_delay";
Variable_name	Value
innodb_thread_sleep_delay	10000
set storage_engine=INNODB;
drop table if exists t1,t2,t3;
--- Testing varchar ---
--- Testing varchar ---
create table t1 (v varchar(10), c char(10), t text);
insert into t1 values('+ ', '+ ', '+ ');
set @a=repeat(' ',20);
insert into t1 values (concat('+',@a),concat('+',@a),concat('+',@a));
Warnings:
Note	1265	Data truncated for column 'v' at row 1
Note	1265	Data truncated for column 'c' at row 1
select concat('*',v,'*',c,'*',t,'*') from t1;
concat('*',v,'*',c,'*',t,'*')
*+ *+*+ *
*+         *+*+                    *
show create table t1;
Table	Create Table
t1	CREATE TABLE `t1` (
  `v` varchar(10) DEFAULT NULL,
  `c` char(10) DEFAULT NULL,
  `t` text
) ENGINE=InnoDB DEFAULT CHARSET=latin1
create table t2 like t1;
show create table t2;
Table	Create Table
t2	CREATE TABLE `t2` (
  `v` varchar(10) DEFAULT NULL,
  `c` char(10) DEFAULT NULL,
  `t` text
) ENGINE=InnoDB DEFAULT CHARSET=latin1
create table t3 select * from t1;
show create table t3;
Table	Create Table
t3	CREATE TABLE `t3` (
  `v` varchar(10) DEFAULT NULL,
  `c` char(10) DEFAULT NULL,
  `t` text
) ENGINE=InnoDB DEFAULT CHARSET=latin1
alter table t1 modify c varchar(10);
show create table t1;
Table	Create Table
t1	CREATE TABLE `t1` (
  `v` varchar(10) DEFAULT NULL,
  `c` varchar(10) DEFAULT NULL,
  `t` text
) ENGINE=InnoDB DEFAULT CHARSET=latin1
alter table t1 modify v char(10);
show create table t1;
Table	Create Table
t1	CREATE TABLE `t1` (
  `v` char(10) DEFAULT NULL,
  `c` varchar(10) DEFAULT NULL,
  `t` text
) ENGINE=InnoDB DEFAULT CHARSET=latin1
alter table t1 modify t varchar(10);
Warnings:
Note	1265	Data truncated for column 't' at row 2
show create table t1;
Table	Create Table
t1	CREATE TABLE `t1` (
  `v` char(10) DEFAULT NULL,
  `c` varchar(10) DEFAULT NULL,
  `t` varchar(10) DEFAULT NULL
) ENGINE=InnoDB DEFAULT CHARSET=latin1
select concat('*',v,'*',c,'*',t,'*') from t1;
concat('*',v,'*',c,'*',t,'*')
*+*+*+ *
*+*+*+         *
drop table t1,t2,t3;
create table t1 (v varchar(10), c char(10), t text, key(v), key(c), key(t(10)));
show create table t1;
Table	Create Table
t1	CREATE TABLE `t1` (
  `v` varchar(10) DEFAULT NULL,
  `c` char(10) DEFAULT NULL,
  `t` text,
  KEY `v` (`v`),
  KEY `c` (`c`),
  KEY `t` (`t`(10))
) ENGINE=InnoDB DEFAULT CHARSET=latin1
select count(*) from t1;
count(*)
270
insert into t1 values(concat('a',char(1)),concat('a',char(1)),concat('a',char(1)));
select count(*) from t1 where v='a';
count(*)
10
select count(*) from t1 where c='a';
count(*)
10
select count(*) from t1 where t='a';
count(*)
10
select count(*) from t1 where v='a  ';
count(*)
10
select count(*) from t1 where c='a  ';
count(*)
10
select count(*) from t1 where t='a  ';
count(*)
10
select count(*) from t1 where v between 'a' and 'a ';
count(*)
10
select count(*) from t1 where v between 'a' and 'a ' and v between 'a  ' and 'b\n';
count(*)
10
select count(*) from t1 where v like 'a%';
count(*)
11
select count(*) from t1 where c like 'a%';
count(*)
11
select count(*) from t1 where t like 'a%';
count(*)
11
select count(*) from t1 where v like 'a %';
count(*)
9
explain select count(*) from t1 where v='a  ';
id	select_type	table	type	possible_keys	key	key_len	ref	rows	Extra
1	SIMPLE	t1	ref	v	v	13	const	#	Using where; Using index
explain select count(*) from t1 where c='a  ';
id	select_type	table	type	possible_keys	key	key_len	ref	rows	Extra
1	SIMPLE	t1	ref	c	c	11	const	#	Using where; Using index
explain select count(*) from t1 where t='a  ';
id	select_type	table	type	possible_keys	key	key_len	ref	rows	Extra
1	SIMPLE	t1	ref	t	t	13	const	#	Using where
explain select count(*) from t1 where v like 'a%';
id	select_type	table	type	possible_keys	key	key_len	ref	rows	Extra
1	SIMPLE	t1	range	v	v	13	NULL	#	Using where; Using index
explain select count(*) from t1 where v between 'a' and 'a ';
id	select_type	table	type	possible_keys	key	key_len	ref	rows	Extra
1	SIMPLE	t1	ref	v	v	13	const	#	Using where; Using index
explain select count(*) from t1 where v between 'a' and 'a ' and v between 'a  ' and 'b\n';
id	select_type	table	type	possible_keys	key	key_len	ref	rows	Extra
1	SIMPLE	t1	ref	v	v	13	const	#	Using where; Using index
alter table t1 add unique(v);
ERROR 23000: Duplicate entry '{ ' for key 'v_2'
alter table t1 add key(v);
select concat('*',v,'*',c,'*',t,'*') as qq from t1 where v='a';
qq
*a*a*a*
*a *a*a *
*a  *a*a  *
*a   *a*a   *
*a    *a*a    *
*a     *a*a     *
*a      *a*a      *
*a       *a*a       *
*a        *a*a        *
*a         *a*a         *
explain select * from t1 where v='a';
id	select_type	table	type	possible_keys	key	key_len	ref	rows	Extra
1	SIMPLE	t1	ref	v,v_2	#	13	const	#	Using index condition
select v,count(*) from t1 group by v limit 10;
v	count(*)
a	1
a	10
b	10
c	10
d	10
e	10
f	10
g	10
h	10
i	10
select v,count(t) from t1 group by v limit 10;
v	count(t)
a	1
a	10
b	10
c	10
d	10
e	10
f	10
g	10
h	10
i	10
select v,count(c) from t1 group by v limit 10;
v	count(c)
a	1
a	10
b	10
c	10
d	10
e	10
f	10
g	10
h	10
i	10
select sql_big_result v,count(t) from t1 group by v limit 10;
v	count(t)
a	1
a	10
b	10
c	10
d	10
e	10
f	10
g	10
h	10
i	10
select sql_big_result v,count(c) from t1 group by v limit 10;
v	count(c)
a	1
a 	10
b     	10
c    	10
d   	10
e  	10
f     	10
g    	10
h	10
i     	10
select c,count(*) from t1 group by c limit 10;
c	count(*)
a	1
a	10
b	10
c	10
d	10
e	10
f	10
g	10
h	10
i	10
select c,count(t) from t1 group by c limit 10;
c	count(t)
a	1
a	10
b	10
c	10
d	10
e	10
f	10
g	10
h	10
i	10
select sql_big_result c,count(t) from t1 group by c limit 10;
c	count(t)
a	1
a	10
b	10
c	10
d	10
e	10
f	10
g	10
h	10
i	10
select t,count(*) from t1 group by t limit 10;
t	count(*)
a	1
a	10
b	10
c	10
d	10
e	10
f	10
g	10
h	10
i	10
select t,count(t) from t1 group by t limit 10;
t	count(t)
a	1
a	10
b	10
c	10
d	10
e	10
f	10
g	10
h	10
i	10
select sql_big_result t,count(t) from t1 group by t limit 10;
t	count(t)
a	1
a	10
b	10
c	10
d	10
e	10
f	10
g	10
h	10
i	10
alter table t1 modify v varchar(300), drop key v, drop key v_2, add key v (v);
show create table t1;
Table	Create Table
t1	CREATE TABLE `t1` (
  `v` varchar(300) DEFAULT NULL,
  `c` char(10) DEFAULT NULL,
  `t` text,
  KEY `c` (`c`),
  KEY `t` (`t`(10)),
  KEY `v` (`v`)
) ENGINE=InnoDB DEFAULT CHARSET=latin1
select count(*) from t1 where v='a';
count(*)
10
select count(*) from t1 where v='a  ';
count(*)
10
select count(*) from t1 where v between 'a' and 'a ';
count(*)
10
select count(*) from t1 where v between 'a' and 'a ' and v between 'a  ' and 'b\n';
count(*)
10
select count(*) from t1 where v like 'a%';
count(*)
11
select count(*) from t1 where v like 'a %';
count(*)
9
explain select count(*) from t1 where v='a  ';
id	select_type	table	type	possible_keys	key	key_len	ref	rows	Extra
1	SIMPLE	t1	ref	v	v	303	const	#	Using where; Using index
explain select count(*) from t1 where v like 'a%';
id	select_type	table	type	possible_keys	key	key_len	ref	rows	Extra
1	SIMPLE	t1	range	v	v	303	NULL	#	Using where; Using index
explain select count(*) from t1 where v between 'a' and 'a ';
id	select_type	table	type	possible_keys	key	key_len	ref	rows	Extra
1	SIMPLE	t1	ref	v	v	303	const	#	Using where; Using index
explain select count(*) from t1 where v between 'a' and 'a ' and v between 'a  ' and 'b\n';
id	select_type	table	type	possible_keys	key	key_len	ref	rows	Extra
1	SIMPLE	t1	ref	v	v	303	const	#	Using where; Using index
explain select * from t1 where v='a';
id	select_type	table	type	possible_keys	key	key_len	ref	rows	Extra
1	SIMPLE	t1	ref	v	v	303	const	#	Using index condition
select v,count(*) from t1 group by v limit 10;
v	count(*)
a	1
a	10
b	10
c	10
d	10
e	10
f	10
g	10
h	10
i	10
select v,count(t) from t1 group by v limit 10;
v	count(t)
a	1
a	10
b	10
c	10
d	10
e	10
f	10
g	10
h	10
i	10
select sql_big_result v,count(t) from t1 group by v limit 10;
v	count(t)
a	1
a	10
b	10
c	10
d	10
e	10
f	10
g	10
h	10
i	10
alter table t1 drop key v, add key v (v(30));
show create table t1;
Table	Create Table
t1	CREATE TABLE `t1` (
  `v` varchar(300) DEFAULT NULL,
  `c` char(10) DEFAULT NULL,
  `t` text,
  KEY `c` (`c`),
  KEY `t` (`t`(10)),
  KEY `v` (`v`(30))
) ENGINE=InnoDB DEFAULT CHARSET=latin1
select count(*) from t1 where v='a';
count(*)
10
select count(*) from t1 where v='a  ';
count(*)
10
select count(*) from t1 where v between 'a' and 'a ';
count(*)
10
select count(*) from t1 where v between 'a' and 'a ' and v between 'a  ' and 'b\n';
count(*)
10
select count(*) from t1 where v like 'a%';
count(*)
11
select count(*) from t1 where v like 'a %';
count(*)
9
explain select count(*) from t1 where v='a  ';
id	select_type	table	type	possible_keys	key	key_len	ref	rows	Extra
1	SIMPLE	t1	ref	v	v	33	const	#	Using where
explain select count(*) from t1 where v like 'a%';
id	select_type	table	type	possible_keys	key	key_len	ref	rows	Extra
1	SIMPLE	t1	range	v	v	33	NULL	#	Using where
explain select count(*) from t1 where v between 'a' and 'a ';
id	select_type	table	type	possible_keys	key	key_len	ref	rows	Extra
1	SIMPLE	t1	ref	v	v	33	const	#	Using where
explain select count(*) from t1 where v between 'a' and 'a ' and v between 'a  ' and 'b\n';
id	select_type	table	type	possible_keys	key	key_len	ref	rows	Extra
1	SIMPLE	t1	ref	v	v	33	const	#	Using where
explain select * from t1 where v='a';
id	select_type	table	type	possible_keys	key	key_len	ref	rows	Extra
1	SIMPLE	t1	ref	v	v	33	const	#	Using where
select v,count(*) from t1 group by v limit 10;
v	count(*)
a	1
a	10
b	10
c	10
d	10
e	10
f	10
g	10
h	10
i	10
select v,count(t) from t1 group by v limit 10;
v	count(t)
a	1
a	10
b	10
c	10
d	10
e	10
f	10
g	10
h	10
i	10
select sql_big_result v,count(t) from t1 group by v limit 10;
v	count(t)
a	1
a	10
b	10
c	10
d	10
e	10
f	10
g	10
h	10
i	10
alter table t1 modify v varchar(600), drop key v, add key v (v);
show create table t1;
Table	Create Table
t1	CREATE TABLE `t1` (
  `v` varchar(600) DEFAULT NULL,
  `c` char(10) DEFAULT NULL,
  `t` text,
  KEY `c` (`c`),
  KEY `t` (`t`(10)),
  KEY `v` (`v`)
) ENGINE=InnoDB DEFAULT CHARSET=latin1
select v,count(*) from t1 group by v limit 10;
v	count(*)
a	1
a	10
b	10
c	10
d	10
e	10
f	10
g	10
h	10
i	10
select v,count(t) from t1 group by v limit 10;
v	count(t)
a	1
a	10
b	10
c	10
d	10
e	10
f	10
g	10
h	10
i	10
select sql_big_result v,count(t) from t1 group by v limit 10;
v	count(t)
a	1
a	10
b	10
c	10
d	10
e	10
f	10
g	10
h	10
i	10
drop table t1;
create table t1 (a char(10), unique (a));
insert into t1 values ('a   ');
insert into t1 values ('a ');
ERROR 23000: Duplicate entry 'a' for key 'a'
alter table t1 modify a varchar(10);
insert into t1 values ('a '),('a  '),('a   '),('a         ');
ERROR 23000: Duplicate entry 'a ' for key 'a'
insert into t1 values ('a     ');
ERROR 23000: Duplicate entry 'a     ' for key 'a'
insert into t1 values ('a          ');
ERROR 23000: Duplicate entry 'a         ' for key 'a'
insert into t1 values ('a ');
ERROR 23000: Duplicate entry 'a ' for key 'a'
update t1 set a='a  ' where a like 'a%';
select concat(a,'.') from t1;
concat(a,'.')
a  .
update t1 set a='abc    ' where a like 'a ';
select concat(a,'.') from t1;
concat(a,'.')
a  .
update t1 set a='a      ' where a like 'a %';
select concat(a,'.') from t1;
concat(a,'.')
a      .
update t1 set a='a  ' where a like 'a      ';
select concat(a,'.') from t1;
concat(a,'.')
a  .
drop table t1;
create table t1 (v varchar(10), c char(10), t text, key(v(5)), key(c(5)), key(t(5)));
show create table t1;
Table	Create Table
t1	CREATE TABLE `t1` (
  `v` varchar(10) DEFAULT NULL,
  `c` char(10) DEFAULT NULL,
  `t` text,
  KEY `v` (`v`(5)),
  KEY `c` (`c`(5)),
  KEY `t` (`t`(5))
) ENGINE=InnoDB DEFAULT CHARSET=latin1
drop table t1;
create table t1 (v char(10) character set utf8);
show create table t1;
Table	Create Table
t1	CREATE TABLE `t1` (
  `v` char(10) CHARACTER SET utf8 DEFAULT NULL
) ENGINE=InnoDB DEFAULT CHARSET=latin1
drop table t1;
create table t1 (v varchar(10), c char(10)) row_format=fixed;
show create table t1;
Table	Create Table
t1	CREATE TABLE `t1` (
  `v` varchar(10) DEFAULT NULL,
  `c` char(10) DEFAULT NULL
) ENGINE=InnoDB DEFAULT CHARSET=latin1 ROW_FORMAT=FIXED
insert into t1 values('a','a'),('a ','a ');
select concat('*',v,'*',c,'*') from t1;
concat('*',v,'*',c,'*')
*a*a*
*a *a*
drop table t1;
create table t1 (v varchar(65530), key(v(10)));
insert into t1 values(repeat('a',65530));
select length(v) from t1 where v=repeat('a',65530);
length(v)
65530
drop table t1;
create table t1(a int, b varchar(12), key ba(b, a));
insert into t1 values (1, 'A'), (20, NULL);
explain select * from t1 where a=20 and b is null;
id	select_type	table	type	possible_keys	key	key_len	ref	rows	Extra
1	SIMPLE	t1	ref	ba	ba	20	const,const	1	Using where; Using index
select * from t1 where a=20 and b is null;
a	b
20	NULL
drop table t1;
create table t1 (v varchar(65530), key(v));
Warnings:
Warning	1071	Specified key was too long; max key length is 767 bytes
drop table t1;
create table t1 (v varchar(65536));
Warnings:
Note	1246	Converting column 'v' from VARCHAR to TEXT
show create table t1;
Table	Create Table
t1	CREATE TABLE `t1` (
  `v` mediumtext
) ENGINE=InnoDB DEFAULT CHARSET=latin1
drop table t1;
create table t1 (v varchar(65530) character set utf8);
Warnings:
Note	1246	Converting column 'v' from VARCHAR to TEXT
show create table t1;
Table	Create Table
t1	CREATE TABLE `t1` (
  `v` mediumtext CHARACTER SET utf8
) ENGINE=InnoDB DEFAULT CHARSET=latin1
drop table t1;
set storage_engine=MyISAM;
create table t1 (v varchar(16384)) engine=innodb;
drop table t1;
create table t1 (a char(1), b char(1), key(a, b)) engine=innodb;
insert into t1 values ('8', '6'), ('4', '7');
select min(a) from t1;
min(a)
4
select min(b) from t1 where a='8';
min(b)
6
drop table t1;
CREATE TABLE t1 ( `a` int(11) NOT NULL auto_increment, `b` int(11) default NULL,PRIMARY KEY  (`a`),UNIQUE KEY `b` (`b`)) ENGINE=innodb;
insert into t1 (b) values (1);
replace into t1 (b) values (2), (1), (3);
select * from t1;
a	b
2	2
3	1
4	3
truncate table t1;
insert into t1 (b) values (1);
replace into t1 (b) values (2);
replace into t1 (b) values (1);
replace into t1 (b) values (3);
select * from t1;
a	b
2	2
3	1
4	3
drop table t1;
create table t1 (rowid int not null auto_increment, val int not null,primary
key (rowid), unique(val)) engine=innodb;
replace into t1 (val) values ('1'),('2');
replace into t1 (val) values ('1'),('2');
insert into t1 (val) values ('1'),('2');
ERROR 23000: Duplicate entry '1' for key 'val'
select * from t1;
rowid	val
3	1
4	2
drop table t1;
create table t1 (a int not null auto_increment primary key, val int) engine=InnoDB;
insert into t1 (val) values (1);
update t1 set a=2 where a=1;
insert into t1 (val) values (1);
ERROR 23000: Duplicate entry '2' for key 'PRIMARY'
select * from t1;
a	val
2	1
drop table t1;
CREATE TABLE t1 (GRADE DECIMAL(4) NOT NULL, PRIMARY KEY (GRADE)) ENGINE=INNODB;
INSERT INTO t1 (GRADE) VALUES (151),(252),(343);
SELECT GRADE  FROM t1 WHERE GRADE > 160 AND GRADE < 300;
GRADE
252
SELECT GRADE  FROM t1 WHERE GRADE= 151;
GRADE
151
DROP TABLE t1;
create table t1 (f1 varchar(10), f2 varchar(10), primary key (f1,f2)) engine=innodb;
create table t2 (f3 varchar(10), f4 varchar(10), key (f4)) engine=innodb;
insert into t2 values ('aa','cc');
insert into t1 values ('aa','bb'),('aa','cc');
delete t1 from t1,t2 where f1=f3 and f4='cc';
select * from t1;
f1	f2
drop table t1,t2;
CREATE TABLE t1 (
id INTEGER NOT NULL AUTO_INCREMENT, PRIMARY KEY (id)
) ENGINE=InnoDB;
CREATE TABLE t2 (
id INTEGER NOT NULL,
FOREIGN KEY (id) REFERENCES t1 (id)
) ENGINE=InnoDB;
INSERT INTO t1 (id) VALUES (NULL);
SELECT * FROM t1;
id
1
TRUNCATE t1;
INSERT INTO t1 (id) VALUES (NULL);
SELECT * FROM t1;
id
1
DELETE FROM t1;
TRUNCATE t1;
INSERT INTO t1 (id) VALUES (NULL);
SELECT * FROM t1;
id
1
DROP TABLE t2, t1;
CREATE TABLE t1
(
id INT PRIMARY KEY
) ENGINE=InnoDB;
CREATE TEMPORARY TABLE t2
(
id INT NOT NULL PRIMARY KEY,
b INT,
FOREIGN KEY (b) REFERENCES test.t1(id)
) ENGINE=InnoDB;
Got one of the listed errors
DROP TABLE t1;
create table t1 (col1 varchar(2000), index (col1(767)))
character set = latin1 engine = innodb;
create table t2 (col1 char(255), index (col1))
character set = latin1 engine = innodb;
create table t3 (col1 binary(255), index (col1))
character set = latin1 engine = innodb;
create table t4 (col1 varchar(767), index (col1))
character set = latin1 engine = innodb;
create table t5 (col1 varchar(767) primary key)
character set = latin1 engine = innodb;
create table t6 (col1 varbinary(767) primary key)
character set = latin1 engine = innodb;
create table t7 (col1 text, index(col1(767)))
character set = latin1 engine = innodb;
create table t8 (col1 blob, index(col1(767)))
character set = latin1 engine = innodb;
create table t9 (col1 varchar(512), col2 varchar(512), index(col1, col2))
character set = latin1 engine = innodb;
show create table t9;
Table	Create Table
t9	CREATE TABLE `t9` (
  `col1` varchar(512) DEFAULT NULL,
  `col2` varchar(512) DEFAULT NULL,
  KEY `col1` (`col1`,`col2`)
) ENGINE=InnoDB DEFAULT CHARSET=latin1
drop table t1, t2, t3, t4, t5, t6, t7, t8, t9;
create table t1 (col1 varchar(768), index(col1))
character set = latin1 engine = innodb;
Warnings:
Warning	1071	Specified key was too long; max key length is 767 bytes
create table t2 (col1 varbinary(768), index(col1))
character set = latin1 engine = innodb;
Warnings:
Warning	1071	Specified key was too long; max key length is 767 bytes
create table t3 (col1 text, index(col1(768)))
character set = latin1 engine = innodb;
Warnings:
Warning	1071	Specified key was too long; max key length is 767 bytes
create table t4 (col1 blob, index(col1(768)))
character set = latin1 engine = innodb;
Warnings:
Warning	1071	Specified key was too long; max key length is 767 bytes
show create table t1;
Table	Create Table
t1	CREATE TABLE `t1` (
  `col1` varchar(768) DEFAULT NULL,
  KEY `col1` (`col1`(767))
) ENGINE=InnoDB DEFAULT CHARSET=latin1
drop table t1, t2, t3, t4;
create table t1 (col1 varchar(768) primary key)
character set = latin1 engine = innodb;
ERROR 42000: Specified key was too long; max key length is 767 bytes
create table t2 (col1 varbinary(768) primary key)
character set = latin1 engine = innodb;
ERROR 42000: Specified key was too long; max key length is 767 bytes
create table t3 (col1 text, primary key(col1(768)))
character set = latin1 engine = innodb;
ERROR 42000: Specified key was too long; max key length is 767 bytes
create table t4 (col1 blob, primary key(col1(768)))
character set = latin1 engine = innodb;
ERROR 42000: Specified key was too long; max key length is 767 bytes
CREATE TABLE t1
(
id INT PRIMARY KEY
) ENGINE=InnoDB;
CREATE TABLE t2
(
v INT,
CONSTRAINT c1 FOREIGN KEY (v) REFERENCES t1(id)
) ENGINE=InnoDB;
INSERT INTO t2 VALUES(2);
ERROR 23000: Cannot add or update a child row: a foreign key constraint fails (`test`.`t2`, CONSTRAINT `c1` FOREIGN KEY (`v`) REFERENCES `t1` (`id`))
INSERT INTO t1 VALUES(1);
INSERT INTO t2 VALUES(1);
DELETE FROM t1 WHERE id = 1;
ERROR 23000: Cannot delete or update a parent row: a foreign key constraint fails (`test`.`t2`, CONSTRAINT `c1` FOREIGN KEY (`v`) REFERENCES `t1` (`id`))
DROP TABLE t1;
ERROR 23000: Cannot delete or update a parent row: a foreign key constraint fails
SET FOREIGN_KEY_CHECKS=0;
DROP TABLE t1;
SET FOREIGN_KEY_CHECKS=1;
INSERT INTO t2 VALUES(3);
ERROR 23000: Cannot add or update a child row: a foreign key constraint fails (`test`.`t2`, CONSTRAINT `c1` FOREIGN KEY (`v`) REFERENCES `t1` (`id`))
DROP TABLE t2;
create table t1(a int not null) engine=innodb DEFAULT CHARSET=latin1;
insert into t1 values (1),(2);
set autocommit=0;
checksum table t1;
Table	Checksum
test.t1	1531596814
insert into t1 values(3);
checksum table t1;
Table	Checksum
test.t1	1531596814
commit;
checksum table t1;
Table	Checksum
test.t1	2050879373
commit;
drop table t1;
create table t1(a int not null) engine=innodb DEFAULT CHARSET=latin1;
insert into t1 values (1),(2);
set autocommit=1;
checksum table t1;
Table	Checksum
test.t1	1531596814
set autocommit=1;
insert into t1 values(3);
checksum table t1;
Table	Checksum
test.t1	2050879373
drop table t1;
set foreign_key_checks=0;
create table t2 (a int primary key, b int, foreign key (b) references t1(a)) engine = innodb;
create table t1(a char(10) primary key, b varchar(20)) engine = innodb;
ERROR HY000: Can't create table 'test.t1' (errno: 150)
set foreign_key_checks=1;
drop table t2;
set foreign_key_checks=0;
create table t1(a varchar(10) primary key) engine = innodb DEFAULT CHARSET=latin1;
create table t2 (a varchar(10), foreign key (a) references t1(a)) engine = innodb DEFAULT CHARSET=utf8;
ERROR HY000: Can't create table 'test.t2' (errno: 150)
set foreign_key_checks=1;
drop table t1;
set foreign_key_checks=0;
create table t2 (a varchar(10), foreign key (a) references t1(a)) engine = innodb;
create table t1(a varchar(10) primary key) engine = innodb;
alter table t1 modify column a int;
Got one of the listed errors
set foreign_key_checks=1;
drop table t2,t1;
set foreign_key_checks=0;
create table t2 (a varchar(10), foreign key (a) references t1(a)) engine = innodb DEFAULT CHARSET=latin1;
create table t1(a varchar(10) primary key) engine = innodb DEFAULT CHARSET=latin1;
alter table t1 convert to character set utf8;
set foreign_key_checks=1;
drop table t2,t1;
set foreign_key_checks=0;
create table t2 (a varchar(10), foreign key (a) references t1(a)) engine = innodb DEFAULT CHARSET=latin1;
create table t3(a varchar(10) primary key) engine = innodb DEFAULT CHARSET=utf8;
rename table t3 to t1;
ERROR HY000: Error on rename of './test/t3' to './test/t1' (errno: 150)
set foreign_key_checks=1;
drop table t2,t3;
create table t1(a int primary key) row_format=redundant engine=innodb;
create table t2(a int primary key,constraint foreign key(a)references t1(a)) row_format=compact engine=innodb;
create table t3(a int primary key) row_format=compact engine=innodb;
create table t4(a int primary key,constraint foreign key(a)references t3(a)) row_format=redundant engine=innodb;
insert into t1 values(1);
insert into t3 values(1);
insert into t2 values(2);
ERROR 23000: Cannot add or update a child row: a foreign key constraint fails (`test`.`t2`, CONSTRAINT `t2_ibfk_1` FOREIGN KEY (`a`) REFERENCES `t1` (`a`))
insert into t4 values(2);
ERROR 23000: Cannot add or update a child row: a foreign key constraint fails (`test`.`t4`, CONSTRAINT `t4_ibfk_1` FOREIGN KEY (`a`) REFERENCES `t3` (`a`))
insert into t2 values(1);
insert into t4 values(1);
update t1 set a=2;
ERROR 23000: Cannot delete or update a parent row: a foreign key constraint fails (`test`.`t2`, CONSTRAINT `t2_ibfk_1` FOREIGN KEY (`a`) REFERENCES `t1` (`a`))
update t2 set a=2;
ERROR 23000: Cannot add or update a child row: a foreign key constraint fails (`test`.`t2`, CONSTRAINT `t2_ibfk_1` FOREIGN KEY (`a`) REFERENCES `t1` (`a`))
update t3 set a=2;
ERROR 23000: Cannot delete or update a parent row: a foreign key constraint fails (`test`.`t4`, CONSTRAINT `t4_ibfk_1` FOREIGN KEY (`a`) REFERENCES `t3` (`a`))
update t4 set a=2;
ERROR 23000: Cannot add or update a child row: a foreign key constraint fails (`test`.`t4`, CONSTRAINT `t4_ibfk_1` FOREIGN KEY (`a`) REFERENCES `t3` (`a`))
truncate t1;
ERROR 23000: Cannot delete or update a parent row: a foreign key constraint fails (`test`.`t2`, CONSTRAINT `t2_ibfk_1` FOREIGN KEY (`a`) REFERENCES `t1` (`a`))
truncate t3;
ERROR 23000: Cannot delete or update a parent row: a foreign key constraint fails (`test`.`t4`, CONSTRAINT `t4_ibfk_1` FOREIGN KEY (`a`) REFERENCES `t3` (`a`))
truncate t2;
truncate t4;
truncate t1;
truncate t3;
drop table t4,t3,t2,t1;
create table t1 (a varchar(255) character set utf8,
b varchar(255) character set utf8,
c varchar(255) character set utf8,
d varchar(255) character set utf8,
key (a,b,c,d)) engine=innodb;
drop table t1;
create table t1 (a varchar(255) character set utf8,
b varchar(255) character set utf8,
c varchar(255) character set utf8,
d varchar(255) character set utf8,
e varchar(255) character set utf8,
key (a,b,c,d,e)) engine=innodb;
ERROR 42000: Specified key was too long; max key length is 3072 bytes
create table t1 (s1 varbinary(2),primary key (s1)) engine=innodb;
create table t2 (s1 binary(2),primary key (s1)) engine=innodb;
create table t3 (s1 varchar(2) binary,primary key (s1)) engine=innodb;
create table t4 (s1 char(2) binary,primary key (s1)) engine=innodb;
insert into t1 values (0x41),(0x4120),(0x4100);
insert into t2 values (0x41),(0x4120),(0x4100);
ERROR 23000: Duplicate entry 'A' for key 'PRIMARY'
insert into t2 values (0x41),(0x4120);
insert into t3 values (0x41),(0x4120),(0x4100);
ERROR 23000: Duplicate entry 'A ' for key 'PRIMARY'
insert into t3 values (0x41),(0x4100);
insert into t4 values (0x41),(0x4120),(0x4100);
ERROR 23000: Duplicate entry 'A' for key 'PRIMARY'
insert into t4 values (0x41),(0x4100);
select hex(s1) from t1;
hex(s1)
41
4100
4120
select hex(s1) from t2;
hex(s1)
4100
4120
select hex(s1) from t3;
hex(s1)
4100
41
select hex(s1) from t4;
hex(s1)
4100
41
drop table t1,t2,t3,t4;
create table t1 (a int primary key,s1 varbinary(3) not null unique) engine=innodb;
create table t2 (s1 binary(2) not null, constraint c foreign key(s1) references t1(s1) on update cascade) engine=innodb;
insert into t1 values(1,0x4100),(2,0x41),(3,0x4120),(4,0x42);
insert into t2 values(0x42);
ERROR 23000: Cannot add or update a child row: a foreign key constraint fails (`test`.`t2`, CONSTRAINT `c` FOREIGN KEY (`s1`) REFERENCES `t1` (`s1`) ON UPDATE CASCADE)
insert into t2 values(0x41);
select hex(s1) from t2;
hex(s1)
4100
update t1 set s1=0x123456 where a=2;
select hex(s1) from t2;
hex(s1)
4100
update t1 set s1=0x12 where a=1;
ERROR 23000: Cannot delete or update a parent row: a foreign key constraint fails (`test`.`t2`, CONSTRAINT `c` FOREIGN KEY (`s1`) REFERENCES `t1` (`s1`) ON UPDATE CASCADE)
update t1 set s1=0x12345678 where a=1;
ERROR 23000: Cannot delete or update a parent row: a foreign key constraint fails (`test`.`t2`, CONSTRAINT `c` FOREIGN KEY (`s1`) REFERENCES `t1` (`s1`) ON UPDATE CASCADE)
update t1 set s1=0x123457 where a=1;
ERROR 23000: Cannot delete or update a parent row: a foreign key constraint fails (`test`.`t2`, CONSTRAINT `c` FOREIGN KEY (`s1`) REFERENCES `t1` (`s1`) ON UPDATE CASCADE)
update t1 set s1=0x1220 where a=1;
select hex(s1) from t2;
hex(s1)
1220
update t1 set s1=0x1200 where a=1;
select hex(s1) from t2;
hex(s1)
1200
update t1 set s1=0x4200 where a=1;
select hex(s1) from t2;
hex(s1)
4200
delete from t1 where a=1;
ERROR 23000: Cannot delete or update a parent row: a foreign key constraint fails (`test`.`t2`, CONSTRAINT `c` FOREIGN KEY (`s1`) REFERENCES `t1` (`s1`) ON UPDATE CASCADE)
delete from t1 where a=2;
update t2 set s1=0x4120;
delete from t1;
ERROR 23000: Cannot delete or update a parent row: a foreign key constraint fails (`test`.`t2`, CONSTRAINT `c` FOREIGN KEY (`s1`) REFERENCES `t1` (`s1`) ON UPDATE CASCADE)
delete from t1 where a!=3;
select a,hex(s1) from t1;
a	hex(s1)
3	4120
select hex(s1) from t2;
hex(s1)
4120
drop table t2,t1;
create table t1 (a int primary key,s1 varchar(2) binary not null unique) engine=innodb;
create table t2 (s1 char(2) binary not null, constraint c foreign key(s1) references t1(s1) on update cascade) engine=innodb;
insert into t1 values(1,0x4100),(2,0x41);
insert into t2 values(0x41);
select hex(s1) from t2;
hex(s1)
41
update t1 set s1=0x1234 where a=1;
select hex(s1) from t2;
hex(s1)
41
update t1 set s1=0x12 where a=2;
select hex(s1) from t2;
hex(s1)
12
delete from t1 where a=1;
delete from t1 where a=2;
ERROR 23000: Cannot delete or update a parent row: a foreign key constraint fails (`test`.`t2`, CONSTRAINT `c` FOREIGN KEY (`s1`) REFERENCES `t1` (`s1`) ON UPDATE CASCADE)
select a,hex(s1) from t1;
a	hex(s1)
2	12
select hex(s1) from t2;
hex(s1)
12
drop table t2,t1;
CREATE TABLE t1(a INT, PRIMARY KEY(a)) ENGINE=InnoDB;
CREATE TABLE t2(a INT) ENGINE=InnoDB;
ALTER TABLE t2 ADD FOREIGN KEY (a) REFERENCES t1(a);
ALTER TABLE t2 DROP FOREIGN KEY t2_ibfk_1;
ALTER TABLE t2 ADD CONSTRAINT t2_ibfk_0 FOREIGN KEY (a) REFERENCES t1(a);
ALTER TABLE t2 DROP FOREIGN KEY t2_ibfk_0;
SHOW CREATE TABLE t2;
Table	Create Table
t2	CREATE TABLE `t2` (
  `a` int(11) DEFAULT NULL,
  KEY `t2_ibfk_0` (`a`)
) ENGINE=InnoDB DEFAULT CHARSET=latin1
DROP TABLE t2,t1;
create table t1(a int not null, b int, c int, d int, primary key(a)) engine=innodb;
insert into t1(a) values (1),(2),(3);
commit;
set autocommit = 0;
update t1 set b = 5 where a = 2;
create trigger t1t before insert on t1 for each row begin set NEW.b = NEW.a * 10 + 5, NEW.c = NEW.a / 10; end |
set autocommit = 0;
insert into t1(a) values (10),(20),(30),(40),(50),(60),(70),(80),(90),(100),
(11),(21),(31),(41),(51),(61),(71),(81),(91),(101),
(12),(22),(32),(42),(52),(62),(72),(82),(92),(102),
(13),(23),(33),(43),(53),(63),(73),(83),(93),(103),
(14),(24),(34),(44),(54),(64),(74),(84),(94),(104);
commit;
commit;
drop trigger t1t;
drop table t1;
create table t1(a int not null, b int, c int, d int, primary key(a)) engine=innodb;
create table t2(a int not null, b int, c int, d int, primary key(a)) engine=innodb;
create table t3(a int not null, b int, c int, d int, primary key(a)) engine=innodb;
create table t4(a int not null, b int, c int, d int, primary key(a)) engine=innodb;
create table t5(a int not null, b int, c int, d int, primary key(a)) engine=innodb;
insert into t1(a) values (1),(2),(3);
insert into t2(a) values (1),(2),(3);
insert into t3(a) values (1),(2),(3);
insert into t4(a) values (1),(2),(3);
insert into t3(a) values (5),(7),(8);
insert into t4(a) values (5),(7),(8);
insert into t5(a) values (1),(2),(3),(4),(5),(6),(7),(8),(9),(10),(11),(12);
create trigger t1t before insert on t1 for each row begin 
INSERT INTO t2 SET a = NEW.a;
end |
create trigger t2t before insert on t2 for each row begin
DELETE FROM t3 WHERE a = NEW.a;
end |
create trigger t3t before delete on t3 for each row begin  
UPDATE t4 SET b = b + 1 WHERE a = OLD.a;
end |
create trigger t4t before update on t4 for each row begin
UPDATE t5 SET b = b + 1 where a = NEW.a;
end |
commit;
set autocommit = 0;
update t1 set b = b + 5 where a = 1;
update t2 set b = b + 5 where a = 1;
update t3 set b = b + 5 where a = 1;
update t4 set b = b + 5 where a = 1;
insert into t5(a) values(20);
set autocommit = 0;
insert into t1(a) values(7);
insert into t2(a) values(8);
delete from t2 where a = 3;
update t4 set b = b + 1 where a = 3;
commit;
drop trigger t1t;
drop trigger t2t;
drop trigger t3t;
drop trigger t4t;
drop table t1, t2, t3, t4, t5;
CREATE TABLE t1 (
field1 varchar(8) NOT NULL DEFAULT '',
field2 varchar(8) NOT NULL DEFAULT '',
PRIMARY KEY  (field1, field2)
) ENGINE=InnoDB;
CREATE TABLE t2 (
field1 varchar(8) NOT NULL DEFAULT '' PRIMARY KEY,
FOREIGN KEY (field1) REFERENCES t1 (field1)
ON DELETE CASCADE ON UPDATE CASCADE
) ENGINE=InnoDB;
INSERT INTO t1 VALUES ('old', 'somevalu');
INSERT INTO t1 VALUES ('other', 'anyvalue');
INSERT INTO t2 VALUES ('old');
INSERT INTO t2 VALUES ('other');
UPDATE t1 SET field1 = 'other' WHERE field2 = 'somevalu';
ERROR 23000: Upholding foreign key constraints for table 't1', entry 'other-somevalu', key 1 would lead to a duplicate entry
DROP TABLE t2;
DROP TABLE t1;
create table t1 (
c1 bigint not null,
c2 bigint not null,
primary key (c1),
unique  key (c2)
) engine=innodb;
create table t2 (
c1 bigint not null,
primary key (c1)
) engine=innodb;
alter table t1 add constraint c2_fk foreign key (c2)
references t2(c1) on delete cascade;
show create table t1;
Table	Create Table
t1	CREATE TABLE `t1` (
  `c1` bigint(20) NOT NULL,
  `c2` bigint(20) NOT NULL,
  PRIMARY KEY (`c1`),
  UNIQUE KEY `c2` (`c2`),
  CONSTRAINT `c2_fk` FOREIGN KEY (`c2`) REFERENCES `t2` (`c1`) ON DELETE CASCADE
) ENGINE=InnoDB DEFAULT CHARSET=latin1
alter table t1 drop foreign key c2_fk;
show create table t1;
Table	Create Table
t1	CREATE TABLE `t1` (
  `c1` bigint(20) NOT NULL,
  `c2` bigint(20) NOT NULL,
  PRIMARY KEY (`c1`),
  UNIQUE KEY `c2` (`c2`)
) ENGINE=InnoDB DEFAULT CHARSET=latin1
drop table t1, t2;
create table t1(a date) engine=innodb;
create table t2(a date, key(a)) engine=innodb;
insert into t1 values('2005-10-01');
insert into t2 values('2005-10-01');
select * from t1, t2
where t2.a between t1.a - interval 2 day and t1.a + interval 2 day;
a	a
2005-10-01	2005-10-01
drop table t1, t2;
create table t1 (id int not null, f_id int not null, f int not null,
primary key(f_id, id)) engine=innodb;
create table t2 (id int not null,s_id int not null,s varchar(200),
primary key(id)) engine=innodb;
INSERT INTO t1 VALUES (8, 1, 3);
INSERT INTO t1 VALUES (1, 2, 1);
INSERT INTO t2 VALUES (1, 0, '');
INSERT INTO t2 VALUES (8, 1, '');
commit;
DELETE ml.* FROM t1 AS ml LEFT JOIN t2 AS mm ON (mm.id=ml.id)
WHERE mm.id IS NULL;
select ml.* from t1 as ml left join t2 as mm on (mm.id=ml.id)
where mm.id is null lock in share mode;
id	f_id	f
drop table t1,t2;
create table t1(a int not null, b int, primary key(a)) engine=innodb;
insert into t1 values(1,1),(2,2),(3,1),(4,2),(5,1),(6,2),(7,3);
commit;
set autocommit = 0;
SET SESSION TRANSACTION ISOLATION LEVEL READ COMMITTED;
update t1 set b = 5 where b = 1;
set autocommit = 0;
SET SESSION TRANSACTION ISOLATION LEVEL READ COMMITTED;
select * from t1 where a = 7 and b = 3 for update;
a	b
7	3
commit;
commit;
drop table t1;
create table t1(a int not null, b int, primary key(a)) engine=innodb;
insert into t1 values(1,1),(2,2),(3,1),(4,2),(5,1),(6,2);
commit;
set autocommit = 0;
select * from t1 lock in share mode;
a	b
1	1
2	2
3	1
4	2
5	1
6	2
update t1 set b = 5 where b = 1;
set autocommit = 0;
select * from t1 where a = 2 and b = 2 for update;
ERROR HY000: Lock wait timeout exceeded; try restarting transaction
commit;
commit;
drop table t1;
create table t1(a int not null, b int, primary key(a)) engine=innodb;
insert into t1 values (1,2),(5,3),(4,2);
create table t2(d int not null, e int, primary key(d)) engine=innodb;
insert into t2 values (8,6),(12,1),(3,1);
commit;
set autocommit = 0;
select * from t2 for update;
d	e
3	1
8	6
12	1
set autocommit = 0;
SET SESSION TRANSACTION ISOLATION LEVEL READ COMMITTED;
insert into t1 select * from t2;
update t1 set b = (select e from t2 where a = d);
create table t3(d int not null, e int, primary key(d)) engine=innodb
select * from t2;
commit;
commit;
drop table t1, t2, t3;
create table t1(a int not null, b int, primary key(a)) engine=innodb;
insert into t1 values (1,2),(5,3),(4,2);
create table t2(a int not null, b int, primary key(a)) engine=innodb;
insert into t2 values (8,6),(12,1),(3,1);
create table t3(d int not null, b int, primary key(d)) engine=innodb;
insert into t3 values (8,6),(12,1),(3,1);
create table t5(a int not null, b int, primary key(a)) engine=innodb;
insert into t5 values (1,2),(5,3),(4,2);
create table t6(d int not null, e int, primary key(d)) engine=innodb;
insert into t6 values (8,6),(12,1),(3,1);
create table t8(a int not null, b int, primary key(a)) engine=innodb;
insert into t8 values (1,2),(5,3),(4,2);
create table t9(d int not null, e int, primary key(d)) engine=innodb;
insert into t9 values (8,6),(12,1),(3,1);
commit;
set autocommit = 0;
select * from t2 for update;
a	b
3	1
8	6
12	1
set autocommit = 0;
SET SESSION TRANSACTION ISOLATION LEVEL SERIALIZABLE;
insert into t1 select * from t2;
set autocommit = 0;
SET SESSION TRANSACTION ISOLATION LEVEL SERIALIZABLE;
update t3 set b = (select b from t2 where a = d);
set autocommit = 0;
SET SESSION TRANSACTION ISOLATION LEVEL SERIALIZABLE;
create table t4(a int not null, b int, primary key(a)) engine=innodb select * from t2;
set autocommit = 0;
SET SESSION TRANSACTION ISOLATION LEVEL READ COMMITTED;
insert into t5 (select * from t2 lock in share mode);
set autocommit = 0;
SET SESSION TRANSACTION ISOLATION LEVEL READ COMMITTED;
update t6 set e = (select b from t2 where a = d lock in share mode);
set autocommit = 0;
SET SESSION TRANSACTION ISOLATION LEVEL READ COMMITTED;
create table t7(a int not null, b int, primary key(a)) engine=innodb select * from t2 lock in share mode;
set autocommit = 0;
SET SESSION TRANSACTION ISOLATION LEVEL READ COMMITTED;
insert into t8 (select * from t2 for update);
set autocommit = 0;
SET SESSION TRANSACTION ISOLATION LEVEL READ COMMITTED;
update t9 set e = (select b from t2 where a = d for update);
set autocommit = 0;
SET SESSION TRANSACTION ISOLATION LEVEL READ COMMITTED;
create table t10(a int not null, b int, primary key(a)) engine=innodb select * from t2 for update;
ERROR HY000: Lock wait timeout exceeded; try restarting transaction
ERROR HY000: Lock wait timeout exceeded; try restarting transaction
ERROR HY000: Lock wait timeout exceeded; try restarting transaction
ERROR HY000: Lock wait timeout exceeded; try restarting transaction
ERROR HY000: Lock wait timeout exceeded; try restarting transaction
ERROR HY000: Lock wait timeout exceeded; try restarting transaction
ERROR HY000: Lock wait timeout exceeded; try restarting transaction
ERROR HY000: Lock wait timeout exceeded; try restarting transaction
ERROR HY000: Lock wait timeout exceeded; try restarting transaction
commit;
drop table t1, t2, t3, t5, t6, t8, t9;
CREATE TABLE t1 (DB_ROW_ID int) engine=innodb;
ERROR HY000: Can't create table 'test.t1' (errno: -1)
CREATE TABLE t1 (
a BIGINT(20) NOT NULL,
PRIMARY KEY  (a)
) ENGINE=INNODB DEFAULT CHARSET=UTF8;
CREATE TABLE t2 (
a BIGINT(20) NOT NULL,
b VARCHAR(128) NOT NULL,
c TEXT NOT NULL,
PRIMARY KEY  (a,b),
KEY idx_t2_b_c (b,c(200)),
CONSTRAINT t_fk FOREIGN KEY (a) REFERENCES t1 (a) 
ON DELETE CASCADE
) ENGINE=INNODB DEFAULT CHARSET=UTF8;
INSERT INTO t1 VALUES (1);
INSERT INTO t2 VALUES (1, 'bar', 'vbar');
INSERT INTO t2 VALUES (1, 'BAR2', 'VBAR');
INSERT INTO t2 VALUES (1, 'bar_bar', 'bibi');
INSERT INTO t2 VALUES (1, 'customer_over', '1');
SELECT * FROM t2 WHERE b = 'customer_over';
a	b	c
1	customer_over	1
SELECT * FROM t2 WHERE BINARY b = 'customer_over';
a	b	c
1	customer_over	1
SELECT DISTINCT p0.a FROM t2 p0 WHERE p0.b = 'customer_over';
a
1
/* Bang: Empty result set, above was expected: */
SELECT DISTINCT p0.a FROM t2 p0 WHERE BINARY p0.b = 'customer_over';
a
1
SELECT p0.a FROM t2 p0 WHERE BINARY p0.b = 'customer_over';
a
1
drop table t2, t1;
CREATE TABLE t1 ( a int ) ENGINE=innodb;
BEGIN;
INSERT INTO t1 VALUES (1);
OPTIMIZE TABLE t1;
Table	Op	Msg_type	Msg_text
test.t1	optimize	status	OK
DROP TABLE t1;
CREATE TABLE t1 (id int PRIMARY KEY, f int NOT NULL, INDEX(f)) ENGINE=InnoDB;
CREATE TABLE t2 (id int PRIMARY KEY, f INT NOT NULL,
CONSTRAINT t2_t1 FOREIGN KEY (id) REFERENCES t1 (id)
ON DELETE CASCADE ON UPDATE CASCADE) ENGINE=InnoDB;
ALTER TABLE t2 ADD FOREIGN KEY (f) REFERENCES t1 (f) ON
DELETE CASCADE ON UPDATE CASCADE;
SHOW CREATE TABLE t2;
Table	Create Table
t2	CREATE TABLE `t2` (
  `id` int(11) NOT NULL,
  `f` int(11) NOT NULL,
  PRIMARY KEY (`id`),
  KEY `f` (`f`),
  CONSTRAINT `t2_ibfk_1` FOREIGN KEY (`f`) REFERENCES `t1` (`f`) ON DELETE CASCADE ON UPDATE CASCADE,
  CONSTRAINT `t2_t1` FOREIGN KEY (`id`) REFERENCES `t1` (`id`) ON DELETE CASCADE ON UPDATE CASCADE
) ENGINE=InnoDB DEFAULT CHARSET=latin1
DROP TABLE t2, t1;
CREATE TABLE t1 (a INT, INDEX(a)) ENGINE=InnoDB;
CREATE TABLE t2 (a INT, INDEX(a)) ENGINE=InnoDB;
INSERT INTO t1 VALUES (1);
INSERT INTO t2 VALUES (1);
ALTER TABLE t2 ADD FOREIGN KEY (a) REFERENCES t1 (a) ON DELETE SET NULL;
ALTER TABLE t2 MODIFY a INT NOT NULL;
ERROR HY000: Error on rename of '#sql-temporary' to './test/t2' (errno: 150)
DELETE FROM t1;
DROP TABLE t2,t1;
CREATE TABLE t1 (a VARCHAR(5) COLLATE utf8_unicode_ci PRIMARY KEY)
ENGINE=InnoDB;
INSERT INTO t1 VALUES (0xEFBCA4EFBCA4EFBCA4);
DELETE FROM t1;
INSERT INTO t1 VALUES ('DDD');
SELECT * FROM t1;
a
DDD
DROP TABLE t1;
CREATE TABLE t1 (id int PRIMARY KEY AUTO_INCREMENT) ENGINE=InnoDB
AUTO_INCREMENT=42;
INSERT INTO t1 VALUES (0),(347),(0);
SELECT * FROM t1;
id
42
347
348
SHOW CREATE TABLE t1;
Table	Create Table
t1	CREATE TABLE `t1` (
  `id` int(11) NOT NULL AUTO_INCREMENT,
  PRIMARY KEY (`id`)
) ENGINE=InnoDB AUTO_INCREMENT=349 DEFAULT CHARSET=latin1
CREATE TABLE t2 (id int PRIMARY KEY) ENGINE=InnoDB;
INSERT INTO t2 VALUES(42),(347),(348);
ALTER TABLE t1 ADD CONSTRAINT t1_t2 FOREIGN KEY (id) REFERENCES t2(id);
SHOW CREATE TABLE t1;
Table	Create Table
t1	CREATE TABLE `t1` (
  `id` int(11) NOT NULL AUTO_INCREMENT,
  PRIMARY KEY (`id`),
  CONSTRAINT `t1_t2` FOREIGN KEY (`id`) REFERENCES `t2` (`id`)
) ENGINE=InnoDB AUTO_INCREMENT=349 DEFAULT CHARSET=latin1
DROP TABLE t1,t2;
CREATE TABLE t1 (
c01 CHAR(255), c02 CHAR(255), c03 CHAR(255), c04 CHAR(255),
c05 CHAR(255), c06 CHAR(255), c07 CHAR(255), c08 CHAR(255),
c09 CHAR(255), c10 CHAR(255), c11 CHAR(255), c12 CHAR(255),
c13 CHAR(255), c14 CHAR(255), c15 CHAR(255), c16 CHAR(255),
c17 CHAR(255), c18 CHAR(255), c19 CHAR(255), c20 CHAR(255),
c21 CHAR(255), c22 CHAR(255), c23 CHAR(255), c24 CHAR(255),
c25 CHAR(255), c26 CHAR(255), c27 CHAR(255), c28 CHAR(255),
c29 CHAR(255), c30 CHAR(255), c31 CHAR(255), c32 CHAR(255)
) ENGINE = InnoDB;
ERROR 42000: Row size too large. The maximum row size for the used table type, not counting BLOBs, is 8126. You have to change some columns to TEXT or BLOBs
DROP TABLE IF EXISTS t1;
Warnings:
Note	1051	Unknown table 't1'
CREATE TABLE t1(
id BIGINT(20) NOT NULL AUTO_INCREMENT PRIMARY KEY
) ENGINE=InnoDB;
INSERT INTO t1 VALUES(-10);
SELECT * FROM t1;
id
-10
INSERT INTO t1 VALUES(NULL);
SELECT * FROM t1;
id
-10
1
DROP TABLE t1;
SET TX_ISOLATION='read-committed';
SET AUTOCOMMIT=0;
DROP TABLE IF EXISTS t1, t2;
Warnings:
Note	1051	Unknown table 't1'
Note	1051	Unknown table 't2'
CREATE TABLE t1 ( a int ) ENGINE=InnoDB;
CREATE TABLE t2 LIKE t1;
SELECT * FROM t2;
a
SET TX_ISOLATION='read-committed';
SET AUTOCOMMIT=0;
INSERT INTO t1 VALUES (1);
COMMIT;
SELECT * FROM t1 WHERE a=1;
a
1
SET TX_ISOLATION='read-committed';
SET AUTOCOMMIT=0;
SELECT * FROM t2;
a
SET TX_ISOLATION='read-committed';
SET AUTOCOMMIT=0;
INSERT INTO t1 VALUES (2);
COMMIT;
SELECT * FROM t1 WHERE a=2;
a
2
SELECT * FROM t1 WHERE a=2;
a
2
DROP TABLE t1;
DROP TABLE t2;
<<<<<<< HEAD
FORCE CONFLICT; WILL BE REMOVED DURING NULL MERGE OF 5.1-ss2360
=======
create table t1 (i int, j int) engine=innodb;
insert into t1 (i, j) values (1, 1), (2, 2);
update t1 set j = 2;
affected rows: 1
info: Rows matched: 2  Changed: 1  Warnings: 0
drop table t1;
create table t1 (id int) comment='this is a comment' engine=innodb;
select table_comment, data_free > 0 as data_free_is_set
from information_schema.tables
where table_schema='test' and table_name = 't1';
table_comment	data_free_is_set
this is a comment	1
drop table t1;
CREATE TABLE t1 (
c1 INT(10) UNSIGNED NOT NULL AUTO_INCREMENT,
c2 VARCHAR(128) NOT NULL,
PRIMARY KEY(c1)
) ENGINE=InnoDB DEFAULT CHARSET=utf8 AUTO_INCREMENT=100;
CREATE TABLE t2 (
c1 INT(10) UNSIGNED NOT NULL AUTO_INCREMENT,
c2 INT(10) UNSIGNED DEFAULT NULL,
PRIMARY KEY(c1)
) ENGINE=InnoDB DEFAULT CHARSET=utf8 AUTO_INCREMENT=200;
SELECT AUTO_INCREMENT FROM INFORMATION_SCHEMA.TABLES WHERE table_name = 't2';
AUTO_INCREMENT
200
ALTER TABLE t2 ADD CONSTRAINT t1_t2_1 FOREIGN KEY(c1) REFERENCES t1(c1);
SELECT AUTO_INCREMENT FROM INFORMATION_SCHEMA.TABLES WHERE table_name = 't2';
AUTO_INCREMENT
200
DROP TABLE t2;
DROP TABLE t1;
>>>>>>> 8c47244e
<|MERGE_RESOLUTION|>--- conflicted
+++ resolved
@@ -3218,40 +3218,4 @@
 a
 2
 DROP TABLE t1;
-DROP TABLE t2;
-<<<<<<< HEAD
-FORCE CONFLICT; WILL BE REMOVED DURING NULL MERGE OF 5.1-ss2360
-=======
-create table t1 (i int, j int) engine=innodb;
-insert into t1 (i, j) values (1, 1), (2, 2);
-update t1 set j = 2;
-affected rows: 1
-info: Rows matched: 2  Changed: 1  Warnings: 0
-drop table t1;
-create table t1 (id int) comment='this is a comment' engine=innodb;
-select table_comment, data_free > 0 as data_free_is_set
-from information_schema.tables
-where table_schema='test' and table_name = 't1';
-table_comment	data_free_is_set
-this is a comment	1
-drop table t1;
-CREATE TABLE t1 (
-c1 INT(10) UNSIGNED NOT NULL AUTO_INCREMENT,
-c2 VARCHAR(128) NOT NULL,
-PRIMARY KEY(c1)
-) ENGINE=InnoDB DEFAULT CHARSET=utf8 AUTO_INCREMENT=100;
-CREATE TABLE t2 (
-c1 INT(10) UNSIGNED NOT NULL AUTO_INCREMENT,
-c2 INT(10) UNSIGNED DEFAULT NULL,
-PRIMARY KEY(c1)
-) ENGINE=InnoDB DEFAULT CHARSET=utf8 AUTO_INCREMENT=200;
-SELECT AUTO_INCREMENT FROM INFORMATION_SCHEMA.TABLES WHERE table_name = 't2';
-AUTO_INCREMENT
-200
-ALTER TABLE t2 ADD CONSTRAINT t1_t2_1 FOREIGN KEY(c1) REFERENCES t1(c1);
-SELECT AUTO_INCREMENT FROM INFORMATION_SCHEMA.TABLES WHERE table_name = 't2';
-AUTO_INCREMENT
-200
-DROP TABLE t2;
-DROP TABLE t1;
->>>>>>> 8c47244e
+DROP TABLE t2;