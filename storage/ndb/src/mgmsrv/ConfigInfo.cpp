--- conflicted
+++ resolved
@@ -410,11 +410,7 @@
     ConfigInfo::CI_INT,
     MANDATORY,
     "1",
-<<<<<<< HEAD
-    STR_VALUE(MAX_NDB_NODES) },
-=======
     STR_VALUE(MAX_DATA_NODE_ID) },
->>>>>>> d1e4e5f9
 
   {
     CFG_NODE_ID,
@@ -426,11 +422,7 @@
     ConfigInfo::CI_INT,
     MANDATORY,
     "1",
-<<<<<<< HEAD
-    STR_VALUE(MAX_NDB_NODES) },
-=======
     STR_VALUE(MAX_DATA_NODE_ID) },
->>>>>>> d1e4e5f9
 
   {
     KEY_INTERNAL,
