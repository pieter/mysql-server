/* Copyright (C) 2003 MySQL AB

   This program is free software; you can redistribute it and/or modify
   it under the terms of the GNU General Public License as published by
   the Free Software Foundation; version 2 of the License.

   This program is distributed in the hope that it will be useful,
   but WITHOUT ANY WARRANTY; without even the implied warranty of
   MERCHANTABILITY or FITNESS FOR A PARTICULAR PURPOSE.  See the
   GNU General Public License for more details.

   You should have received a copy of the GNU General Public License
   along with this program; if not, write to the Free Software
   Foundation, Inc., 59 Temple Place, Suite 330, Boston, MA  02111-1307  USA */

#ifndef NdbScanOperation_H
#define NdbScanOperation_H

#include <strings.h>
#include <NdbOperation.hpp>

class NdbBlob;
class NdbResultSet;
class PollGuard;

/**
 * @class NdbScanOperation
 * @brief Class of scan operations for use in transactions.  
 */
class NdbScanOperation : public NdbOperation {
#ifndef DOXYGEN_SHOULD_SKIP_INTERNAL
  friend class Ndb;
  friend class NdbTransaction;
  friend class NdbResultSet;
  friend class NdbOperation;
  friend class NdbBlob;
#endif

public:
  /**
   * Scan flags.  OR-ed together and passed as second argument to
   * readTuples. Note that SF_MultiRange has to be set if several
   * ranges (bounds) are to be passed.
   */
  enum ScanFlag {
<<<<<<< HEAD
    SF_TupScan = (1 << 16),     // scan TUP order
    SF_DiskScan = (2 << 16),    // scan in DISK order
    SF_OrderBy = (1 << 24),     // index scan in order
    SF_Descending = (2 << 24),  // index scan in descending order
    SF_ReadRangeNo = (4 << 24), // enable @ref get_range_no
    SF_MultiRange = (8 << 24),  // scan is part of multi-range scan
    SF_KeyInfo = 1              // request KeyInfo to be sent back
=======
    /* Scan TUP order */
    SF_TupScan = (1 << 16),
    /* Scan in DISK order */
    SF_DiskScan = (2 << 16),
    /*
      Return rows from an index scan sorted, ordered on the index key.
      This flag makes the API perform a merge-sort among the ordered scans of
      each fragment, to get a single sorted result set.
    */
    SF_OrderBy = (1 << 24),
    /* Index scan in descending order, instead of default ascending. */
    SF_Descending = (2 << 24),
    /*
      Enable @ref get_range_no (index scan only).
      When this flag is set, NdbIndexScanOperation::get_range_no() can be
      called to read back the range_no defined in
      NdbIndexScanOperation::end_of_bound(). See @ref end_of_bound() for
      explanation.
    */
    SF_ReadRangeNo = (4 << 24),
    /*
      Request KeyInfo to be sent back.
      This enables the option to take over row lock taken by the scan using
      lockCurrentTuple(), by making sure that the kernel sends back the
      information needed to identify the row and the lock.
      It is enabled by default for scans using LM_Exclusive, but must be
      explicitly specified to enable the taking-over of LM_Read locks.
    */
    SF_KeyInfo = 1
>>>>>>> 4034fddd
  };

  /**
   * readTuples
   * 
   * @param lock_mode Lock mode
   * @param scan_flags see @ref ScanFlag
   * @param parallel Number of fragments to scan in parallel (0=max)
   * @param batch Number of rows to fetch in each batch
   */ 
  virtual
  int readTuples(LockMode lock_mode = LM_Read, 
                 Uint32 scan_flags = 0, 
		 Uint32 parallel = 0,
		 Uint32 batch = 0);

#ifndef DOXYGEN_SHOULD_SKIP_DEPRECATED
  /**
   * readTuples
   * @param lock_mode Lock mode
   * @param batch No of rows to fetch from each fragment at a time
   * @param parallel No of fragments to scan in parallell
   * @note specifying 0 for batch and parallell means max performance
   */ 
#ifdef ndb_readtuples_impossible_overload
  int readTuples(LockMode lock_mode = LM_Read, 
		 Uint32 batch = 0, Uint32 parallel = 0, 
                 bool keyinfo = false, bool multi_range = false);
#endif
  
  inline int readTuples(int parallell){
    return readTuples(LM_Read, 0, parallell);
  }
  
  inline int readTuplesExclusive(int parallell = 0){
    return readTuples(LM_Exclusive, 0, parallell);
  }
#endif
  
#ifndef DOXYGEN_SHOULD_SKIP_INTERNAL
  NdbBlob* getBlobHandle(const char* anAttrName);
  NdbBlob* getBlobHandle(Uint32 anAttrId);
#endif

  /**
   * Get the next tuple in a scan transaction. 
   * 
   * After each call to nextResult
   * the buffers and NdbRecAttr objects defined in 
   * NdbOperation::getValue are updated with values 
   * from the scanned tuple. 
   *
   * @param fetchAllowed  If set to false, then fetching is disabled
   * @param forceSend If true send will occur immediately (see @ref secAdapt)
   *
   * The NDB API will receive tuples from each fragment in batches, and
   * needs to explicitly request from the NDB Kernel the sending of each new
   * batch. When a new batch is requested, the NDB Kernel will remove any
   * locks taken on rows in the previous batch, unless they have been already
   * taken over by the application executing updateCurrentTuple(),
   * lockCurrentTuple(), etc.
   *
   * The fetchAllowed parameter is used to control this release of
   * locks from the application. When fetchAllowed is set to false,
   * the NDB API will not request new batches from the NDB Kernel when
   * all received rows have been exhausted, but will instead return 2
   * from nextResult(), indicating that new batches must be
   * requested. You must then call nextResult with fetchAllowed = true
   * in order to contact the NDB Kernel for more records, after taking over
   * locks as appropriate.
   *
   * fetchAllowed = false is useful when you want to update or 
   * delete all the records fetched in one transaction(This will save a
   *  lot of round trip time and make updates or deletes of scanned 
   * records a lot faster).
   *
   * While nextResult(false) returns 0, take over the record to
   * another transaction. When nextResult(false) returns 2 you must
   * execute and commit the other transaction. This will cause the
   * locks to be transferred to the other transaction, updates or
   * deletes will be made and then the locks will be released.
   *
   * After that, call nextResult(true) which will fetch new records and
   * cache them in the NdbApi. 
   * 
   * @note  If you don't take over the records to another transaction the 
   *        locks on those records will be released the next time NDB Kernel
   *        is contacted for more records.
   *
   * @note  Please contact for examples of efficient scan
   *        updates and deletes.
   * 
   * @note  See ndb/examples/ndbapi_scan_example for usage.
   *
   * @return 
   * -  -1: if unsuccessful,<br>
   * -   0: if another tuple was received, and<br> 
   * -   1: if there are no more tuples to scan.
   * -   2: if there are no more cached records in NdbApi
   */
  int nextResult(bool fetchAllowed = true, bool forceSend = false);

  /*
    NdbRecord version of nextResult.
    This sets a pointer to the next row in out_row (if returning 0). This
    pointer is valid (only) until the next call to nextResult() with
    fetchAllowed==true.
    The NdbRecord object defining the row format was specified in the
    NdbTransaction::scanTable (or scanIndex) call.
  */
  int nextResult(const char * & out_row,
                 bool fetchAllowed = true, bool forceSend = false);

  /*
    Fetch the next row, copying out the row from internal buffers into a
    user-supplied row and NdbRecord describing row format.
    This makes it possible to receive the rows in a different NdbRecord format
    from the one used internally to buffer rows or specified in
    NdbTransaction::scanTable/scanIndex.
  */
  int nextResult(NdbRecord *record,
                 char * out_row,
                 bool fetchAllowed = true, bool forceSend = false);

  /**
   * Close scan
   */
  void close(bool forceSend = false, bool releaseOp = false);

  /**
   * Lock current tuple
   *
   * @return an NdbOperation or NULL.
   */
  NdbOperation* lockCurrentTuple();
  /**
   * Lock current tuple
   *
   * @param lockTrans Transaction that should perform the lock
   *
   * @return an NdbOperation or NULL.
   */
  NdbOperation*	lockCurrentTuple(NdbTransaction* lockTrans);
  /**
   * Update current tuple
   *
   * @return an NdbOperation or NULL.
   */
  NdbOperation* updateCurrentTuple();
  /**
   * Update current tuple
   *
   * @param updateTrans Transaction that should perform the update
   *
   * @return an NdbOperation or NULL.
   */
  NdbOperation*	updateCurrentTuple(NdbTransaction* updateTrans);

  /**
   * Delete current tuple
   * @return 0 on success or -1 on failure
   */
  int deleteCurrentTuple();
  /**
   * Delete current tuple
   *
   * @param takeOverTransaction Transaction that should perform the delete
   *
   * @return 0 on success or -1 on failure
   */
  int deleteCurrentTuple(NdbTransaction* takeOverTransaction);
  
  /*
    NdbRecord versions of scan lock take-over operations.

    Note that calling NdbRecord scan lock take-over on an NdbRecAttr-style
    scan is not valid, nor is calling NdbRecAttr-style scan lock take-over
    on an NdbRecord-style scan.
  */

  /*
    Take over the lock without changing the row.
    Optionally also read from the row (call with default value NULL for row
    to not read any attributes.).
    The NdbRecord * is required even when not reading any attributes.
  */
  NdbOperation *lockCurrentTuple(NdbTransaction *takeOverTrans,
                                 const NdbRecord *record,
                                 char *row= 0,
                                 const unsigned char *mask= 0);

  /*
    Update the current tuple, NdbRecord version.
    Values to update with are contained in the passed-in row.
  */
  NdbOperation *updateCurrentTuple(NdbTransaction *takeOverTrans,
                                   const NdbRecord *record,
                                   const char *row,
                                   const unsigned char *mask= 0);

  /* Delete the current tuple. */
  NdbOperation *deleteCurrentTuple(NdbTransaction *takeOverTrans,
                                   const NdbRecord *record);

  /**
   * Restart scan with exactly the same
   *   getValues and search conditions
   */
  int restart(bool forceSend = false);
  
protected:
  NdbScanOperation(Ndb* aNdb,
                   NdbOperation::Type aType = NdbOperation::TableScan);
  virtual ~NdbScanOperation();

  int nextResultImpl(bool fetchAllowed = true, bool forceSend = false);
  virtual void release();
  
  int close_impl(class TransporterFacade*, bool forceSend,
                 PollGuard *poll_guard);

  // Overloaded methods from NdbCursorOperation
  int executeCursor(int ProcessorId);

  // Overloaded private methods from NdbOperation
  int init(const NdbTableImpl* tab, NdbTransaction*);
  int prepareSend(Uint32  TC_ConnectPtr, Uint64  TransactionId);
  int doSend(int ProcessorId);

  virtual void setErrorCode(int aErrorCode);
  virtual void setErrorCodeAbort(int aErrorCode);

  NdbTransaction *m_transConnection;

  // Scan related variables
  Uint32 theParallelism;
  /*
    Whether keyInfo is requested from Kernel.
    KeyInfo is requested by application (using the SF_KeyInfo scan flag), and
    also enabled automatically when using exclusive locking (lockmode
    LM_Exclusive), or when requesting blobs (getBlobHandle()).
  */
  Uint32 m_keyInfo;

  int getFirstATTRINFOScan();
  int doSendScan(int ProcessorId);
  int prepareSendScan(Uint32 TC_ConnectPtr, Uint64 TransactionId);
  
  int fix_receivers(Uint32 parallel);
  void reset_receivers(Uint32 parallel, Uint32 ordered);
  Uint32* m_array; // containing all arrays below
  Uint32 m_allocated_receivers;
  NdbReceiver** m_receivers;      // All receivers

  Uint32* m_prepared_receivers;   // These are to be sent

  /*
    Owned by API/user thread.

    These receivers, stored in the m_api_receivers array, have all attributes
    from the current batch fully received, and the API thread has moved them
    here (under mutex protection) from m_conf_receivers, so that all further
    nextResult() can access them without extra mutex contention.

    The m_current_api_receiver member is the index (into m_api_receivers) of
    the receiver that delivered the last row to the application in
    nextResult(). If no rows have been delivered yet, it is set to 0 for table
    scans and to one past the end of the array for ordered index scans.

    For ordered index scans, the m_api_receivers array is further kept sorted.
    The entries from (m_current_api_receiver+1) to the end of the array are
    kept in the order that their first row will be returned in nextResult().

    Note also that for table scans, the entries available to the API thread
    are stored in entries 0..(m_api_receivers_count-1), while for ordered
    index scans, they are stored in entries m_current_api_receiver..array end.
   */
  Uint32 m_current_api_receiver;
  Uint32 m_api_receivers_count;
  NdbReceiver** m_api_receivers;  // These are currently used by api
  
  /*
    Shared by receiver thread and API thread.
    These are receivers that the receiver thread has obtained all attribute
    data for (of the current batch).
    API thread will move them (under mutex protection) to m_api_receivers on
    first access with nextResult().
   */
  Uint32 m_conf_receivers_count;  // NOTE needs mutex to access
  NdbReceiver** m_conf_receivers; // receive thread puts them here
  
  /*
   Owned by receiver thread
   These are the receivers that the receiver thread is currently receiving
   attribute data for (of the current batch).
   Once all is received, they will be moved to m_conf_receivers.
  */
  Uint32 m_sent_receivers_count;  // NOTE needs mutex to access
  NdbReceiver** m_sent_receivers; // receive thread puts them here
  
  int send_next_scan(Uint32 cnt, bool close);
  void receiver_delivered(NdbReceiver*);
  void receiver_completed(NdbReceiver*);
  void execCLOSE_SCAN_REP();

  int getKeyFromKEYINFO20(Uint32* data, Uint32 & size);
  NdbOperation*	takeOverScanOp(OperationType opType, NdbTransaction*);
  NdbOperation* takeOverScanOpNdbRecord(OperationType opType,
                                        NdbTransaction* pTrans,
                                        const NdbRecord *record,
                                        char *row,
                                        const unsigned char *mask);
  bool m_ordered;
  bool m_descending;
  Uint32 m_read_range_no;
<<<<<<< HEAD
  NdbRecAttr *m_curr_row; // Pointer to last returned row
  bool m_multi_range; // Mark if operation is part of multi-range scan
=======
  /*
    m_curr_row: Pointer to last returned row (linked list of NdbRecAttr
    objects).
    First comes keyInfo, if requested (explicitly with SF_KeyInfo, or
    implicitly when using LM_Exclusive).
    Then comes range_no, if requested with SF_ReadRangeNo, included first in
    the list of sort columns to get sorting of multiple range scans right.
    Then the 'real' columns that are participating in the scan.    
  */
  NdbRecAttr *m_curr_row;
>>>>>>> 4034fddd
  bool m_executed; // Marker if operation should be released at close
};

inline
NdbOperation* 
NdbScanOperation::lockCurrentTuple(){
  return lockCurrentTuple(m_transConnection);
}

inline
NdbOperation* 
NdbScanOperation::lockCurrentTuple(NdbTransaction* takeOverTrans){
  return takeOverScanOp(NdbOperation::ReadRequest, 
			takeOverTrans);
}

inline
NdbOperation* 
NdbScanOperation::updateCurrentTuple(){
  return updateCurrentTuple(m_transConnection);
}

inline
NdbOperation* 
NdbScanOperation::updateCurrentTuple(NdbTransaction* takeOverTrans){
  return takeOverScanOp(NdbOperation::UpdateRequest, 
			takeOverTrans);
}

inline
int
NdbScanOperation::deleteCurrentTuple(){
  return deleteCurrentTuple(m_transConnection);
}

inline
int
NdbScanOperation::deleteCurrentTuple(NdbTransaction * takeOverTrans){
  void * res = takeOverScanOp(NdbOperation::DeleteRequest, 
			      takeOverTrans);
  if(res == 0)
    return -1;
  return 0;
}

inline
NdbOperation *
NdbScanOperation::lockCurrentTuple(NdbTransaction *takeOverTrans,
                                   const NdbRecord *record,
                                   char *row,
                                   const unsigned char *mask)
{
  unsigned char empty_mask[NDB_MAX_ATTRIBUTES_IN_TABLE>>3];
  /* Default is to not read any attributes, just take over the lock. */
  if (!row)
  {
    bzero(empty_mask, sizeof(empty_mask));
    mask= &empty_mask[0];
  }
  return takeOverScanOpNdbRecord(NdbOperation::ReadRequest, takeOverTrans,
                                 record, row, mask);
}

inline
NdbOperation *
NdbScanOperation::updateCurrentTuple(NdbTransaction *takeOverTrans,
                                     const NdbRecord *record,
                                     const char *row,
                                     const unsigned char *mask)
{
  /*
    We share the code implementing lockCurrentTuple() and updateCurrentTuple().
    For lock the row may be updated, for update it is const.
    Therefore we need to cast away const here, though we won't actually change
    the row since we pass type 'UpdateRequest'.
   */
  return takeOverScanOpNdbRecord(NdbOperation::UpdateRequest, takeOverTrans,
                                 record, (char *)row, mask);
}

inline
NdbOperation *
NdbScanOperation::deleteCurrentTuple(NdbTransaction *takeOverTrans,
                                     const NdbRecord *record)
{
  return takeOverScanOpNdbRecord(NdbOperation::DeleteRequest, takeOverTrans,
                                 record, 0, 0);
}

#endif<|MERGE_RESOLUTION|>--- conflicted
+++ resolved
@@ -43,15 +43,6 @@
    * ranges (bounds) are to be passed.
    */
   enum ScanFlag {
-<<<<<<< HEAD
-    SF_TupScan = (1 << 16),     // scan TUP order
-    SF_DiskScan = (2 << 16),    // scan in DISK order
-    SF_OrderBy = (1 << 24),     // index scan in order
-    SF_Descending = (2 << 24),  // index scan in descending order
-    SF_ReadRangeNo = (4 << 24), // enable @ref get_range_no
-    SF_MultiRange = (8 << 24),  // scan is part of multi-range scan
-    SF_KeyInfo = 1              // request KeyInfo to be sent back
-=======
     /* Scan TUP order */
     SF_TupScan = (1 << 16),
     /* Scan in DISK order */
@@ -72,6 +63,8 @@
       explanation.
     */
     SF_ReadRangeNo = (4 << 24),
+    /* Scan is part of multi-range scan. */
+    SF_MultiRange = (8 << 24),
     /*
       Request KeyInfo to be sent back.
       This enables the option to take over row lock taken by the scan using
@@ -81,7 +74,6 @@
       explicitly specified to enable the taking-over of LM_Read locks.
     */
     SF_KeyInfo = 1
->>>>>>> 4034fddd
   };
 
   /**
@@ -397,10 +389,6 @@
   bool m_ordered;
   bool m_descending;
   Uint32 m_read_range_no;
-<<<<<<< HEAD
-  NdbRecAttr *m_curr_row; // Pointer to last returned row
-  bool m_multi_range; // Mark if operation is part of multi-range scan
-=======
   /*
     m_curr_row: Pointer to last returned row (linked list of NdbRecAttr
     objects).
@@ -411,7 +399,7 @@
     Then the 'real' columns that are participating in the scan.    
   */
   NdbRecAttr *m_curr_row;
->>>>>>> 4034fddd
+  bool m_multi_range; // Mark if operation is part of multi-range scan
   bool m_executed; // Marker if operation should be released at close
 };
 
