##############################################################################
#
#  List the test cases that are to be disabled temporarily.
#
#  Separate the test case name and the comment with ':'.
#
#    <testcasename> : BUG#<xxxx> <date disabled> <disabler> <comment>
#
#  Do not use any TAB characters for whitespace.
#
##############################################################################
innodb          : WL#1213: Waiting for InnoDB team to add support for 4-byte character sets.
concurrent_innodb        : BUG#21579 2006-08-11 mleich innodb_concurrent random failures with varying differences
##order_by             : WL#2475: spetrunia producing ordered streams is not handled correctly
federated_transactions   : Bug#29523 Transactions do not work
<<<<<<< HEAD
subselect2 : BUG#31464 SergeyP will fix
show_check      : Bug #32682    Test show_check fails in 6.0
lowercase_table3         : Bug#32667 lowercase_table3.test reports to error log
rpl_log_pos          : Bug#8693 Test 'rpl_log_pos' fails sometimes
subselect_sj         : Bug#32994: subselect_sj fails sporadically (timeout)
ctype_create         : Bug#32965 main.ctype_create fails
status               : Bug#32966 main.status fails
=======
>>>>>>> f6b768ed
ps_ddl               : Bug#12093 2007-12-14 pending WL#4165 / WL#4166
user_limits          : Bug#23921 2007-12-16 random failure of user_limits.test
backup                :BUG#34235 pending replacement of test facility with WL#4259
backup_commit_blocker :BUG#34235 pending replacement of test facility with WL#4259
backup_ddl_blocker    :BUG#34235 pending replacement of test facility with WL#4259
backup_progress       :BUG#34235 pending replacement of test facility with WL#4259
backup_security       :BUG#34235 pending replacement of test facility with WL#4259
backup_snapshot       :BUG#34235 pending replacement of test facility with WL#4259
backup_no_engine     : Bug#36021 2008-04-13 rsomla server crashes when openning table with unknown storage engine
csv_alter_table      : Bug#33696 2008-01-21 pcrews no .result file - bug allows NULL columns in CSV tables
ctype_latin2_ch      : BUG #33791 2008-01-18 mats Wrong ORDER BY with latin2_czech_cs
query_cache_wlock_invalidate_func: Bug#35390 causes not deterministic results.
thread_cache_size_func: BUG#35988 Due to not deterministic results
cast                 : Bug#35594 2008-03-27 main.cast fails on Windows2003-64
subselect_notembedded  : Bug#35803, Bug#33506 2008-Apr-03 subselect_notembedded crashes the server
user_limits     : Bug#23921 random failure of user_limits.test
<<<<<<< HEAD
key_buffer_size_basic_64    : Bug #36522: Some tests of system variables have diffs on 64bit platorms
rpl_recovery_rank_basic_64  : Bug #36522: Some tests of system variables have diffs on 64bit platorms
sort_buffer_size_basic_64   : Bug #36522: Some tests of system variables have diffs on 64bit platorms
log_output_basic      : Bug#34820 log_output can be set to illegal value
query_cache_size_basic_32   : Bug#36747: Allocating a large query cache is not deterministic
query_cache_size_basic_64   : Bug#36747: Allocating a large query cache is not deterministic
=======
status               : Bug#32966 main.status fails
thread_cache_size_func : Bug#36733 main.thread_cache_size_func fails randomly
binlog_cache_size_basic_32            : Bug #36522: Some tests of system variables have diffs on 64bit platorms
bulk_insert_buffer_size_basic_32      : Bug #36522: Some tests of system variables have diffs on 64bit platorms
delayed_insert_limit_basic_32         : Bug #36522: Some tests of system variables have diffs on 64bit platorms
delayed_queue_size_basic_32           : Bug #36522: Some tests of system variables have diffs on 64bit platorms
innodb_concurrency_tickets_basic_32   : Bug #36522: Some tests of system variables have diffs on 64bit platorms
innodb_max_purge_lag_basic_32         : Bug #36522: Some tests of system variables have diffs on 64bit platorms
innodb_sync_spin_loops_basic_32       : Bug #36522: Some tests of system variables have diffs on 64bit platorms
join_buffer_size_basic_32             : Bug #36522: Some tests of system variables have diffs on 64bit platorms
key_buffer_size_basic_32              : Bug #36522: Some tests of system variables have diffs on 64bit platorms
key_cache_age_threshold_basic_32      : Bug #36522: Some tests of system variables have diffs on 64bit platorms
key_cache_block_size_basic_32         : Bug #36522: Some tests of system variables have diffs on 64bit platorms
key_cache_division_limit_basic_32     : Bug #36522: Some tests of system variables have diffs on 64bit platorms
log_warnings_basic_32                 : Bug #36522: Some tests of system variables have diffs on 64bit platorms
max_binlog_cache_size_basic_32        : Bug #36522: Some tests of system variables have diffs on 64bit platorms
max_connect_errors_basic_32           : Bug #36522: Some tests of system variables have diffs on 64bit platorms
max_heap_table_size_basic_32          : Bug #36522: Some tests of system variables have diffs on 64bit platorms
max_seeks_for_key_basic_32            : Bug #36522: Some tests of system variables have diffs on 64bit platorms
max_tmp_tables_basic_32               : Bug #36522: Some tests of system variables have diffs on 64bit platorms
max_write_lock_count_basic_32         : Bug #36522: Some tests of system variables have diffs on 64bit platorms
min_examined_row_limit_basic_32       : Bug #36522: Some tests of system variables have diffs on 64bit platorms
multi_range_count_basic_32            : Bug #36522: Some tests of system variables have diffs on 64bit platorms
myisam_max_sort_file_size_basic_32    : Bug #36522: Some tests of system variables have diffs on 64bit platorms
myisam_repair_threads_basic_32        : Bug #36522: Some tests of system variables have diffs on 64bit platorms
myisam_sort_buffer_size_basic_32      : Bug #36522: Some tests of system variables have diffs on 64bit platorms
net_retry_count_basic_32              : Bug #36522: Some tests of system variables have diffs on 64bit platorms
query_alloc_block_size_basic_32       : Bug #36522: Some tests of system variables have diffs on 64bit platorms
query_cache_limit_basic_32            : Bug #36522: Some tests of system variables have diffs on 64bit platorms
query_cache_min_res_unit_basic_32     : Bug #36522: Some tests of system variables have diffs on 64bit platorms
query_cache_size_basic_32             : Bug #36522: Some tests of system variables have diffs on 64bit platorms
query_prealloc_size_basic_32          : Bug #36522: Some tests of system variables have diffs on 64bit platorms
range_alloc_block_size_basic_32       : Bug #36522: Some tests of system variables have diffs on 64bit platorms
rpl_recovery_rank_basic_32            : Bug #36522: Some tests of system variables have diffs on 64bit platorms
server_id_basic_32                    : Bug #36522: Some tests of system variables have diffs on 64bit platorms
slave_transaction_retries_basic_32    : Bug #36522: Some tests of system variables have diffs on 64bit platorms
sort_buffer_size_basic_32             : Bug #36522: Some tests of system variables have diffs on 64bit platorms
sync_binlog_basic_32                  : Bug #36522: Some tests of system variables have diffs on 64bit platorms
timestamp_basic_32                    : Bug #36522: Some tests of system variables have diffs on 64bit platorms
tmp_table_size_basic_32               : Bug #36522: Some tests of system variables have diffs on 64bit platorms
transaction_alloc_block_size_basic_32 : Bug #36522: Some tests of system variables have diffs on 64bit platorms
transaction_prealloc_size_basic_32    : Bug #36522: Some tests of system variables have diffs on 64bit platorms
wait_timeout_basic_32                 : Bug #36522: Some tests of system variables have diffs on 64bit platorms
binlog_cache_size_basic_64            : Bug #36522: Some tests of system variables have diffs on 64bit platorms
bulk_insert_buffer_size_basic_64      : Bug #36522: Some tests of system variables have diffs on 64bit platorms
delayed_insert_limit_basic_64         : Bug #36522: Some tests of system variables have diffs on 64bit platorms
delayed_queue_size_basic_64           : Bug #36522: Some tests of system variables have diffs on 64bit platorms
innodb_concurrency_tickets_basic_64   : Bug #36522: Some tests of system variables have diffs on 64bit platorms
innodb_max_purge_lag_basic_64         : Bug #36522: Some tests of system variables have diffs on 64bit platorms
innodb_sync_spin_loops_basic_64       : Bug #36522: Some tests of system variables have diffs on 64bit platorms
join_buffer_size_basic_64             : Bug #36522: Some tests of system variables have diffs on 64bit platorms
key_buffer_size_basic_64              : Bug #36522: Some tests of system variables have diffs on 64bit platorms
key_cache_age_threshold_basic_64      : Bug #36522: Some tests of system variables have diffs on 64bit platorms
key_cache_block_size_basic_64         : Bug #36522: Some tests of system variables have diffs on 64bit platorms
key_cache_division_limit_basic_64     : Bug #36522: Some tests of system variables have diffs on 64bit platorms
log_warnings_basic_64                 : Bug #36522: Some tests of system variables have diffs on 64bit platorms
max_binlog_cache_size_basic_64        : Bug #36522: Some tests of system variables have diffs on 64bit platorms
max_connect_errors_basic_64           : Bug #36522: Some tests of system variables have diffs on 64bit platorms
max_heap_table_size_basic_64          : Bug #36522: Some tests of system variables have diffs on 64bit platorms
max_seeks_for_key_basic_64            : Bug #36522: Some tests of system variables have diffs on 64bit platorms
max_tmp_tables_basic_64               : Bug #36522: Some tests of system variables have diffs on 64bit platorms
max_write_lock_count_basic_64         : Bug #36522: Some tests of system variables have diffs on 64bit platorms
min_examined_row_limit_basic_64       : Bug #36522: Some tests of system variables have diffs on 64bit platorms
multi_range_count_basic_64            : Bug #36522: Some tests of system variables have diffs on 64bit platorms
myisam_max_sort_file_size_basic_64    : Bug #36522: Some tests of system variables have diffs on 64bit platorms
myisam_repair_threads_basic_64        : Bug #36522: Some tests of system variables have diffs on 64bit platorms
myisam_sort_buffer_size_basic_64      : Bug #36522: Some tests of system variables have diffs on 64bit platorms
net_retry_count_basic_64              : Bug #36522: Some tests of system variables have diffs on 64bit platorms
query_alloc_block_size_basic_64       : Bug #36522: Some tests of system variables have diffs on 64bit platorms
query_cache_limit_basic_64            : Bug #36522: Some tests of system variables have diffs on 64bit platorms
query_cache_min_res_unit_basic_64     : Bug #36522: Some tests of system variables have diffs on 64bit platorms
query_cache_size_basic_64             : Bug #36522: Some tests of system variables have diffs on 64bit platorms
query_prealloc_size_basic_64          : Bug #36522: Some tests of system variables have diffs on 64bit platorms
range_alloc_block_size_basic_64       : Bug #36522: Some tests of system variables have diffs on 64bit platorms
rpl_recovery_rank_basic_64            : Bug #36522: Some tests of system variables have diffs on 64bit platorms
server_id_basic_64                    : Bug #36522: Some tests of system variables have diffs on 64bit platorms
slave_transaction_retries_basic_64    : Bug #36522: Some tests of system variables have diffs on 64bit platorms
sort_buffer_size_basic_64             : Bug #36522: Some tests of system variables have diffs on 64bit platorms
sync_binlog_basic_64                  : Bug #36522: Some tests of system variables have diffs on 64bit platorms
timestamp_basic_64                    : Bug #36522: Some tests of system variables have diffs on 64bit platorms
tmp_table_size_basic_64               : Bug #36522: Some tests of system variables have diffs on 64bit platorms
transaction_alloc_block_size_basic_64 : Bug #36522: Some tests of system variables have diffs on 64bit platorms
transaction_prealloc_size_basic_64    : Bug #36522: Some tests of system variables have diffs on 64bit platorms
wait_timeout_basic_64                 : Bug #36522: Some tests of system variables have diffs on 64bit platorms
>>>>>>> f6b768ed
<|MERGE_RESOLUTION|>--- conflicted
+++ resolved
@@ -13,7 +13,6 @@
 concurrent_innodb        : BUG#21579 2006-08-11 mleich innodb_concurrent random failures with varying differences
 ##order_by             : WL#2475: spetrunia producing ordered streams is not handled correctly
 federated_transactions   : Bug#29523 Transactions do not work
-<<<<<<< HEAD
 subselect2 : BUG#31464 SergeyP will fix
 show_check      : Bug #32682    Test show_check fails in 6.0
 lowercase_table3         : Bug#32667 lowercase_table3.test reports to error log
@@ -21,8 +20,6 @@
 subselect_sj         : Bug#32994: subselect_sj fails sporadically (timeout)
 ctype_create         : Bug#32965 main.ctype_create fails
 status               : Bug#32966 main.status fails
-=======
->>>>>>> f6b768ed
 ps_ddl               : Bug#12093 2007-12-14 pending WL#4165 / WL#4166
 user_limits          : Bug#23921 2007-12-16 random failure of user_limits.test
 backup                :BUG#34235 pending replacement of test facility with WL#4259
@@ -35,100 +32,13 @@
 csv_alter_table      : Bug#33696 2008-01-21 pcrews no .result file - bug allows NULL columns in CSV tables
 ctype_latin2_ch      : BUG #33791 2008-01-18 mats Wrong ORDER BY with latin2_czech_cs
 query_cache_wlock_invalidate_func: Bug#35390 causes not deterministic results.
-thread_cache_size_func: BUG#35988 Due to not deterministic results
+thread_cache_size_func: BUG#35988, BUG#36733 Due to not deterministic results
 cast                 : Bug#35594 2008-03-27 main.cast fails on Windows2003-64
 subselect_notembedded  : Bug#35803, Bug#33506 2008-Apr-03 subselect_notembedded crashes the server
 user_limits     : Bug#23921 random failure of user_limits.test
-<<<<<<< HEAD
 key_buffer_size_basic_64    : Bug #36522: Some tests of system variables have diffs on 64bit platorms
 rpl_recovery_rank_basic_64  : Bug #36522: Some tests of system variables have diffs on 64bit platorms
 sort_buffer_size_basic_64   : Bug #36522: Some tests of system variables have diffs on 64bit platorms
 log_output_basic      : Bug#34820 log_output can be set to illegal value
 query_cache_size_basic_32   : Bug#36747: Allocating a large query cache is not deterministic
-query_cache_size_basic_64   : Bug#36747: Allocating a large query cache is not deterministic
-=======
-status               : Bug#32966 main.status fails
-thread_cache_size_func : Bug#36733 main.thread_cache_size_func fails randomly
-binlog_cache_size_basic_32            : Bug #36522: Some tests of system variables have diffs on 64bit platorms
-bulk_insert_buffer_size_basic_32      : Bug #36522: Some tests of system variables have diffs on 64bit platorms
-delayed_insert_limit_basic_32         : Bug #36522: Some tests of system variables have diffs on 64bit platorms
-delayed_queue_size_basic_32           : Bug #36522: Some tests of system variables have diffs on 64bit platorms
-innodb_concurrency_tickets_basic_32   : Bug #36522: Some tests of system variables have diffs on 64bit platorms
-innodb_max_purge_lag_basic_32         : Bug #36522: Some tests of system variables have diffs on 64bit platorms
-innodb_sync_spin_loops_basic_32       : Bug #36522: Some tests of system variables have diffs on 64bit platorms
-join_buffer_size_basic_32             : Bug #36522: Some tests of system variables have diffs on 64bit platorms
-key_buffer_size_basic_32              : Bug #36522: Some tests of system variables have diffs on 64bit platorms
-key_cache_age_threshold_basic_32      : Bug #36522: Some tests of system variables have diffs on 64bit platorms
-key_cache_block_size_basic_32         : Bug #36522: Some tests of system variables have diffs on 64bit platorms
-key_cache_division_limit_basic_32     : Bug #36522: Some tests of system variables have diffs on 64bit platorms
-log_warnings_basic_32                 : Bug #36522: Some tests of system variables have diffs on 64bit platorms
-max_binlog_cache_size_basic_32        : Bug #36522: Some tests of system variables have diffs on 64bit platorms
-max_connect_errors_basic_32           : Bug #36522: Some tests of system variables have diffs on 64bit platorms
-max_heap_table_size_basic_32          : Bug #36522: Some tests of system variables have diffs on 64bit platorms
-max_seeks_for_key_basic_32            : Bug #36522: Some tests of system variables have diffs on 64bit platorms
-max_tmp_tables_basic_32               : Bug #36522: Some tests of system variables have diffs on 64bit platorms
-max_write_lock_count_basic_32         : Bug #36522: Some tests of system variables have diffs on 64bit platorms
-min_examined_row_limit_basic_32       : Bug #36522: Some tests of system variables have diffs on 64bit platorms
-multi_range_count_basic_32            : Bug #36522: Some tests of system variables have diffs on 64bit platorms
-myisam_max_sort_file_size_basic_32    : Bug #36522: Some tests of system variables have diffs on 64bit platorms
-myisam_repair_threads_basic_32        : Bug #36522: Some tests of system variables have diffs on 64bit platorms
-myisam_sort_buffer_size_basic_32      : Bug #36522: Some tests of system variables have diffs on 64bit platorms
-net_retry_count_basic_32              : Bug #36522: Some tests of system variables have diffs on 64bit platorms
-query_alloc_block_size_basic_32       : Bug #36522: Some tests of system variables have diffs on 64bit platorms
-query_cache_limit_basic_32            : Bug #36522: Some tests of system variables have diffs on 64bit platorms
-query_cache_min_res_unit_basic_32     : Bug #36522: Some tests of system variables have diffs on 64bit platorms
-query_cache_size_basic_32             : Bug #36522: Some tests of system variables have diffs on 64bit platorms
-query_prealloc_size_basic_32          : Bug #36522: Some tests of system variables have diffs on 64bit platorms
-range_alloc_block_size_basic_32       : Bug #36522: Some tests of system variables have diffs on 64bit platorms
-rpl_recovery_rank_basic_32            : Bug #36522: Some tests of system variables have diffs on 64bit platorms
-server_id_basic_32                    : Bug #36522: Some tests of system variables have diffs on 64bit platorms
-slave_transaction_retries_basic_32    : Bug #36522: Some tests of system variables have diffs on 64bit platorms
-sort_buffer_size_basic_32             : Bug #36522: Some tests of system variables have diffs on 64bit platorms
-sync_binlog_basic_32                  : Bug #36522: Some tests of system variables have diffs on 64bit platorms
-timestamp_basic_32                    : Bug #36522: Some tests of system variables have diffs on 64bit platorms
-tmp_table_size_basic_32               : Bug #36522: Some tests of system variables have diffs on 64bit platorms
-transaction_alloc_block_size_basic_32 : Bug #36522: Some tests of system variables have diffs on 64bit platorms
-transaction_prealloc_size_basic_32    : Bug #36522: Some tests of system variables have diffs on 64bit platorms
-wait_timeout_basic_32                 : Bug #36522: Some tests of system variables have diffs on 64bit platorms
-binlog_cache_size_basic_64            : Bug #36522: Some tests of system variables have diffs on 64bit platorms
-bulk_insert_buffer_size_basic_64      : Bug #36522: Some tests of system variables have diffs on 64bit platorms
-delayed_insert_limit_basic_64         : Bug #36522: Some tests of system variables have diffs on 64bit platorms
-delayed_queue_size_basic_64           : Bug #36522: Some tests of system variables have diffs on 64bit platorms
-innodb_concurrency_tickets_basic_64   : Bug #36522: Some tests of system variables have diffs on 64bit platorms
-innodb_max_purge_lag_basic_64         : Bug #36522: Some tests of system variables have diffs on 64bit platorms
-innodb_sync_spin_loops_basic_64       : Bug #36522: Some tests of system variables have diffs on 64bit platorms
-join_buffer_size_basic_64             : Bug #36522: Some tests of system variables have diffs on 64bit platorms
-key_buffer_size_basic_64              : Bug #36522: Some tests of system variables have diffs on 64bit platorms
-key_cache_age_threshold_basic_64      : Bug #36522: Some tests of system variables have diffs on 64bit platorms
-key_cache_block_size_basic_64         : Bug #36522: Some tests of system variables have diffs on 64bit platorms
-key_cache_division_limit_basic_64     : Bug #36522: Some tests of system variables have diffs on 64bit platorms
-log_warnings_basic_64                 : Bug #36522: Some tests of system variables have diffs on 64bit platorms
-max_binlog_cache_size_basic_64        : Bug #36522: Some tests of system variables have diffs on 64bit platorms
-max_connect_errors_basic_64           : Bug #36522: Some tests of system variables have diffs on 64bit platorms
-max_heap_table_size_basic_64          : Bug #36522: Some tests of system variables have diffs on 64bit platorms
-max_seeks_for_key_basic_64            : Bug #36522: Some tests of system variables have diffs on 64bit platorms
-max_tmp_tables_basic_64               : Bug #36522: Some tests of system variables have diffs on 64bit platorms
-max_write_lock_count_basic_64         : Bug #36522: Some tests of system variables have diffs on 64bit platorms
-min_examined_row_limit_basic_64       : Bug #36522: Some tests of system variables have diffs on 64bit platorms
-multi_range_count_basic_64            : Bug #36522: Some tests of system variables have diffs on 64bit platorms
-myisam_max_sort_file_size_basic_64    : Bug #36522: Some tests of system variables have diffs on 64bit platorms
-myisam_repair_threads_basic_64        : Bug #36522: Some tests of system variables have diffs on 64bit platorms
-myisam_sort_buffer_size_basic_64      : Bug #36522: Some tests of system variables have diffs on 64bit platorms
-net_retry_count_basic_64              : Bug #36522: Some tests of system variables have diffs on 64bit platorms
-query_alloc_block_size_basic_64       : Bug #36522: Some tests of system variables have diffs on 64bit platorms
-query_cache_limit_basic_64            : Bug #36522: Some tests of system variables have diffs on 64bit platorms
-query_cache_min_res_unit_basic_64     : Bug #36522: Some tests of system variables have diffs on 64bit platorms
-query_cache_size_basic_64             : Bug #36522: Some tests of system variables have diffs on 64bit platorms
-query_prealloc_size_basic_64          : Bug #36522: Some tests of system variables have diffs on 64bit platorms
-range_alloc_block_size_basic_64       : Bug #36522: Some tests of system variables have diffs on 64bit platorms
-rpl_recovery_rank_basic_64            : Bug #36522: Some tests of system variables have diffs on 64bit platorms
-server_id_basic_64                    : Bug #36522: Some tests of system variables have diffs on 64bit platorms
-slave_transaction_retries_basic_64    : Bug #36522: Some tests of system variables have diffs on 64bit platorms
-sort_buffer_size_basic_64             : Bug #36522: Some tests of system variables have diffs on 64bit platorms
-sync_binlog_basic_64                  : Bug #36522: Some tests of system variables have diffs on 64bit platorms
-timestamp_basic_64                    : Bug #36522: Some tests of system variables have diffs on 64bit platorms
-tmp_table_size_basic_64               : Bug #36522: Some tests of system variables have diffs on 64bit platorms
-transaction_alloc_block_size_basic_64 : Bug #36522: Some tests of system variables have diffs on 64bit platorms
-transaction_prealloc_size_basic_64    : Bug #36522: Some tests of system variables have diffs on 64bit platorms
-wait_timeout_basic_64                 : Bug #36522: Some tests of system variables have diffs on 64bit platorms
->>>>>>> f6b768ed
+query_cache_size_basic_64   : Bug#36747: Allocating a large query cache is not deterministic