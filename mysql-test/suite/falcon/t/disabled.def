--- conflicted
+++ resolved
@@ -43,11 +43,8 @@
 falcon_page_size_1  : Bug#23220 2007-02-19 hakank Currently failing
 falcon_page_size_2  : Bug#23220 2007-02-19 hakank Currently failing
 read_many_rows_falcon : Bug#23783 2006-10-30 ML Get pushbuild green
-<<<<<<< HEAD
-ps_8falcon	    : Bug #32683  	Test ps_8falcon fails in 6.0
-=======
 index_merge_falcon    : Bug#32696 index_merge_falcon.test fails
 falcon_bug_26433      : Bug#32697 falcon_bug_26433.test fails randomly
 falcon_ts             : Bug#32621 falcon_ts.test fails
 falcon_bug_27951      : Bug#32731 falcon_bug_27951 fails randomly
->>>>>>> 716ba90d
+ps_8falcon	    : Bug #32683  	Test ps_8falcon fails in 6.0
