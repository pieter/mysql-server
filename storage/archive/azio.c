/*
  azio is a modified version of gzio. It  makes use of mysys and removes mallocs.
    -Brian Aker
*/

/* gzio.c -- IO on .gz files
 * Copyright (C) 1995-2005 Jean-loup Gailly.
 * For conditions of distribution and use, see copyright notice in zlib.h
 *
 */

/* @(#) $Id$ */

#include "azio.h"

#include <stdio.h>
#include <string.h>
#include <assert.h>

static int const az_magic[3] = {0xfe, 0x03, 0x01}; /* az magic header */

/* gzip flag uchar */
#define ASCII_FLAG   0x01 /* bit 0 set: file probably ascii text */
#define HEAD_CRC     0x02 /* bit 1 set: header CRC present */
#define EXTRA_FIELD  0x04 /* bit 2 set: extra field present */
#define ORIG_NAME    0x08 /* bit 3 set: original file name present */
#define COMMENT      0x10 /* bit 4 set: file comment present */
#define RESERVED     0xE0 /* bits 5..7: reserved */

static int az_open(azio_stream *s, const char *path, int Flags, File  fd);
static unsigned int azwrite(azio_stream *s, void *buf, unsigned int len);
static int do_flush(azio_stream *file, int flush);
static int    get_byte(azio_stream *s);
static void   check_header(azio_stream *s);
static void write_header(azio_stream *s);
static int    destroy(azio_stream *s);
static void putLong(azio_stream *s, uLong x);
static uLong  getLong(azio_stream *s);
static void read_header(azio_stream *s, unsigned char *buffer);
static void get_block(azio_stream *s);
#ifdef AZIO_AIO
static void do_aio_cleanup(azio_stream *s);
#endif

static pthread_handler_t run_task(void *p)
{
  azio_stream *s= (azio_stream *)p;  

  my_thread_init();

  while (1)
  {
    pthread_mutex_lock(&s->container.thresh_mutex);
    while (s->container.ready == AZ_THREAD_FINISHED)
    {
      pthread_cond_wait(&s->container.threshhold, &s->container.thresh_mutex);
    }
    pthread_mutex_unlock(&s->container.thresh_mutex);

    if (s->container.ready == AZ_THREAD_DEAD)
      break;

    s->container.read_size= my_pread(s->container.fd, (uchar *)s->container.buffer, 
                                     AZ_BUFSIZE_READ, s->container.offset, MYF(0));
    pthread_mutex_lock(&s->container.thresh_mutex);
    s->container.ready= AZ_THREAD_FINISHED; 
    pthread_mutex_unlock(&s->container.thresh_mutex);
  }

  my_thread_end();

  return 0;
}

static void azio_kill(azio_stream *s)
{
  pthread_mutex_lock(&s->container.thresh_mutex);
  s->container.ready= AZ_THREAD_DEAD; 
  pthread_mutex_unlock(&s->container.thresh_mutex);

  pthread_cond_signal(&s->container.threshhold);
  pthread_join(s->container.mainthread, (void *)NULL);
}

static size_t azio_return(azio_stream *s)
{
  return s->container.read_size;
}

/*
  Worried about spin?
  Don't be. In tests it never has spun more then 1 times.
*/

static az_thread_type azio_ready(azio_stream *s)
{
  az_thread_type temp;

  while (1)
  {
    pthread_mutex_lock(&s->container.thresh_mutex);
    temp= s->container.ready;
    pthread_mutex_unlock(&s->container.thresh_mutex);

    if (temp == AZ_THREAD_FINISHED || temp == AZ_THREAD_DEAD)
      break;
  }

  return temp;
}

static int azio_start(azio_stream *s)
{
  int rc= 0;
  pthread_attr_t attr;          /* Thread attributes */

  pthread_attr_init(&attr);
  pthread_attr_setdetachstate(&attr, PTHREAD_CREATE_JOINABLE);

  s->container.ready= AZ_THREAD_FINISHED; 

  /* If we don't create a thread, signal the caller */
  if (pthread_create(&s->container.mainthread, &attr, run_task,
                     (void *)s) != 0)
    rc= 1;

  pthread_attr_destroy(&attr);

  return rc;
}

static int azio_read(azio_stream *s)
{
  pthread_mutex_lock(&s->container.thresh_mutex);
  s->container.ready= AZ_THREAD_ACTIVE; 
  pthread_mutex_unlock(&s->container.thresh_mutex);
  pthread_cond_broadcast(&s->container.threshhold);

  return 0;
}

/* ===========================================================================
  Opens a gzip (.gz) file for reading or writing. The mode parameter
  is as in fopen ("rb" or "wb"). The file is given either by file descriptor
  or path name (if fd == -1).
  az_open returns NULL if the file could not be opened or if there was
  insufficient memory to allocate the (de)compression state; errno
  can be checked to distinguish the two cases (if errno is zero, the
  zlib error is Z_MEM_ERROR).
*/
int az_open (azio_stream *s, const char *path, int Flags, File fd)
{
  int err;
  int level = Z_DEFAULT_COMPRESSION ; /* compression level */
  int strategy = Z_DEFAULT_STRATEGY; /* compression strategy */

  memset(s, 0, sizeof(azio_stream));

  s->stream.zalloc = (alloc_func)0;
  s->stream.zfree = (free_func)0;
  s->stream.opaque = (voidpf)0;


  s->container.offset= 0;
  s->container.buffer= (void *)s->buffer1;
  s->container.ready= AZ_THREAD_FINISHED;

  s->inbuf= s->buffer1;
  s->stream.next_in = s->inbuf;
  s->stream.next_out = s->outbuf;
  s->z_err = Z_OK;
  s->back = EOF;
  s->crc = crc32(0L, Z_NULL, 0);
  s->mode = 'r';
  s->version = (unsigned char)az_magic[1]; /* this needs to be a define to version */
  s->version = (unsigned char)az_magic[2]; /* minor version */

  /*
    We do our own version of append by nature. 
    We must always have write access to take card of the header.
  */
  DBUG_ASSERT(Flags | O_APPEND);
  DBUG_ASSERT(Flags | O_WRONLY);

  if (Flags & O_RDWR) 
    s->mode = 'w';

  if (s->mode == 'w') 
  {
    err = deflateInit2(&(s->stream), level,
                       Z_DEFLATED, -MAX_WBITS, 8, strategy);
    /* windowBits is passed < 0 to suppress zlib header */

    s->stream.next_out = s->outbuf;
    if (err != Z_OK)
    {
      destroy(s);
      return Z_NULL;
    }
  } else {
    /* Threads are only used when we are running with azio */
    s->stream.next_in  = s->inbuf;

    err = inflateInit2(&(s->stream), -MAX_WBITS);
    /* windowBits is passed < 0 to tell that there is no zlib header.
     * Note that in this case inflate *requires* an extra "dummy" byte
     * after the compressed stream in order to complete decompression and
     * return Z_STREAM_END. Here the gzip CRC32 ensures that 4 bytes are
     * present after the compressed stream.
   */
    if (err != Z_OK)
    {
      destroy(s);
      return Z_NULL;
    }
  }
  s->stream.avail_out = AZ_BUFSIZE_WRITE;

  errno = 0;
  s->file = fd < 0 ? my_open(path, Flags, MYF(0)) : fd;
#ifdef AZIO_AIO
  s->container.fd= s->file;
#endif

  if (s->file < 0 ) 
  {
    destroy(s);
    return Z_NULL;
  }

  if (Flags & O_CREAT || Flags & O_TRUNC) 
  {
    s->rows= 0;
    s->forced_flushes= 0;
    s->shortest_row= 0;
    s->longest_row= 0;
    s->auto_increment= 0;
    s->check_point= 0;
    s->comment_start_pos= 0;
    s->comment_length= 0;
    s->frm_start_pos= 0;
    s->frm_length= 0;
    s->dirty= 1; /* We create the file dirty */
    s->start = AZHEADER_SIZE + AZMETA_BUFFER_SIZE;
    write_header(s);
    s->pos= my_seek(s->file, 0, MY_SEEK_END, MYF(0));
  }
  else if (s->mode == 'w') 
  {
    uchar buffer[AZHEADER_SIZE + AZMETA_BUFFER_SIZE];
    my_pread(s->file, buffer, AZHEADER_SIZE + AZMETA_BUFFER_SIZE, 0,
             MYF(0));
    read_header(s, buffer);
    s->pos= my_seek(s->file, 0, MY_SEEK_END, MYF(0));
  }
  else
  {
    check_header(s); /* skip the .az header */
  }

  return 1;
}


void write_header(azio_stream *s)
{
  char buffer[AZHEADER_SIZE + AZMETA_BUFFER_SIZE];
  char *ptr= buffer;

  s->block_size= AZ_BUFSIZE_WRITE;
  s->version = (unsigned char)az_magic[1];
  s->minor_version = (unsigned char)az_magic[2];


  /* Write a very simple .az header: */
  memset(buffer, 0, AZHEADER_SIZE + AZMETA_BUFFER_SIZE);
  *(ptr + AZ_MAGIC_POS)= az_magic[0];
  *(ptr + AZ_VERSION_POS)= (unsigned char)s->version;
  *(ptr + AZ_MINOR_VERSION_POS)= (unsigned char)s->minor_version;
  *(ptr + AZ_BLOCK_POS)= (unsigned char)(s->block_size/1024); /* Reserved for block size */
  *(ptr + AZ_STRATEGY_POS)= (unsigned char)Z_DEFAULT_STRATEGY; /* Compression Type */

  int4store(ptr + AZ_FRM_POS, s->frm_start_pos); /* FRM Block */
  int4store(ptr + AZ_FRM_LENGTH_POS, s->frm_length); /* FRM Block */
  int4store(ptr + AZ_COMMENT_POS, s->comment_start_pos); /* COMMENT Block */
  int4store(ptr + AZ_COMMENT_LENGTH_POS, s->comment_length); /* COMMENT Block */
  int4store(ptr + AZ_META_POS, 0); /* Meta Block */
  int4store(ptr + AZ_META_LENGTH_POS, 0); /* Meta Block */
  int8store(ptr + AZ_START_POS, (unsigned long long)s->start); /* Start of Data Block Index Block */
  int8store(ptr + AZ_ROW_POS, (unsigned long long)s->rows); /* Start of Data Block Index Block */
  int8store(ptr + AZ_FLUSH_POS, (unsigned long long)s->forced_flushes); /* Start of Data Block Index Block */
  int8store(ptr + AZ_CHECK_POS, (unsigned long long)s->check_point); /* Start of Data Block Index Block */
  int8store(ptr + AZ_AUTOINCREMENT_POS, (unsigned long long)s->auto_increment); /* Start of Data Block Index Block */
  int4store(ptr+ AZ_LONGEST_POS , s->longest_row); /* Longest row */
  int4store(ptr+ AZ_SHORTEST_POS, s->shortest_row); /* Shorest row */
  int4store(ptr+ AZ_FRM_POS, 
            AZHEADER_SIZE + AZMETA_BUFFER_SIZE); /* FRM position */
  *(ptr + AZ_DIRTY_POS)= (unsigned char)s->dirty; /* Start of Data Block Index Block */

  /* Always begin at the begining, and end there as well */
  my_pwrite(s->file, (uchar*) buffer, AZHEADER_SIZE + AZMETA_BUFFER_SIZE, 0,
            MYF(0));
}

/* ===========================================================================
  Opens a gzip (.gz) file for reading or writing.
*/
int azopen(azio_stream *s, const char *path, int Flags)
{
  return az_open(s, path, Flags, -1);
}

/* ===========================================================================
  Associate a gzFile with the file descriptor fd. fd is not dup'ed here
  to mimic the behavio(u)r of fdopen.
*/
int azdopen(azio_stream *s, File fd, int Flags)
{
  if (fd < 0) return 0;

  return az_open (s, NULL, Flags, fd);
}

/* ===========================================================================
  Read a byte from a azio_stream; update next_in and avail_in. Return EOF
  for end of file.
  IN assertion: the stream s has been sucessfully opened for reading.
*/
int get_byte(s)
  azio_stream *s;
{
  if (s->z_eof) return EOF;
  if (s->stream.avail_in == 0) 
  {
    errno = 0;
    get_block(s);
    if (s->stream.avail_in == 0) 
    {
      s->z_eof = 1;
      /* if (ferror(s->file)) s->z_err = Z_ERRNO; */
      return EOF;
    }
    s->stream.next_in = s->inbuf;
  }
  s->stream.avail_in--;
  return *(s->stream.next_in)++;
}

/* ===========================================================================
  Check the gzip header of a azio_stream opened for reading.
  IN assertion: the stream s has already been created sucessfully;
  s->stream.avail_in is zero for the first time, but may be non-zero
  for concatenated .gz files.
*/
void check_header(azio_stream *s)
{
  uInt len;

  /* Assure two bytes in the buffer so we can peek ahead -- handle case
    where first byte of header is at the end of the buffer after the last
    gzip segment */
  len = s->stream.avail_in;
  if (len < 2) {
    if (len) s->inbuf[0] = s->stream.next_in[0];
    errno = 0;
    len = (uInt)my_pread(s->file, (uchar *)s->inbuf + len, AZ_BUFSIZE_READ >> len, s->pos, MYF(0));
    s->pos+= len;
    if (len == 0) s->z_err = Z_ERRNO;
    s->stream.avail_in += len;
    s->stream.next_in = s->inbuf;
  }

  /* Now we check the actual header */
  if ( s->stream.next_in[0] == az_magic[0]  && s->stream.next_in[1] == az_magic[1])
  {
    unsigned char buffer[AZHEADER_SIZE + AZMETA_BUFFER_SIZE];

    for (len = 0; len < (AZHEADER_SIZE + AZMETA_BUFFER_SIZE); len++)
      buffer[len]= get_byte(s);
    s->z_err = s->z_eof ? Z_DATA_ERROR : Z_OK;
    read_header(s, buffer);
    for (; len < s->start; len++)
      get_byte(s);
  }
  else
  {
    s->z_err = Z_OK;

    return;
  }
}

void read_header(azio_stream *s, unsigned char *buffer)
{
  if (buffer[0] == az_magic[0]  && buffer[1] == az_magic[1])
  {
    s->version= (unsigned int)buffer[AZ_VERSION_POS];
    s->minor_version= (unsigned int)buffer[AZ_MINOR_VERSION_POS];
    s->block_size= 1024 * buffer[AZ_BLOCK_POS];
    s->start= (unsigned long long)uint8korr(buffer + AZ_START_POS);
    s->rows= (unsigned long long)uint8korr(buffer + AZ_ROW_POS);
    s->check_point= (unsigned long long)uint8korr(buffer + AZ_CHECK_POS);
    s->forced_flushes= (unsigned long long)uint8korr(buffer + AZ_FLUSH_POS);
    s->auto_increment= (unsigned long long)uint8korr(buffer + AZ_AUTOINCREMENT_POS);
    s->longest_row= (unsigned int)uint4korr(buffer + AZ_LONGEST_POS);
    s->shortest_row= (unsigned int)uint4korr(buffer + AZ_SHORTEST_POS);
    s->frm_start_pos= (unsigned int)uint4korr(buffer + AZ_FRM_POS);
    s->frm_length= (unsigned int)uint4korr(buffer + AZ_FRM_LENGTH_POS);
    s->comment_start_pos= (unsigned int)uint4korr(buffer + AZ_COMMENT_POS);
    s->comment_length= (unsigned int)uint4korr(buffer + AZ_COMMENT_LENGTH_POS);
    s->dirty= (unsigned int)buffer[AZ_DIRTY_POS];
  }
  else
  {
    s->z_err = Z_OK;
    return;
  }
}

/* ===========================================================================
 * Cleanup then free the given azio_stream. Return a zlib error code.
 Try freeing in the reverse order of allocations.
 */
int destroy (s)
  azio_stream *s;
{
  int err = Z_OK;

  if (s->stream.state != NULL) 
  {
    if (s->mode == 'w') 
    {
      err = deflateEnd(&(s->stream));
      my_sync(s->file, MYF(0));
    }
    else if (s->mode == 'r') 
      err = inflateEnd(&(s->stream));
  }

  do_aio_cleanup(s);

  if (s->file > 0 && my_close(s->file, MYF(0))) 
      err = Z_ERRNO;

  s->file= -1;

  if (s->z_err < 0) err = s->z_err;

  return err;
}

/* ===========================================================================
  Reads the given number of uncompressed bytes from the compressed file.
  azread returns the number of bytes actually read (0 for end of file).
*/
unsigned int azread_internal( azio_stream *s, voidp buf, unsigned int len, int *error)
{
  Bytef *start = (Bytef*)buf; /* starting point for crc computation */
  Byte  *next_out; /* == stream.next_out but not forced far (for MSDOS) */
  *error= 0;

  if (s->mode != 'r')
  { 
    *error= Z_STREAM_ERROR;
    return 0;
  }

  if (s->z_err == Z_DATA_ERROR || s->z_err == Z_ERRNO)
  { 
    *error= s->z_err;
    return 0;
  }

  if (s->z_err == Z_STREAM_END)  /* EOF */
  { 
    return 0;
  }

  next_out = (Byte*)buf;
  s->stream.next_out = (Bytef*)buf;
  s->stream.avail_out = len;

  if (s->stream.avail_out && s->back != EOF) {
    *next_out++ = s->back;
    s->stream.next_out++;
    s->stream.avail_out--;
    s->back = EOF;
    s->out++;
    start++;
    if (s->last) {
      s->z_err = Z_STREAM_END;
      { 
        return 1;
      }
    }
  }

  while (s->stream.avail_out != 0) {

    if (s->stream.avail_in == 0 && !s->z_eof) {

      errno = 0;
      get_block(s);
      if (s->stream.avail_in == 0) 
      {
        s->z_eof = 1;
      }
      s->stream.next_in = (Bytef *)s->inbuf;
    }
    s->in += s->stream.avail_in;
    s->out += s->stream.avail_out;
    s->z_err = inflate(&(s->stream), Z_NO_FLUSH);
    s->in -= s->stream.avail_in;
    s->out -= s->stream.avail_out;

    if (s->z_err == Z_STREAM_END) {
      /* Check CRC and original size */
      s->crc = crc32(s->crc, start, (uInt)(s->stream.next_out - start));
      start = s->stream.next_out;

      if (getLong(s) != s->crc) {
        s->z_err = Z_DATA_ERROR;
      } else {
        (void)getLong(s);
        /* The uncompressed length returned by above getlong() may be
         * different from s->out in case of concatenated .gz files.
         * Check for such files:
       */
        check_header(s);
        if (s->z_err == Z_OK) 
        {
          inflateReset(&(s->stream));
          s->crc = crc32(0L, Z_NULL, 0);
        }
      }
    }
    if (s->z_err != Z_OK || s->z_eof) break;
  }
  s->crc = crc32(s->crc, start, (uInt)(s->stream.next_out - start));

  if (len == s->stream.avail_out &&
      (s->z_err == Z_DATA_ERROR || s->z_err == Z_ERRNO))
  {
    *error= s->z_err;

    return 0;
  }

  return (len - s->stream.avail_out);
}

/* ===========================================================================
  Experimental Interface. We abstract out a concecpt of rows 
*/
size_t azwrite_row(azio_stream *s, void *buf, unsigned int len)
{
  size_t length;
  /* First we write length */
  length= azwrite(s, &len, sizeof(unsigned int));

  if (length != sizeof(unsigned int))
    return length;

  /* Now we write the actual data */
  length= (size_t)azwrite(s, buf, len);

  if (length > 0)
    s->rows++;

  if (len > s->longest_row)
    s->longest_row= len;

  if (len < s->shortest_row || !(s->shortest_row))
    s->shortest_row= len;

  return length;
}

size_t azread_row(azio_stream *s, int *error)
{
  unsigned int row_length; /* Currently we are limited to this size for rows */
  char buffer[sizeof(unsigned int)];
  char *new_ptr;
  size_t read;

  read= azread_internal(s, buffer, sizeof(unsigned int), error);
  
  /* On error the return value will be zero as well */
  if (read == 0)
    return read;
  memcpy(&row_length, buffer, sizeof(unsigned int));

  new_ptr= (char *)realloc(s->row_ptr, (sizeof(char) * row_length));

  if (!new_ptr)
    return -1;

  s->row_ptr= new_ptr;

  /* TODO We should now adjust the length... */
  read= azread_internal(s, (voidp)s->row_ptr, row_length, error);

  return read;
}


/* ===========================================================================
  Writes the given number of uncompressed bytes into the compressed file.
  azwrite returns the number of bytes actually written (0 in case of error).
*/
<<<<<<< HEAD
unsigned int azwrite (azio_stream *s, const voidp buf, unsigned int len)
=======
static unsigned int azwrite(azio_stream *s, void *buf, unsigned int len)
>>>>>>> 890fad38
{
  s->stream.next_in = (Bytef*)buf;
  s->stream.avail_in = len;

  while (s->stream.avail_in != 0) 
  {
    if (s->stream.avail_out == 0) 
    {

      s->stream.next_out = s->outbuf;
      if (my_pwrite(s->file, (uchar *)s->outbuf, AZ_BUFSIZE_WRITE, s->pos, 
                   MYF(0)) != AZ_BUFSIZE_WRITE) 
      {
        s->z_err = Z_ERRNO;
        break;
      }
      s->pos+= AZ_BUFSIZE_WRITE;
      s->stream.avail_out = AZ_BUFSIZE_WRITE;
    }
    s->in += s->stream.avail_in;
    s->out += s->stream.avail_out;
    s->z_err = deflate(&(s->stream), Z_NO_FLUSH);
    s->in -= s->stream.avail_in;
    s->out -= s->stream.avail_out;
    if (s->z_err != Z_OK) break;
  }
  s->crc = crc32(s->crc, (const Bytef *)buf, len);

  return (unsigned int)(len - s->stream.avail_in);
}


/* ===========================================================================
  Flushes all pending output into the compressed file. The parameter
  flush is as in the deflate() function.
*/
int do_flush (azio_stream *s, int flush)
{
  uInt len;
  int done = 0;
  size_t afterwrite_pos;

  if (s == NULL || s->mode != 'w') return Z_STREAM_ERROR;

  s->stream.avail_in = 0; /* should be zero already anyway */

  for (;;) 
  {
    len = AZ_BUFSIZE_WRITE - s->stream.avail_out;

    if (len != 0) 
    {
      if ((uInt)my_pwrite(s->file, (uchar *)s->outbuf, len, s->pos, MYF(0)) != len) 
      {
        s->z_err = Z_ERRNO;
        assert(0);
        return Z_ERRNO;
      }
      s->pos+= len;
      s->check_point= s->pos;
      s->stream.next_out = s->outbuf;
      s->stream.avail_out = AZ_BUFSIZE_WRITE;
    }
    if (done) break;
    s->out += s->stream.avail_out;
    s->z_err = deflate(&(s->stream), flush);
    s->out -= s->stream.avail_out;

    /* Ignore the second of two consecutive flushes: */
    if (len == 0 && s->z_err == Z_BUF_ERROR) s->z_err = Z_OK;

    /* deflate has finished flushing only when it hasn't used up
     * all the available space in the output buffer:
   */
    done = (s->stream.avail_out != 0 || s->z_err == Z_STREAM_END);

    if (s->z_err != Z_OK && s->z_err != Z_STREAM_END) break;
  }

  if (flush == Z_FINISH)
    s->dirty= AZ_STATE_CLEAN; /* Mark it clean, we should be good now */
  else
    s->dirty= AZ_STATE_SAVED; /* Mark it clean, we should be good now */

  afterwrite_pos= my_tell(s->file, MYF(0));
  write_header(s);

  return  s->z_err == Z_STREAM_END ? Z_OK : s->z_err;
}

unsigned int azio_enable_aio(azio_stream *s)
{
  if (s->mode == 'w')
    return 1;

  VOID(pthread_cond_init(&s->container.threshhold, NULL));
  VOID(pthread_mutex_init(&s->container.thresh_mutex, NULL));
  azio_start(s);

  s->aio= 1;

  return 0;
}

void azio_disable_aio(azio_stream *s)
{
  azio_kill(s);

  VOID(pthread_mutex_destroy(&s->container.thresh_mutex));
  VOID(pthread_cond_destroy(&s->container.threshhold));

  s->aio= 0;
}

int ZEXPORT azflush (s, flush)
  azio_stream *s;
  int flush;
{
  int err;

  if (s->mode == 'r') 
  {
    unsigned char buffer[AZHEADER_SIZE + AZMETA_BUFFER_SIZE];
    my_pread(s->file, (uchar*) buffer, AZHEADER_SIZE + AZMETA_BUFFER_SIZE, 0,
             MYF(0));
    read_header(s, buffer); /* skip the .az header */
    azrewind(s);

    return Z_OK;
  }
  else
  {
    s->forced_flushes++;
    err= do_flush(s, flush);

    if (err) return err;
    my_sync(s->file, MYF(0));
    return  s->z_err == Z_STREAM_END ? Z_OK : s->z_err;
  }
}

/* ===========================================================================
  Rewinds input file.
*/
int azrewind (s)
  azio_stream *s;
{
  if (s == NULL || s->mode != 'r') return -1;

#ifdef AZIO_AIO
  do_aio_cleanup(s);
#endif
  s->z_err = Z_OK;
  s->z_eof = 0;
  s->back = EOF;
  s->stream.avail_in = 0;
  s->stream.next_in = (Bytef *)s->inbuf;
  s->crc = crc32(0L, Z_NULL, 0);
  (void)inflateReset(&s->stream);
  s->in = 0;
  s->out = 0;
  s->aio_inited= 0; /* Reset the AIO reader */
  s->pos= s->start;
  return 0;
}

/* ===========================================================================
  Sets the starting position for the next azread or azwrite on the given
  compressed file. The offset represents a number of bytes in the
  azseek returns the resulting offset location as measured in bytes from
  the beginning of the uncompressed stream, or -1 in case of error.
  SEEK_END is not implemented, returns error.
  In this version of the library, azseek can be extremely slow.
*/
size_t azseek (s, offset, whence)
  azio_stream *s;
  size_t offset;
  int whence;
{

  if (s == NULL || whence == SEEK_END ||
      s->z_err == Z_ERRNO || s->z_err == Z_DATA_ERROR) {
    return -1L;
  }

  if (s->mode == 'w') 
  {
    if (whence == SEEK_SET) 
      offset -= s->in;

    /* At this point, offset is the number of zero bytes to write. */
    /* There was a zmemzero here if inbuf was null -Brian */
    while (offset > 0)  
    {
      uInt size = AZ_BUFSIZE_WRITE;
      if (offset < AZ_BUFSIZE_WRITE) size = (uInt)offset;

      size = azwrite(s, s->inbuf, size);
      if (size == 0) return -1L;

      offset -= size;
    }
    return s->in;
  }
  /* Rest of function is for reading only */

  /* compute absolute position */
  if (whence == SEEK_CUR) {
    offset += s->out;
  }

  /* For a negative seek, rewind and use positive seek */
  if (offset >= s->out) {
    offset -= s->out;
  } else if (azrewind(s)) {
    return -1L;
  }
  /* offset is now the number of bytes to skip. */

  if (offset && s->back != EOF) {
    s->back = EOF;
    s->out++;
    offset--;
    if (s->last) s->z_err = Z_STREAM_END;
  }
  while (offset > 0)  {
    int error;
    unsigned int size = AZ_BUFSIZE_READ;
    if (offset < AZ_BUFSIZE_READ) size = (int)offset;

    size = azread_internal(s, s->outbuf, size, &error);
    if (error <= 0) return -1L;
    offset -= size;
  }
  return s->out;
}

/* ===========================================================================
  Returns the starting position for the next azread or azwrite on the
  given compressed file. This position represents a number of bytes in the
  uncompressed data stream.
*/
size_t ZEXPORT aztell (file)
  azio_stream *file;
{
  return azseek(file, 0L, SEEK_CUR);
}


/* ===========================================================================
  Outputs a long in LSB order to the given file
*/
void putLong (azio_stream *s, uLong x)
{
  int n;
  uchar buffer[1];

  for (n = 0; n < 4; n++) 
  {
    buffer[0]= (int)(x & 0xff);
    my_pwrite(s->file, buffer, 1, s->pos, MYF(0));
    s->pos++;
    x >>= 8;
  }
}

/* ===========================================================================
  Reads a long in LSB order from the given azio_stream. Sets z_err in case
  of error.
*/
uLong getLong (azio_stream *s)
{
  uLong x = (uLong)get_byte(s);
  int c;

  x += ((uLong)get_byte(s))<<8;
  x += ((uLong)get_byte(s))<<16;
  c = get_byte(s);
  if (c == EOF) s->z_err = Z_DATA_ERROR;
  x += ((uLong)c)<<24;
  return x;
}

/* ===========================================================================
  Flushes all pending output if necessary, closes the compressed file
  and deallocates all the (de)compression state.
*/
int azclose (azio_stream *s)
{
  int returnable;

  if (s == NULL) return Z_STREAM_ERROR;
  
  if (s->file < 1) return Z_OK;

  if (s->mode == 'w') 
  {
    if (do_flush(s, Z_FINISH) != Z_OK)
      return destroy(s);

    putLong(s, s->crc);
    putLong(s, (uLong)(s->in & 0xffffffff));
    s->dirty= AZ_STATE_CLEAN;
    write_header(s);
  }

  returnable= destroy(s);
  assert(s->aio_read_active == 0);

  if (s->aio)
    azio_disable_aio(s);

  /* If we allocated memory for row reading, now free it */
  if (s->row_ptr)
    free(s->row_ptr);

  return returnable;
}

/*
  Though this was added to support MySQL's FRM file, anything can be 
  stored in this location.
*/
int azwrite_frm(azio_stream *s, char *blob, unsigned int length)
{
  if (s->mode == 'r') 
    return 1;

  if (s->rows > 0) 
    return 1;

  s->frm_start_pos= (uint) s->start;
  s->frm_length= length;
  s->start+= length;

  my_pwrite(s->file, (uchar*) blob, s->frm_length, s->frm_start_pos, MYF(0));

  write_header(s);
  s->pos= my_seek(s->file, 0, MY_SEEK_END, MYF(0));

  return 0;
}

int azread_frm(azio_stream *s, char *blob)
{
  my_pread(s->file, (uchar*) blob, s->frm_length, s->frm_start_pos, MYF(0));

  return 0;
}


/*
  Simple comment field
*/
int azwrite_comment(azio_stream *s, char *blob, unsigned int length)
{
  if (s->mode == 'r') 
    return 1;

  if (s->rows > 0) 
    return 1;

  s->comment_start_pos= (uint) s->start;
  s->comment_length= length;
  s->start+= length;

  my_pwrite(s->file, (uchar*) blob, s->comment_length, s->comment_start_pos,
            MYF(0));

  write_header(s);
  s->pos= my_seek(s->file, 0, MY_SEEK_END, MYF(0));

  return 0;
}

int azread_comment(azio_stream *s, char *blob)
{
  my_pread(s->file, (uchar*) blob, s->comment_length, s->comment_start_pos,
           MYF(0));

  return 0;
}

#ifdef AZIO_AIO
static void do_aio_cleanup(azio_stream *s)
{
  if (s->aio == 0)
    return;

  azio_ready(s);

}
#endif

/* 
  Normally all IO goes through azio_read(), but in case of error or non-support
  we make use of pread().
*/
static void get_block(azio_stream *s)
{
#ifdef AZIO_AIO
  if (s->aio && s->mode == 'r' && s->pos < s->check_point)
  {
    if (!s->aio_inited)
    {
      do_aio_cleanup(s);
      s->container.offset= s->pos;
      s->container.buffer= (unsigned char *)s->buffer1;
      if (azio_read(s))
        goto use_pread;
      s->aio_read_active++;
      s->aio_inited= 1;
    }

    azio_ready(s);
    s->stream.avail_in= (unsigned int)azio_return(s);
    s->aio_read_active--;
    if ((int)(s->stream.avail_in) == -1)
      goto use_pread;
    else if ((int)(s->stream.avail_in) == 0)
    {
      s->aio_inited= 0;
      return;
    }
    s->pos+= s->stream.avail_in;
    s->inbuf= (Byte *)s->container.buffer;
    /* We only aio_read when we know there is more data to be read */
    if (s->pos >= s->check_point)
    {
      s->aio_inited= 0;
      return;
    }
    s->container.buffer= (s->container.buffer == s->buffer2) ? s->buffer1 : s->buffer2;
    s->container.offset= s->pos;
    if (azio_read(s))
    {
      /* If we can't use AIO, set it up so the next query tries before reading */
      s->aio_inited= 0;
    }
    s->aio_read_active++;
  }
  else
#endif
  {
#ifdef AZIO_AIO
use_pread:
#endif
    s->stream.avail_in = (uInt)my_pread(s->file, (uchar *)s->inbuf, AZ_BUFSIZE_READ, s->pos, MYF(0));
    s->pos+= s->stream.avail_in;
  }
}<|MERGE_RESOLUTION|>--- conflicted
+++ resolved
@@ -608,11 +608,7 @@
   Writes the given number of uncompressed bytes into the compressed file.
   azwrite returns the number of bytes actually written (0 in case of error).
 */
-<<<<<<< HEAD
-unsigned int azwrite (azio_stream *s, const voidp buf, unsigned int len)
-=======
 static unsigned int azwrite(azio_stream *s, void *buf, unsigned int len)
->>>>>>> 890fad38
 {
   s->stream.next_in = (Bytef*)buf;
   s->stream.avail_in = len;
