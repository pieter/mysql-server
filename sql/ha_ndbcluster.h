/* Copyright (C) 2000-2003 MySQL AB

   This program is free software; you can redistribute it and/or modify
   it under the terms of the GNU General Public License as published by
   the Free Software Foundation; version 2 of the License.

   This program is distributed in the hope that it will be useful,
   but WITHOUT ANY WARRANTY; without even the implied warranty of
   MERCHANTABILITY or FITNESS FOR A PARTICULAR PURPOSE.  See the
   GNU General Public License for more details.

   You should have received a copy of the GNU General Public License
   along with this program; if not, write to the Free Software
   Foundation, Inc., 59 Temple Place, Suite 330, Boston, MA  02111-1307  USA */

/*
  This file defines the NDB Cluster handler: the interface between MySQL and
  NDB Cluster
*/

/* The class defining a handle to an NDB Cluster table */

#ifdef USE_PRAGMA_INTERFACE
#pragma interface                       /* gcc class implementation */
#endif

/* Blob tables and events are internal to NDB and must never be accessed */
#define IS_NDB_BLOB_PREFIX(A) is_prefix(A, "NDB$BLOB")

#include <NdbApi.hpp>
#include <ndbapi_limits.h>

#define NDB_HIDDEN_PRIMARY_KEY_LENGTH 8

class Ndb;             // Forward declaration
class NdbOperation;    // Forward declaration
class NdbTransaction;  // Forward declaration
class NdbRecAttr;      // Forward declaration
class NdbScanOperation; 
class NdbIndexScanOperation; 
class NdbBlob;
class NdbIndexStat;
class NdbEventOperation;
class ha_ndbcluster_cond;
class Ndb_event_data;

// connectstring to cluster if given by mysqld
extern const char *ndbcluster_connectstring;
extern ulong ndb_cache_check_time;
#ifdef HAVE_NDB_BINLOG
extern ulong ndb_report_thresh_binlog_epoch_slip;
extern ulong ndb_report_thresh_binlog_mem_usage;
#endif

typedef enum ndb_index_type {
  UNDEFINED_INDEX = 0,
  PRIMARY_KEY_INDEX = 1,
  PRIMARY_KEY_ORDERED_INDEX = 2,
  UNIQUE_INDEX = 3,
  UNIQUE_ORDERED_INDEX = 4,
  ORDERED_INDEX = 5
} NDB_INDEX_TYPE;

typedef enum ndb_index_status {
  UNDEFINED = 0,
  ACTIVE = 1,
  TO_BE_DROPPED = 2
} NDB_INDEX_STATUS;

typedef struct ndb_index_data {
  NDB_INDEX_TYPE type;
  NDB_INDEX_STATUS status;  
  const NdbDictionary::Index *index;
  const NdbDictionary::Index *unique_index;
  unsigned char *unique_index_attrid_map;
  bool null_in_unique_index;
  // In this version stats are not shared between threads
  NdbIndexStat* index_stat;
  uint index_stat_cache_entries;
  // Simple counter mechanism to decide when to connect to db
  uint index_stat_update_freq;
  uint index_stat_query_count;
  /*
    In mysqld, keys and rows are stored differently (using KEY_PART_INFO for
    keys and Field for rows).
    So we need to use different NdbRecord for an index for passing values
    from a key and from a row.
  */
  NdbRecord *ndb_record_key;
  NdbRecord *ndb_record_row;
  NdbRecord *ndb_unique_record_key;
  NdbRecord *ndb_unique_record_row;
} NDB_INDEX_DATA;

typedef enum ndb_write_op {
  NDB_INSERT = 0,
  NDB_UPDATE = 1,
  NDB_PK_UPDATE = 2
} NDB_WRITE_OP;

class NDB_ALTER_DATA : public Sql_alloc
{
public:
  NDB_ALTER_DATA(NdbDictionary::Dictionary *dict,
		 const NdbDictionary::Table *table) :
    dictionary(dict),
    old_table(table),
    new_table(new NdbDictionary::Table(*table))
  {}
  ~NDB_ALTER_DATA()
  { delete new_table; }
  NdbDictionary::Dictionary *dictionary;
  const  NdbDictionary::Table *old_table;
  NdbDictionary::Table *new_table;
};

typedef union { const NdbRecAttr *rec; NdbBlob *blob; void *ptr; } NdbValue;

int get_ndb_blobs_value(TABLE* table, NdbValue* value_array,
                        uchar*& buffer, uint& buffer_size,
                        my_ptrdiff_t ptrdiff);

typedef enum {
  NSS_INITIAL= 0,
  NSS_DROPPED,
  NSS_ALTERED 
} NDB_SHARE_STATE;

/*
  Stats that can be retrieved from ndb
*/
struct Ndb_statistics {
  Uint64 row_count;
  Uint64 commit_count;
  Uint64 row_size;
  Uint64 fragment_memory;
};

typedef struct st_ndbcluster_share {
  NDB_SHARE_STATE state;
  MEM_ROOT mem_root;
  THR_LOCK lock;
  pthread_mutex_t mutex;
  char *key;
  uint key_length;
  char *new_key;
<<<<<<< HEAD
  THD *util_lock;
=======
>>>>>>> 5bd95e4d
  uint use_count;
  uint commit_count_lock;
  ulonglong commit_count;
  char *db;
  char *table_name;
  Ndb::TupleIdRange tuple_id_range;
  struct Ndb_statistics stat;
#ifdef HAVE_NDB_BINLOG
  uint32 connect_count;
  uint32 flags;
  Ndb_event_data *event_data; // Place holder before NdbEventOperation is created
  NdbEventOperation *op;
  char *old_names; // for rename table
  MY_BITMAP *subscriber_bitmap;
  NdbEventOperation *new_op;
#endif
} NDB_SHARE;

inline
NDB_SHARE_STATE
get_ndb_share_state(NDB_SHARE *share)
{
  NDB_SHARE_STATE state;
  pthread_mutex_lock(&share->mutex);
  state= share->state;
  pthread_mutex_unlock(&share->mutex);
  return state;
}

inline
void
set_ndb_share_state(NDB_SHARE *share, NDB_SHARE_STATE state)
{
  pthread_mutex_lock(&share->mutex);
  share->state= state;
  pthread_mutex_unlock(&share->mutex);
}

struct Ndb_tuple_id_range_guard {
  Ndb_tuple_id_range_guard(NDB_SHARE* _share) :
    share(_share),
    range(share->tuple_id_range) {
    pthread_mutex_lock(&share->mutex);
  }
  ~Ndb_tuple_id_range_guard() {
    pthread_mutex_unlock(&share->mutex);
  }
  NDB_SHARE* share;
  Ndb::TupleIdRange& range;
};

#ifdef HAVE_NDB_BINLOG
/* NDB_SHARE.flags */
#define NSF_HIDDEN_PK   1u /* table has hidden primary key */
#define NSF_BLOB_FLAG   2u /* table has blob attributes */
#define NSF_NO_BINLOG   4u /* table should not be binlogged */
#define NSF_BINLOG_FULL 8u /* table should be binlogged with full rows */
#define NSF_BINLOG_USE_UPDATE 16u  /* table update should be binlogged using
                                     update log event */
inline void set_binlog_logging(NDB_SHARE *share)
{ share->flags&= ~NSF_NO_BINLOG; }
inline void set_binlog_nologging(NDB_SHARE *share)
{ share->flags|= NSF_NO_BINLOG; }
inline my_bool get_binlog_nologging(NDB_SHARE *share)
{ return (share->flags & NSF_NO_BINLOG) != 0; }
inline void set_binlog_updated_only(NDB_SHARE *share)
{ share->flags&= ~NSF_BINLOG_FULL; }
inline void set_binlog_full(NDB_SHARE *share)
{ share->flags|= NSF_BINLOG_FULL; }
inline my_bool get_binlog_full(NDB_SHARE *share)
{ return (share->flags & NSF_BINLOG_FULL) != 0; }
inline void set_binlog_use_write(NDB_SHARE *share)
{ share->flags&= ~NSF_BINLOG_USE_UPDATE; }
inline void set_binlog_use_update(NDB_SHARE *share)
{ share->flags|= NSF_BINLOG_USE_UPDATE; }
inline my_bool get_binlog_use_update(NDB_SHARE *share)
{ return (share->flags & NSF_BINLOG_USE_UPDATE) != 0; }
#endif

typedef enum ndb_query_state_bits {
  NDB_QUERY_NORMAL = 0,
  NDB_QUERY_MULTI_READ_RANGE = 1
} NDB_QUERY_STATE_BITS;

/*
  Place holder for ha_ndbcluster thread specific data
*/

enum THD_NDB_OPTIONS
{
  TNO_NO_LOG_SCHEMA_OP= 1 << 0
};

enum THD_NDB_TRANS_OPTIONS
{
  TNTO_INJECTED_APPLY_STATUS= 1 << 0
  ,TNTO_NO_LOGGING=           1 << 1
};

struct Ndb_local_table_statistics {
  int no_uncommitted_rows_count;
  ulong last_count;
  ha_rows records;
};

typedef struct st_thd_ndb_share {
  const void *key;
  struct Ndb_local_table_statistics stat;
} THD_NDB_SHARE;

class Thd_ndb 
{
 public:
  Thd_ndb();
  ~Thd_ndb();

  void init_open_tables();
  THD_NDB_SHARE *get_open_table(THD *thd, const void *key);

  Ndb_cluster_connection *connection;
  Ndb *ndb;
  ulong count;
  uint lock_count;
  uint start_stmt_count;
  NdbTransaction *trans;
  bool m_error;
  bool m_slow_path;
  int m_error_code;
  uint32 m_query_id; /* query id whn m_error_code was set */
  uint32 options;
  uint32 trans_options;
  List<NDB_SHARE> changed_tables;
  uint query_state;
  HASH open_tables;
  /*
    This is a memroot used to buffer rows for batched execution.
    It is reset after every execute().
  */
  MEM_ROOT m_batch_mem_root;
  /*
    Estimated pending batched execution bytes, once this is > BATCH_FLUSH_SIZE
    we execute() to flush the rows buffered in m_batch_mem_root.
  */
  uint m_unsent_bytes;
};

class ha_ndbcluster: public handler
{
 public:
  ha_ndbcluster(handlerton *hton, TABLE_SHARE *table);
  ~ha_ndbcluster();

  int ha_initialise();
  void column_bitmaps_signal();
  int open(const char *name, int mode, uint test_if_locked);
  int close(void);

  int optimize(THD* thd, HA_CHECK_OPT* check_opt);
  int analyze(THD* thd, HA_CHECK_OPT* check_opt);

  int write_row(uchar *buf);
  int update_row(const uchar *old_data, uchar *new_data);
  int delete_row(const uchar *buf);
  int index_init(uint index, bool sorted);
  int index_end();
  int index_read(uchar *buf, const uchar *key, uint key_len, 
                 enum ha_rkey_function find_flag);
  int index_next(uchar *buf);
  int index_prev(uchar *buf);
  int index_first(uchar *buf);
  int index_last(uchar *buf);
  int index_read_last(uchar * buf, const uchar * key, uint key_len);
  int rnd_init(bool scan);
  int rnd_end();
  int rnd_next(uchar *buf);
  int rnd_pos(uchar *buf, uchar *pos);
  void position(const uchar *record);
  int read_range_first(const key_range *start_key,
                       const key_range *end_key,
                       bool eq_range, bool sorted);
  int read_range_first_to_buf(const key_range *start_key,
                              const key_range *end_key,
                              bool eq_range, bool sorted,
                              uchar* buf);
  int read_range_next();
  int alter_tablespace(st_alter_tablespace *info);

  /**
   * Multi Range Read interface
   */
  int multi_range_read_init(RANGE_SEQ_IF *seq, void *seq_init_param,
                            uint n_ranges, uint mode, HANDLER_BUFFER *buf);
  int multi_range_read_next(char **range_info);
  ha_rows multi_range_read_info_const(uint keyno, RANGE_SEQ_IF *seq,
                                      void *seq_init_param, 
                                      uint n_ranges, uint *bufsz,
                                      uint *flags, COST_VECT *cost);
  int multi_range_read_info(uint keyno, uint n_ranges, uint keys,
                            uint *bufsz, uint *flags, COST_VECT *cost);
private:
  uint first_running_range;
  uint first_range_in_batch;
  uint first_unstarted_range;
  int multi_range_start_retrievals(int first_range);
public:

  bool null_value_index_search(KEY_MULTI_RANGE *ranges,
			       KEY_MULTI_RANGE *end_range,
			       HANDLER_BUFFER *buffer);

  bool get_error_message(int error, String *buf);
  ha_rows records();
  ha_rows estimate_rows_upper_bound()
    { return HA_POS_ERROR; }
  int info(uint);
  void get_dynamic_partition_info(PARTITION_INFO *stat_info, uint part_id);
  uint32 calculate_key_hash_value(Field **field_array);
  int extra(enum ha_extra_function operation);
  int extra_opt(enum ha_extra_function operation, ulong cache_size);
  int reset();
  int external_lock(THD *thd, int lock_type);
  void unlock_row();
  int start_stmt(THD *thd, thr_lock_type lock_type);
  void update_create_info(HA_CREATE_INFO *create_info);
  void print_error(int error, myf errflag);
  const char * table_type() const;
  const char ** bas_ext() const;
  ulonglong table_flags(void) const;
  void prepare_for_alter();
  int add_index(TABLE *table_arg, KEY *key_info, uint num_of_keys);
  int prepare_drop_index(TABLE *table_arg, uint *key_num, uint num_of_keys);
  int final_drop_index(TABLE *table_arg);
  void set_part_info(partition_info *part_info, bool early);
  ulong index_flags(uint idx, uint part, bool all_parts) const;
  uint max_supported_record_length() const;
  uint max_supported_keys() const;
  uint max_supported_key_parts() const;
  uint max_supported_key_length() const;
  uint max_supported_key_part_length() const;

  int rename_table(const char *from, const char *to);
  int delete_table(const char *name);
  int create(const char *name, TABLE *form, HA_CREATE_INFO *info);
  int get_default_no_partitions(HA_CREATE_INFO *info);
  bool get_no_parts(const char *name, uint *no_parts);
  void set_auto_partitions(partition_info *part_info);
  virtual bool is_fatal_error(int error, uint flags)
  {
    if (!handler::is_fatal_error(error, flags) ||
        error == HA_ERR_NO_PARTITION_FOUND)
      return FALSE;
    return TRUE;
  }

  THR_LOCK_DATA **store_lock(THD *thd,
                             THR_LOCK_DATA **to,
                             enum thr_lock_type lock_type);

  bool low_byte_first() const;

  const char* index_type(uint key_number);

  double scan_time();
  ha_rows records_in_range(uint inx, key_range *min_key, key_range *max_key);
  void start_bulk_insert(ha_rows rows);
  int end_bulk_insert();

  static Thd_ndb* seize_thd_ndb();
  static void release_thd_ndb(Thd_ndb* thd_ndb);
 
static void set_dbname(const char *pathname, char *dbname);
static void set_tabname(const char *pathname, char *tabname);

  /*
    Condition pushdown
  */

 /*
   Push condition down to the table handler.
   SYNOPSIS
     cond_push()
     cond   Condition to be pushed. The condition tree must not be
     modified by the by the caller.
   RETURN
     The 'remainder' condition that caller must use to filter out records.
     NULL means the handler will not return rows that do not match the
     passed condition.
   NOTES
   The pushed conditions form a stack (from which one can remove the
   last pushed condition using cond_pop).
   The table handler filters out rows using (pushed_cond1 AND pushed_cond2 
   AND ... AND pushed_condN)
   or less restrictive condition, depending on handler's capabilities.
   
   handler->reset() call empties the condition stack.
   Calls to rnd_init/rnd_end, index_init/index_end etc do not affect the  
   condition stack.
   The current implementation supports arbitrary AND/OR nested conditions
   with comparisons between columns and constants (including constant
   expressions and function calls) and the following comparison operators:
   =, !=, >, >=, <, <=, like, "not like", "is null", and "is not null". 
   Negated conditions are supported by NOT which generate NAND/NOR groups.
 */ 
  const COND *cond_push(const COND *cond);
 /*
   Pop the top condition from the condition stack of the handler instance.
   SYNOPSIS
     cond_pop()
     Pops the top if condition stack, if stack is not empty
 */
  void cond_pop();

  uint8 table_cache_type();

  /*
   * Internal to ha_ndbcluster, used by C functions
   */
  int ndb_err(NdbTransaction*);

  my_bool register_query_cache_table(THD *thd, char *table_key,
                                     uint key_length,
                                     qc_engine_callback *engine_callback,
                                     ulonglong *engine_data);

  int check_if_supported_alter(TABLE *altered_table,
                               HA_CREATE_INFO *create_info,
                               HA_ALTER_FLAGS *alter_flags,
                               uint table_changes);

  int alter_table_phase1(THD *thd,
                         TABLE *altered_table,
                         HA_CREATE_INFO *create_info,
                         HA_ALTER_INFO *alter_info,
                         HA_ALTER_FLAGS *alter_flags);

  int alter_table_phase2(THD *thd,
                         TABLE *altered_table,
                         HA_CREATE_INFO *create_info,
                         HA_ALTER_INFO *alter_info,
                         HA_ALTER_FLAGS *alter_flags);

  int alter_table_phase3(THD *thd, TABLE *table);

private:
  friend int ndbcluster_drop_database_impl(THD *thd, const char *path);
  friend int ndb_handle_schema_change(THD *thd, 
                                      Ndb *ndb, NdbEventOperation *pOp,
                                      NDB_SHARE *share);

  static int delete_table(THD *thd, ha_ndbcluster *h, Ndb *ndb,
			  const char *path,
			  const char *db,
			  const char *table_name);
  int add_index_impl(THD *thd, TABLE *table_arg,
                     KEY *key_info, uint num_of_keys);
  int create_ndb_index(THD *thd, const char *name, KEY *key_info, bool unique);
  int create_ordered_index(THD *thd, const char *name, KEY *key_info);
  int create_unique_index(THD *thd, const char *name, KEY *key_info);
  int create_index(THD *thd, const char *name, KEY *key_info, 
                   NDB_INDEX_TYPE idx_type, uint idx_no);
// Index list management
  int create_indexes(THD *thd, Ndb *ndb, TABLE *tab);
  int open_indexes(THD *thd, Ndb *ndb, TABLE *tab, bool ignore_error);
  void renumber_indexes(Ndb *ndb, TABLE *tab);
  int drop_indexes(Ndb *ndb, TABLE *tab);
  int add_index_handle(THD *thd, NdbDictionary::Dictionary *dict,
                       KEY *key_info, const char *index_name, uint index_no);
  int add_table_ndb_record(NdbDictionary::Dictionary *dict);
  int add_hidden_pk_ndb_record(NdbDictionary::Dictionary *dict);
  int add_index_ndb_record(NdbDictionary::Dictionary *dict,
                           KEY *key_info, uint index_no);
<<<<<<< HEAD
  int get_metadata(const char* path);
=======
  int get_metadata(THD *thd, const char* path);
>>>>>>> 5bd95e4d
  void release_metadata(THD *thd, Ndb *ndb);
  NDB_INDEX_TYPE get_index_type(uint idx_no) const;
  NDB_INDEX_TYPE get_index_type_from_table(uint index_no) const;
  NDB_INDEX_TYPE get_index_type_from_key(uint index_no, KEY *key_info, 
                                         bool primary) const;
  bool has_null_in_unique_index(uint idx_no) const;
  bool check_index_fields_not_null(KEY *key_info);

  uint set_up_partition_info(partition_info *part_info,
                             TABLE *table,
                             void *tab);
  int set_range_data(void *tab, partition_info* part_info);
  int set_list_data(void *tab, partition_info* part_info);
  int ndb_pk_update_row(const uchar *old_data, uchar *new_data,
                        uint32 old_part_id);
  int pk_read(const uchar *key, uint key_len, uchar *buf, uint32 part_id);
  int ordered_index_scan(const key_range *start_key,
                         const key_range *end_key,
                         bool sorted, bool descending, uchar* buf,
                         part_id_range *part_spec);
  int unique_index_read(const uchar *key, uint key_len, 
                        uchar *buf);
  int full_table_scan(const KEY* key_info, 
                      const uchar *key, 
                      uint key_len,
                      uchar *buf);
  int flush_bulk_insert();
  int ndb_write_row(uchar *record, bool primary_key_update,
                    bool batched_update);
  int ndb_delete_row(const uchar *record, bool primary_key_update);

  int alter_frm(THD *thd, const char *file, NDB_ALTER_DATA *alter_data);

  bool check_all_operations_for_error(NdbTransaction *trans,
                                      const NdbOperation *first,
                                      const NdbOperation *last,
                                      uint errcode);
  int peek_indexed_rows(const uchar *record, NDB_WRITE_OP write_op);
  int scan_handle_lock_tuple(NdbScanOperation *scanOp, NdbTransaction *trans);
  int fetch_next(NdbScanOperation* op);
  int next_result(uchar *buf); 
  int close_scan();
  void unpack_record(uchar *dst_row, const uchar *src_row);
  int get_ndb_lock_type(enum thr_lock_type type,
                        const MY_BITMAP *column_bitmap);

  void set_dbname(const char *pathname);
  void set_tabname(const char *pathname);

  uint offset_hidden_key() { return table->s->reclength; }
  uint offset_user_partition_function() {
    return table->s->reclength +
      (table_share->primary_key == MAX_KEY ?
           NDB_HIDDEN_PRIMARY_KEY_LENGTH : 0);
  }
  uint offset_user_partition_fragment() {
    return table->s->reclength +
      (table_share->primary_key == MAX_KEY ?
           NDB_HIDDEN_PRIMARY_KEY_LENGTH+4 : 4);
  }
  uint field_number_hidden_key() { return table->s->fields; }
  uint field_number_user_partition_function() {
    return table->s->fields +
      (table_share->primary_key == MAX_KEY ? 1 : 0);
  }

  void set_hidden_key(uchar *row, Uint64 auto_value);
  Uint64 get_hidden_key(const uchar *row);
  void request_hidden_key(uchar *mask);
  void set_partition_function_value(uchar *row, uint32 func_value);
  uint32 get_partition_fragment(const uchar *row);
  void request_partition_function_value(uchar *mask);
  uchar *batch_copy_row_to_buffer(Thd_ndb *thd_ndb, const uchar *record,
                                  bool & batch_full);
  uchar *batch_copy_key_to_buffer(Thd_ndb *thd_ndb, const uchar *key,
                                  uint key_len,
                                  uint op_batch_size, bool & batch_full);
  uchar *copy_row_to_buffer(Thd_ndb *thd_ndb, const uchar *record);
  uchar *get_row_buffer();
  void clear_extended_column_set(uchar *mask);
  uchar *copy_column_set(MY_BITMAP *bitmap);

  int get_blob_values(NdbOperation *ndb_op, uchar *dst_record,
                      const MY_BITMAP *bitmap);
  int set_blob_values(NdbOperation *ndb_op, my_ptrdiff_t row_offset,
                      const MY_BITMAP *bitmap, uint *set_count);
  friend int g_get_ndb_blobs_value(NdbBlob *ndb_blob, void *arg);
  void eventSetAnyValue(THD *thd, NdbOperation *op);
  bool check_index_fields_in_write_set(uint keyno);

  NdbOperation *pk_unique_index_read_key(uint idx, const uchar *key, uchar *buf,
                                         NdbOperation::LockMode lm);
  int read_multi_range_fetch_next();
  
  int set_bounds(NdbIndexScanOperation*, uint inx, bool rir,
                 const key_range *keys[2], uint= 0);
  int primary_key_cmp(const uchar * old_row, const uchar * new_row);
  void print_results();

  virtual void get_auto_increment(ulonglong offset, ulonglong increment,
                                  ulonglong nb_desired_values,
                                  ulonglong *first_value,
                                  ulonglong *nb_reserved_values);
  bool uses_blob_value(const MY_BITMAP *bitmap);

  char *update_table_comment(const char * comment);

  int write_ndb_file(const char *name);

  int check_ndb_connection(THD* thd);

  void set_rec_per_key();
  int records_update();
  void no_uncommitted_rows_execute_failure();
  void no_uncommitted_rows_update(int);
  void no_uncommitted_rows_reset(THD *);

  void release_completed_operations(NdbTransaction*, bool);

  friend int execute_commit(ha_ndbcluster*, NdbTransaction*);
  friend int execute_no_commit_ignore_no_key(ha_ndbcluster*, NdbTransaction*);
  friend int execute_no_commit(ha_ndbcluster*, NdbTransaction*, bool);
  friend int execute_no_commit_ie(ha_ndbcluster*, NdbTransaction*, bool);

  void transaction_checks(THD *thd);
  int start_statement(THD *thd, Thd_ndb *thd_ndb, Ndb* ndb);
  int init_handler_for_statement(THD *thd, Thd_ndb *thd_ndb);

  Thd_ndb *m_thd_ndb;
  NdbScanOperation *m_active_cursor;
  const NdbDictionary::Table *m_table;
  /*
    Normal NdbRecord for accessing rows, with all fields including hidden
    fields (hidden primary key, user-defined partitioning function value).
  */
  NdbRecord *m_ndb_record;
  /* As m_ndb_record, but adding the FRAGMENT pseudo-column at end of row. */
  NdbRecord *m_ndb_record_fragment;
  /* NdbRecord for accessing tuple by hidden Uint64 primary key. */
  NdbRecord *m_ndb_hidden_key_record;

  /*
    Special NdbRecord for ndb_get_table_statistics(), reading lots of
    pseudo-columns.
  */
  NdbRecord *m_ndb_statistics_record;
  /* Bitmap used for NdbRecord operation column mask. */
  MY_BITMAP m_bitmap;
  my_bitmap_map m_bitmap_buf[(NDB_MAX_ATTRIBUTES_IN_TABLE +
                              8*sizeof(my_bitmap_map) - 1) /
                             (8*sizeof(my_bitmap_map))]; // Buffer for m_bitmap
  /* Bitmap with bit set for all primary key columns. */
  MY_BITMAP m_pk_bitmap;
  my_bitmap_map m_pk_bitmap_buf[(NDB_MAX_ATTRIBUTES_IN_TABLE +
                                 8*sizeof(my_bitmap_map) - 1) /
                                (8*sizeof(my_bitmap_map))]; // Buffer for m_pk_bitmap
  struct Ndb_local_table_statistics *m_table_info;
  char m_dbname[FN_HEADLEN];
  //char m_schemaname[FN_HEADLEN];
  char m_tabname[FN_HEADLEN];
  ulonglong m_table_flags;
  THR_LOCK_DATA m_lock;
  bool m_lock_tuple;
  NDB_SHARE *m_share;
  NDB_INDEX_DATA  m_index[MAX_KEY];
  THD_NDB_SHARE *m_thd_ndb_share;
  /*
    Pointer to row returned from scan nextResult().
  */
  union
  {
    const char *_m_next_row;
    const uchar *m_next_row;
  };
  /* For read_multi_range scans, the get_range_no() of current row. */
  int m_current_range_no;
  /*
    A buffer of rows for when we cannot pass the mysqld record pointer directly
    to the NDB API, either because the mysqld buffer is too small (eg. hidden
    primary key), or because it will not remain valid until execute() (eg.
    bulk insert).
  */
  char *m_row_buffer;
  uint m_row_buffer_size;
  char *m_row_buffer_current;
  /* Extra bytes needed in row for hidden fields. */
  uint m_extra_reclength;
  // NdbRecAttr has no reference to blob
  NdbValue m_value[NDB_MAX_ATTRIBUTES_IN_TABLE];
  Uint64 m_ref;
  partition_info *m_part_info;
  uint32 m_part_id;
  bool m_user_defined_partitioning;
  bool m_use_partition_pruning;
  bool m_sorted;
  bool m_use_write;
  bool m_ignore_dup_key;
  bool m_has_unique_index;
  bool m_ignore_no_key;
  ha_rows m_rows_to_insert; // TODO: merge it with handler::estimation_rows_to_insert?
  ha_rows m_rows_inserted;
  ha_rows m_rows_changed;
  bool m_delete_cannot_batch;
  bool m_update_cannot_batch;
  uint m_bytes_per_write;
  bool m_skip_auto_increment;
  bool m_blobs_pending;
  bool m_slow_path;

  /* State for setActiveHook() callback for reading blob data. */
  uint m_blob_counter;
  uint m_blob_expected_count;
  uchar *m_blob_destination_record;
  Uint64 m_blob_total_size;
  
  // memory for blobs in one tuple
  uchar *m_blobs_buffer;
  uint32 m_blobs_buffer_size;
  uint m_dupkey;
  // set from thread variables at external lock
  bool m_force_send;
  ha_rows m_autoincrement_prefetch;
  bool m_transaction_on;

  ha_ndbcluster_cond *m_cond;
  bool m_disable_multi_read;
  const uchar *m_multi_range_result_ptr;
<<<<<<< HEAD
  const NdbOperation *m_current_multi_operation;
  NdbIndexScanOperation *m_multi_cursor;
  Ndb *get_ndb();
=======
  KEY_MULTI_RANGE *m_multi_ranges;
  /*
    Points 1 past the end of last multi range operation currently being
    executed, to support splitting large multi range reands into manageable
    pieces.
  */
  KEY_MULTI_RANGE *m_multi_range_defined_end;
  const NdbOperation *m_current_multi_operation;
  NdbIndexScanOperation *m_multi_cursor;
  Ndb *get_ndb(THD *thd);

  int update_stats(THD *thd, bool do_read_stat);
>>>>>>> 5bd95e4d
};

extern SHOW_VAR ndb_status_variables[];

int ndbcluster_discover(THD* thd, const char* dbname, const char* name,
                        const void** frmblob, uint* frmlen);
int ndbcluster_find_files(THD *thd,const char *db,const char *path,
                          const char *wild, bool dir, List<LEX_STRING> *files);
int ndbcluster_table_exists_in_engine(THD* thd,
                                      const char *db, const char *name);
void ndbcluster_print_error(int error, const NdbOperation *error_op);

static const char ndbcluster_hton_name[]= "ndbcluster";
static const int ndbcluster_hton_name_length=sizeof(ndbcluster_hton_name)-1;
extern int ndbcluster_terminating;
extern int ndb_util_thread_running;
extern pthread_cond_t COND_ndb_util_ready;<|MERGE_RESOLUTION|>--- conflicted
+++ resolved
@@ -144,10 +144,6 @@
   char *key;
   uint key_length;
   char *new_key;
-<<<<<<< HEAD
-  THD *util_lock;
-=======
->>>>>>> 5bd95e4d
   uint use_count;
   uint commit_count_lock;
   ulonglong commit_count;
@@ -519,11 +515,7 @@
   int add_hidden_pk_ndb_record(NdbDictionary::Dictionary *dict);
   int add_index_ndb_record(NdbDictionary::Dictionary *dict,
                            KEY *key_info, uint index_no);
-<<<<<<< HEAD
-  int get_metadata(const char* path);
-=======
   int get_metadata(THD *thd, const char* path);
->>>>>>> 5bd95e4d
   void release_metadata(THD *thd, Ndb *ndb);
   NDB_INDEX_TYPE get_index_type(uint idx_no) const;
   NDB_INDEX_TYPE get_index_type_from_table(uint index_no) const;
@@ -751,24 +743,11 @@
   ha_ndbcluster_cond *m_cond;
   bool m_disable_multi_read;
   const uchar *m_multi_range_result_ptr;
-<<<<<<< HEAD
-  const NdbOperation *m_current_multi_operation;
-  NdbIndexScanOperation *m_multi_cursor;
-  Ndb *get_ndb();
-=======
-  KEY_MULTI_RANGE *m_multi_ranges;
-  /*
-    Points 1 past the end of last multi range operation currently being
-    executed, to support splitting large multi range reands into manageable
-    pieces.
-  */
-  KEY_MULTI_RANGE *m_multi_range_defined_end;
   const NdbOperation *m_current_multi_operation;
   NdbIndexScanOperation *m_multi_cursor;
   Ndb *get_ndb(THD *thd);
 
   int update_stats(THD *thd, bool do_read_stat);
->>>>>>> 5bd95e4d
 };
 
 extern SHOW_VAR ndb_status_variables[];
