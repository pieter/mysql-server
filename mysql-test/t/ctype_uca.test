-- source include/have_ucs2.inc

--disable_warnings
DROP TABLE IF EXISTS t1;
--enable_warnings

#
# Test Unicode collations.
#
set names utf8; 

#
# Check trailing spaces
#
set collation_connection=utf8_unicode_ci;

select 'a' = 'a', 'a' = 'a ', 'a ' = 'a';

select 'a\t' = 'a' , 'a\t' < 'a' , 'a\t' > 'a';
select 'a\t' = 'a ', 'a\t' < 'a ', 'a\t' > 'a ';

select 'a' = 'a\t', 'a' < 'a\t', 'a' > 'a\t';
select 'a ' = 'a\t', 'a ' < 'a\t', 'a ' > 'a\t';

select 'a  a' > 'a', 'a  \t' < 'a';

#
# Bug #6787 LIKE not working properly with _ and utf8 data
#
select 'c' like '\_' as want0; 

#
# Bug #5679 utf8_unicode_ci LIKE--trailing % doesn't equal zero characters
#
CREATE TABLE t (
  c char(20) NOT NULL
) ENGINE=MyISAM DEFAULT CHARSET=utf8 COLLATE=utf8_unicode_ci;
INSERT INTO t VALUES ('a'),('ab'),('aba');
ALTER TABLE t ADD INDEX (c);
SELECT c FROM t WHERE c LIKE 'a%';
#should find 3 rows but only found 2
DROP TABLE t;

create table t1 (c1 char(10) character set utf8 collate utf8_bin);

#
# Basic Latin
#
insert into t1 values ('A'),('a');
insert into t1 values ('B'),('b');
insert into t1 values ('C'),('c');
insert into t1 values ('D'),('d');
insert into t1 values ('E'),('e');
insert into t1 values ('F'),('f');
insert into t1 values ('G'),('g');
insert into t1 values ('H'),('h');
insert into t1 values ('I'),('i');
insert into t1 values ('J'),('j');
insert into t1 values ('K'),('k');
insert into t1 values ('L'),('l');
insert into t1 values ('M'),('m');
insert into t1 values ('N'),('n');
insert into t1 values ('O'),('o');
insert into t1 values ('P'),('p');
insert into t1 values ('Q'),('q');
insert into t1 values ('R'),('r');
insert into t1 values ('S'),('s');
insert into t1 values ('T'),('t');
insert into t1 values ('U'),('u');
insert into t1 values ('V'),('v');
insert into t1 values ('W'),('w');
insert into t1 values ('X'),('x');
insert into t1 values ('Y'),('y');
insert into t1 values ('Z'),('z');

#
# Latin1 suppliment
#
insert into t1 values (_ucs2 0x00e0),(_ucs2 0x00c0);
insert into t1 values (_ucs2 0x00e1),(_ucs2 0x00c1);
insert into t1 values (_ucs2 0x00e2),(_ucs2 0x00c2);
insert into t1 values (_ucs2 0x00e3),(_ucs2 0x00c3);
insert into t1 values (_ucs2 0x00e4),(_ucs2 0x00c4);
insert into t1 values (_ucs2 0x00e5),(_ucs2 0x00c5);
insert into t1 values (_ucs2 0x00e6),(_ucs2 0x00c6);
insert into t1 values (_ucs2 0x00e7),(_ucs2 0x00c7);
insert into t1 values (_ucs2 0x00e8),(_ucs2 0x00c8);
insert into t1 values (_ucs2 0x00e9),(_ucs2 0x00c9);
insert into t1 values (_ucs2 0x00ea),(_ucs2 0x00ca);
insert into t1 values (_ucs2 0x00eb),(_ucs2 0x00cb);
insert into t1 values (_ucs2 0x00ec),(_ucs2 0x00cc);
insert into t1 values (_ucs2 0x00ed),(_ucs2 0x00cd);
insert into t1 values (_ucs2 0x00ee),(_ucs2 0x00ce);
insert into t1 values (_ucs2 0x00ef),(_ucs2 0x00cf);

insert into t1 values (_ucs2 0x00f0),(_ucs2 0x00d0);
insert into t1 values (_ucs2 0x00f1),(_ucs2 0x00d1);
insert into t1 values (_ucs2 0x00f2),(_ucs2 0x00d2);
insert into t1 values (_ucs2 0x00f3),(_ucs2 0x00d3);
insert into t1 values (_ucs2 0x00f4),(_ucs2 0x00d4);
insert into t1 values (_ucs2 0x00f5),(_ucs2 0x00d5);
insert into t1 values (_ucs2 0x00f6),(_ucs2 0x00d6);
insert into t1 values (_ucs2 0x00f7),(_ucs2 0x00d7);
insert into t1 values (_ucs2 0x00f8),(_ucs2 0x00d8);
insert into t1 values (_ucs2 0x00f9),(_ucs2 0x00d9);
insert into t1 values (_ucs2 0x00fa),(_ucs2 0x00da);
insert into t1 values (_ucs2 0x00fb),(_ucs2 0x00db);
insert into t1 values (_ucs2 0x00fc),(_ucs2 0x00dc);
insert into t1 values (_ucs2 0x00fd),(_ucs2 0x00dd);
insert into t1 values (_ucs2 0x00fe),(_ucs2 0x00de);
insert into t1 values (_ucs2 0x00ff),(_ucs2 0x00df);

#
# Latin extended-A, 0100-017F
#
insert into t1 values (_ucs2 0x0100),(_ucs2 0x0101),(_ucs2 0x0102),(_ucs2 0x0103);
insert into t1 values (_ucs2 0x0104),(_ucs2 0x0105),(_ucs2 0x0106),(_ucs2 0x0107);
insert into t1 values (_ucs2 0x0108),(_ucs2 0x0109),(_ucs2 0x010a),(_ucs2 0x010b);
insert into t1 values (_ucs2 0x010c),(_ucs2 0x010d),(_ucs2 0x010e),(_ucs2 0x010f);
insert into t1 values (_ucs2 0x0110),(_ucs2 0x0111),(_ucs2 0x0112),(_ucs2 0x0113);
insert into t1 values (_ucs2 0x0114),(_ucs2 0x0115),(_ucs2 0x0116),(_ucs2 0x0117);
insert into t1 values (_ucs2 0x0118),(_ucs2 0x0119),(_ucs2 0x011a),(_ucs2 0x011b);
insert into t1 values (_ucs2 0x011c),(_ucs2 0x011d),(_ucs2 0x011e),(_ucs2 0x011f);
insert into t1 values (_ucs2 0x0120),(_ucs2 0x0121),(_ucs2 0x0122),(_ucs2 0x0123);
insert into t1 values (_ucs2 0x0124),(_ucs2 0x0125),(_ucs2 0x0126),(_ucs2 0x0127);
insert into t1 values (_ucs2 0x0128),(_ucs2 0x0129),(_ucs2 0x012a),(_ucs2 0x012b);
insert into t1 values (_ucs2 0x012c),(_ucs2 0x012d),(_ucs2 0x012e),(_ucs2 0x012f);
insert into t1 values (_ucs2 0x0130),(_ucs2 0x0131),(_ucs2 0x0132),(_ucs2 0x0133);
insert into t1 values (_ucs2 0x0134),(_ucs2 0x0135),(_ucs2 0x0136),(_ucs2 0x0137);
insert into t1 values (_ucs2 0x0138),(_ucs2 0x0139),(_ucs2 0x013a),(_ucs2 0x013b);
insert into t1 values (_ucs2 0x013c),(_ucs2 0x013d),(_ucs2 0x013e),(_ucs2 0x013f);
insert into t1 values (_ucs2 0x0140),(_ucs2 0x0141),(_ucs2 0x0142),(_ucs2 0x0143);
insert into t1 values (_ucs2 0x0144),(_ucs2 0x0145),(_ucs2 0x0146),(_ucs2 0x0147);
insert into t1 values (_ucs2 0x0148),(_ucs2 0x0149),(_ucs2 0x014a),(_ucs2 0x014b);
insert into t1 values (_ucs2 0x014c),(_ucs2 0x014d),(_ucs2 0x014e),(_ucs2 0x014f);
insert into t1 values (_ucs2 0x0150),(_ucs2 0x0151),(_ucs2 0x0152),(_ucs2 0x0153);
insert into t1 values (_ucs2 0x0154),(_ucs2 0x0155),(_ucs2 0x0156),(_ucs2 0x0157);
insert into t1 values (_ucs2 0x0158),(_ucs2 0x0159),(_ucs2 0x015a),(_ucs2 0x015b);
insert into t1 values (_ucs2 0x015c),(_ucs2 0x015d),(_ucs2 0x015e),(_ucs2 0x015f);
insert into t1 values (_ucs2 0x0160),(_ucs2 0x0161),(_ucs2 0x0162),(_ucs2 0x0163);
insert into t1 values (_ucs2 0x0164),(_ucs2 0x0165),(_ucs2 0x0166),(_ucs2 0x0167);
insert into t1 values (_ucs2 0x0168),(_ucs2 0x0169),(_ucs2 0x016a),(_ucs2 0x016b);
insert into t1 values (_ucs2 0x016c),(_ucs2 0x016d),(_ucs2 0x016e),(_ucs2 0x016f);
insert into t1 values (_ucs2 0x0170),(_ucs2 0x0171),(_ucs2 0x0172),(_ucs2 0x0173);
insert into t1 values (_ucs2 0x0174),(_ucs2 0x0175),(_ucs2 0x0176),(_ucs2 0x0177);
insert into t1 values (_ucs2 0x0178),(_ucs2 0x0179),(_ucs2 0x017a),(_ucs2 0x017b);
insert into t1 values (_ucs2 0x017c),(_ucs2 0x017d),(_ucs2 0x017e),(_ucs2 0x017f);

#
# Latin extended-B, 0180-024F
#
insert into t1 values (_ucs2 0x0180),(_ucs2 0x0181),(_ucs2 0x0182),(_ucs2 0x0183);
insert into t1 values (_ucs2 0x0184),(_ucs2 0x0185),(_ucs2 0x0186),(_ucs2 0x0187);
insert into t1 values (_ucs2 0x0188),(_ucs2 0x0189),(_ucs2 0x018a),(_ucs2 0x018b);
insert into t1 values (_ucs2 0x018c),(_ucs2 0x018d),(_ucs2 0x018e),(_ucs2 0x018f);
insert into t1 values (_ucs2 0x0190),(_ucs2 0x0191),(_ucs2 0x0192),(_ucs2 0x0193);
insert into t1 values (_ucs2 0x0194),(_ucs2 0x0195),(_ucs2 0x0196),(_ucs2 0x0197);
insert into t1 values (_ucs2 0x0198),(_ucs2 0x0199),(_ucs2 0x019a),(_ucs2 0x019b);
insert into t1 values (_ucs2 0x019c),(_ucs2 0x019d),(_ucs2 0x019e),(_ucs2 0x019f);
insert into t1 values (_ucs2 0x01a0),(_ucs2 0x01a1),(_ucs2 0x01a2),(_ucs2 0x01a3);
insert into t1 values (_ucs2 0x01a4),(_ucs2 0x01a5),(_ucs2 0x01a6),(_ucs2 0x01a7);
insert into t1 values (_ucs2 0x01a8),(_ucs2 0x01a9),(_ucs2 0x01aa),(_ucs2 0x01ab);
insert into t1 values (_ucs2 0x01ac),(_ucs2 0x01ad),(_ucs2 0x01ae),(_ucs2 0x01af);
insert into t1 values (_ucs2 0x01b0),(_ucs2 0x01b1),(_ucs2 0x01b2),(_ucs2 0x01b3);
insert into t1 values (_ucs2 0x01b4),(_ucs2 0x01b5),(_ucs2 0x01b6),(_ucs2 0x01b7);
insert into t1 values (_ucs2 0x01b8),(_ucs2 0x01b9),(_ucs2 0x01ba),(_ucs2 0x01bb);
insert into t1 values (_ucs2 0x01bc),(_ucs2 0x01bd),(_ucs2 0x01be),(_ucs2 0x01bf);
insert into t1 values (_ucs2 0x01c0),(_ucs2 0x01c1),(_ucs2 0x01c2),(_ucs2 0x01c3);
insert into t1 values (_ucs2 0x01c4),(_ucs2 0x01c5),(_ucs2 0x01c6),(_ucs2 0x01c7);
insert into t1 values (_ucs2 0x01c8),(_ucs2 0x01c9),(_ucs2 0x01ca),(_ucs2 0x01cb);
insert into t1 values (_ucs2 0x01cc),(_ucs2 0x01cd),(_ucs2 0x01ce),(_ucs2 0x01cf);
insert into t1 values (_ucs2 0x01d0),(_ucs2 0x01d1),(_ucs2 0x01d2),(_ucs2 0x01d3);
insert into t1 values (_ucs2 0x01d4),(_ucs2 0x01d5),(_ucs2 0x01d6),(_ucs2 0x01d7);
insert into t1 values (_ucs2 0x01d8),(_ucs2 0x01d9),(_ucs2 0x01da),(_ucs2 0x01db);
insert into t1 values (_ucs2 0x01dc),(_ucs2 0x01dd),(_ucs2 0x01de),(_ucs2 0x01df);
insert into t1 values (_ucs2 0x01e0),(_ucs2 0x01e1),(_ucs2 0x01e2),(_ucs2 0x01e3);
insert into t1 values (_ucs2 0x01e4),(_ucs2 0x01e5),(_ucs2 0x01e6),(_ucs2 0x01e7);
insert into t1 values (_ucs2 0x01e8),(_ucs2 0x01e9),(_ucs2 0x01ea),(_ucs2 0x01eb);
insert into t1 values (_ucs2 0x01ec),(_ucs2 0x01ed),(_ucs2 0x01ee),(_ucs2 0x01ef);
insert into t1 values (_ucs2 0x01f0),(_ucs2 0x01f1),(_ucs2 0x01f2),(_ucs2 0x01f3);
insert into t1 values (_ucs2 0x01f4),(_ucs2 0x01f5),(_ucs2 0x01f6),(_ucs2 0x01f7);
insert into t1 values (_ucs2 0x01f8),(_ucs2 0x01f9),(_ucs2 0x01fa),(_ucs2 0x01fb);
insert into t1 values (_ucs2 0x01fc),(_ucs2 0x01fd),(_ucs2 0x01fe),(_ucs2 0x01ff);


insert into t1 values ('AA'),('Aa'),('aa'),('aA');
insert into t1 values ('CH'),('Ch'),('ch'),('cH');
insert into t1 values ('DZ'),('Dz'),('dz'),('dZ');
insert into t1 values ('IJ'),('Ij'),('ij'),('iJ');
insert into t1 values ('LJ'),('Lj'),('lj'),('lJ');
insert into t1 values ('LL'),('Ll'),('ll'),('lL');
insert into t1 values ('NJ'),('Nj'),('nj'),('nJ');
insert into t1 values ('OE'),('Oe'),('oe'),('oE');
insert into t1 values ('SS'),('Ss'),('ss'),('sS');
insert into t1 values ('RR'),('Rr'),('rr'),('rR');

select group_concat(c1 order by c1) from t1 group by c1 collate utf8_unicode_ci;
select group_concat(c1 order by c1) from t1 group by c1 collate utf8_icelandic_ci;
select group_concat(c1 order by c1) from t1 group by c1 collate utf8_latvian_ci;
select group_concat(c1 order by c1) from t1 group by c1 collate utf8_romanian_ci;
select group_concat(c1 order by c1) from t1 group by c1 collate utf8_slovenian_ci;
select group_concat(c1 order by c1) from t1 group by c1 collate utf8_polish_ci;
select group_concat(c1 order by c1) from t1 group by c1 collate utf8_estonian_ci;
select group_concat(c1 order by c1) from t1 group by c1 collate utf8_spanish_ci;
select group_concat(c1 order by c1) from t1 group by c1 collate utf8_swedish_ci;
select group_concat(c1 order by c1) from t1 group by c1 collate utf8_turkish_ci;

select group_concat(c1 order by c1) from t1 group by c1 collate utf8_czech_ci;
select group_concat(c1 order by c1) from t1 group by c1 collate utf8_danish_ci;
select group_concat(c1 order by c1) from t1 group by c1 collate utf8_lithuanian_ci;
select group_concat(c1 order by c1) from t1 group by c1 collate utf8_slovak_ci;
select group_concat(c1 order by c1) from t1 group by c1 collate utf8_spanish2_ci;
select group_concat(c1 order by c1) from t1 group by c1 collate utf8_roman_ci;
select group_concat(c1 order by c1) from t1 group by c1 collate utf8_esperanto_ci;
select group_concat(c1 order by c1) from t1 group by c1 collate utf8_hungarian_ci;

drop table t1;

#
# Bug#5324
#
SET NAMES utf8;
#test1
CREATE TABLE t1 (c varchar(255) NOT NULL COLLATE utf8_general_ci, INDEX (c));
INSERT INTO t1 VALUES (CONVERT(_ucs2 0x039C03C903B403B11F770308 USING utf8));
#Check one row
SELECT * FROM t1 WHERE c LIKE CONVERT(_ucs2 0x039C0025 USING utf8)
COLLATE utf8_general_ci;
INSERT INTO t1 VALUES (CONVERT(_ucs2 0x039C03C903B4 USING utf8));
#Check two rows
SELECT * FROM t1 WHERE c LIKE CONVERT(_ucs2 0x039C0025 USING utf8)
COLLATE utf8_general_ci ORDER BY c;
DROP TABLE t1;
#test2
CREATE TABLE t1 (c varchar(255) NOT NULL COLLATE ucs2_unicode_ci, INDEX (c));
INSERT INTO t1 VALUES (_ucs2 0x039C03C903B403B11F770308);
#Check one row
SELECT * FROM t1 WHERE c LIKE _ucs2 0x039C0025 COLLATE ucs2_unicode_ci;
INSERT INTO t1 VALUES (_ucs2 0x039C03C903B4);
#Check two rows
SELECT * FROM t1 WHERE c LIKE _ucs2 0x039C0025
COLLATE ucs2_unicode_ci ORDER BY c;
DROP TABLE t1;
#test 3
CREATE TABLE t1 (c varchar(255) NOT NULL COLLATE utf8_unicode_ci, INDEX (c));
INSERT INTO t1 VALUES (CONVERT(_ucs2 0x039C03C903B403B11F770308 USING utf8));
#Check one row row
SELECT * FROM t1 WHERE c LIKE CONVERT(_ucs2 0x039C0025 USING utf8) COLLATE utf8_unicode_ci;
INSERT INTO t1 VALUES (CONVERT(_ucs2 0x039C03C903B4 USING utf8));
#Check two rows
SELECT * FROM t1 WHERE c LIKE CONVERT(_ucs2 0x039C0025 USING utf8)
COLLATE utf8_unicode_ci ORDER BY c;
DROP TABLE t1;

CREATE TABLE t1 (
  col1 CHAR(32) CHARACTER SET utf8 NOT NULL
);

INSERT INTO t1 VALUES (CONVERT(_ucs2 0x0041004100410627 USING utf8));
INSERT INTO t1 VALUES (CONVERT(_ucs2 0x0041004100410628 USING utf8));
INSERT INTO t1 VALUES (CONVERT(_ucs2 0x0041004100410647 USING utf8));
INSERT INTO t1 VALUES (CONVERT(_ucs2 0x0041004100410648 USING utf8));
INSERT INTO t1 VALUES (CONVERT(_ucs2 0x0633064A0651062F USING utf8));
INSERT INTO t1 VALUES (CONVERT(_ucs2 0x062D06330646 USING utf8));
INSERT INTO t1 VALUES (CONVERT(_ucs2 0x062A0642064A USING utf8));
INSERT INTO t1 VALUES (CONVERT(_ucs2 0x06320627062F0647 USING utf8));
INSERT INTO t1 VALUES (CONVERT(_ucs2 0x062806310627064A USING utf8));
INSERT INTO t1 VALUES (CONVERT(_ucs2 0x064706450647 USING utf8));
INSERT INTO t1 VALUES (CONVERT(_ucs2 0x062F062706460634062C0648064A06270646064A USING utf8));
INSERT INTO t1 VALUES (CONVERT(_ucs2 0x06A90647 USING utf8));
INSERT INTO t1 VALUES (CONVERT(_ucs2 0x062A06270631064A062E USING utf8));
INSERT INTO t1 VALUES (CONVERT(_ucs2 0x062706460642064406270628 USING utf8));
INSERT INTO t1 VALUES (CONVERT(_ucs2 0x0627064A0631062706460650 USING utf8));
INSERT INTO t1 VALUES (CONVERT(_ucs2 0x0627062F064806270631062F USING utf8));
INSERT INTO t1 VALUES (CONVERT(_ucs2 0x06280631062706480646200C06310627 USING utf8));
INSERT INTO t1 VALUES (CONVERT(_ucs2 0x062E064806270646062F0647 USING utf8));
INSERT INTO t1 VALUES (CONVERT(_ucs2 0x0648 USING utf8));
INSERT INTO t1 VALUES (CONVERT(_ucs2 0x062A062D062A USING utf8));
INSERT INTO t1 VALUES (CONVERT(_ucs2 0x062A0623062B064A0631 USING utf8));
INSERT INTO t1 VALUES (CONVERT(_ucs2 0x06220646 USING utf8));
INSERT INTO t1 VALUES (CONVERT(_ucs2 0x0642063106270631 USING utf8));
INSERT INTO t1 VALUES (CONVERT(_ucs2 0x06AF06310641062A0647 USING utf8));
INSERT INTO t1 VALUES (CONVERT(_ucs2 0x06270646062F USING utf8));
INSERT INTO t1 VALUES (CONVERT(_ucs2 0x0634062E0635064A0651062A064A USING utf8));
INSERT INTO t1 VALUES (CONVERT(_ucs2 0x0628062706310632 USING utf8));
INSERT INTO t1 VALUES (CONVERT(_ucs2 0x06270633062A USING utf8));
INSERT INTO t1 VALUES (CONVERT(_ucs2 0x063906A90633 USING utf8));
INSERT INTO t1 VALUES (CONVERT(_ucs2 0x06270648060C USING utf8));
INSERT INTO t1 VALUES (CONVERT(_ucs2 0x062F0631 USING utf8));
INSERT INTO t1 VALUES (CONVERT(_ucs2 0x062D062F0648062F USING utf8));
INSERT INTO t1 VALUES (CONVERT(_ucs2 0x0628064A0633062A USING utf8));
INSERT INTO t1 VALUES (CONVERT(_ucs2 0x0648067E0646062C USING utf8));
INSERT INTO t1 VALUES (CONVERT(_ucs2 0x06330627064406AF064A060C USING utf8));
INSERT INTO t1 VALUES (CONVERT(_ucs2 0x063306270644 USING utf8));
INSERT INTO t1 VALUES (CONVERT(_ucs2 0x064606450627064A0646062F0647 USING utf8));
INSERT INTO t1 VALUES (CONVERT(_ucs2 0x062A06280631064A0632 USING utf8));
INSERT INTO t1 VALUES (CONVERT(_ucs2 0x0645062C06440633 USING utf8));
INSERT INTO t1 VALUES (CONVERT(_ucs2 0x06280648062F060C USING utf8));
INSERT INTO t1 VALUES (CONVERT(_ucs2 0x0628064A0646 USING utf8));
INSERT INTO t1 VALUES (CONVERT(_ucs2 0x06350641062D0627062A USING utf8));
INSERT INTO t1 VALUES (CONVERT(_ucs2 0x0627064A0646 USING utf8));
INSERT INTO t1 VALUES (CONVERT(_ucs2 0x06A9062A06270628 USING utf8));
INSERT INTO t1 VALUES (CONVERT(_ucs2 0x06280647 USING utf8));
INSERT INTO t1 VALUES (CONVERT(_ucs2 0x068606340645 USING utf8));
INSERT INTO t1 VALUES (CONVERT(_ucs2 0x0645064A USING utf8));
INSERT INTO t1 VALUES (CONVERT(_ucs2 0x062E06480631062F USING utf8));
INSERT INTO t1 VALUES (CONVERT(_ucs2 0x0686064706310647 USING utf8));
INSERT INTO t1 VALUES (CONVERT(_ucs2 0x0627064A USING utf8));
INSERT INTO t1 VALUES (CONVERT(_ucs2 0x06420648064A USING utf8));
INSERT INTO t1 VALUES (CONVERT(_ucs2 0x06450635064506510645 USING utf8));
INSERT INTO t1 VALUES (CONVERT(_ucs2 0x06310627 USING utf8));
INSERT INTO t1 VALUES (CONVERT(_ucs2 0x0646063406270646 USING utf8));
INSERT INTO t1 VALUES (CONVERT(_ucs2 0x0645064A200C062F0647062F060C USING utf8));
INSERT INTO t1 VALUES (CONVERT(_ucs2 0x0647063106860646062F USING utf8));
INSERT INTO t1 VALUES (CONVERT(_ucs2 0x06390645064400BB USING utf8));
INSERT INTO t1 VALUES (CONVERT(_ucs2 0x06A9064806340634 USING utf8));
INSERT INTO t1 VALUES (CONVERT(_ucs2 0x0628 USING utf8));
INSERT INTO t1 VALUES (CONVERT(_ucs2 0x064706500646064A064606AF USING utf8));
INSERT INTO t1 VALUES (CONVERT(_ucs2 0x0627062D063306270646 USING utf8));
INSERT INTO t1 VALUES (CONVERT(_ucs2 0x064A062706310634062706370631 USING utf8));
INSERT INTO t1 VALUES (CONVERT(_ucs2 0x06450646062A06340631 USING utf8));
INSERT INTO t1 VALUES (CONVERT(_ucs2 0x0634062F0647 USING utf8));
INSERT INTO t1 VALUES (CONVERT(_ucs2 0x062F0633062A USING utf8));
INSERT INTO t1 VALUES (CONVERT(_ucs2 0x062A064806270646 USING utf8));
INSERT INTO t1 VALUES (CONVERT(_ucs2 0x0647064506270646 USING utf8));
INSERT INTO t1 VALUES (CONVERT(_ucs2 0x0627064806510644 USING utf8));
INSERT INTO t1 VALUES (CONVERT(_ucs2 0x062A0634062E064A0635 USING utf8));
INSERT INTO t1 VALUES (CONVERT(_ucs2 0x062F0627062F USING utf8));
INSERT INTO t1 VALUES (CONVERT(_ucs2 0x06280627 USING utf8));
INSERT INTO t1 VALUES (CONVERT(_ucs2 0x062A064106270648062A USING utf8));
INSERT INTO t1 VALUES (CONVERT(_ucs2 0x062D06270644062A USING utf8));
INSERT INTO t1 VALUES (CONVERT(_ucs2 0x062A064106A906510631 USING utf8));
INSERT INTO t1 VALUES (CONVERT(_ucs2 0x063A064406280647 USING utf8));
INSERT INTO t1 VALUES (CONVERT(_ucs2 0x062F06270631062F USING utf8));
INSERT INTO t1 VALUES (CONVERT(_ucs2 0x064A06A9064A USING utf8));
INSERT INTO t1 VALUES (CONVERT(_ucs2 0x06270632 USING utf8));
INSERT INTO t1 VALUES (CONVERT(_ucs2 0x063106470628063106270646 USING utf8));
INSERT INTO t1 VALUES (CONVERT(_ucs2 0x064606470636062A USING utf8));
INSERT INTO t1 VALUES (CONVERT(_ucs2 0x064506340631064806370647 USING utf8));
INSERT INTO t1 VALUES (CONVERT(_ucs2 0x0627064A063106270646 USING utf8));
INSERT INTO t1 VALUES (CONVERT(_ucs2 0x0646064A0632 USING utf8));
INSERT INTO t1 VALUES (CONVERT(_ucs2 0x064A06A9 USING utf8));
INSERT INTO t1 VALUES (CONVERT(_ucs2 0x0645062D064206510642 USING utf8));
INSERT INTO t1 VALUES (CONVERT(_ucs2 0x0637063106270632 USING utf8));
INSERT INTO t1 VALUES (CONVERT(_ucs2 0x064106310647064606AF USING utf8));
INSERT INTO t1 VALUES (CONVERT(_ucs2 0x062A0645062F06510646 USING utf8));
INSERT INTO t1 VALUES (CONVERT(_ucs2 0x0627064A063106270646064A USING utf8));
INSERT INTO t1 VALUES (CONVERT(_ucs2 0x06280648062F USING utf8));
INSERT INTO t1 VALUES (CONVERT(_ucs2 0x06A90627063106470627064A USING utf8));
INSERT INTO t1 VALUES (CONVERT(_ucs2 0x06270648 USING utf8));
INSERT INTO t1 VALUES (CONVERT(_ucs2 0x0639063106350647 USING utf8));
INSERT INTO t1 VALUES (CONVERT(_ucs2 0x0627064506480631 USING utf8));
INSERT INTO t1 VALUES (CONVERT(_ucs2 0x0633064A06270633064A USING utf8));
INSERT INTO t1 VALUES (CONVERT(_ucs2 0x0627064A063106270646060C USING utf8));
INSERT INTO t1 VALUES (CONVERT(_ucs2 0x062D064806320647 USING utf8));
INSERT INTO t1 VALUES (CONVERT(_ucs2 0x063906440645 USING utf8));
INSERT INTO t1 VALUES (CONVERT(_ucs2 0x062F062706460634 USING utf8));
INSERT INTO t1 VALUES (CONVERT(_ucs2 0x06450642062706440627062A USING utf8));
INSERT INTO t1 VALUES (CONVERT(_ucs2 0x062F064A06AF0631 USING utf8));
INSERT INTO t1 VALUES (CONVERT(_ucs2 0x0648064A06980647 USING utf8));
INSERT INTO t1 VALUES (CONVERT(_ucs2 0x0646062706450647 USING utf8));
INSERT INTO t1 VALUES (CONVERT(_ucs2 0x064506480631062F USING utf8));
INSERT INTO t1 VALUES (CONVERT(_ucs2 0x0628062D062B USING utf8));
INSERT INTO t1 VALUES (CONVERT(_ucs2 0x0628063106310633064A USING utf8));
INSERT INTO t1 VALUES (CONVERT(_ucs2 0x064606480634062A0647 USING utf8));
INSERT INTO t1 VALUES (CONVERT(_ucs2 0x06450646 USING utf8));
INSERT INTO t1 VALUES (CONVERT(_ucs2 0x062A064606470627 USING utf8));
INSERT INTO t1 VALUES (CONVERT(_ucs2 0x0622064606860647 USING utf8));
INSERT INTO t1 VALUES (CONVERT(_ucs2 0x062F064806310647 USING utf8));
INSERT INTO t1 VALUES (CONVERT(_ucs2 0x0627064206270645062A USING utf8));
INSERT INTO t1 VALUES (CONVERT(_ucs2 0x067E0631062F062706320645 USING utf8));
INSERT INTO t1 VALUES (CONVERT(_ucs2 0x0698062706460648064A0647 USING utf8));
INSERT INTO t1 VALUES (CONVERT(_ucs2 0x0648064A USING utf8));
INSERT INTO t1 VALUES (CONVERT(_ucs2 0x062F06390648062A0650 USING utf8));
INSERT INTO t1 VALUES (CONVERT(_ucs2 0x063306500631 USING utf8));
INSERT INTO t1 VALUES (CONVERT(_ucs2 0x062F0646064A0633064F0646 USING utf8));
INSERT INTO t1 VALUES (CONVERT(_ucs2 0x063106270633 USING utf8));
INSERT INTO t1 VALUES (CONVERT(_ucs2 0x0647064A0626062A USING utf8));
INSERT INTO t1 VALUES (CONVERT(_ucs2 0x0639064406480645200C063406310642064A USING utf8));
INSERT INTO t1 VALUES (CONVERT(_ucs2 0x06280639062F0627064B USING utf8));
INSERT INTO t1 VALUES (CONVERT(_ucs2 0x0645062F063106330647 USING utf8));
INSERT INTO t1 VALUES (CONVERT(_ucs2 0x062206410631064A06420627064A064A USING utf8));
INSERT INTO t1 VALUES (CONVERT(_ucs2 0x062F06270646063406AF06270647 USING utf8));
INSERT INTO t1 VALUES (CONVERT(_ucs2 0x06440646062F0646 USING utf8));
INSERT INTO t1 VALUES (CONVERT(_ucs2 0x067E064A06480633062A USING utf8));
INSERT INTO t1 VALUES (CONVERT(_ucs2 0x0647064606AF06270645064A USING utf8));
INSERT INTO t1 VALUES (CONVERT(_ucs2 0x067E0633 USING utf8));
INSERT INTO t1 VALUES (CONVERT(_ucs2 0x0622063A06270632 USING utf8));
INSERT INTO t1 VALUES (CONVERT(_ucs2 0x062C064606AF USING utf8));
INSERT INTO t1 VALUES (CONVERT(_ucs2 0x062C064706270646 USING utf8));
INSERT INTO t1 VALUES (CONVERT(_ucs2 0x062F064806510645 USING utf8));
INSERT INTO t1 VALUES (CONVERT(_ucs2 0x063406470631 USING utf8));
INSERT INTO t1 VALUES (CONVERT(_ucs2 0x06A9064506280631064A062C USING utf8));
INSERT INTO t1 VALUES (CONVERT(_ucs2 0x06450646062A06420644 USING utf8));
INSERT INTO t1 VALUES (CONVERT(_ucs2 0x06A90631062F0646062F USING utf8));
INSERT INTO t1 VALUES (CONVERT(_ucs2 0x06470645 USING utf8));
INSERT INTO t1 VALUES (CONVERT(_ucs2 0x06310641062A USING utf8));
INSERT INTO t1 VALUES (CONVERT(_ucs2 0x06220646062C0627 USING utf8));
INSERT INTO t1 VALUES (CONVERT(_ucs2 0x064506270646062F USING utf8));
INSERT INTO t1 VALUES (CONVERT(_ucs2 0x062A0627 USING utf8));
INSERT INTO t1 VALUES (CONVERT(_ucs2 0x062706A9062A06280631 USING utf8));
INSERT INTO t1 VALUES (CONVERT(_ucs2 0x064606380631 USING utf8));
INSERT INTO t1 VALUES (CONVERT(_ucs2 0x062F06480644062A USING utf8));
INSERT INTO t1 VALUES (CONVERT(_ucs2 0x062F06480628062706310647 USING utf8));
INSERT INTO t1 VALUES (CONVERT(_ucs2 0x064606330628062A USING utf8));
INSERT INTO t1 VALUES (CONVERT(_ucs2 0x0645063306270639062F USING utf8));
INSERT INTO t1 VALUES (CONVERT(_ucs2 0x0634062F USING utf8));
INSERT INTO t1 VALUES (CONVERT(_ucs2 0x06480632064A0631 USING utf8));
INSERT INTO t1 VALUES (CONVERT(_ucs2 0x0645062E062A06270631 USING utf8));
INSERT INTO t1 VALUES (CONVERT(_ucs2 0x06330641064A0631 USING utf8));
INSERT INTO t1 VALUES (CONVERT(_ucs2 0x0627064606AF0644064A0633 USING utf8));
INSERT INTO t1 VALUES (CONVERT(_ucs2 0x062A0642064A200C06320627062F0647 USING utf8));
INSERT INTO t1 VALUES (CONVERT(_ucs2 0x06280627063206AF0634062A USING utf8));
INSERT INTO t1 VALUES (CONVERT(_ucs2 0x0647064506330631 USING utf8));
INSERT INTO t1 VALUES (CONVERT(_ucs2 0x06220644064506270646064A USING utf8));
INSERT INTO t1 VALUES (CONVERT(_ucs2 0x06270634 USING utf8));
INSERT INTO t1 VALUES (CONVERT(_ucs2 0x06220645062F0647 USING utf8));
INSERT INTO t1 VALUES (CONVERT(_ucs2 0x06A906270631064A USING utf8));
INSERT INTO t1 VALUES (CONVERT(_ucs2 0x067E0631062F0627062E062A0647 USING utf8));
INSERT INTO t1 VALUES (CONVERT(_ucs2 0x063906440645064A USING utf8));
INSERT INTO t1 VALUES (CONVERT(_ucs2 0x0627062F0628064A USING utf8));
INSERT INTO t1 VALUES (CONVERT(_ucs2 0x062D062F0651 USING utf8));
INSERT INTO t1 VALUES (CONVERT(_ucs2 0x064606280648062F060C USING utf8));
INSERT INTO t1 VALUES (CONVERT(_ucs2 0x06480644064A USING utf8));
INSERT INTO t1 VALUES (CONVERT(_ucs2 0x063906480636060C USING utf8));
INSERT INTO t1 VALUES (CONVERT(_ucs2 0x06340627064A062F USING utf8));
INSERT INTO t1 VALUES (CONVERT(_ucs2 0x064506470645 USING utf8));
INSERT INTO t1 VALUES (CONVERT(_ucs2 0x062A0631 USING utf8));
INSERT INTO t1 VALUES (CONVERT(_ucs2 0x06220646060C USING utf8));
INSERT INTO t1 VALUES (CONVERT(_ucs2 0x06470645063306310634 USING utf8));
INSERT INTO t1 VALUES (CONVERT(_ucs2 0x06A90627064606480646 USING utf8));
INSERT INTO t1 VALUES (CONVERT(_ucs2 0x062E0627064606480627062F06AF064A USING utf8));
INSERT INTO t1 VALUES (CONVERT(_ucs2 0x06AF06310645064A USING utf8));
INSERT INTO t1 VALUES (CONVERT(_ucs2 0x06280648062C0648062F USING utf8));
INSERT INTO t1 VALUES (CONVERT(_ucs2 0x062206480631062F USING utf8));
INSERT INTO t1 VALUES (CONVERT(_ucs2 0x062F0648 USING utf8));
INSERT INTO t1 VALUES (CONVERT(_ucs2 0x06A90627064506440627064B USING utf8));
INSERT INTO t1 VALUES (CONVERT(_ucs2 0x064A06A9062F064A06AF0631 USING utf8));
INSERT INTO t1 VALUES (CONVERT(_ucs2 0x06AF USING utf8));
INSERT INTO t1 VALUES (CONVERT(_ucs2 0x062F064406280633062A0647 USING utf8));
INSERT INTO t1 VALUES (CONVERT(_ucs2 0x06280648062F0646062F USING utf8));
INSERT INTO t1 VALUES (CONVERT(_ucs2 0x06450647064506270646 USING utf8));
SELECT HEX(CONVERT(col1 USING ucs2)) FROM t1 ORDER BY col1 COLLATE utf8_persian_ci, col1 COLLATE utf8_bin;
DROP TABLE t1;

SET @test_character_set= 'utf8';
SET @test_collation= 'utf8_swedish_ci';
-- source include/ctype_common.inc

#
# Bug 7111 server crashes when regexp is used
#
create table t1 (a varchar(1)) character set utf8 collate utf8_estonian_ci;
insert into t1 values ('A'),('B'),('C'),('a'),('b'),('c');
select a, a regexp '[a]' from t1 order by binary a;
drop table t1;

SET collation_connection='utf8_unicode_ci';
-- source include/ctype_filesort.inc
-- source include/ctype_like_escape.inc

# End of 4.1 tests

#
# Check UPPER/LOWER changeing length
#
# Result shorter than argument
CREATE TABLE t1 (id int, a varchar(30) character set utf8);
INSERT INTO t1 VALUES (1, _ucs2 0x01310069), (2, _ucs2 0x01310131);
INSERT INTO t1 VALUES (3, _ucs2 0x00690069), (4, _ucs2 0x01300049);
INSERT INTO t1 VALUES (5, _ucs2 0x01300130), (6, _ucs2 0x00490049);
SELECT a, length(a) la, @l:=lower(a) l, length(@l) ll, @u:=upper(a) u, length(@u) lu
FROM t1 ORDER BY id;
ALTER TABLE t1 MODIFY a VARCHAR(30) character set utf8 collate utf8_turkish_ci;
SELECT a, length(a) la, @l:=lower(a) l, length(@l) ll, @u:=upper(a) u, length(@u) lu
FROM t1 ORDER BY id;
DROP TABLE t1;

#
# Bug #27079 Crash while grouping empty ucs2 strings
#
CREATE TABLE t1 (
 c1 text character set ucs2 collate ucs2_polish_ci NOT NULL
) ENGINE=MyISAM;
insert into t1 values (''),('a');
SELECT COUNT(*), c1 FROM t1 GROUP BY c1;
DROP TABLE IF EXISTS t1;

#
# Bug#27345 Incorrect data returned when range-read from utf8_danish_ci indexes
#
set names utf8;
create table t1 (
  a varchar(255),
  key a(a)
) character set utf8 collate utf8_danish_ci;
insert into t1 values ('åaaaa'),('ååaaa'),('aaaaa');
select a as like_a from t1 where a like 'a%';
select a as like_aa from t1 where a like 'aa%';
select a as like_aaa from t1 where a like 'aaa%';
select a as like_aaaa from t1 where a like 'aaaa%';
select a as like_aaaaa from t1 where a like 'aaaaa%';
alter table t1 convert to character set ucs2 collate ucs2_danish_ci;
select a as like_a from t1 where a like 'a%';
select a as like_aa from t1 where a like 'aa%';
select a as like_aaa from t1 where a like 'aaa%';
select a as like_aaaa from t1 where a like 'aaaa%';
select a as like_aaaaa from t1 where a like 'aaaaa%';
drop table t1;

create table t1 (
  a varchar(255),
  key(a)
) character set utf8 collate utf8_spanish2_ci;
insert into t1 values ('aaaaa'),('lllll'),('zzzzz');
select a as like_l from t1 where a like 'l%';
select a as like_ll from t1 where a like 'll%';
select a as like_lll from t1 where a like 'lll%';
select a as like_llll from t1 where a like 'llll%';
select a as like_lllll from t1 where a like 'lllll%';
alter table t1 convert to character set ucs2 collate ucs2_spanish2_ci;
select a as like_l from t1 where a like 'l%';
select a as like_ll from t1 where a like 'll%';
select a as like_lll from t1 where a like 'lll%';
select a as like_llll from t1 where a like 'llll%';
select a as like_lllll from t1 where a like 'lllll%';
drop table t1;

create table t1 (
  a varchar(255),
  key a(a)
) character set utf8 collate utf8_czech_ci;
# In Czech 'ch' is a single letter between 'h' and 'i'
insert into t1 values
('b'),('c'),('d'),('e'),('f'),('g'),('h'),('ch'),('i'),('j');
select * from t1 where a like 'c%';
alter table t1 convert to character set ucs2 collate ucs2_czech_ci;
select * from t1 where a like 'c%';
drop table t1;

set collation_connection=ucs2_unicode_ci;
--source include/ctype_regex.inc
set names utf8;

-- echo End for 5.0 tests
--echo End of 5.1 tests

set collation_connection=ucs2_unicode_ci;
--source include/weight_string.inc
--source include/weight_string_l1.inc

set @@collation_connection=utf8_unicode_ci;
--source include/weight_string.inc
--source include/weight_string_l1.inc

set @@collation_connection=utf8_czech_ci;
--source include/weight_string_chde.inc

set @@collation_connection=ucs2_czech_ci;
--source include/weight_string_chde.inc
<<<<<<< HEAD
=======

#
# Bug#33077 weight of supplementary characters is not 0xfffd
#
select hex(weight_string(_utf8 0xF0908080 /* U+10000 */ collate utf8_unicode_ci));
>>>>>>> f523c8be
<|MERGE_RESOLUTION|>--- conflicted
+++ resolved
@@ -558,11 +558,8 @@
 
 set @@collation_connection=ucs2_czech_ci;
 --source include/weight_string_chde.inc
-<<<<<<< HEAD
-=======
 
 #
 # Bug#33077 weight of supplementary characters is not 0xfffd
 #
-select hex(weight_string(_utf8 0xF0908080 /* U+10000 */ collate utf8_unicode_ci));
->>>>>>> f523c8be
+select hex(weight_string(_utf8 0xF0908080 /* U+10000 */ collate utf8_unicode_ci));