/* Copyright (C) 2000 MySQL AB & MySQL Finland AB & TCX DataKonsult AB

   This program is free software; you can redistribute it and/or modify
   it under the terms of the GNU General Public License as published by
   the Free Software Foundation; either version 2 of the License, or
   (at your option) any later version.

   This program is distributed in the hope that it will be useful,
   but WITHOUT ANY WARRANTY; without even the implied warranty of
   MERCHANTABILITY or FITNESS FOR A PARTICULAR PURPOSE.  See the
   GNU General Public License for more details.

   You should have received a copy of the GNU General Public License
   along with this program; if not, write to the Free Software
   Foundation, Inc., 59 Temple Place, Suite 330, Boston, MA  02111-1307  USA */


/* This file defines all string functions
** Warning: Some string functions doesn't always put and end-null on a String
** (This shouldn't be needed)
*/

#ifdef USE_PRAGMA_IMPLEMENTATION
#pragma implementation				// gcc: Class implementation
#endif

#include "mysql_priv.h"
#include <m_ctype.h>
#ifdef HAVE_OPENSSL
#include <openssl/des.h>
#endif /* HAVE_OPENSSL */
#include "md5.h"
#include "sha1.h"
#include "my_aes.h"
C_MODE_START
#include "../mysys/my_static.h"			// For soundex_map
C_MODE_END

String my_empty_string("",default_charset_info);

static void my_coll_agg_error(DTCollation &c1, DTCollation &c2,
                              const char *fname)
{
  my_error(ER_CANT_AGGREGATE_2COLLATIONS,MYF(0),
	   c1.collation->name,c1.derivation_name(),
	   c2.collation->name,c2.derivation_name(),
	   fname);
}

uint nr_of_decimals(const char *str)
{
  if ((str=strchr(str,'.')))
  {
    const char *start= ++str;
    for (; my_isdigit(system_charset_info,*str) ; str++) ;
    return (uint) (str-start);
  }
  return 0;
}

double Item_str_func::val()
{
  DBUG_ASSERT(fixed == 1);
  int err;
  char buff[64];
  char *end_not_used;
  String *res, tmp(buff,sizeof(buff), &my_charset_bin);
  res= val_str(&tmp);
  return res ? my_strntod(res->charset(), (char*) res->ptr(),res->length(),
			  &end_not_used, &err) : 0.0;
}

longlong Item_str_func::val_int()
{
  DBUG_ASSERT(fixed == 1);
  int err;
  char buff[22];
  String *res, tmp(buff,sizeof(buff), &my_charset_bin);
  res= val_str(&tmp);
  return (res ?
	  my_strntoll(res->charset(), res->ptr(), res->length(), 10, NULL,
		      &err) :
	  (longlong) 0);
}


String *Item_func_md5::val_str(String *str)
{
  DBUG_ASSERT(fixed == 1);
  String * sptr= args[0]->val_str(str);
  if (sptr)
  {
    my_MD5_CTX context;
    unsigned char digest[16];

    null_value=0;
    my_MD5Init (&context);
    my_MD5Update (&context,(unsigned char *) sptr->ptr(), sptr->length());
    my_MD5Final (digest, &context);
    if (str->alloc(32))				// Ensure that memory is free
    {
      null_value=1;
      return 0;
    }
    sprintf((char *) str->ptr(),
	    "%02x%02x%02x%02x%02x%02x%02x%02x%02x%02x%02x%02x%02x%02x%02x%02x",
	    digest[0], digest[1], digest[2], digest[3],
	    digest[4], digest[5], digest[6], digest[7],
	    digest[8], digest[9], digest[10], digest[11],
	    digest[12], digest[13], digest[14], digest[15]);
    str->length((uint) 32);
    return str;
  }
  null_value=1;
  return 0;
}


void Item_func_md5::fix_length_and_dec()
{
   max_length=32;
}


String *Item_func_sha::val_str(String *str)
{
  DBUG_ASSERT(fixed == 1);
  String * sptr= args[0]->val_str(str);
  if (sptr)  /* If we got value different from NULL */
  {
    SHA1_CONTEXT context;  /* Context used to generate SHA1 hash */
    /* Temporary buffer to store 160bit digest */
    uint8 digest[SHA1_HASH_SIZE];
    sha1_reset(&context);  /* We do not have to check for error here */
    /* No need to check error as the only case would be too long message */
    sha1_input(&context,(const unsigned char *) sptr->ptr(), sptr->length());
    /* Ensure that memory is free and we got result */
    if (!( str->alloc(SHA1_HASH_SIZE*2) || (sha1_result(&context,digest))))
    {
      sprintf((char *) str->ptr(),
      "%02x%02x%02x%02x%02x%02x%02x%02x%02x%02x%02x%02x\
%02x%02x%02x%02x%02x%02x%02x%02x",
           digest[0], digest[1], digest[2], digest[3],
           digest[4], digest[5], digest[6], digest[7],
           digest[8], digest[9], digest[10], digest[11],
           digest[12], digest[13], digest[14], digest[15],
           digest[16], digest[17], digest[18], digest[19]);

      str->length((uint)  SHA1_HASH_SIZE*2);
      null_value=0;
      return str;
    }
  }
  null_value=1;
  return 0;
}

void Item_func_sha::fix_length_and_dec()
{
   max_length=SHA1_HASH_SIZE*2; // size of hex representation of hash
}


/* Implementation of AES encryption routines */

String *Item_func_aes_encrypt::val_str(String *str)
{
  DBUG_ASSERT(fixed == 1);
  char key_buff[80];
  String tmp_key_value(key_buff, sizeof(key_buff), system_charset_info);
  String *sptr= args[0]->val_str(str);			// String to encrypt
  String *key=  args[1]->val_str(&tmp_key_value);	// key
  int aes_length;
  if (sptr && key) // we need both arguments to be not NULL
  {
    null_value=0;
    aes_length=my_aes_get_size(sptr->length()); // Calculate result length

    if (!str_value.alloc(aes_length))		// Ensure that memory is free
    {
      // finally encrypt directly to allocated buffer.
      if (my_aes_encrypt(sptr->ptr(),sptr->length(), (char*) str_value.ptr(),
			 key->ptr(), key->length()) == aes_length)
      {
	// We got the expected result length
	str_value.length((uint) aes_length);
	return &str_value;
      }
    }
  }
  null_value=1;
  return 0;
}


void Item_func_aes_encrypt::fix_length_and_dec()
{
  max_length=my_aes_get_size(args[0]->max_length);
}


String *Item_func_aes_decrypt::val_str(String *str)
{
  DBUG_ASSERT(fixed == 1);
  char key_buff[80];
  String tmp_key_value(key_buff, sizeof(key_buff), system_charset_info);
  String *sptr, *key;
  DBUG_ENTER("Item_func_aes_decrypt::val_str");

  sptr= args[0]->val_str(str);			// String to decrypt
  key=  args[1]->val_str(&tmp_key_value);	// Key
  if (sptr && key)  			// Need to have both arguments not NULL
  {
    null_value=0;
    if (!str_value.alloc(sptr->length()))  // Ensure that memory is free
    {
      // finally decrypt directly to allocated buffer.
      int length;
      length=my_aes_decrypt(sptr->ptr(), sptr->length(),
			    (char*) str_value.ptr(),
                            key->ptr(), key->length());
      if (length >= 0)  // if we got correct data data
      {
        str_value.length((uint) length);
        DBUG_RETURN(&str_value);
      }
    }
  }
  // Bad parameters. No memory or bad data will all go here
  null_value=1;
  DBUG_RETURN(0);
}


void Item_func_aes_decrypt::fix_length_and_dec()
{
   max_length=args[0]->max_length;
   maybe_null= 1;
}


/*
  Concatenate args with the following premises:
  If only one arg (which is ok), return value of arg
  Don't reallocate val_str() if not absolute necessary.
*/

String *Item_func_concat::val_str(String *str)
{
  DBUG_ASSERT(fixed == 1);
  String *res,*res2,*use_as_buff;
  uint i;

  null_value=0;
  if (!(res=args[0]->val_str(str)))
    goto null;
  use_as_buff= &tmp_value;
  for (i=1 ; i < arg_count ; i++)
  {
    if (res->length() == 0)
    {
      if (!(res=args[i]->val_str(str)))
	goto null;
    }
    else
    {
      if (!(res2=args[i]->val_str(use_as_buff)))
	goto null;
      if (res2->length() == 0)
	continue;
      if (res->length()+res2->length() >
	  current_thd->variables.max_allowed_packet)
      {
	push_warning_printf(current_thd, MYSQL_ERROR::WARN_LEVEL_WARN,
			    ER_WARN_ALLOWED_PACKET_OVERFLOWED,
			    ER(ER_WARN_ALLOWED_PACKET_OVERFLOWED), func_name(),
			    current_thd->variables.max_allowed_packet);
	goto null;
      }
      if (res->alloced_length() >= res->length()+res2->length())
      {						// Use old buffer
	res->append(*res2);
      }
      else if (str->alloced_length() >= res->length()+res2->length())
      {
	if (str == res2)
	  str->replace(0,0,*res);
	else
	{
	  str->copy(*res);
	  str->append(*res2);
	}
        res= str;
        use_as_buff= &tmp_value;
      }
      else if (res == &tmp_value)
      {
	if (res->append(*res2))			// Must be a blob
	  goto null;
      }
      else if (res2 == &tmp_value)
      {						// This can happend only 1 time
	if (tmp_value.replace(0,0,*res))
	  goto null;
	res= &tmp_value;
	use_as_buff=str;			// Put next arg here
      }
      else if (tmp_value.is_alloced() && res2->ptr() >= tmp_value.ptr() &&
	       res2->ptr() <= tmp_value.ptr() + tmp_value.alloced_length())
      {
	/*
	  This happens really seldom:
	  In this case res2 is sub string of tmp_value.  We will
	  now work in place in tmp_value to set it to res | res2
	*/
	/* Chop the last characters in tmp_value that isn't in res2 */
	tmp_value.length((uint32) (res2->ptr() - tmp_value.ptr()) +
			 res2->length());
	/* Place res2 at start of tmp_value, remove chars before res2 */
	if (tmp_value.replace(0,(uint32) (res2->ptr() - tmp_value.ptr()),
			      *res))
	  goto null;
	res= &tmp_value;
	use_as_buff=str;			// Put next arg here
      }
      else
      {						// Two big const strings
	if (tmp_value.alloc(max_length) ||
	    tmp_value.copy(*res) ||
	    tmp_value.append(*res2))
	  goto null;
	res= &tmp_value;
	use_as_buff=str;
      }
    }
  }
  res->set_charset(collation.collation);
  return res;

null:
  null_value=1;
  return 0;
}


void Item_func_concat::fix_length_and_dec()
{
  ulonglong max_result_length= 0;

  if (agg_arg_charsets(collation, args, arg_count, MY_COLL_ALLOW_CONV))
    return;

  for (uint i=0 ; i < arg_count ; i++)
    max_result_length+= args[i]->max_length;

  if (max_result_length >= MAX_BLOB_WIDTH)
  {
    max_result_length= MAX_BLOB_WIDTH;
    maybe_null= 1;
  }
  max_length= (ulong) max_result_length;
}

/*
  Function des_encrypt() by tonu@spam.ee & monty
  Works only if compiled with OpenSSL library support.
  This returns a binary string where first character is CHAR(128 | key-number).
  If one uses a string key key_number is 127.
  Encryption result is longer than original by formula:
  new_length= org_length + (8-(org_length % 8))+1
*/

String *Item_func_des_encrypt::val_str(String *str)
{
  DBUG_ASSERT(fixed == 1);
#ifdef HAVE_OPENSSL
  uint code= ER_WRONG_PARAMETERS_TO_PROCEDURE;
  DES_cblock ivec;
  struct st_des_keyblock keyblock;
  struct st_des_keyschedule keyschedule;
  const char *append_str="********";
  uint key_number, res_length, tail;
  String *res= args[0]->val_str(str);

  if ((null_value= args[0]->null_value))
    return 0;                                   // ENCRYPT(NULL) == NULL
  if ((res_length=res->length()) == 0)
    return &my_empty_string;

  if (arg_count == 1)
  {
    /* Protect against someone doing FLUSH DES_KEY_FILE */
    VOID(pthread_mutex_lock(&LOCK_des_key_file));
    keyschedule= des_keyschedule[key_number=des_default_key];
    VOID(pthread_mutex_unlock(&LOCK_des_key_file));
  }
  else if (args[1]->result_type() == INT_RESULT)
  {
    key_number= (uint) args[1]->val_int();
    if (key_number > 9)
      goto error;
    VOID(pthread_mutex_lock(&LOCK_des_key_file));
    keyschedule= des_keyschedule[key_number];
    VOID(pthread_mutex_unlock(&LOCK_des_key_file));
  }
  else
  {
    String *keystr=args[1]->val_str(&tmp_value);
    if (!keystr)
      goto error;
    key_number=127;				// User key string

    /* We make good 24-byte (168 bit) key from given plaintext key with MD5 */
    bzero((char*) &ivec,sizeof(ivec));
    EVP_BytesToKey(EVP_des_ede3_cbc(),EVP_md5(),NULL,
		   (uchar*) keystr->ptr(), (int) keystr->length(),
		   1, (uchar*) &keyblock,ivec);
    DES_set_key_unchecked(&keyblock.key1,&keyschedule.ks1);
    DES_set_key_unchecked(&keyblock.key2,&keyschedule.ks2);
    DES_set_key_unchecked(&keyblock.key3,&keyschedule.ks3);
  }

  /*
     The problem: DES algorithm requires original data to be in 8-bytes
     chunks. Missing bytes get filled with '*'s and result of encryption
     can be up to 8 bytes longer than original string. When decrypted,
     we do not know the size of original string :(
     We add one byte with value 0x1..0x8 as the last byte of the padded
     string marking change of string length.
  */

  tail=  (8-(res_length) % 8);			// 1..8 marking extra length
  res_length+=tail;
  code= ER_OUT_OF_RESOURCES;
  if (tail && res->append(append_str, tail) || tmp_value.alloc(res_length+1))
    goto error;
  (*res)[res_length-1]=tail;			// save extra length
  tmp_value.length(res_length+1);
  tmp_value[0]=(char) (128 | key_number);
  // Real encryption
  bzero((char*) &ivec,sizeof(ivec));
  DES_ede3_cbc_encrypt((const uchar*) (res->ptr()),
		       (uchar*) (tmp_value.ptr()+1),
		       res_length,
		       &keyschedule.ks1,
		       &keyschedule.ks2,
		       &keyschedule.ks3,
		       &ivec, TRUE);
  return &tmp_value;

error:
  push_warning_printf(current_thd,MYSQL_ERROR::WARN_LEVEL_ERROR,
                          code, ER(code),
                          "des_encrypt");
#else
  push_warning_printf(current_thd,MYSQL_ERROR::WARN_LEVEL_ERROR,
                      ER_FEATURE_DISABLED, ER(ER_FEATURE_DISABLED),
                      "des_encrypt","--with-openssl");
#endif	/* HAVE_OPENSSL */
  null_value=1;
  return 0;
}


String *Item_func_des_decrypt::val_str(String *str)
{
  DBUG_ASSERT(fixed == 1);
#ifdef HAVE_OPENSSL
  uint code= ER_WRONG_PARAMETERS_TO_PROCEDURE;
  DES_key_schedule ks1, ks2, ks3;
  DES_cblock ivec;
  struct st_des_keyblock keyblock;
  struct st_des_keyschedule keyschedule;
  String *res= args[0]->val_str(str);
  uint length=res->length(),tail;

  if ((null_value=args[0]->null_value))
    return 0;
  length=res->length();
  if (length < 9 || (length % 8) != 1 || !((*res)[0] & 128))
    return res;				// Skip decryption if not encrypted

  if (arg_count == 1)			// If automatic uncompression
  {
    uint key_number=(uint) (*res)[0] & 127;
    // Check if automatic key and that we have privilege to uncompress using it
    if (!(current_thd->master_access & SUPER_ACL) || key_number > 9)
      goto error;

    VOID(pthread_mutex_lock(&LOCK_des_key_file));
    keyschedule= des_keyschedule[key_number];
    VOID(pthread_mutex_unlock(&LOCK_des_key_file));
  }
  else
  {
    // We make good 24-byte (168 bit) key from given plaintext key with MD5
    String *keystr=args[1]->val_str(&tmp_value);
    if (!keystr)
      goto error;

    bzero((char*) &ivec,sizeof(ivec));
    EVP_BytesToKey(EVP_des_ede3_cbc(),EVP_md5(),NULL,
		   (uchar*) keystr->ptr(),(int) keystr->length(),
		   1,(uchar*) &keyblock,ivec);
    // Here we set all 64-bit keys (56 effective) one by one
    DES_set_key_unchecked(&keyblock.key1,&keyschedule.ks1);
    DES_set_key_unchecked(&keyblock.key2,&keyschedule.ks2);
    DES_set_key_unchecked(&keyblock.key3,&keyschedule.ks3);
  }
  code= ER_OUT_OF_RESOURCES;
  if (tmp_value.alloc(length-1))
    goto error;

  bzero((char*) &ivec,sizeof(ivec));
  DES_ede3_cbc_encrypt((const uchar*) res->ptr()+1,
		       (uchar*) (tmp_value.ptr()),
		       length-1,
		       &keyschedule.ks1,
		       &keyschedule.ks2,
		       &keyschedule.ks3,
		       &ivec, FALSE);
  /* Restore old length of key */
  if ((tail=(uint) (uchar) tmp_value[length-2]) > 8)
    goto wrong_key;				     // Wrong key
  tmp_value.length(length-1-tail);
  return &tmp_value;

error:
  push_warning_printf(current_thd,MYSQL_ERROR::WARN_LEVEL_ERROR,
                          code, ER(code),
                          "des_decrypt");
wrong_key:
#else
  push_warning_printf(current_thd,MYSQL_ERROR::WARN_LEVEL_ERROR,
                      ER_FEATURE_DISABLED, ER(ER_FEATURE_DISABLED),
                      "des_decrypt","--with-openssl");
#endif	/* HAVE_OPENSSL */
  null_value=1;
  return 0;
}


/*
  concat with separator. First arg is the separator
  concat_ws takes at least two arguments.
*/

String *Item_func_concat_ws::val_str(String *str)
{
  DBUG_ASSERT(fixed == 1);
  char tmp_str_buff[10];
  String tmp_sep_str(tmp_str_buff, sizeof(tmp_str_buff),default_charset_info),
         *sep_str, *res, *res2,*use_as_buff;
  uint i;

  null_value=0;
  if (!(sep_str= args[0]->val_str(&tmp_sep_str)))
    goto null;

  use_as_buff= &tmp_value;
  str->length(0);				// QQ; Should be removed
  res=str;

  // Skip until non-null argument is found.
  // If not, return the empty string
  for (i=1; i < arg_count; i++)
    if ((res= args[i]->val_str(str)))
      break;
  if (i ==  arg_count)
    return &my_empty_string;

  for (i++; i < arg_count ; i++)
  {
    if (!(res2= args[i]->val_str(use_as_buff)))
      continue;					// Skip NULL

    if (res->length() + sep_str->length() + res2->length() >
	current_thd->variables.max_allowed_packet)
    {
      push_warning_printf(current_thd, MYSQL_ERROR::WARN_LEVEL_WARN,
			  ER_WARN_ALLOWED_PACKET_OVERFLOWED,
			  ER(ER_WARN_ALLOWED_PACKET_OVERFLOWED), func_name(),
			  current_thd->variables.max_allowed_packet);
      goto null;
    }
    if (res->alloced_length() >=
	res->length() + sep_str->length() + res2->length())
    {						// Use old buffer
      res->append(*sep_str);			// res->length() > 0 always
      res->append(*res2);
    }
    else if (str->alloced_length() >=
	     res->length() + sep_str->length() + res2->length())
    {
      /* We have room in str;  We can't get any errors here */
      if (str == res2)
      {						// This is quote uncommon!
	str->replace(0,0,*sep_str);
	str->replace(0,0,*res);
      }
      else
      {
	str->copy(*res);
	str->append(*sep_str);
	str->append(*res2);
      }
      res=str;
      use_as_buff= &tmp_value;
    }
    else if (res == &tmp_value)
    {
      if (res->append(*sep_str) || res->append(*res2))
	goto null; // Must be a blob
    }
    else if (res2 == &tmp_value)
    {						// This can happend only 1 time
      if (tmp_value.replace(0,0,*sep_str) || tmp_value.replace(0,0,*res))
	goto null;
      res= &tmp_value;
      use_as_buff=str;				// Put next arg here
    }
    else if (tmp_value.is_alloced() && res2->ptr() >= tmp_value.ptr() &&
	     res2->ptr() < tmp_value.ptr() + tmp_value.alloced_length())
    {
      /*
	This happens really seldom:
	In this case res2 is sub string of tmp_value.  We will
	now work in place in tmp_value to set it to res | sep_str | res2
      */
      /* Chop the last characters in tmp_value that isn't in res2 */
      tmp_value.length((uint32) (res2->ptr() - tmp_value.ptr()) +
		       res2->length());
      /* Place res2 at start of tmp_value, remove chars before res2 */
      if (tmp_value.replace(0,(uint32) (res2->ptr() - tmp_value.ptr()),
			    *res) ||
	  tmp_value.replace(res->length(),0, *sep_str))
	goto null;
      res= &tmp_value;
      use_as_buff=str;			// Put next arg here
    }
    else
    {						// Two big const strings
      if (tmp_value.alloc(max_length) ||
	  tmp_value.copy(*res) ||
	  tmp_value.append(*sep_str) ||
	  tmp_value.append(*res2))
	goto null;
      res= &tmp_value;
      use_as_buff=str;
    }
  }
  res->set_charset(collation.collation);
  return res;

null:
  null_value=1;
  return 0;
}


void Item_func_concat_ws::fix_length_and_dec()
{
  ulonglong max_result_length;

  if (agg_arg_charsets(collation, args, arg_count, MY_COLL_ALLOW_CONV))
    return;

  /*
     arg_count cannot be less than 2,
     it is done on parser level in sql_yacc.yy
     so, (arg_count - 2) is safe here.
  */
  max_result_length= (ulonglong) args[0]->max_length * (arg_count - 2);
  for (uint i=1 ; i < arg_count ; i++)
    max_result_length+=args[i]->max_length;

  if (max_result_length >= MAX_BLOB_WIDTH)
  {
    max_result_length= MAX_BLOB_WIDTH;
    maybe_null= 1;
  }
  max_length= (ulong) max_result_length;
}


String *Item_func_reverse::val_str(String *str)
{
  DBUG_ASSERT(fixed == 1);
  String *res = args[0]->val_str(str);
  char *ptr,*end;

  if ((null_value=args[0]->null_value))
    return 0;
  /* An empty string is a special case as the string pointer may be null */
  if (!res->length())
    return &my_empty_string;
  res=copy_if_not_alloced(str,res,res->length());
  ptr = (char *) res->ptr();
  end=ptr+res->length();
#ifdef USE_MB
  if (use_mb(res->charset()))
  {
    String tmpstr;
    tmpstr.copy(*res);
    char *tmp = (char *) tmpstr.ptr() + tmpstr.length();
    register uint32 l;
    while (ptr < end)
    {
      if ((l=my_ismbchar(res->charset(), ptr,end)))
        tmp-=l, memcpy(tmp,ptr,l), ptr+=l;
      else
        *--tmp=*ptr++;
    }
    memcpy((char *) res->ptr(),(char *) tmpstr.ptr(), res->length());
  }
  else
#endif /* USE_MB */
  {
    char tmp;
    while (ptr < end)
    {
      tmp=*ptr;
      *ptr++=*--end;
      *end=tmp;
    }
  }
  return res;
}


void Item_func_reverse::fix_length_and_dec()
{
  collation.set(args[0]->collation);
  max_length = args[0]->max_length;
}

/*
** Replace all occurences of string2 in string1 with string3.
** Don't reallocate val_str() if not needed
*/

/* TODO: Fix that this works with binary strings when using USE_MB */

String *Item_func_replace::val_str(String *str)
{
  DBUG_ASSERT(fixed == 1);
  String *res,*res2,*res3;
  int offset;
  uint from_length,to_length;
  bool alloced=0;
#ifdef USE_MB
  const char *ptr,*end,*strend,*search,*search_end;
  register uint32 l;
  bool binary_cmp;
#endif

  null_value=0;
  res=args[0]->val_str(str);
  if (args[0]->null_value)
    goto null;
  res2=args[1]->val_str(&tmp_value);
  if (args[1]->null_value)
    goto null;

  res->set_charset(collation.collation);

#ifdef USE_MB
  binary_cmp = ((res->charset()->state & MY_CS_BINSORT) || !use_mb(res->charset()));
#endif

  if (res2->length() == 0)
    return res;
#ifndef USE_MB
  if ((offset=res->strstr(*res2)) < 0)
    return res;
#else
  offset=0;
  if (binary_cmp && (offset=res->strstr(*res2)) < 0)
    return res;
#endif
  if (!(res3=args[2]->val_str(&tmp_value2)))
    goto null;
  from_length= res2->length();
  to_length=   res3->length();

#ifdef USE_MB
  if (!binary_cmp)
  {
    search=res2->ptr();
    search_end=search+from_length;
redo:
    ptr=res->ptr()+offset;
    strend=res->ptr()+res->length();
    end=strend-from_length+1;
    while (ptr < end)
    {
        if (*ptr == *search)
        {
          register char *i,*j;
          i=(char*) ptr+1; j=(char*) search+1;
          while (j != search_end)
            if (*i++ != *j++) goto skip;
          offset= (int) (ptr-res->ptr());
          if (res->length()-from_length + to_length >
	      current_thd->variables.max_allowed_packet)
	  {
	    push_warning_printf(current_thd, MYSQL_ERROR::WARN_LEVEL_WARN,
				ER_WARN_ALLOWED_PACKET_OVERFLOWED,
				ER(ER_WARN_ALLOWED_PACKET_OVERFLOWED),
				func_name(),
				current_thd->variables.max_allowed_packet);

            goto null;
	  }
          if (!alloced)
          {
            alloced=1;
            res=copy_if_not_alloced(str,res,res->length()+to_length);
          }
          res->replace((uint) offset,from_length,*res3);
	  offset+=(int) to_length;
          goto redo;
        }
skip:
        if ((l=my_ismbchar(res->charset(), ptr,strend))) ptr+=l;
        else ++ptr;
    }
  }
  else
#endif /* USE_MB */
    do
    {
      if (res->length()-from_length + to_length >
	  current_thd->variables.max_allowed_packet)
      {
	push_warning_printf(current_thd, MYSQL_ERROR::WARN_LEVEL_WARN,
			    ER_WARN_ALLOWED_PACKET_OVERFLOWED,
			    ER(ER_WARN_ALLOWED_PACKET_OVERFLOWED), func_name(),
			    current_thd->variables.max_allowed_packet);
        goto null;
      }
      if (!alloced)
      {
        alloced=1;
        res=copy_if_not_alloced(str,res,res->length()+to_length);
      }
      res->replace((uint) offset,from_length,*res3);
      offset+=(int) to_length;
    }
    while ((offset=res->strstr(*res2,(uint) offset)) >= 0);
  return res;

null:
  null_value=1;
  return 0;
}


void Item_func_replace::fix_length_and_dec()
{
  ulonglong max_result_length= args[0]->max_length;
  int diff=(int) (args[2]->max_length - args[1]->max_length);
  if (diff > 0 && args[1]->max_length)
  {						// Calculate of maxreplaces
    ulonglong max_substrs= max_result_length/args[1]->max_length;
    max_result_length+= max_substrs * (uint) diff;
  }
  if (max_result_length >= MAX_BLOB_WIDTH)
  {
    max_result_length= MAX_BLOB_WIDTH;
    maybe_null= 1;
  }
  max_length= (ulong) max_result_length;
  
  if (agg_arg_charsets(collation, args, 3, MY_COLL_CMP_CONV))
    return;
}


String *Item_func_insert::val_str(String *str)
{
  DBUG_ASSERT(fixed == 1);
  String *res,*res2;
  uint start,length;

  null_value=0;
  res=args[0]->val_str(str);
  res2=args[3]->val_str(&tmp_value);
  start=(uint) args[1]->val_int()-1;
  length=(uint) args[2]->val_int();
  if (args[0]->null_value || args[1]->null_value || args[2]->null_value ||
      args[3]->null_value)
    goto null; /* purecov: inspected */
  start=res->charpos(start);
  length=res->charpos(length,start);
  if (start > res->length()+1)
    return res;					// Wrong param; skip insert
  if (length > res->length()-start)
    length=res->length()-start;
  if (res->length() - length + res2->length() >
      current_thd->variables.max_allowed_packet)
  {
    push_warning_printf(current_thd, MYSQL_ERROR::WARN_LEVEL_WARN,
			ER_WARN_ALLOWED_PACKET_OVERFLOWED,
			ER(ER_WARN_ALLOWED_PACKET_OVERFLOWED),
			func_name(), current_thd->variables.max_allowed_packet);
    goto null;
  }
  res=copy_if_not_alloced(str,res,res->length());
  res->replace(start,length,*res2);
  return res;
null:
  null_value=1;
  return 0;
}


void Item_func_insert::fix_length_and_dec()
{
  Item *cargs[2];
  ulonglong max_result_length;

  cargs[0]= args[0];
  cargs[1]= args[3];
  if (agg_arg_charsets(collation, cargs, 2, MY_COLL_ALLOW_CONV))
    return;
  args[0]= cargs[0];
  args[3]= cargs[1];
  max_result_length= ((ulonglong) args[0]->max_length+
                      (ulonglong) args[3]->max_length);
  if (max_result_length >= MAX_BLOB_WIDTH)
  {
    max_result_length= MAX_BLOB_WIDTH;
    maybe_null= 1;
  }
  max_length= (ulong) max_result_length;
}


String *Item_func_lcase::val_str(String *str)
{
  DBUG_ASSERT(fixed == 1);
  String *res;
  if (!(res=args[0]->val_str(str)))
  {
    null_value=1; /* purecov: inspected */
    return 0; /* purecov: inspected */
  }
  null_value=0;
  res=copy_if_not_alloced(str,res,res->length());
  res->casedn();
  return res;
}


String *Item_func_ucase::val_str(String *str)
{
  DBUG_ASSERT(fixed == 1);
  String *res;
  if (!(res=args[0]->val_str(str)))
  {
    null_value=1; /* purecov: inspected */
    return 0; /* purecov: inspected */
  }
  null_value=0;
  res=copy_if_not_alloced(str,res,res->length());
  res->caseup();
  return res;
}


String *Item_func_left::val_str(String *str)
{
  DBUG_ASSERT(fixed == 1);
  String *res  =args[0]->val_str(str);
  long length  =(long) args[1]->val_int();
  uint char_pos;

  if ((null_value=args[0]->null_value))
    return 0;
  if (length <= 0)
    return &my_empty_string;
  if (res->length() <= (uint) length ||
      res->length() <= (char_pos= res->charpos(length)))
    return res;

  tmp_value.set(*res, 0, char_pos);
  return &tmp_value;
}


void Item_str_func::left_right_max_length()
{
  max_length=args[0]->max_length;
  if (args[1]->const_item())
  {
    int length=(int) args[1]->val_int()*collation.collation->mbmaxlen;
    if (length <= 0)
      max_length=0;
    else
      set_if_smaller(max_length,(uint) length);
  }
}


void Item_func_left::fix_length_and_dec()
{
  collation.set(args[0]->collation);
  left_right_max_length();
}


String *Item_func_right::val_str(String *str)
{
  DBUG_ASSERT(fixed == 1);
  String *res  =args[0]->val_str(str);
  long length  =(long) args[1]->val_int();

  if ((null_value=args[0]->null_value))
    return 0; /* purecov: inspected */
  if (length <= 0)
    return &my_empty_string; /* purecov: inspected */
  if (res->length() <= (uint) length)
    return res; /* purecov: inspected */

  uint start=res->numchars();
  if (start <= (uint) length)
    return res;
  start=res->charpos(start - (uint) length);
  tmp_value.set(*res,start,res->length()-start);
  return &tmp_value;
}


void Item_func_right::fix_length_and_dec()
{
  collation.set(args[0]->collation);
  left_right_max_length();
}


String *Item_func_substr::val_str(String *str)
{
  DBUG_ASSERT(fixed == 1);
  String *res  = args[0]->val_str(str);
  int32 start	= (int32) args[1]->val_int();
  int32 length	= arg_count == 3 ? (int32) args[2]->val_int() : INT_MAX32;
  int32 tmp_length;

  if ((null_value=(args[0]->null_value || args[1]->null_value ||
		   (arg_count == 3 && args[2]->null_value))))
    return 0; /* purecov: inspected */
  start= (int32)((start < 0) ? res->numchars() + start : start -1);
  start=res->charpos(start);
  length=res->charpos(length,start);
  if (start < 0 || (uint) start+1 > res->length() || length <= 0)
    return &my_empty_string;

  tmp_length=(int32) res->length()-start;
  length=min(length,tmp_length);

  if (!start && res->length() == (uint) length)
    return res;
  tmp_value.set(*res,(uint) start,(uint) length);
  return &tmp_value;
}


void Item_func_substr::fix_length_and_dec()
{
  max_length=args[0]->max_length;

  collation.set(args[0]->collation);
  if (args[1]->const_item())
  {
    int32 start= (int32) args[1]->val_int();
    start= (int32)((start < 0) ? max_length + start : start - 1);
    if (start < 0 || start >= (int32) max_length)
      max_length=0; /* purecov: inspected */
    else
      max_length-= (uint) start;
  }
  if (arg_count == 3 && args[2]->const_item())
  {
    int32 length= (int32) args[2]->val_int() * collation.collation->mbmaxlen;
    if (length <= 0)
      max_length=0; /* purecov: inspected */
    else
      set_if_smaller(max_length,(uint) length);
  }
}


void Item_func_substr_index::fix_length_and_dec()
{ 
  max_length= args[0]->max_length;

  if (agg_arg_charsets(collation, args, 2, MY_COLL_CMP_CONV))
    return;
}


String *Item_func_substr_index::val_str(String *str)
{
  DBUG_ASSERT(fixed == 1);
  String *res =args[0]->val_str(str);
  String *delimeter =args[1]->val_str(&tmp_value);
  int32 count = (int32) args[2]->val_int();
  uint offset;

  if (args[0]->null_value || args[1]->null_value || args[2]->null_value)
  {					// string and/or delim are null
    null_value=1;
    return 0;
  }
  null_value=0;
  uint delimeter_length=delimeter->length();
  if (!res->length() || !delimeter_length || !count)
    return &my_empty_string;		// Wrong parameters

  res->set_charset(collation.collation);

#ifdef USE_MB
  if (use_mb(res->charset()))
  {
    const char *ptr=res->ptr();
    const char *strend = ptr+res->length();
    const char *end=strend-delimeter_length+1;
    const char *search=delimeter->ptr();
    const char *search_end=search+delimeter_length;
    int32 n=0,c=count,pass;
    register uint32 l;
    for (pass=(count>0);pass<2;++pass)
    {
      while (ptr < end)
      {
        if (*ptr == *search)
        {
	  register char *i,*j;
	  i=(char*) ptr+1; j=(char*) search+1;
	  while (j != search_end)
	    if (*i++ != *j++) goto skip;
	  if (pass==0) ++n;
	  else if (!--c) break;
	  ptr+=delimeter_length;
	  continue;
	}
    skip:
        if ((l=my_ismbchar(res->charset(), ptr,strend))) ptr+=l;
        else ++ptr;
      } /* either not found or got total number when count<0 */
      if (pass == 0) /* count<0 */
      {
        c+=n+1;
        if (c<=0) return res; /* not found, return original string */
        ptr=res->ptr();
      }
      else
      {
        if (c) return res; /* Not found, return original string */
        if (count>0) /* return left part */
        {
	  tmp_value.set(*res,0,(ulong) (ptr-res->ptr()));
        }
        else /* return right part */
        {
	  ptr+=delimeter_length;
	  tmp_value.set(*res,(ulong) (ptr-res->ptr()), (ulong) (strend-ptr));
        }
      }
    }
  }
  else
#endif /* USE_MB */
  {
    if (count > 0)
    {					// start counting from the beginning
      for (offset=0 ;; offset+=delimeter_length)
      {
	if ((int) (offset=res->strstr(*delimeter,offset)) < 0)
	  return res;			// Didn't find, return org string
	if (!--count)
	{
	  tmp_value.set(*res,0,offset);
	  break;
	}
      }
    }
    else
<<<<<<< HEAD
    {					// Start counting at end
=======
    {
>>>>>>> 7058ffa2
      /*
        Negative index, start counting at the end
      */
      for (offset=res->length(); offset ;)
      {
        /* 
          this call will result in finding the position pointing to one 
          address space less than where the found substring is located
          in res
        */
	if ((int) (offset=res->strrstr(*delimeter,offset)) < 0)
	  return res;			// Didn't find, return org string
        /*
          At this point, we've searched for the substring
          the number of times as supplied by the index value
        */
	if (!++count)
	{
	  offset+=delimeter_length;
	  tmp_value.set(*res,offset,res->length()- offset);
	  break;
	}
      }
    }
  }
  return (&tmp_value);
}

/*
** The trim functions are extension to ANSI SQL because they trim substrings
** They ltrim() and rtrim() functions are optimized for 1 byte strings
** They also return the original string if possible, else they return
** a substring that points at the original string.
*/


String *Item_func_ltrim::val_str(String *str)
{
  DBUG_ASSERT(fixed == 1);
  String *res  =args[0]->val_str(str);
  if ((null_value=args[0]->null_value))
    return 0;					/* purecov: inspected */
  char buff[MAX_FIELD_WIDTH];
  String tmp(buff,sizeof(buff),res->charset());
  String *remove_str= (arg_count==2) ? args[1]->val_str(&tmp) : &remove;
  uint remove_length;
  LINT_INIT(remove_length);

  if (!remove_str || (remove_length=remove_str->length()) == 0 ||
      remove_length > res->length())
    return res;

  char *ptr=(char*) res->ptr();
  char *end=ptr+res->length();
  if (remove_length == 1)
  {
    char chr=(*remove_str)[0];
    while (ptr != end && *ptr == chr)
      ptr++;
  }
  else
  {
    const char *r_ptr=remove_str->ptr();
    end-=remove_length;
    while (ptr <= end && !memcmp(ptr, r_ptr, remove_length))
      ptr+=remove_length;
    end+=remove_length;
  }
  if (ptr == res->ptr())
    return res;
  tmp_value.set(*res,(uint) (ptr - res->ptr()),(uint) (end-ptr));
  return &tmp_value;
}


String *Item_func_rtrim::val_str(String *str)
{
  DBUG_ASSERT(fixed == 1);
  String *res  =args[0]->val_str(str);
  if ((null_value=args[0]->null_value))
    return 0; /* purecov: inspected */
  char buff[MAX_FIELD_WIDTH];
  String tmp(buff,sizeof(buff),res->charset());
  String *remove_str= (arg_count==2) ? args[1]->val_str(&tmp) : &remove;
  uint remove_length;
  LINT_INIT(remove_length);

  if (!remove_str || (remove_length=remove_str->length()) == 0 ||
      remove_length > res->length())
    return res;

  char *ptr=(char*) res->ptr();
  char *end=ptr+res->length();
#ifdef USE_MB
  char *p=ptr;
  register uint32 l;
#endif
  if (remove_length == 1)
  {
    char chr=(*remove_str)[0];
#ifdef USE_MB
    if (use_mb(res->charset()))
    {
      while (ptr < end)
      {
	if ((l=my_ismbchar(res->charset(), ptr,end))) ptr+=l,p=ptr;
	else ++ptr;
      }
      ptr=p;
    }
#endif
    while (ptr != end  && end[-1] == chr)
      end--;
  }
  else
  {
    const char *r_ptr=remove_str->ptr();
#ifdef USE_MB
    if (use_mb(res->charset()))
    {
  loop:
      while (ptr + remove_length < end)
      {
	if ((l=my_ismbchar(res->charset(), ptr,end))) ptr+=l;
	else ++ptr;
      }
      if (ptr + remove_length == end && !memcmp(ptr,r_ptr,remove_length))
      {
	end-=remove_length;
	ptr=p;
	goto loop;
      }
    }
    else
#endif /* USE_MB */
    {
      while (ptr + remove_length <= end &&
	     !memcmp(end-remove_length, r_ptr, remove_length))
	end-=remove_length;
    }
  }
  if (end == res->ptr()+res->length())
    return res;
  tmp_value.set(*res,0,(uint) (end-res->ptr()));
  return &tmp_value;
}


String *Item_func_trim::val_str(String *str)
{
  DBUG_ASSERT(fixed == 1);
  String *res  =args[0]->val_str(str);
  if ((null_value=args[0]->null_value))
    return 0;					/* purecov: inspected */
  char buff[MAX_FIELD_WIDTH];
  String tmp(buff,sizeof(buff),res->charset());
  uint remove_length;
  LINT_INIT(remove_length);
  String *remove_str; /* The string to remove from res. */

  if (arg_count == 2)
  {
    remove_str= args[1]->val_str(&tmp);
    if ((null_value= args[1]->null_value))
      return 0;
  }
  else
    remove_str= &remove; /* Default value. */

  if (!remove_str || (remove_length=remove_str->length()) == 0 ||
      remove_length > res->length())
    return res;

  char *ptr=(char*) res->ptr();
  char *end=ptr+res->length();
  const char *r_ptr=remove_str->ptr();
  while (ptr+remove_length <= end && !memcmp(ptr,r_ptr,remove_length))
    ptr+=remove_length;
#ifdef USE_MB
  if (use_mb(res->charset()))
  {
    char *p=ptr;
    register uint32 l;
 loop:
    while (ptr + remove_length < end)
    {
      if ((l=my_ismbchar(res->charset(), ptr,end))) ptr+=l;
      else ++ptr;
    }
    if (ptr + remove_length == end && !memcmp(ptr,r_ptr,remove_length))
    {
      end-=remove_length;
      ptr=p;
      goto loop;
    }
    ptr=p;
  }
  else
#endif /* USE_MB */
  {
    while (ptr + remove_length <= end &&
	   !memcmp(end-remove_length,r_ptr,remove_length))
      end-=remove_length;
  }
  if (ptr == res->ptr() && end == ptr+res->length())
    return res;
  tmp_value.set(*res,(uint) (ptr - res->ptr()),(uint) (end-ptr));
  return &tmp_value;
}

void Item_func_trim::fix_length_and_dec()
{
  max_length= args[0]->max_length;
  if (arg_count == 1)
  {
    collation.set(args[0]->collation);
    remove.set_charset(collation.collation);
    remove.set_ascii(" ",1);
  }
  else
  {
    Item *cargs[2];
    cargs[0]= args[1];
    cargs[1]= args[0];
    if (agg_arg_charsets(collation, cargs, 2, MY_COLL_CMP_CONV))
      return;
    args[0]= cargs[1];
    args[1]= cargs[0];
  }
}


/* Item_func_password */

String *Item_func_password::val_str(String *str)
{
  DBUG_ASSERT(fixed == 1);
  String *res= args[0]->val_str(str); 
  if ((null_value=args[0]->null_value))
    return 0;
  if (res->length() == 0)
    return &my_empty_string;
  make_scrambled_password(tmp_value, res->c_ptr());
  str->set(tmp_value, SCRAMBLED_PASSWORD_CHAR_LENGTH, res->charset());
  return str;
}

char *Item_func_password::alloc(THD *thd, const char *password)
{
  char *buff= (char *) thd->alloc(SCRAMBLED_PASSWORD_CHAR_LENGTH+1);
  if (buff)
    make_scrambled_password(buff, password);
  return buff;
}

/* Item_func_old_password */

String *Item_func_old_password::val_str(String *str)
{
  DBUG_ASSERT(fixed == 1);
  String *res= args[0]->val_str(str);
  if ((null_value=args[0]->null_value))
    return 0;
  if (res->length() == 0)
    return &my_empty_string;
  make_scrambled_password_323(tmp_value, res->c_ptr());
  str->set(tmp_value, SCRAMBLED_PASSWORD_CHAR_LENGTH_323, res->charset());
  return str;
}

char *Item_func_old_password::alloc(THD *thd, const char *password)
{
  char *buff= (char *) thd->alloc(SCRAMBLED_PASSWORD_CHAR_LENGTH_323+1);
  if (buff)
    make_scrambled_password_323(buff, password);
  return buff;
}


#define bin_to_ascii(c) ((c)>=38?((c)-38+'a'):(c)>=12?((c)-12+'A'):(c)+'.')

String *Item_func_encrypt::val_str(String *str)
{
  DBUG_ASSERT(fixed == 1);
  String *res  =args[0]->val_str(str);

#ifdef HAVE_CRYPT
  char salt[3],*salt_ptr;
  if ((null_value=args[0]->null_value))
    return 0;
  if (res->length() == 0)
    return &my_empty_string;

  if (arg_count == 1)
  {					// generate random salt
    time_t timestamp=current_thd->query_start();
    salt[0] = bin_to_ascii( (ulong) timestamp & 0x3f);
    salt[1] = bin_to_ascii(( (ulong) timestamp >> 5) & 0x3f);
    salt[2] = 0;
    salt_ptr=salt;
  }
  else
  {					// obtain salt from the first two bytes
    String *salt_str=args[1]->val_str(&tmp_value);
    if ((null_value= (args[1]->null_value || salt_str->length() < 2)))
      return 0;
    salt_ptr= salt_str->c_ptr();
  }
  pthread_mutex_lock(&LOCK_crypt);
  char *tmp=crypt(res->c_ptr(),salt_ptr);
  str->set(tmp,(uint) strlen(tmp),res->charset());
  str->copy();
  pthread_mutex_unlock(&LOCK_crypt);
  return str;
#else
  null_value=1;
  return 0;
#endif	/* HAVE_CRYPT */
}

void Item_func_encode::fix_length_and_dec()
{
  max_length=args[0]->max_length;
  maybe_null=args[0]->maybe_null;
  collation.set(&my_charset_bin);
}

String *Item_func_encode::val_str(String *str)
{
  DBUG_ASSERT(fixed == 1);
  String *res;
  if (!(res=args[0]->val_str(str)))
  {
    null_value=1; /* purecov: inspected */
    return 0; /* purecov: inspected */
  }
  null_value=0;
  res=copy_if_not_alloced(str,res,res->length());
  sql_crypt.init();
  sql_crypt.encode((char*) res->ptr(),res->length());
  res->set_charset(&my_charset_bin);
  return res;
}

String *Item_func_decode::val_str(String *str)
{
  DBUG_ASSERT(fixed == 1);
  String *res;
  if (!(res=args[0]->val_str(str)))
  {
    null_value=1; /* purecov: inspected */
    return 0; /* purecov: inspected */
  }
  null_value=0;
  res=copy_if_not_alloced(str,res,res->length());
  sql_crypt.init();
  sql_crypt.decode((char*) res->ptr(),res->length());
  return res;
}


Item *Item_func_sysconst::safe_charset_converter(CHARSET_INFO *tocs)
{
  Item_string *conv;
  uint conv_errors;
  String tmp, cstr, *ostr= val_str(&tmp);
  cstr.copy(ostr->ptr(), ostr->length(), ostr->charset(), tocs, &conv_errors);
  if (conv_errors || !(conv= new Item_string(cstr.ptr(), cstr.length(),
                                             cstr.charset(),
                                             collation.derivation)))
  {
    return NULL;
  }
  conv->str_value.copy();
  return conv;
}


String *Item_func_database::val_str(String *str)
{
  DBUG_ASSERT(fixed == 1);
  THD *thd= current_thd;
  if (!thd->db)
  {
    null_value= 1;
    return 0;
  }
  else
    str->copy((const char*) thd->db,(uint) strlen(thd->db),system_charset_info);
  return str;
}

// TODO: make USER() replicate properly (currently it is replicated to "")

String *Item_func_user::val_str(String *str)
{
  DBUG_ASSERT(fixed == 1);
  THD          *thd=current_thd;
  CHARSET_INFO *cs= system_charset_info;
  const char   *host= thd->host_or_ip;
  uint		res_length;

  // For system threads (e.g. replication SQL thread) user may be empty
  if (!thd->user)
    return &my_empty_string;
  res_length= (strlen(thd->user)+strlen(host)+2) * cs->mbmaxlen;

  if (str->alloc(res_length))
  {
    null_value=1;
    return 0;
  }
  res_length=cs->cset->snprintf(cs, (char*)str->ptr(), res_length, "%s@%s",
			  thd->user, host);
  str->length(res_length);
  str->set_charset(cs);
  return str;
}

void Item_func_soundex::fix_length_and_dec()
{
  collation.set(args[0]->collation);
  max_length=args[0]->max_length;
  set_if_bigger(max_length,4);
}


/*
  If alpha, map input letter to soundex code.
  If not alpha and remove_garbage is set then skip to next char
  else return 0
*/

static char soundex_toupper(char ch)
{
  return (ch >= 'a' && ch <= 'z') ? ch - 'a' + 'A' : ch;
}

static char get_scode(char *ptr)
{
  uchar ch= soundex_toupper(*ptr);
  if (ch < 'A' || ch > 'Z')
  {
					// Thread extended alfa (country spec)
    return '0';				// as vokal
  }
  return(soundex_map[ch-'A']);
}


String *Item_func_soundex::val_str(String *str)
{
  DBUG_ASSERT(fixed == 1);
  String *res  =args[0]->val_str(str);
  char last_ch,ch;
  CHARSET_INFO *cs= collation.collation;

  if ((null_value=args[0]->null_value))
    return 0; /* purecov: inspected */

  if (tmp_value.alloc(max(res->length(),4)))
    return str; /* purecov: inspected */
  char *to= (char *) tmp_value.ptr();
  char *from= (char *) res->ptr(), *end=from+res->length();
  tmp_value.set_charset(cs);
  
  while (from != end && !my_isalpha(cs,*from)) // Skip pre-space
    from++; /* purecov: inspected */
  if (from == end)
    return &my_empty_string;		// No alpha characters.
  *to++ = soundex_toupper(*from);	// Copy first letter
  last_ch = get_scode(from);		// code of the first letter
					// for the first 'double-letter check.
					// Loop on input letters until
					// end of input (null) or output
					// letter code count = 3
  for (from++ ; from < end ; from++)
  {
    if (!my_isalpha(cs,*from))
      continue;
    ch=get_scode(from);
    if ((ch != '0') && (ch != last_ch)) // if not skipped or double
    {
       *to++ = ch;			// letter, copy to output
       last_ch = ch;			// save code of last input letter
    }					// for next double-letter check
  }
  for (end=(char*) tmp_value.ptr()+4 ; to < end ; to++)
    *to = '0';
  *to=0;				// end string
  tmp_value.length((uint) (to-tmp_value.ptr()));
  return &tmp_value;
}


/*
** Change a number to format '3,333,333,333.000'
** This should be 'internationalized' sometimes.
*/

Item_func_format::Item_func_format(Item *org,int dec) :Item_str_func(org)
{
  decimals=(uint) set_zone(dec,0,30);
}


/*
  TODO: This needs to be fixed for multi-byte character set where numbers
  are stored in more than one byte
*/

String *Item_func_format::val_str(String *str)
{
  DBUG_ASSERT(fixed == 1);
  double nr	=args[0]->val();
  int diff;
  uint32 length, str_length;
  uint dec;
  if ((null_value=args[0]->null_value))
    return 0; /* purecov: inspected */
  dec= decimals ? decimals+1 : 0;
  /* Here default_charset() is right as this is not an automatic conversion */
  str->set(nr,decimals, default_charset());
  if (isnan(nr))
    return str;
  str_length=str->length();
  if (nr < 0)
    str_length--;				// Don't count sign

  /* We need this test to handle 'nan' values */
  if (str_length >= dec+4)
  {
    char *tmp,*pos;
    length= str->length()+(diff= (int)(str_length- dec-1)/3);
    str= copy_if_not_alloced(&tmp_str,str,length);
    str->length(length);
    tmp= (char*) str->ptr()+length - dec-1;
    for (pos= (char*) str->ptr()+length-1; pos != tmp; pos--)
      pos[0]= pos[-diff];
    while (diff)
    {
      *pos= *(pos - diff);
      pos--;
      *pos= *(pos - diff);
      pos--;
      *pos= *(pos - diff);
      pos--;
      pos[0]=',';
      pos--;
      diff--;
    }
  }
  return str;
}


void Item_func_format::print(String *str)
{
  str->append("format(", 7);
  args[0]->print(str);
  str->append(',');  
  // my_charset_bin is good enough for numbers
  char buffer[20];
  String st(buffer, sizeof(buffer), &my_charset_bin);
  st.set((ulonglong)decimals, &my_charset_bin);
  str->append(st);
  str->append(')');
}

void Item_func_elt::fix_length_and_dec()
{
  max_length=0;
  decimals=0;

  if (agg_arg_charsets(collation, args+1, arg_count-1, MY_COLL_ALLOW_CONV))
    return;

  for (uint i= 1 ; i < arg_count ; i++)
  {
    set_if_bigger(max_length,args[i]->max_length);
    set_if_bigger(decimals,args[i]->decimals);
  }
  maybe_null=1;					// NULL if wrong first arg
}


double Item_func_elt::val()
{
  DBUG_ASSERT(fixed == 1);
  uint tmp;
  null_value=1;
  if ((tmp=(uint) args[0]->val_int()) == 0 || tmp >= arg_count)
    return 0.0;
  double result= args[tmp]->val();
  null_value= args[tmp]->null_value;
  return result;
}


longlong Item_func_elt::val_int()
{
  DBUG_ASSERT(fixed == 1);
  uint tmp;
  null_value=1;
  if ((tmp=(uint) args[0]->val_int()) == 0 || tmp >= arg_count)
    return 0;

  longlong result= args[tmp]->val_int();
  null_value= args[tmp]->null_value;
  return result;
}


String *Item_func_elt::val_str(String *str)
{
  DBUG_ASSERT(fixed == 1);
  uint tmp;
  null_value=1;
  if ((tmp=(uint) args[0]->val_int()) == 0 || tmp >= arg_count)
    return NULL;

  String *result= args[tmp]->val_str(str);
  if (result)
    result->set_charset(collation.collation);
  null_value= args[tmp]->null_value;
  return result;
}


void Item_func_make_set::split_sum_func(THD *thd, Item **ref_pointer_array,
					List<Item> &fields)
{
  item->split_sum_func2(thd, ref_pointer_array, fields, &item);
  Item_str_func::split_sum_func(thd, ref_pointer_array, fields);
}


void Item_func_make_set::fix_length_and_dec()
{
  max_length=arg_count-1;

  if (agg_arg_charsets(collation, args, arg_count, MY_COLL_ALLOW_CONV))
    return;
  
  for (uint i=0 ; i < arg_count ; i++)
    max_length+=args[i]->max_length;
  
  used_tables_cache|=	  item->used_tables();
  not_null_tables_cache&= item->not_null_tables();
  const_item_cache&=	  item->const_item();
  with_sum_func= with_sum_func || item->with_sum_func;
}


void Item_func_make_set::update_used_tables()
{
  Item_func::update_used_tables();
  item->update_used_tables();
  used_tables_cache|=item->used_tables();
  const_item_cache&=item->const_item();
}


String *Item_func_make_set::val_str(String *str)
{
  DBUG_ASSERT(fixed == 1);
  ulonglong bits;
  bool first_found=0;
  Item **ptr=args;
  String *result=&my_empty_string;

  bits=item->val_int();
  if ((null_value=item->null_value))
    return NULL;

  if (arg_count < 64)
    bits &= ((ulonglong) 1 << arg_count)-1;

  for (; bits; bits >>= 1, ptr++)
  {
    if (bits & 1)
    {
      String *res= (*ptr)->val_str(str);
      if (res)					// Skip nulls
      {
	if (!first_found)
	{					// First argument
	  first_found=1;
	  if (res != str)
	    result=res;				// Use original string
	  else
	  {
	    if (tmp_str.copy(*res))		// Don't use 'str'
	      return &my_empty_string;
	    result= &tmp_str;
	  }
	}
	else
	{
	  if (result != &tmp_str)
	  {					// Copy data to tmp_str
	    if (tmp_str.alloc(result->length()+res->length()+1) ||
		tmp_str.copy(*result))
	      return &my_empty_string;
	    result= &tmp_str;
	  }
	  if (tmp_str.append(',') || tmp_str.append(*res))
	    return &my_empty_string;
	}
      }
    }
  }
  return result;
}


void Item_func_make_set::print(String *str)
{
  str->append("make_set(", 9);
  item->print(str);
  if (arg_count)
  {
    str->append(',');
    print_args(str, 0);
  }
  str->append(')');
}


String *Item_func_char::val_str(String *str)
{
  DBUG_ASSERT(fixed == 1);
  str->length(0);
  for (uint i=0 ; i < arg_count ; i++)
  {
    int32 num=(int32) args[i]->val_int();
    if (!args[i]->null_value)
    {
#ifdef USE_MB
      if (use_mb(collation.collation))
      {
        if (num&0xFF000000L) {
           str->append((char)(num>>24));
           goto b2;
        } else if (num&0xFF0000L) {
b2:        str->append((char)(num>>16));
           goto b1;
        } else if (num&0xFF00L) {
b1:        str->append((char)(num>>8));
        }
      }
#endif
      str->append((char)num);
    }
  }
  str->set_charset(collation.collation);
  str->realloc(str->length());			// Add end 0 (for Purify)
  return str;
}


inline String* alloc_buffer(String *res,String *str,String *tmp_value,
			    ulong length)
{
  if (res->alloced_length() < length)
  {
    if (str->alloced_length() >= length)
    {
      (void) str->copy(*res);
      str->length(length);
      return str;
    }
    if (tmp_value->alloc(length))
      return 0;
    (void) tmp_value->copy(*res);
    tmp_value->length(length);
    return tmp_value;
  }
  res->length(length);
  return res;
}


void Item_func_repeat::fix_length_and_dec()
{
  collation.set(args[0]->collation);
  if (args[1]->const_item())
  {
    ulonglong max_result_length= ((ulonglong) args[0]->max_length *
                                  args[1]->val_int());
    if (max_result_length >= MAX_BLOB_WIDTH)
    {
      max_result_length= MAX_BLOB_WIDTH;
      maybe_null= 1;
    }
    max_length= (ulong) max_result_length;
  }
  else
  {
    max_length= MAX_BLOB_WIDTH;
    maybe_null= 1;
  }
}

/*
** Item_func_repeat::str is carefully written to avoid reallocs
** as much as possible at the cost of a local buffer
*/

String *Item_func_repeat::val_str(String *str)
{
  DBUG_ASSERT(fixed == 1);
  uint length,tot_length;
  char *to;
  long count= (long) args[1]->val_int();
  String *res =args[0]->val_str(str);

  if (args[0]->null_value || args[1]->null_value)
    goto err;				// string and/or delim are null
  null_value=0;
  if (count <= 0)			// For nicer SQL code
    return &my_empty_string;
  if (count == 1)			// To avoid reallocs
    return res;
  length=res->length();
  // Safe length check
  if (length > current_thd->variables.max_allowed_packet/count)
  {
    push_warning_printf(current_thd, MYSQL_ERROR::WARN_LEVEL_WARN,
			ER_WARN_ALLOWED_PACKET_OVERFLOWED,
			ER(ER_WARN_ALLOWED_PACKET_OVERFLOWED),
			func_name(), current_thd->variables.max_allowed_packet);
    goto err;
  }
  tot_length= length*(uint) count;
  if (!(res= alloc_buffer(res,str,&tmp_value,tot_length)))
    goto err;

  to=(char*) res->ptr()+length;
  while (--count)
  {
    memcpy(to,res->ptr(),length);
    to+=length;
  }
  return (res);

err:
  null_value=1;
  return 0;
}


void Item_func_rpad::fix_length_and_dec()
{
  Item *cargs[2];

  cargs[0]= args[0];
  cargs[1]= args[2];
  if (agg_arg_charsets(collation, cargs, 2, MY_COLL_ALLOW_CONV))
    return;
  args[0]= cargs[0];
  args[2]= cargs[1];
  if (args[1]->const_item())
  {
    ulonglong length= ((ulonglong) args[1]->val_int() *
                       collation.collation->mbmaxlen);
    if (length >= MAX_BLOB_WIDTH)
    {
      length= MAX_BLOB_WIDTH;
      maybe_null= 1;
    }
    max_length= (ulong) length;
  }
  else
  {
    max_length= MAX_BLOB_WIDTH;
    maybe_null= 1;
  }
}


String *Item_func_rpad::val_str(String *str)
{
  DBUG_ASSERT(fixed == 1);
  uint32 res_byte_length,res_char_length,pad_char_length,pad_byte_length;
  char *to;
  const char *ptr_pad;
  int32 count= (int32) args[1]->val_int();
  int32 byte_count= count * collation.collation->mbmaxlen;
  String *res =args[0]->val_str(str);
  String *rpad = args[2]->val_str(&rpad_str);

  if (!res || args[1]->null_value || !rpad || count < 0)
    goto err;
  null_value=0;
  if (count <= (int32) (res_char_length=res->numchars()))
  {						// String to pad is big enough
    res->length(res->charpos(count));		// Shorten result if longer
    return (res);
  }
  pad_char_length= rpad->numchars();
  if ((ulong) byte_count > current_thd->variables.max_allowed_packet)
  {
    push_warning_printf(current_thd, MYSQL_ERROR::WARN_LEVEL_WARN,
			ER_WARN_ALLOWED_PACKET_OVERFLOWED,
			ER(ER_WARN_ALLOWED_PACKET_OVERFLOWED),
			func_name(), current_thd->variables.max_allowed_packet);
    goto err;
  }
  if(args[2]->null_value || !pad_char_length)
    goto err;
  res_byte_length= res->length();	/* Must be done before alloc_buffer */
  if (!(res= alloc_buffer(res,str,&tmp_value,byte_count)))
    goto err;

  to= (char*) res->ptr()+res_byte_length;
  ptr_pad=rpad->ptr();
  pad_byte_length= rpad->length();
  count-= res_char_length;
  for ( ; (uint32) count > pad_char_length; count-= pad_char_length)
  {
    memcpy(to,ptr_pad,pad_byte_length);
    to+= pad_byte_length;
  }
  if (count)
  {
    pad_byte_length= rpad->charpos(count);
    memcpy(to,ptr_pad,(size_t) pad_byte_length);
    to+= pad_byte_length;
  }
  res->length(to- (char*) res->ptr());
  return (res);

 err:
  null_value=1;
  return 0;
}


void Item_func_lpad::fix_length_and_dec()
{
  Item *cargs[2];
  cargs[0]= args[0];
  cargs[1]= args[2];
  if (agg_arg_charsets(collation, cargs, 2, MY_COLL_ALLOW_CONV))
    return;
  args[0]= cargs[0];
  args[2]= cargs[1];
  
  if (args[1]->const_item())
  {
    ulonglong length= ((ulonglong) args[1]->val_int() *
                       collation.collation->mbmaxlen);
    if (length >= MAX_BLOB_WIDTH)
    {
      length= MAX_BLOB_WIDTH;
      maybe_null= 1;
    }
    max_length= (ulong) length;
  }
  else
  {
    max_length= MAX_BLOB_WIDTH;
    maybe_null= 1;
  }
}


String *Item_func_lpad::val_str(String *str)
{
  DBUG_ASSERT(fixed == 1);
  uint32 res_char_length,pad_char_length;
  ulong count= (long) args[1]->val_int(), byte_count;
  String *res= args[0]->val_str(&tmp_value);
  String *pad= args[2]->val_str(&lpad_str);

  if (!res || args[1]->null_value || !pad)
    goto err;

  null_value=0;
  res_char_length= res->numchars();

  if (count <= res_char_length)
  {
    res->length(res->charpos(count));
    return res;
  }
  
  pad_char_length= pad->numchars();
  byte_count= count * collation.collation->mbmaxlen;
  
  if (byte_count > current_thd->variables.max_allowed_packet)
  {
    push_warning_printf(current_thd, MYSQL_ERROR::WARN_LEVEL_WARN,
			ER_WARN_ALLOWED_PACKET_OVERFLOWED,
			ER(ER_WARN_ALLOWED_PACKET_OVERFLOWED),
			func_name(), current_thd->variables.max_allowed_packet);
    goto err;
  }

  if (args[2]->null_value || !pad_char_length || str->alloc(byte_count))
    goto err;
  
  str->length(0);
  str->set_charset(collation.collation);
  count-= res_char_length;
  while (count >= pad_char_length)
  {
    str->append(*pad);
    count-= pad_char_length;
  }
  if (count > 0)
    str->append(pad->ptr(), pad->charpos(count), collation.collation);

  str->append(*res);
  null_value= 0;
  return str;

err:
  null_value= 1;
  return 0;
}


String *Item_func_conv::val_str(String *str)
{
  DBUG_ASSERT(fixed == 1);
  String *res= args[0]->val_str(str);
  char *endptr,ans[65],*ptr;
  longlong dec;
  int from_base= (int) args[1]->val_int();
  int to_base= (int) args[2]->val_int();
  int err;

  if (args[0]->null_value || args[1]->null_value || args[2]->null_value ||
      abs(to_base) > 36 || abs(to_base) < 2 ||
      abs(from_base) > 36 || abs(from_base) < 2 || !(res->length()))
  {
    null_value=1;
    return 0;
  }
  null_value=0;
  unsigned_flag= !(from_base < 0);
  if (from_base < 0)
    dec= my_strntoll(res->charset(),res->ptr(),res->length(),-from_base,&endptr,&err);
  else
    dec= (longlong) my_strntoull(res->charset(),res->ptr(),res->length(),from_base,&endptr,&err);
  ptr= longlong2str(dec,ans,to_base);
  if (str->copy(ans,(uint32) (ptr-ans), default_charset()))
    return &my_empty_string;
  return str;
}


String *Item_func_conv_charset::val_str(String *str)
{
  DBUG_ASSERT(fixed == 1);
  String *arg= args[0]->val_str(str);
  uint dummy_errors;
  if (!arg)
  {
    null_value=1;
    return 0;
  }
  null_value= str_value.copy(arg->ptr(),arg->length(),arg->charset(),
                             conv_charset, &dummy_errors);
  return null_value ? 0 : &str_value;
}

void Item_func_conv_charset::fix_length_and_dec()
{
  collation.set(conv_charset, DERIVATION_IMPLICIT);
  max_length = args[0]->max_length*conv_charset->mbmaxlen;
}

void Item_func_conv_charset::print(String *str)
{
  str->append("convert(", 8);
  args[0]->print(str);
  str->append(" using ", 7);
  str->append(conv_charset->csname);
  str->append(')');
}

String *Item_func_set_collation::val_str(String *str)
{
  DBUG_ASSERT(fixed == 1);
  str=args[0]->val_str(str);
  if ((null_value=args[0]->null_value))
    return 0;
  str->set_charset(collation.collation);
  return str;
}

void Item_func_set_collation::fix_length_and_dec()
{
  CHARSET_INFO *set_collation;
  const char *colname;
  String tmp, *str= args[1]->val_str(&tmp);
  colname= str->c_ptr();
  if (colname == binary_keyword)
    set_collation= get_charset_by_csname(args[0]->collation.collation->csname,
					 MY_CS_BINSORT,MYF(0));
  else
  {
    if (!(set_collation= get_charset_by_name(colname,MYF(0))))
    {
      my_error(ER_UNKNOWN_COLLATION, MYF(0), colname);
      return;
    }
  }

  if (!set_collation || 
      !my_charset_same(args[0]->collation.collation,set_collation))
  {
    my_error(ER_COLLATION_CHARSET_MISMATCH, MYF(0), 
      colname,args[0]->collation.collation->csname);
    return;
  }
  collation.set(set_collation, DERIVATION_EXPLICIT);
  max_length= args[0]->max_length;
}


bool Item_func_set_collation::eq(const Item *item, bool binary_cmp) const
{
  /* Assume we don't have rtti */
  if (this == item)
    return 1;
  if (item->type() != FUNC_ITEM)
    return 0;
  Item_func *item_func=(Item_func*) item;
  if (arg_count != item_func->arg_count ||
      func_name() != item_func->func_name())
    return 0;
  Item_func_set_collation *item_func_sc=(Item_func_set_collation*) item;
  if (collation.collation != item_func_sc->collation.collation)
    return 0;
  for (uint i=0; i < arg_count ; i++)
    if (!args[i]->eq(item_func_sc->args[i], binary_cmp))
      return 0;
  return 1;
}

String *Item_func_charset::val_str(String *str)
{
  DBUG_ASSERT(fixed == 1);
  uint dummy_errors;

  CHARSET_INFO *cs= args[0]->collation.collation; 
  null_value= 0;
  str->copy(cs->csname, strlen(cs->csname),
	    &my_charset_latin1, collation.collation, &dummy_errors);
  return str;
}

String *Item_func_collation::val_str(String *str)
{
  DBUG_ASSERT(fixed == 1);
  uint dummy_errors;
  CHARSET_INFO *cs= args[0]->collation.collation; 

  null_value= 0;
  str->copy(cs->name, strlen(cs->name),
	    &my_charset_latin1, collation.collation, &dummy_errors);
  return str;
}


String *Item_func_hex::val_str(String *str)
{
  DBUG_ASSERT(fixed == 1);
  if (args[0]->result_type() != STRING_RESULT)
  {
    ulonglong dec;
    char ans[65],*ptr;
    /* Return hex of unsigned longlong value */
    if (args[0]->result_type() == REAL_RESULT)
    {
      double val= args[0]->val();
      if ((val <= (double) LONGLONG_MIN) || 
          (val >= (double) (ulonglong) ULONGLONG_MAX))
        dec=  ~(longlong) 0;
      else
        dec= (ulonglong) (val + (val > 0 ? 0.5 : -0.5));
    }
    else
      dec= (ulonglong) args[0]->val_int();

    if ((null_value= args[0]->null_value))
      return 0;
    ptr= longlong2str(dec,ans,16);
    if (str->copy(ans,(uint32) (ptr-ans),default_charset()))
      return &my_empty_string;			// End of memory
    return str;
  }

  /* Convert given string to a hex string, character by character */
  String *res= args[0]->val_str(str);
  const char *from, *end;
  char *to;
  if (!res || tmp_value.alloc(res->length()*2))
  {
    null_value=1;
    return 0;
  }
  null_value=0;
  tmp_value.length(res->length()*2);
  for (from=res->ptr(), end=from+res->length(), to= (char*) tmp_value.ptr();
       from < end ;
       from++, to+=2)
  {
    uint tmp=(uint) (uchar) *from;
    to[0]=_dig_vec_upper[tmp >> 4];
    to[1]=_dig_vec_upper[tmp & 15];
  }
  return &tmp_value;
}

  /* Convert given hex string to a binary string */

String *Item_func_unhex::val_str(String *str)
{
  const char *from, *end;
  char *to;
  String *res;
  uint length;
  DBUG_ASSERT(fixed == 1);

  res= args[0]->val_str(str);
  if (!res || tmp_value.alloc(length= (1+res->length())/2))
  {
    null_value=1;
    return 0;
  }

  from= res->ptr();
  null_value= 0;
  tmp_value.length(length);
  to= (char*) tmp_value.ptr();
  if (res->length() % 2)
  {
    int hex_char;
    *to++= hex_char= hexchar_to_int(*from++);
    if ((null_value= (hex_char == -1)))
      return 0;
  }
  for (end=res->ptr()+res->length(); from < end ; from+=2, to++)
  {
    int hex_char;
    *to= (hex_char= hexchar_to_int(from[0])) << 4;
    if ((null_value= (hex_char == -1)))
      return 0;
    *to|= hex_char= hexchar_to_int(from[1]);
    if ((null_value= (hex_char == -1)))
      return 0;
  }
  return &tmp_value;
}


void Item_func_binary::print(String *str)
{
  str->append("cast(", 5);
  args[0]->print(str);
  str->append(" as binary)", 11);
}


#include <my_dir.h>				// For my_stat

String *Item_load_file::val_str(String *str)
{
  DBUG_ASSERT(fixed == 1);
  String *file_name;
  File file;
  MY_STAT stat_info;
  char path[FN_REFLEN];
  DBUG_ENTER("load_file");

  if (!(file_name= args[0]->val_str(str))
#ifndef NO_EMBEDDED_ACCESS_CHECKS
      || !(current_thd->master_access & FILE_ACL)
#endif
      )
    goto err;

  (void) fn_format(path, file_name->c_ptr(), mysql_real_data_home, "",
		   MY_RELATIVE_PATH | MY_UNPACK_FILENAME);

  if (!my_stat(path, &stat_info, MYF(MY_WME)))
    goto err;

  if (!(stat_info.st_mode & S_IROTH))
  {
    /* my_error(ER_TEXTFILE_NOT_READABLE, MYF(0), file_name->c_ptr()); */
    goto err;
  }
  if (stat_info.st_size > (long) current_thd->variables.max_allowed_packet)
  {
    push_warning_printf(current_thd, MYSQL_ERROR::WARN_LEVEL_WARN,
			ER_WARN_ALLOWED_PACKET_OVERFLOWED,
			ER(ER_WARN_ALLOWED_PACKET_OVERFLOWED),
			func_name(), current_thd->variables.max_allowed_packet);
    goto err;
  }
  if (tmp_value.alloc(stat_info.st_size))
    goto err;
  if ((file = my_open(file_name->c_ptr(), O_RDONLY, MYF(0))) < 0)
    goto err;
  if (my_read(file, (byte*) tmp_value.ptr(), stat_info.st_size, MYF(MY_NABP)))
  {
    my_close(file, MYF(0));
    goto err;
  }
  tmp_value.length(stat_info.st_size);
  my_close(file, MYF(0));
  null_value = 0;
  return &tmp_value;

err:
  null_value = 1;
  DBUG_RETURN(0);
}


String* Item_func_export_set::val_str(String* str)
{
  DBUG_ASSERT(fixed == 1);
  ulonglong the_set = (ulonglong) args[0]->val_int();
  String yes_buf, *yes;
  yes = args[1]->val_str(&yes_buf);
  String no_buf, *no;
  no = args[2]->val_str(&no_buf);
  String *sep = NULL, sep_buf ;

  uint num_set_values = 64;
  ulonglong mask = 0x1;
  str->length(0);
  str->set_charset(collation.collation);

  /* Check if some argument is a NULL value */
  if (args[0]->null_value || args[1]->null_value || args[2]->null_value)
  {
    null_value=1;
    return 0;
  }
  /*
    Arg count can only be 3, 4 or 5 here. This is guaranteed from the
    grammar for EXPORT_SET()
  */
  switch(arg_count) {
  case 5:
    num_set_values = (uint) args[4]->val_int();
    if (num_set_values > 64)
      num_set_values=64;
    if (args[4]->null_value)
    {
      null_value=1;
      return 0;
    }
    /* Fall through */
  case 4:
    if (!(sep = args[3]->val_str(&sep_buf)))	// Only true if NULL
    {
      null_value=1;
      return 0;
    }
    break;
  case 3:
    sep_buf.set(",", 1, default_charset());
    sep = &sep_buf;
    break;
  default:
    DBUG_ASSERT(0); // cannot happen
  }
  null_value=0;

  for (uint i = 0; i < num_set_values; i++, mask = (mask << 1))
  {
    if (the_set & mask)
      str->append(*yes);
    else
      str->append(*no);
    if (i != num_set_values - 1)
      str->append(*sep);
  }
  return str;
}

void Item_func_export_set::fix_length_and_dec()
{
  uint length=max(args[1]->max_length,args[2]->max_length);
  uint sep_length=(arg_count > 3 ? args[3]->max_length : 1);
  max_length=length*64+sep_length*63;

  if (agg_arg_charsets(collation, args+1, min(4,arg_count)-1),
                       MY_COLL_ALLOW_CONV)
    return;
}

String* Item_func_inet_ntoa::val_str(String* str)
{
  DBUG_ASSERT(fixed == 1);
  uchar buf[8], *p;
  ulonglong n = (ulonglong) args[0]->val_int();
  char num[4];

  /*
    We do not know if args[0] is NULL until we have called
    some val function on it if args[0] is not a constant!

    Also return null if n > 255.255.255.255
  */
  if ((null_value= (args[0]->null_value || n > (ulonglong) LL(4294967295))))
    return 0;					// Null value

  str->length(0);
  int4store(buf,n);

  /* Now we can assume little endian. */

  num[3]='.';
  for (p=buf+4 ; p-- > buf ; )
  {
    uint c = *p;
    uint n1,n2;					// Try to avoid divisions
    n1= c / 100;				// 100 digits
    c-= n1*100;
    n2= c / 10;					// 10 digits
    c-=n2*10;					// last digit
    num[0]=(char) n1+'0';
    num[1]=(char) n2+'0';
    num[2]=(char) c+'0';
    uint length=(n1 ? 4 : n2 ? 3 : 2);		// Remove pre-zero

    (void) str->append(num+4-length,length);
  }
  str->length(str->length()-1);			// Remove last '.';
  return str;
}


/*
  QUOTE() function returns argument string in single quotes suitable for
  using in a SQL statement.

  DESCRIPTION
    Adds a \ before all characters that needs to be escaped in a SQL string.
    We also escape '^Z' (END-OF-FILE in windows) to avoid probelms when
    running commands from a file in windows.

    This function is very useful when you want to generate SQL statements

  NOTE
    QUOTE(NULL) returns the string 'NULL' (4 letters, without quotes).

  RETURN VALUES
    str		Quoted string
    NULL	Out of memory.
*/

#define get_esc_bit(mask, num) (1 & (*((mask) + ((num) >> 3))) >> ((num) & 7))

String *Item_func_quote::val_str(String *str)
{
  DBUG_ASSERT(fixed == 1);
  /*
    Bit mask that has 1 for set for the position of the following characters:
    0, \, ' and ^Z
  */

  static uchar escmask[32]=
  {
    0x01, 0x00, 0x00, 0x04, 0x80, 0x00, 0x00, 0x00,
    0x00, 0x00, 0x00, 0x10, 0x00, 0x00, 0x00, 0x00,
    0x00, 0x00, 0x00, 0x00, 0x00, 0x00, 0x00, 0x00,
    0x00, 0x00, 0x00, 0x00, 0x00, 0x00, 0x00, 0x00
  };

  char *from, *to, *end, *start;
  String *arg= args[0]->val_str(str);
  uint arg_length, new_length;
  if (!arg)					// Null argument
  {
    str->copy("NULL", 4, collation.collation);	// Return the string 'NULL'
    null_value= 0;
    return str;
  }

  arg_length= arg->length();
  new_length= arg_length+2; /* for beginning and ending ' signs */

  for (from= (char*) arg->ptr(), end= from + arg_length; from < end; from++)
    new_length+= get_esc_bit(escmask, (uchar) *from);

  if (tmp_value.alloc(new_length))
    goto null;

  /*
    We replace characters from the end to the beginning
  */
  to= (char*) tmp_value.ptr() + new_length - 1;
  *to--= '\'';
  for (start= (char*) arg->ptr(),end= start + arg_length; end-- != start; to--)
  {
    /*
      We can't use the bitmask here as we want to replace \O and ^Z with 0
      and Z
    */
    switch (*end)  {
    case 0:
      *to--= '0';
      *to=   '\\';
      break;
    case '\032':
      *to--= 'Z';
      *to=   '\\';
      break;
    case '\'':
    case '\\':
      *to--= *end;
      *to=   '\\';
      break;
    default:
      *to= *end;
      break;
    }
  }
  *to= '\'';
  tmp_value.length(new_length);
  tmp_value.set_charset(collation.collation);
  null_value= 0;
  return &tmp_value;

null:
  null_value= 1;
  return 0;
}

longlong Item_func_uncompressed_length::val_int()
{
  DBUG_ASSERT(fixed == 1);
  String *res= args[0]->val_str(&value);
  if (!res)
  {
    null_value=1;
    return 0; /* purecov: inspected */
  }
  null_value=0;
  if (res->is_empty()) return 0;

  /*
    res->ptr() using is safe because we have tested that string is not empty,
    res->c_ptr() is not used because:
      - we do not need \0 terminated string to get first 4 bytes
      - c_ptr() tests simbol after string end (uninitialiozed memory) which
        confuse valgrind
  */
  return uint4korr(res->ptr()) & 0x3FFFFFFF;
}

longlong Item_func_crc32::val_int()
{
  DBUG_ASSERT(fixed == 1);
  String *res=args[0]->val_str(&value);
  if (!res)
  {
    null_value=1;
    return 0; /* purecov: inspected */
  }
  null_value=0;
  return (longlong) crc32(0L, (uchar*)res->ptr(), res->length());
}

#ifdef HAVE_COMPRESS
#include "zlib.h"

String *Item_func_compress::val_str(String *str)
{
  int err= Z_OK, code;
  ulong new_size;
  String *res;
  Byte *body;
  char *tmp, *last_char;
  DBUG_ASSERT(fixed == 1);

  if (!(res= args[0]->val_str(str)))
  {
    null_value= 1;
    return 0;
  }
  if (res->is_empty()) return res;

  /*
    Citation from zlib.h (comment for compress function):

    Compresses the source buffer into the destination buffer.  sourceLen is
    the byte length of the source buffer. Upon entry, destLen is the total
    size of the destination buffer, which must be at least 0.1% larger than
    sourceLen plus 12 bytes.
    We assume here that the buffer can't grow more than .25 %.
  */
  new_size= res->length() + res->length() / 5 + 12;

  // Check new_size overflow: new_size <= res->length()
  if (((uint32) (new_size+5) <= res->length()) || 
      buffer.realloc((uint32) new_size + 4 + 1))
  {
    null_value= 1;
    return 0;
  }

  body= ((Byte*)buffer.ptr()) + 4;

  // As far as we have checked res->is_empty() we can use ptr()
  if ((err= compress(body, &new_size,
		     (const Bytef*)res->ptr(), res->length())) != Z_OK)
  {
    code= err==Z_MEM_ERROR ? ER_ZLIB_Z_MEM_ERROR : ER_ZLIB_Z_BUF_ERROR;
    push_warning(current_thd,MYSQL_ERROR::WARN_LEVEL_ERROR,code,ER(code));
    null_value= 1;
    return 0;
  }

  tmp= (char*)buffer.ptr(); // int4store is a macro; avoid side effects
  int4store(tmp, res->length() & 0x3FFFFFFF);

  /* This is to ensure that things works for CHAR fields, which trim ' ': */
  last_char= ((char*)body)+new_size-1;
  if (*last_char == ' ')
  {
    *++last_char= '.';
    new_size++;
  }

  buffer.length((uint32)new_size + 4);
  return &buffer;
}


String *Item_func_uncompress::val_str(String *str)
{
  DBUG_ASSERT(fixed == 1);
  String *res= args[0]->val_str(str);
  ulong new_size;
  int err;
  uint code;

  if (!res)
    goto err;
  if (res->is_empty())
    return res;

  new_size= uint4korr(res->ptr()) & 0x3FFFFFFF;
  if (new_size > current_thd->variables.max_allowed_packet)
  {
    push_warning_printf(current_thd,MYSQL_ERROR::WARN_LEVEL_ERROR,
			ER_TOO_BIG_FOR_UNCOMPRESS,
			ER(ER_TOO_BIG_FOR_UNCOMPRESS),
                        current_thd->variables.max_allowed_packet);
    goto err;
  }
  if (buffer.realloc((uint32)new_size))
    goto err;

  if ((err= uncompress((Byte*)buffer.ptr(), &new_size,
		       ((const Bytef*)res->ptr())+4,res->length())) == Z_OK)
  {
    buffer.length((uint32) new_size);
    return &buffer;
  }

  code= ((err == Z_BUF_ERROR) ? ER_ZLIB_Z_BUF_ERROR :
	 ((err == Z_MEM_ERROR) ? ER_ZLIB_Z_MEM_ERROR : ER_ZLIB_Z_DATA_ERROR));
  push_warning(current_thd,MYSQL_ERROR::WARN_LEVEL_ERROR,code,ER(code));

err:
  null_value= 1;
  return 0;
}
#endif

/*
  UUID, as in
    DCE 1.1: Remote Procedure Call,
    Open Group Technical Standard Document Number C706, October 1997,
    (supersedes C309 DCE: Remote Procedure Call 8/1994,
    which was basis for ISO/IEC 11578:1996 specification)
*/

static struct rand_struct uuid_rand;
static uint nanoseq;
static ulonglong uuid_time=0;
static char clock_seq_and_node_str[]="-0000-000000000000";

/* number of 100-nanosecond intervals between
   1582-10-15 00:00:00.00 and 1970-01-01 00:00:00.00 */
#define UUID_TIME_OFFSET ((ulonglong) 141427 * 24 * 60 * 60 * 1000 * 10 )

#define UUID_VERSION      0x1000
#define UUID_VARIANT      0x8000

static void tohex(char *to, uint from, uint len)
{
  to+= len;
  while (len--)
  {
    *--to= _dig_vec_lower[from & 15];
    from >>= 4;
  }
}

static void set_clock_seq_str()
{
  uint16 clock_seq= ((uint)(my_rnd(&uuid_rand)*16383)) | UUID_VARIANT;
  tohex(clock_seq_and_node_str+1, clock_seq, 4);
  nanoseq= 0;
}

String *Item_func_uuid::val_str(String *str)
{
  DBUG_ASSERT(fixed == 1);
  char *s;
  pthread_mutex_lock(&LOCK_uuid_generator);
  if (! uuid_time) /* first UUID() call. initializing data */
  {
    ulong tmp=sql_rnd_with_mutex();
    uchar mac[6];
    int i;
    if (my_gethwaddr(mac))
    {
      /*
        generating random "hardware addr"
        and because specs explicitly specify that it should NOT correlate
        with a clock_seq value (initialized random below), we use a separate
        randominit() here
      */
      randominit(&uuid_rand, tmp + (ulong)current_thd, tmp + query_id);
      for (i=0; i < (int)sizeof(mac); i++)
        mac[i]=(uchar)(my_rnd(&uuid_rand)*255);
    }
    s=clock_seq_and_node_str+sizeof(clock_seq_and_node_str)-1;
    for (i=sizeof(mac)-1 ; i>=0 ; i--)
    {
      *--s=_dig_vec_lower[mac[i] & 15];
      *--s=_dig_vec_lower[mac[i] >> 4];
    }
    randominit(&uuid_rand, tmp + (ulong)start_time, tmp + bytes_sent);
    set_clock_seq_str();
  }

  ulonglong tv=my_getsystime() + UUID_TIME_OFFSET + nanoseq;
  if (unlikely(tv < uuid_time))
    set_clock_seq_str();
  else
  if (unlikely(tv == uuid_time))
  { /* special protection from low-res system clocks */
    nanoseq++;
    tv++;
  }
  else
  {
    if (nanoseq)
    {
      tv-=nanoseq;
      nanoseq=0;
    }
    DBUG_ASSERT(tv > uuid_time);
  }
  uuid_time=tv;
  pthread_mutex_unlock(&LOCK_uuid_generator);

  uint32 time_low=            (uint32) (tv & 0xFFFFFFFF);
  uint16 time_mid=            (uint16) ((tv >> 32) & 0xFFFF);
  uint16 time_hi_and_version= (uint16) ((tv >> 48) | UUID_VERSION);

  str->realloc(UUID_LENGTH+1);
  str->length(UUID_LENGTH);
  str->set_charset(system_charset_info);
  s=(char *) str->ptr();
  s[8]=s[13]='-';
  tohex(s, time_low, 8);
  tohex(s+9, time_mid, 4);
  tohex(s+14, time_hi_and_version, 4);
  strmov(s+18, clock_seq_and_node_str);
  return str;
}
<|MERGE_RESOLUTION|>--- conflicted
+++ resolved
@@ -1187,11 +1187,7 @@
       }
     }
     else
-<<<<<<< HEAD
-    {					// Start counting at end
-=======
-    {
->>>>>>> 7058ffa2
+    {
       /*
         Negative index, start counting at the end
       */
