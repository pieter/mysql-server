--- conflicted
+++ resolved
@@ -758,18 +758,6 @@
 id	select_type	table	type	possible_keys	key	key_len	ref	rows	Extra
 1	PRIMARY	t1	ALL	NULL	NULL	NULL	NULL	4	Using where
 2	DEPENDENT SUBQUERY	t2	unique_subquery	PRIMARY	PRIMARY	4	func	1	Using index; Using where
-<<<<<<< HEAD
-DROP TABLE t1;
-create table t1 (a int, b decimal(13, 3));
-insert into t1 values (1, 0.123);
-select a, (select max(b) from t1) into outfile "subselect.out.file.1" from t1;
-delete from t1;
-load data infile "subselect.out.file.1" into table t1;
-select * from t1;
-a	b
-1	0.123
-drop table t1;
-=======
 DROP TABLE t1, t2;
 CREATE TABLE t1 (a INT);
 INSERT INTO t1 VALUES(1);
@@ -782,5 +770,13 @@
 ROW(1, 2) IN (SELECT t1.a, 2 FROM t2)
 1
 DROP TABLE t1, t2;
->>>>>>> b27106b2
+create table t1 (a int, b decimal(13, 3));
+insert into t1 values (1, 0.123);
+select a, (select max(b) from t1) into outfile "subselect.out.file.1" from t1;
+delete from t1;
+load data infile "subselect.out.file.1" into table t1;
+select * from t1;
+a	b
+1	0.123
+drop table t1;
 End of 5.0 tests