--- conflicted
+++ resolved
@@ -351,14 +351,11 @@
                 # BUG#29839 - lowercase_table3.test: Cannot find table test/T1
                 #             from the internal data dictiona
                 /Cannot find table test\/BUG29839 from the internal data dictionary/ or
-<<<<<<< HEAD
                 # rpl_ndb_basic expects this error
-                /Slave: Got error 146 during COMMIT Error_code: 1180/
-=======
+                /Slave: Got error 146 during COMMIT Error_code: 1180/ or
                 # BUG#32080 - Excessive warnings on Solaris: setrlimit could not
                 #             change the size of core files
                 /setrlimit could not change the size of core files to 'infinity'/
->>>>>>> b41b6261
 	       )
             {
               next;                       # Skip these lines
