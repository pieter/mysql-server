/* Copyright (C) 2000-2003 MySQL AB

   This program is free software; you can redistribute it and/or modify
   it under the terms of the GNU General Public License as published by
   the Free Software Foundation; version 2 of the License.

   This program is distributed in the hope that it will be useful,
   but WITHOUT ANY WARRANTY; without even the implied warranty of
   MERCHANTABILITY or FITNESS FOR A PARTICULAR PURPOSE.  See the
   GNU General Public License for more details.

   You should have received a copy of the GNU General Public License
   along with this program; if not, write to the Free Software
   Foundation, Inc., 59 Temple Place, Suite 330, Boston, MA  02111-1307  USA */

#define MYSQL_LEX 1
#include "mysql_priv.h"
#include "sql_repl.h"
#include "rpl_filter.h"
#include "repl_failsafe.h"
#include <m_ctype.h>
#include <myisam.h>
#include <my_dir.h>

#include "sp_head.h"
#include "sp.h"
#include "sp_cache.h"
#include "events.h"
#include "sql_trigger.h"
<<<<<<< HEAD
#include "backup/debug.h"
=======
#include "debug.h"
#include "ddl_blocker.h"
>>>>>>> c9855cf1

/**
  @defgroup Runtime_Environment Runtime Environment
  @{
*/
int execute_backup_command(THD*,LEX*);

/* Used in error handling only */
#define SP_TYPE_STRING(LP) \
  ((LP)->sphead->m_type == TYPE_ENUM_FUNCTION ? "FUNCTION" : "PROCEDURE")
#define SP_COM_STRING(LP) \
  ((LP)->sql_command == SQLCOM_CREATE_SPFUNCTION || \
   (LP)->sql_command == SQLCOM_ALTER_FUNCTION || \
   (LP)->sql_command == SQLCOM_SHOW_CREATE_FUNC || \
   (LP)->sql_command == SQLCOM_DROP_FUNCTION ? \
   "FUNCTION" : "PROCEDURE")

static bool execute_sqlcom_select(THD *thd, TABLE_LIST *all_tables);
static bool check_show_create_table_access(THD *thd, TABLE_LIST *table);

const char *any_db="*any*";	// Special symbol for check_access

const LEX_STRING command_name[]={
  { C_STRING_WITH_LEN("Sleep") },
  { C_STRING_WITH_LEN("Quit") },
  { C_STRING_WITH_LEN("Init DB") },
  { C_STRING_WITH_LEN("Query") },
  { C_STRING_WITH_LEN("Field List") },
  { C_STRING_WITH_LEN("Create DB") },
  { C_STRING_WITH_LEN("Drop DB") },
  { C_STRING_WITH_LEN("Refresh") },
  { C_STRING_WITH_LEN("Shutdown") },
  { C_STRING_WITH_LEN("Statistics") },
  { C_STRING_WITH_LEN("Processlist") },
  { C_STRING_WITH_LEN("Connect") },
  { C_STRING_WITH_LEN("Kill") },
  { C_STRING_WITH_LEN("Debug") },
  { C_STRING_WITH_LEN("Ping") },
  { C_STRING_WITH_LEN("Time") },
  { C_STRING_WITH_LEN("Delayed insert") },
  { C_STRING_WITH_LEN("Change user") },
  { C_STRING_WITH_LEN("Binlog Dump") },
  { C_STRING_WITH_LEN("Table Dump") },
  { C_STRING_WITH_LEN("Connect Out") },
  { C_STRING_WITH_LEN("Register Slave") },
  { C_STRING_WITH_LEN("Prepare") },
  { C_STRING_WITH_LEN("Execute") },
  { C_STRING_WITH_LEN("Long Data") },
  { C_STRING_WITH_LEN("Close stmt") },
  { C_STRING_WITH_LEN("Reset stmt") },
  { C_STRING_WITH_LEN("Set option") },
  { C_STRING_WITH_LEN("Fetch") },
  { C_STRING_WITH_LEN("Daemon") },
  { C_STRING_WITH_LEN("Error") }  // Last command number
};

const char *xa_state_names[]={
  "NON-EXISTING", "ACTIVE", "IDLE", "PREPARED"
};

static void unlock_locked_tables(THD *thd)
{
  if (thd->locked_tables)
  {
    thd->lock=thd->locked_tables;
    thd->locked_tables=0;			// Will be automatically closed
    close_thread_tables(thd);			// Free tables
  }
}


bool end_active_trans(THD *thd)
{
  int error=0;
  DBUG_ENTER("end_active_trans");
  if (unlikely(thd->in_sub_stmt))
  {
    my_error(ER_COMMIT_NOT_ALLOWED_IN_SF_OR_TRG, MYF(0));
    DBUG_RETURN(1);
  }
  if (thd->transaction.xid_state.xa_state != XA_NOTR)
  {
    my_error(ER_XAER_RMFAIL, MYF(0),
             xa_state_names[thd->transaction.xid_state.xa_state]);
    DBUG_RETURN(1);
  }
  if (thd->options & (OPTION_NOT_AUTOCOMMIT | OPTION_BEGIN |
		      OPTION_TABLE_LOCK))
  {
    DBUG_PRINT("info",("options: 0x%lx", (ulong) thd->options));
    /* Safety if one did "drop table" on locked tables */
    if (!thd->locked_tables)
      thd->options&= ~OPTION_TABLE_LOCK;
    thd->server_status&= ~SERVER_STATUS_IN_TRANS;
    if (ha_commit(thd))
      error=1;
  }
  thd->options&= ~(OPTION_BEGIN | OPTION_KEEP_LOG);
  thd->transaction.all.modified_non_trans_table= FALSE;
  DBUG_RETURN(error);
}


bool begin_trans(THD *thd)
{
  int error=0;
  if (unlikely(thd->in_sub_stmt))
  {
    my_error(ER_COMMIT_NOT_ALLOWED_IN_SF_OR_TRG, MYF(0));
    return 1;
  }
  if (thd->locked_tables)
  {
    thd->lock=thd->locked_tables;
    thd->locked_tables=0;			// Will be automatically closed
    close_thread_tables(thd);			// Free tables
  }
  if (end_active_trans(thd))
    error= -1;
  else
  {
    LEX *lex= thd->lex;
    thd->options|= OPTION_BEGIN;
    thd->server_status|= SERVER_STATUS_IN_TRANS;
    if (lex->start_transaction_opt & MYSQL_START_TRANS_OPT_WITH_CONS_SNAPSHOT)
      error= ha_start_consistent_snapshot(thd);
  }
  return error;
}

#ifdef HAVE_REPLICATION
/*
  Returns true if all tables should be ignored
*/
inline bool all_tables_not_ok(THD *thd, TABLE_LIST *tables)
{
  return rpl_filter->is_on() && tables && !thd->spcont &&
         !rpl_filter->tables_ok(thd->db, tables);
}
#endif


static bool some_non_temp_table_to_be_updated(THD *thd, TABLE_LIST *tables)
{
  for (TABLE_LIST *table= tables; table; table= table->next_global)
  {
    DBUG_ASSERT(table->db && table->table_name);
    if (table->updating &&
        !find_temporary_table(thd, table->db, table->table_name))
      return 1;
  }
  return 0;
}


/*
  Mark all commands that somehow changes a table
  This is used to check number of updates / hour

  sql_command is actually set to SQLCOM_END sometimes
  so we need the +1 to include it in the array.

  See COMMAND_FLAG_xxx for different type of commands
     2  - query that returns meaningful ROW_COUNT() -
          a number of modified rows
*/

uint sql_command_flags[SQLCOM_END+1];

void init_update_queries(void)
{
  bzero((uchar*) &sql_command_flags, sizeof(sql_command_flags));

  sql_command_flags[SQLCOM_CREATE_TABLE]=   CF_CHANGES_DATA;
  sql_command_flags[SQLCOM_CREATE_INDEX]=   CF_CHANGES_DATA;
  sql_command_flags[SQLCOM_ALTER_TABLE]=    CF_CHANGES_DATA | CF_WRITE_LOGS_COMMAND;
  sql_command_flags[SQLCOM_TRUNCATE]=       CF_CHANGES_DATA | CF_WRITE_LOGS_COMMAND;
  sql_command_flags[SQLCOM_DROP_TABLE]=     CF_CHANGES_DATA;
  sql_command_flags[SQLCOM_LOAD]=           CF_CHANGES_DATA;
  sql_command_flags[SQLCOM_CREATE_DB]=      CF_CHANGES_DATA;
  sql_command_flags[SQLCOM_DROP_DB]=        CF_CHANGES_DATA;
  sql_command_flags[SQLCOM_RENAME_TABLE]=   CF_CHANGES_DATA;
  sql_command_flags[SQLCOM_RESTORE]=        CF_CHANGES_DATA;
  sql_command_flags[SQLCOM_DROP_INDEX]=     CF_CHANGES_DATA;
  sql_command_flags[SQLCOM_CREATE_VIEW]=    CF_CHANGES_DATA;
  sql_command_flags[SQLCOM_DROP_VIEW]=      CF_CHANGES_DATA;
  sql_command_flags[SQLCOM_CREATE_EVENT]=   CF_CHANGES_DATA;
  sql_command_flags[SQLCOM_ALTER_EVENT]=    CF_CHANGES_DATA;
  sql_command_flags[SQLCOM_DROP_EVENT]=     CF_CHANGES_DATA;

  sql_command_flags[SQLCOM_UPDATE]=	    CF_CHANGES_DATA | CF_HAS_ROW_COUNT;
  sql_command_flags[SQLCOM_UPDATE_MULTI]=   CF_CHANGES_DATA | CF_HAS_ROW_COUNT;
  sql_command_flags[SQLCOM_INSERT]=	    CF_CHANGES_DATA | CF_HAS_ROW_COUNT;
  sql_command_flags[SQLCOM_INSERT_SELECT]=  CF_CHANGES_DATA | CF_HAS_ROW_COUNT;
  sql_command_flags[SQLCOM_DELETE]=         CF_CHANGES_DATA | CF_HAS_ROW_COUNT;
  sql_command_flags[SQLCOM_DELETE_MULTI]=   CF_CHANGES_DATA | CF_HAS_ROW_COUNT;
  sql_command_flags[SQLCOM_REPLACE]=        CF_CHANGES_DATA | CF_HAS_ROW_COUNT;
  sql_command_flags[SQLCOM_REPLACE_SELECT]= CF_CHANGES_DATA | CF_HAS_ROW_COUNT;

  sql_command_flags[SQLCOM_SHOW_STATUS_PROC]= CF_STATUS_COMMAND;
  sql_command_flags[SQLCOM_SHOW_STATUS]=      CF_STATUS_COMMAND;
  sql_command_flags[SQLCOM_SHOW_DATABASES]=   CF_STATUS_COMMAND;
  sql_command_flags[SQLCOM_SHOW_TRIGGERS]=    CF_STATUS_COMMAND;
  sql_command_flags[SQLCOM_SHOW_EVENTS]=      CF_STATUS_COMMAND;
  sql_command_flags[SQLCOM_SHOW_OPEN_TABLES]= CF_STATUS_COMMAND;
  sql_command_flags[SQLCOM_SHOW_PLUGINS]=     CF_STATUS_COMMAND;
  sql_command_flags[SQLCOM_SHOW_FIELDS]=      CF_STATUS_COMMAND;
  sql_command_flags[SQLCOM_SHOW_KEYS]=        CF_STATUS_COMMAND;
  sql_command_flags[SQLCOM_SHOW_VARIABLES]=   CF_STATUS_COMMAND;
  sql_command_flags[SQLCOM_SHOW_CHARSETS]=    CF_STATUS_COMMAND;
  sql_command_flags[SQLCOM_SHOW_COLLATIONS]=  CF_STATUS_COMMAND;
  sql_command_flags[SQLCOM_SHOW_NEW_MASTER]= CF_STATUS_COMMAND;
  sql_command_flags[SQLCOM_SHOW_BINLOGS]= CF_STATUS_COMMAND;
  sql_command_flags[SQLCOM_SHOW_SLAVE_HOSTS]= CF_STATUS_COMMAND;
  sql_command_flags[SQLCOM_SHOW_BINLOG_EVENTS]= CF_STATUS_COMMAND;
  sql_command_flags[SQLCOM_SHOW_COLUMN_TYPES]= CF_STATUS_COMMAND;
  sql_command_flags[SQLCOM_SHOW_STORAGE_ENGINES]= CF_STATUS_COMMAND;
  sql_command_flags[SQLCOM_SHOW_AUTHORS]= CF_STATUS_COMMAND;
  sql_command_flags[SQLCOM_SHOW_CONTRIBUTORS]= CF_STATUS_COMMAND;
  sql_command_flags[SQLCOM_SHOW_PRIVILEGES]= CF_STATUS_COMMAND;
  sql_command_flags[SQLCOM_SHOW_WARNS]= CF_STATUS_COMMAND;
  sql_command_flags[SQLCOM_SHOW_ERRORS]= CF_STATUS_COMMAND;
  sql_command_flags[SQLCOM_SHOW_ENGINE_STATUS]= CF_STATUS_COMMAND;
  sql_command_flags[SQLCOM_SHOW_ENGINE_MUTEX]= CF_STATUS_COMMAND;
  sql_command_flags[SQLCOM_SHOW_ENGINE_LOGS]= CF_STATUS_COMMAND;
  sql_command_flags[SQLCOM_SHOW_PROCESSLIST]= CF_STATUS_COMMAND;
  sql_command_flags[SQLCOM_SHOW_GRANTS]=  CF_STATUS_COMMAND;
  sql_command_flags[SQLCOM_SHOW_CREATE_DB]=  CF_STATUS_COMMAND;
  sql_command_flags[SQLCOM_SHOW_CREATE]=  CF_STATUS_COMMAND;
  sql_command_flags[SQLCOM_SHOW_MASTER_STAT]=  CF_STATUS_COMMAND;
  sql_command_flags[SQLCOM_SHOW_SLAVE_STAT]=  CF_STATUS_COMMAND;
  sql_command_flags[SQLCOM_SHOW_CREATE_PROC]=  CF_STATUS_COMMAND;
  sql_command_flags[SQLCOM_SHOW_CREATE_FUNC]=  CF_STATUS_COMMAND;
  sql_command_flags[SQLCOM_SHOW_CREATE_TRIGGER]=  CF_STATUS_COMMAND;
  sql_command_flags[SQLCOM_SHOW_STATUS_FUNC]=  CF_STATUS_COMMAND;
  sql_command_flags[SQLCOM_SHOW_PROC_CODE]=  CF_STATUS_COMMAND;
  sql_command_flags[SQLCOM_SHOW_FUNC_CODE]=  CF_STATUS_COMMAND;
  sql_command_flags[SQLCOM_SHOW_CREATE_EVENT]=  CF_STATUS_COMMAND;

   sql_command_flags[SQLCOM_SHOW_TABLES]=       (CF_STATUS_COMMAND |
                                               CF_SHOW_TABLE_COMMAND);
  sql_command_flags[SQLCOM_SHOW_TABLE_STATUS]= (CF_STATUS_COMMAND |
                                                CF_SHOW_TABLE_COMMAND);

  /*
    The following is used to preserver CF_ROW_COUNT during the
    a CALL or EXECUTE statement, so the value generated by the
    last called (or executed) statement is preserved.
    See mysql_execute_command() for how CF_ROW_COUNT is used.
  */
  sql_command_flags[SQLCOM_CALL]= 		CF_HAS_ROW_COUNT;
  sql_command_flags[SQLCOM_EXECUTE]= 		CF_HAS_ROW_COUNT;

  /*
    The following admin table operations are allowed
    on log tables.
  */
  sql_command_flags[SQLCOM_REPAIR]=           CF_WRITE_LOGS_COMMAND;
  sql_command_flags[SQLCOM_OPTIMIZE]=         CF_WRITE_LOGS_COMMAND;
  sql_command_flags[SQLCOM_ANALYZE]=          CF_WRITE_LOGS_COMMAND;
}


bool is_update_query(enum enum_sql_command command)
{
  DBUG_ASSERT(command >= 0 && command <= SQLCOM_END);
  return (sql_command_flags[command] & CF_CHANGES_DATA) != 0;
}

/**
  Check if a sql command is allowed to write to log tables.
  @param command The SQL command
  @return true if writing is allowed
*/
bool is_log_table_write_query(enum enum_sql_command command)
{
  DBUG_ASSERT(command >= 0 && command <= SQLCOM_END);
  return (sql_command_flags[command] & CF_WRITE_LOGS_COMMAND) != 0;
}

void execute_init_command(THD *thd, sys_var_str *init_command_var,
			  rw_lock_t *var_mutex)
{
  Vio* save_vio;
  ulong save_client_capabilities;

  THD_SET_PROC_INFO(thd, "Execution of init_command");
  /*
    We need to lock init_command_var because
    during execution of init_command_var query
    values of init_command_var can't be changed
  */
  rw_rdlock(var_mutex);
  save_client_capabilities= thd->client_capabilities;
  thd->client_capabilities|= CLIENT_MULTI_QUERIES;
  /*
    We don't need return result of execution to client side.
    To forbid this we should set thd->net.vio to 0.
  */
  save_vio= thd->net.vio;
  thd->net.vio= 0;
  thd->net.no_send_error= 0;
  dispatch_command(COM_QUERY, thd,
                   init_command_var->value,
                   init_command_var->value_length);
  rw_unlock(var_mutex);
  thd->client_capabilities= save_client_capabilities;
  thd->net.vio= save_vio;
}


/*
  Execute commands from bootstrap_file.
  Used when creating the initial grant tables
*/

pthread_handler_t handle_bootstrap(void *arg)
{
  THD *thd=(THD*) arg;
  FILE *file=bootstrap_file;
  char *buff;
  const char* found_semicolon= NULL;

  /* The following must be called before DBUG_ENTER */
  thd->thread_stack= (char*) &thd;
  if (my_thread_init() || thd->store_globals())
  {
#ifndef EMBEDDED_LIBRARY
    close_connection(thd, ER_OUT_OF_RESOURCES, 1);
#endif
    thd->fatal_error();
    goto end;
  }
  DBUG_ENTER("handle_bootstrap");

#ifndef EMBEDDED_LIBRARY
  pthread_detach_this_thread();
  thd->thread_stack= (char*) &thd;
#endif /* EMBEDDED_LIBRARY */

  if (thd->variables.max_join_size == HA_POS_ERROR)
    thd->options |= OPTION_BIG_SELECTS;

  THD_SET_PROC_INFO(thd, 0);
  thd->version=refresh_version;
  thd->security_ctx->priv_user=
    thd->security_ctx->user= (char*) my_strdup("boot", MYF(MY_WME));
  thd->security_ctx->priv_host[0]=0;
  /*
    Make the "client" handle multiple results. This is necessary
    to enable stored procedures with SELECTs and Dynamic SQL
    in init-file.
  */
  thd->client_capabilities|= CLIENT_MULTI_RESULTS;

  buff= (char*) thd->net.buff;
  thd->init_for_queries();
  while (fgets(buff, thd->net.max_packet, file))
  {
    /* strlen() can't be deleted because fgets() doesn't return length */
    ulong length= (ulong) strlen(buff);
    while (buff[length-1] != '\n' && !feof(file))
    {
      /*
        We got only a part of the current string. Will try to increase
        net buffer then read the rest of the current string.
      */
      /* purecov: begin tested */
      if (net_realloc(&(thd->net), 2 * thd->net.max_packet))
      {
        net_send_error(thd, ER_NET_PACKET_TOO_LARGE, NullS);
        thd->fatal_error();
        break;
      }
      buff= (char*) thd->net.buff;
      fgets(buff + length, thd->net.max_packet - length, file);
      length+= (ulong) strlen(buff + length);
      /* purecov: end */
    }
    if (thd->is_fatal_error)
      break;                                    /* purecov: inspected */

    while (length && (my_isspace(thd->charset(), buff[length-1]) ||
                      buff[length-1] == ';'))
      length--;
    buff[length]=0;

    /* Skip lines starting with delimiter */
    if (strncmp(buff, STRING_WITH_LEN("delimiter")) == 0)
      continue;

    thd->query_length=length;
    thd->query= (char*) thd->memdup_w_gap(buff, length+1, 
                                          thd->db_length+1+
                                          QUERY_CACHE_FLAGS_SIZE);
    thd->query[length] = '\0';
    DBUG_PRINT("query",("%-.4096s",thd->query));
    /*
      We don't need to obtain LOCK_thread_count here because in bootstrap
      mode we have only one thread.
    */
    thd->query_id=next_query_id();
    thd->set_time();
    mysql_parse(thd, thd->query, length, & found_semicolon);
    close_thread_tables(thd);			// Free tables

    if (thd->is_fatal_error)
      break;

    if (thd->is_error())
    {
      /* The query failed, send error to log and abort bootstrap */
      net_send_error(thd);
      thd->fatal_error();
      break;
    }

    free_root(thd->mem_root,MYF(MY_KEEP_PREALLOC));
#ifdef USING_TRANSACTIONS
    free_root(&thd->transaction.mem_root,MYF(MY_KEEP_PREALLOC));
#endif
  }

end:
  /* Remember the exit code of bootstrap */
  bootstrap_error= thd->is_fatal_error;

  net_end(&thd->net);
  thd->cleanup();
  delete thd;

#ifndef EMBEDDED_LIBRARY
  (void) pthread_mutex_lock(&LOCK_thread_count);
  thread_count--;
  (void) pthread_mutex_unlock(&LOCK_thread_count);
  (void) pthread_cond_broadcast(&COND_thread_count);
  my_thread_end();
  pthread_exit(0);
#endif
  DBUG_RETURN(0);
}


/* This works because items are allocated with sql_alloc() */

void free_items(Item *item)
{
  Item *next;
  DBUG_ENTER("free_items");
  for (; item ; item=next)
  {
    next=item->next;
    item->delete_self();
  }
  DBUG_VOID_RETURN;
}

/* This works because items are allocated with sql_alloc() */

void cleanup_items(Item *item)
{
  DBUG_ENTER("cleanup_items");
  for (; item ; item=item->next)
    item->cleanup();
  DBUG_VOID_RETURN;
}

/*
  Ends the current transaction and (maybe) begin the next

  SYNOPSIS
    end_trans()
      thd            Current thread
      completion     Completion type

  RETURN
    0 - OK
*/

int end_trans(THD *thd, enum enum_mysql_completiontype completion)
{
  bool do_release= 0;
  int res= 0;
  DBUG_ENTER("end_trans");

  if (unlikely(thd->in_sub_stmt))
  {
    my_error(ER_COMMIT_NOT_ALLOWED_IN_SF_OR_TRG, MYF(0));
    DBUG_RETURN(1);
  }
  if (thd->transaction.xid_state.xa_state != XA_NOTR)
  {
    my_error(ER_XAER_RMFAIL, MYF(0),
             xa_state_names[thd->transaction.xid_state.xa_state]);
    DBUG_RETURN(1);
  }
  switch (completion) {
  case COMMIT:
    /*
     We don't use end_active_trans() here to ensure that this works
     even if there is a problem with the OPTION_AUTO_COMMIT flag
     (Which of course should never happen...)
    */
    thd->server_status&= ~SERVER_STATUS_IN_TRANS;
    res= ha_commit(thd);
    thd->options&= ~(ulong) (OPTION_BEGIN | OPTION_KEEP_LOG);
    thd->transaction.all.modified_non_trans_table= FALSE;
    break;
  case COMMIT_RELEASE:
    do_release= 1; /* fall through */
  case COMMIT_AND_CHAIN:
    res= end_active_trans(thd);
    if (!res && completion == COMMIT_AND_CHAIN)
      res= begin_trans(thd);
    break;
  case ROLLBACK_RELEASE:
    do_release= 1; /* fall through */
  case ROLLBACK:
  case ROLLBACK_AND_CHAIN:
  {
    thd->server_status&= ~SERVER_STATUS_IN_TRANS;
    if (ha_rollback(thd))
      res= -1;
    thd->options&= ~(ulong) (OPTION_BEGIN | OPTION_KEEP_LOG);
    thd->transaction.all.modified_non_trans_table= FALSE;
    if (!res && (completion == ROLLBACK_AND_CHAIN))
      res= begin_trans(thd);
    break;
  }
  default:
    res= -1;
    my_error(ER_UNKNOWN_COM_ERROR, MYF(0));
    DBUG_RETURN(-1);
  }

  if (res < 0)
    my_error(thd->killed_errno(), MYF(0));
  else if ((res == 0) && do_release)
    thd->killed= THD::KILL_CONNECTION;

  DBUG_RETURN(res);
}

#ifndef EMBEDDED_LIBRARY

/*
  Read one command from connection and execute it (query or simple command).
  This function is called in loop from thread function.
  SYNOPSIS
    do_command()
  RETURN VALUE
    0  success
    1  request of thread shutdown (see dispatch_command() description)
*/

bool do_command(THD *thd)
{
  char *packet= 0;
  ulong packet_length;
  NET *net= &thd->net;
  enum enum_server_command command;
  DBUG_ENTER("do_command");

  /*
    indicator of uninitialized lex => normal flow of errors handling
    (see my_message_sql)
  */
  thd->lex->current_select= 0;

  /*
    This thread will do a blocking read from the client which
    will be interrupted when the next command is received from
    the client, the connection is closed or "net_wait_timeout"
    number of seconds has passed
  */
  my_net_set_read_timeout(net, thd->variables.net_wait_timeout);

  thd->clear_error();				// Clear error message

  net_new_transaction(net);
  if ((packet_length=my_net_read(net)) == packet_error)
  {
    DBUG_PRINT("info",("Got error %d reading command from socket %s",
		       net->error,
		       vio_description(net->vio)));

    /* Check if we can continue without closing the connection */

    if (net->error != 3)
      DBUG_RETURN(TRUE);			// We have to close it.

    net_send_error(thd, net->last_errno, NullS);
    net->error= 0;
    DBUG_RETURN(FALSE);
  }

  packet= (char*) net->read_pos;
  /*
    'packet_length' contains length of data, as it was stored in packet
    header. In case of malformed header, my_net_read returns zero.
    If packet_length is not zero, my_net_read ensures that the returned
    number of bytes was actually read from network.
    There is also an extra safety measure in my_net_read:
    it sets packet[packet_length]= 0, but only for non-zero packets.
  */
  if (packet_length == 0)                       /* safety */
  {
    /* Initialize with COM_SLEEP packet */
    packet[0]= (uchar) COM_SLEEP;
    packet_length= 1;
  }
  /* Do not rely on my_net_read, extra safety against programming errors. */
  packet[packet_length]= '\0';                  /* safety */

  command= (enum enum_server_command) (uchar) packet[0];

  if (command >= COM_END)
    command= COM_END;                           // Wrong command

  DBUG_PRINT("info",("Command on %s = %d (%s)",
                     vio_description(net->vio), command,
                     command_name[command].str));

  /* Restore read timeout value */
  my_net_set_read_timeout(net, thd->variables.net_read_timeout);

  DBUG_ASSERT(packet_length);
  DBUG_RETURN(dispatch_command(command, thd, packet+1, (uint) (packet_length-1)));
}
#endif  /* EMBEDDED_LIBRARY */


/*
   Perform one connection-level (COM_XXXX) command.

  SYNOPSIS
    dispatch_command()
    thd             connection handle
    command         type of command to perform 
    packet          data for the command, packet is always null-terminated
    packet_length   length of packet. Can be zero, e.g. in case of COM_SLEEP.
  RETURN VALUE
    0   ok
    1   request of thread shutdown, i. e. if command is
        COM_QUIT/COM_SHUTDOWN
*/

bool dispatch_command(enum enum_server_command command, THD *thd,
		      char* packet, uint packet_length)
{
  NET *net= &thd->net;
  bool error= 0;
  DBUG_ENTER("dispatch_command");

  if (thd->killed == THD::KILL_QUERY || thd->killed == THD::KILL_BAD_DATA)
  {
    thd->killed= THD::NOT_KILLED;
    thd->mysys_var->abort= 0;
  }

  thd->command=command;
  /*
    Commands which always take a long time are logged into
    the slow log only if opt_log_slow_admin_statements is set.
  */
  thd->enable_slow_log= TRUE;
  thd->lex->sql_command= SQLCOM_END; /* to avoid confusing VIEW detectors */
  thd->set_time();
  VOID(pthread_mutex_lock(&LOCK_thread_count));
  thd->query_id= global_query_id;
  if (command != COM_STATISTICS && command != COM_PING)
    next_query_id();
  thread_running++;
  /* TODO: set thd->lex->sql_command to SQLCOM_END here */
  VOID(pthread_mutex_unlock(&LOCK_thread_count));

  thd->server_status&=
           ~(SERVER_QUERY_NO_INDEX_USED | SERVER_QUERY_NO_GOOD_INDEX_USED);
  switch (command) {
  case COM_INIT_DB:
  {
    LEX_STRING tmp;
    status_var_increment(thd->status_var.com_stat[SQLCOM_CHANGE_DB]);
    thd->convert_string(&tmp, system_charset_info,
                        packet, packet_length, thd->charset());
    if (!mysql_change_db(thd, &tmp, FALSE))
    {
      general_log_write(thd, command, thd->db, thd->db_length);
      send_ok(thd);
    }
    break;
  }
#ifdef HAVE_REPLICATION
  case COM_REGISTER_SLAVE:
  {
    if (!register_slave(thd, (uchar*)packet, packet_length))
      send_ok(thd);
    break;
  }
#endif
  case COM_CHANGE_USER:
  {
    status_var_increment(thd->status_var.com_other);
    char *user= (char*) packet, *packet_end= packet + packet_length;
    /* Safe because there is always a trailing \0 at the end of the packet */
    char *passwd= strend(user)+1;

    thd->change_user();
    thd->clear_error();                         // if errors from rollback

    /*
      Old clients send null-terminated string ('\0' for empty string) for
      password.  New clients send the size (1 byte) + string (not null
      terminated, so also '\0' for empty string).

      Cast *passwd to an unsigned char, so that it doesn't extend the sign
      for *passwd > 127 and become 2**32-127 after casting to uint.
    */
    char db_buff[NAME_LEN+1];                 // buffer to store db in utf8
    char *db= passwd;
    char *save_db;
    /*
      If there is no password supplied, the packet must contain '\0',
      in any type of handshake (4.1 or pre-4.1).
     */
    if (passwd >= packet_end)
    {
      my_message(ER_UNKNOWN_COM_ERROR, ER(ER_UNKNOWN_COM_ERROR), MYF(0));
      break;
    }
    uint passwd_len= (thd->client_capabilities & CLIENT_SECURE_CONNECTION ?
                      (uchar)(*passwd++) : strlen(passwd));
    uint dummy_errors, save_db_length, db_length;
    int res;
    Security_context save_security_ctx= *thd->security_ctx;
    USER_CONN *save_user_connect;

    db+= passwd_len + 1;
    /*
      Database name is always NUL-terminated, so in case of empty database
      the packet must contain at least the trailing '\0'.
    */
    if (db >= packet_end)
    {
      my_message(ER_UNKNOWN_COM_ERROR, ER(ER_UNKNOWN_COM_ERROR), MYF(0));
      break;
    }
    db_length= strlen(db);

    char *ptr= db + db_length + 1;
    uint cs_number= 0;

    if (ptr < packet_end)
    {
      if (ptr + 2 > packet_end)
      {
        my_message(ER_UNKNOWN_COM_ERROR, ER(ER_UNKNOWN_COM_ERROR), MYF(0));
        break;
      }

      cs_number= uint2korr(ptr);
    }

    /* Convert database name to utf8 */
    db_buff[copy_and_convert(db_buff, sizeof(db_buff)-1,
                             system_charset_info, db, db_length,
                             thd->charset(), &dummy_errors)]= 0;
    db= db_buff;

    /* Save user and privileges */
    save_db_length= thd->db_length;
    save_db= thd->db;
    save_user_connect= thd->user_connect;

    if (!(thd->security_ctx->user= my_strdup(user, MYF(0))))
    {
      thd->security_ctx->user= save_security_ctx.user;
      my_message(ER_OUT_OF_RESOURCES, ER(ER_OUT_OF_RESOURCES), MYF(0));
      break;
    }

    /* Clear variables that are allocated */
    thd->user_connect= 0;
    thd->security_ctx->priv_user= thd->security_ctx->user;
    res= check_user(thd, COM_CHANGE_USER, passwd, passwd_len, db, FALSE);

    if (res)
    {
      x_free(thd->security_ctx->user);
      *thd->security_ctx= save_security_ctx;
      thd->user_connect= save_user_connect;
      thd->db= save_db;
      thd->db_length= save_db_length;
    }
    else
    {
#ifndef NO_EMBEDDED_ACCESS_CHECKS
      /* we've authenticated new user */
      if (save_user_connect)
	decrease_user_connections(save_user_connect);
#endif /* NO_EMBEDDED_ACCESS_CHECKS */
      x_free(save_db);
      x_free(save_security_ctx.user);

      if (cs_number)
      {
        thd_init_client_charset(thd, cs_number);
        thd->update_charset();
      }
    }
    break;
  }
  case COM_STMT_EXECUTE:
  {
    mysql_stmt_execute(thd, packet, packet_length);
    break;
  }
  case COM_STMT_FETCH:
  {
    mysql_stmt_fetch(thd, packet, packet_length);
    break;
  }
  case COM_STMT_SEND_LONG_DATA:
  {
    mysql_stmt_get_longdata(thd, packet, packet_length);
    break;
  }
  case COM_STMT_PREPARE:
  {
    mysql_stmt_prepare(thd, packet, packet_length);
    break;
  }
  case COM_STMT_CLOSE:
  {
    mysql_stmt_close(thd, packet);
    break;
  }
  case COM_STMT_RESET:
  {
    mysql_stmt_reset(thd, packet);
    break;
  }
  case COM_QUERY:
  {
    if (alloc_query(thd, packet, packet_length))
      break;					// fatal error is set
    char *packet_end= thd->query + thd->query_length;
    /* 'b' stands for 'buffer' parameter', special for 'my_snprintf' */
    const char* found_semicolon= NULL;

    general_log_write(thd, command, thd->query, thd->query_length);
    DBUG_PRINT("query",("%-.4096s",thd->query));

    if (!(specialflag & SPECIAL_NO_PRIOR))
      my_pthread_setprio(pthread_self(),QUERY_PRIOR);

    mysql_parse(thd, thd->query, thd->query_length, & found_semicolon);

    while (!thd->killed && found_semicolon && ! thd->is_error())
    {
      char *next_packet= (char*) found_semicolon;
      net->no_send_error= 0;
      /*
        Multiple queries exits, execute them individually
      */
      close_thread_tables(thd);
      ulong length= (ulong)(packet_end - next_packet);

      log_slow_statement(thd);

      /* Remove garbage at start of query */
      while (my_isspace(thd->charset(), *next_packet) && length > 0)
      {
        next_packet++;
        length--;
      }
      VOID(pthread_mutex_lock(&LOCK_thread_count));
      thd->query_length= length;
      thd->query= next_packet;
      thd->query_id= next_query_id();
      thd->set_time(); /* Reset the query start time. */
      /* TODO: set thd->lex->sql_command to SQLCOM_END here */
      VOID(pthread_mutex_unlock(&LOCK_thread_count));
      mysql_parse(thd, next_packet, length, & found_semicolon);
    }

    if (!(specialflag & SPECIAL_NO_PRIOR))
      my_pthread_setprio(pthread_self(),WAIT_PRIOR);
    DBUG_PRINT("info",("query ready"));
    break;
  }
  case COM_FIELD_LIST:				// This isn't actually needed
#ifdef DONT_ALLOW_SHOW_COMMANDS
    my_message(ER_NOT_ALLOWED_COMMAND, ER(ER_NOT_ALLOWED_COMMAND),
               MYF(0));	/* purecov: inspected */
    break;
#else
  {
    char *fields, *packet_end= packet + packet_length, *arg_end;
    /* Locked closure of all tables */
    TABLE_LIST table_list;
    LEX_STRING conv_name;

    /* used as fields initializator */
    lex_start(thd);

    status_var_increment(thd->status_var.com_stat[SQLCOM_SHOW_FIELDS]);
    bzero((char*) &table_list,sizeof(table_list));
    if (thd->copy_db_to(&table_list.db, &table_list.db_length))
      break;
    /*
      We have name + wildcard in packet, separated by endzero
    */
    arg_end= strend(packet);
    thd->convert_string(&conv_name, system_charset_info,
			packet, (uint) (arg_end - packet), thd->charset());
    table_list.alias= table_list.table_name= conv_name.str;
    packet= arg_end + 1;

    if (!my_strcasecmp(system_charset_info, table_list.db,
                       INFORMATION_SCHEMA_NAME.str))
    {
      ST_SCHEMA_TABLE *schema_table= find_schema_table(thd, table_list.alias);
      if (schema_table)
        table_list.schema_table= schema_table;
    }

    thd->query_length= (uint) (packet_end - packet); // Don't count end \0
    if (!(thd->query=fields= (char*) thd->memdup(packet,thd->query_length+1)))
      break;
    general_log_print(thd, command, "%s %s", table_list.table_name, fields);
    if (lower_case_table_names)
      my_casedn_str(files_charset_info, table_list.table_name);

    if (check_access(thd,SELECT_ACL,table_list.db,&table_list.grant.privilege,
		     0, 0, test(table_list.schema_table)))
      break;
    if (check_grant(thd, SELECT_ACL, &table_list, 2, UINT_MAX, 0))
      break;
    /* init structures for VIEW processing */
    table_list.select_lex= &(thd->lex->select_lex);

    lex_start(thd);
    mysql_reset_thd_for_next_command(thd);

    thd->lex->
      select_lex.table_list.link_in_list((uchar*) &table_list,
                                         (uchar**) &table_list.next_local);
    thd->lex->add_to_query_tables(&table_list);

    /* switch on VIEW optimisation: do not fill temporary tables */
    thd->lex->sql_command= SQLCOM_SHOW_FIELDS;
    mysqld_list_fields(thd,&table_list,fields);
    thd->lex->unit.cleanup();
    thd->cleanup_after_query();
    break;
  }
#endif
  case COM_QUIT:
    /* We don't calculate statistics for this command */
    general_log_print(thd, command, NullS);
    net->error=0;				// Don't give 'abort' message
    error=TRUE;					// End server
    break;

#ifdef REMOVED
  case COM_CREATE_DB:				// QQ: To be removed
    {
      LEX_STRING db, alias;
      HA_CREATE_INFO create_info;

      status_var_increment(thd->status_var.com_stat[SQLCOM_CREATE_DB]);
      if (thd->make_lex_string(&db, packet, packet_length, FALSE) ||
          thd->make_lex_string(&alias, db.str, db.length, FALSE) ||
          check_db_name(&db))
      {
	my_error(ER_WRONG_DB_NAME, MYF(0), db.str ? db.str : "NULL");
	break;
      }
      if (check_access(thd, CREATE_ACL, db.str , 0, 1, 0,
                       is_schema_db(db.str)))
	break;
      general_log_print(thd, command, packet);
      bzero(&create_info, sizeof(create_info));
      mysql_create_db(thd, (lower_case_table_names == 2 ? alias.str : db.str),
                      &create_info, 0);
      break;
    }
  case COM_DROP_DB:				// QQ: To be removed
    {
      status_var_increment(thd->status_var.com_stat[SQLCOM_DROP_DB]);
      LEX_STRING db;

      if (thd->make_lex_string(&db, packet, packet_length, FALSE) ||
          check_db_name(&db))
      {
	my_error(ER_WRONG_DB_NAME, MYF(0), db.str ? db.str : "NULL");
	break;
      }
      if (check_access(thd, DROP_ACL, db.str, 0, 1, 0, is_schema_db(db.str)))
	break;
      if (thd->locked_tables || thd->active_transaction())
      {
	my_message(ER_LOCK_OR_ACTIVE_TRANSACTION,
                   ER(ER_LOCK_OR_ACTIVE_TRANSACTION), MYF(0));
	break;
      }
      general_log_write(thd, command, db.str, db.length);
      mysql_rm_db(thd, db.str, 0, 0);
      break;
    }
#endif
#ifndef EMBEDDED_LIBRARY
  case COM_BINLOG_DUMP:
    {
      ulong pos;
      ushort flags;
      uint32 slave_server_id;

      status_var_increment(thd->status_var.com_other);
      thd->enable_slow_log= opt_log_slow_admin_statements;
      if (check_global_access(thd, REPL_SLAVE_ACL))
	break;

      /* TODO: The following has to be changed to an 8 byte integer */
      pos = uint4korr(packet);
      flags = uint2korr(packet + 4);
      thd->server_id=0; /* avoid suicide */
      if ((slave_server_id= uint4korr(packet+6))) // mysqlbinlog.server_id==0
	kill_zombie_dump_threads(slave_server_id);
      thd->server_id = slave_server_id;

      general_log_print(thd, command, "Log: '%s'  Pos: %ld", packet+10,
                      (long) pos);
      mysql_binlog_send(thd, thd->strdup(packet + 10), (my_off_t) pos, flags);
      unregister_slave(thd,1,1);
      /*  fake COM_QUIT -- if we get here, the thread needs to terminate */
      error = TRUE;
      net->error = 0;
      break;
    }
#endif
  case COM_REFRESH:
  {
    bool not_used;
    status_var_increment(thd->status_var.com_stat[SQLCOM_FLUSH]);
    ulong options= (ulong) (uchar) packet[0];
    if (check_global_access(thd,RELOAD_ACL))
      break;
    general_log_print(thd, command, NullS);
    if (!reload_acl_and_cache(thd, options, (TABLE_LIST*) 0, &not_used))
      send_ok(thd);
    break;
  }
#ifndef EMBEDDED_LIBRARY
  case COM_SHUTDOWN:
  {
    status_var_increment(thd->status_var.com_other);
    if (check_global_access(thd,SHUTDOWN_ACL))
      break; /* purecov: inspected */
    /*
      If the client is < 4.1.3, it is going to send us no argument; then
      packet_length is 0, packet[0] is the end 0 of the packet. Note that
      SHUTDOWN_DEFAULT is 0. If client is >= 4.1.3, the shutdown level is in
      packet[0].
    */
    enum mysql_enum_shutdown_level level=
      (enum mysql_enum_shutdown_level) (uchar) packet[0];
    if (level == SHUTDOWN_DEFAULT)
      level= SHUTDOWN_WAIT_ALL_BUFFERS; // soon default will be configurable
    else if (level != SHUTDOWN_WAIT_ALL_BUFFERS)
    {
      my_error(ER_NOT_SUPPORTED_YET, MYF(0), "this shutdown level");
      break;
    }
    DBUG_PRINT("quit",("Got shutdown command for level %u", level));
    general_log_print(thd, command, NullS);
    send_eof(thd);
#ifdef __WIN__
    sleep(1);					// must wait after eof()
#endif
    /*
      The client is next going to send a COM_QUIT request (as part of
      mysql_close()). Make the life simpler for the client by sending
      the response for the coming COM_QUIT in advance
    */
    send_eof(thd);
    close_connection(thd, 0, 1);
    close_thread_tables(thd);			// Free before kill
    kill_mysql();
    error=TRUE;
    break;
  }
#endif
  case COM_STATISTICS:
  {
    STATUS_VAR current_global_status_var;
    ulong uptime;
    uint length;
    ulonglong queries_per_second1000;
#ifndef EMBEDDED_LIBRARY
    char buff[250];
    uint buff_len= sizeof(buff);
#else
    char *buff= thd->net.last_error;
    uint buff_len= sizeof(thd->net.last_error);
#endif

    general_log_print(thd, command, NullS);
    status_var_increment(thd->status_var.com_stat[SQLCOM_SHOW_STATUS]);
    calc_sum_of_all_status(&current_global_status_var);
    if (!(uptime= (ulong) (thd->start_time - server_start_time)))
      queries_per_second1000= 0;
    else
      queries_per_second1000= thd->query_id * LL(1000) / uptime;

    length= my_snprintf((char*) buff, buff_len - 1,
                        "Uptime: %lu  Threads: %d  Questions: %lu  "
                        "Slow queries: %lu  Opens: %lu  Flush tables: %lu  "
                        "Open tables: %u  Queries per second avg: %u.%u",
                        uptime,
                        (int) thread_count, (ulong) thd->query_id,
                        current_global_status_var.long_query_count,
                        current_global_status_var.opened_tables,
                        refresh_version,
                        cached_open_tables(),
                        (uint) (queries_per_second1000 / 1000),
                        (uint) (queries_per_second1000 % 1000));
#ifdef SAFEMALLOC
    if (sf_malloc_cur_memory)				// Using SAFEMALLOC
    {
      char *end= buff + length;
      length+= my_snprintf(end, buff_len - length - 1,
                           end,"  Memory in use: %ldK  Max memory used: %ldK",
                           (sf_malloc_cur_memory+1023L)/1024L,
                           (sf_malloc_max_memory+1023L)/1024L);
    }
#endif
#ifndef EMBEDDED_LIBRARY
    VOID(my_net_write(net, (uchar*) buff, length));
      VOID(net_flush(net));
#endif
    break;
  }
  case COM_PING:
    status_var_increment(thd->status_var.com_other);
    send_ok(thd);				// Tell client we are alive
    break;
  case COM_PROCESS_INFO:
    status_var_increment(thd->status_var.com_stat[SQLCOM_SHOW_PROCESSLIST]);
    if (!thd->security_ctx->priv_user[0] &&
        check_global_access(thd, PROCESS_ACL))
      break;
    general_log_print(thd, command, NullS);
    mysqld_list_processes(thd,
			  thd->security_ctx->master_access & PROCESS_ACL ? 
			  NullS : thd->security_ctx->priv_user, 0);
    break;
  case COM_PROCESS_KILL:
  {
    status_var_increment(thd->status_var.com_stat[SQLCOM_KILL]);
    ulong id=(ulong) uint4korr(packet);
    sql_kill(thd,id,false);
    break;
  }
  case COM_SET_OPTION:
  {
    status_var_increment(thd->status_var.com_stat[SQLCOM_SET_OPTION]);
    uint opt_command= uint2korr(packet);

    switch (opt_command) {
    case (int) MYSQL_OPTION_MULTI_STATEMENTS_ON:
      thd->client_capabilities|= CLIENT_MULTI_STATEMENTS;
      send_eof(thd);
      break;
    case (int) MYSQL_OPTION_MULTI_STATEMENTS_OFF:
      thd->client_capabilities&= ~CLIENT_MULTI_STATEMENTS;
      send_eof(thd);
      break;
    default:
      my_message(ER_UNKNOWN_COM_ERROR, ER(ER_UNKNOWN_COM_ERROR), MYF(0));
      break;
    }
    break;
  }
  case COM_DEBUG:
    status_var_increment(thd->status_var.com_other);
    if (check_global_access(thd, SUPER_ACL))
      break;					/* purecov: inspected */
    mysql_print_status();
    general_log_print(thd, command, NullS);
    send_eof(thd);
    break;
  case COM_SLEEP:
  case COM_CONNECT:				// Impossible here
  case COM_TIME:				// Impossible from client
  case COM_DELAYED_INSERT:
  case COM_END:
  default:
    my_message(ER_UNKNOWN_COM_ERROR, ER(ER_UNKNOWN_COM_ERROR), MYF(0));
    break;
  }

  THD_SET_PROC_INFO(thd, "closing tables");
  /* Free tables */
  close_thread_tables(thd);

  /*
    assume handlers auto-commit (if some doesn't - transaction handling
    in MySQL should be redesigned to support it; it's a big change,
    and it's not worth it - better to commit explicitly only writing
    transactions, read-only ones should better take care of themselves.
    saves some work in 2pc too)
    see also sql_base.cc - close_thread_tables()
  */
  bzero(&thd->transaction.stmt, sizeof(thd->transaction.stmt));
  if (!thd->active_transaction())
    thd->transaction.xid_state.xid.null();

  /* report error issued during command execution */
  if (thd->killed_errno() && ! thd->is_error())
    thd->send_kill_message();
  if (thd->is_error())
    net_send_error(thd);

  log_slow_statement(thd);

  THD_SET_PROC_INFO(thd, "cleaning up");
  VOID(pthread_mutex_lock(&LOCK_thread_count)); // For process list
  THD_SET_PROC_INFO(thd, 0);
  thd->command=COM_SLEEP;
  thd->query=0;
  thd->query_length=0;
  thread_running--;
  VOID(pthread_mutex_unlock(&LOCK_thread_count));
  thd->packet.shrink(thd->variables.net_buffer_length);	// Reclaim some memory
  free_root(thd->mem_root,MYF(MY_KEEP_PREALLOC));
  DBUG_RETURN(error);
}


void log_slow_statement(THD *thd)
{
  DBUG_ENTER("log_slow_statement");

  /*
    The following should never be true with our current code base,
    but better to keep this here so we don't accidently try to log a
    statement in a trigger or stored function
  */
  if (unlikely(thd->in_sub_stmt))
    DBUG_VOID_RETURN;                           // Don't set time for sub stmt

  /*
    Do not log administrative statements unless the appropriate option is
    set; do not log into slow log if reading from backup.
  */
  if (thd->enable_slow_log && !thd->user_time)
  {
    THD_SET_PROC_INFO(thd, "logging slow query");
    ulonglong end_utime_of_query= thd->current_utime();

    if (((end_utime_of_query - thd->utime_after_lock) >
         thd->variables.long_query_time ||
         ((thd->server_status &
           (SERVER_QUERY_NO_INDEX_USED | SERVER_QUERY_NO_GOOD_INDEX_USED)) &&
          opt_log_queries_not_using_indexes &&
           !(sql_command_flags[thd->lex->sql_command] & CF_STATUS_COMMAND))) &&
        thd->examined_row_count >= thd->variables.min_examined_row_limit)
    {
      thd->status_var.long_query_count++;
      slow_log_print(thd, thd->query, thd->query_length, end_utime_of_query);
    }
  }
  DBUG_VOID_RETURN;
}


/*
  Create a TABLE_LIST object for an INFORMATION_SCHEMA table.

  SYNOPSIS
    prepare_schema_table()
      thd              thread handle
      lex              current lex
      table_ident      table alias if it's used
      schema_table_idx the type of the INFORMATION_SCHEMA table to be
                       created

  DESCRIPTION
    This function is used in the parser to convert a SHOW or DESCRIBE
    table_name command to a SELECT from INFORMATION_SCHEMA.
    It prepares a SELECT_LEX and a TABLE_LIST object to represent the
    given command as a SELECT parse tree.

  NOTES
    Due to the way this function works with memory and LEX it cannot
    be used outside the parser (parse tree transformations outside
    the parser break PS and SP).

  RETURN VALUE
    0                 success
    1                 out of memory or SHOW commands are not allowed
                      in this version of the server.
*/

int prepare_schema_table(THD *thd, LEX *lex, Table_ident *table_ident,
                         enum enum_schema_tables schema_table_idx)
{
  SELECT_LEX *schema_select_lex= NULL;
  DBUG_ENTER("prepare_schema_table");

  switch (schema_table_idx) {
  case SCH_SCHEMATA:
#if defined(DONT_ALLOW_SHOW_COMMANDS)
    my_message(ER_NOT_ALLOWED_COMMAND,
               ER(ER_NOT_ALLOWED_COMMAND), MYF(0));   /* purecov: inspected */
    DBUG_RETURN(1);
#else
    break;
#endif

  case SCH_TABLE_NAMES:
  case SCH_TABLES:
  case SCH_VIEWS:
  case SCH_TRIGGERS:
  case SCH_EVENTS:
#ifdef DONT_ALLOW_SHOW_COMMANDS
    my_message(ER_NOT_ALLOWED_COMMAND,
               ER(ER_NOT_ALLOWED_COMMAND), MYF(0)); /* purecov: inspected */
    DBUG_RETURN(1);
#else
    {
      LEX_STRING db;
      size_t dummy;
      if (lex->select_lex.db == NULL &&
          lex->copy_db_to(&lex->select_lex.db, &dummy))
      {
        DBUG_RETURN(1);
      }
      schema_select_lex= new SELECT_LEX();
      db.str= schema_select_lex->db= lex->select_lex.db;
      schema_select_lex->table_list.first= NULL;
      db.length= strlen(db.str);

      if (check_db_name(&db))
      {
        my_error(ER_WRONG_DB_NAME, MYF(0), db.str);
        DBUG_RETURN(1);
      }
      break;
    }
#endif
  case SCH_COLUMNS:
  case SCH_STATISTICS:
  {
#ifdef DONT_ALLOW_SHOW_COMMANDS
    my_message(ER_NOT_ALLOWED_COMMAND,
               ER(ER_NOT_ALLOWED_COMMAND), MYF(0)); /* purecov: inspected */
    DBUG_RETURN(1);
#else
    DBUG_ASSERT(table_ident);
    TABLE_LIST **query_tables_last= lex->query_tables_last;
    schema_select_lex= new SELECT_LEX();
    /* 'parent_lex' is used in init_query() so it must be before it. */
    schema_select_lex->parent_lex= lex;
    schema_select_lex->init_query();
    if (!schema_select_lex->add_table_to_list(thd, table_ident, 0, 0, TL_READ))
      DBUG_RETURN(1);
    lex->query_tables_last= query_tables_last;
    break;
  }
#endif
  case SCH_OPEN_TABLES:
  case SCH_VARIABLES:
  case SCH_STATUS:
  case SCH_PROCEDURES:
  case SCH_CHARSETS:
  case SCH_ENGINES:
  case SCH_COLLATIONS:
  case SCH_COLLATION_CHARACTER_SET_APPLICABILITY:
  case SCH_USER_PRIVILEGES:
  case SCH_SCHEMA_PRIVILEGES:
  case SCH_TABLE_PRIVILEGES:
  case SCH_COLUMN_PRIVILEGES:
  case SCH_TABLE_CONSTRAINTS:
  case SCH_KEY_COLUMN_USAGE:
  default:
    break;
  }
  
  SELECT_LEX *select_lex= lex->current_select;
  if (make_schema_select(thd, select_lex, schema_table_idx))
  {
    DBUG_RETURN(1);
  }
  TABLE_LIST *table_list= (TABLE_LIST*) select_lex->table_list.first;
  table_list->schema_select_lex= schema_select_lex;
  table_list->schema_table_reformed= 1;
  DBUG_RETURN(0);
}


/*
  Read query from packet and store in thd->query
  Used in COM_QUERY and COM_STMT_PREPARE

  DESCRIPTION
    Sets the following THD variables:
      query
      query_length

  RETURN VALUES
    FALSE ok
    TRUE  error;  In this case thd->fatal_error is set
*/

bool alloc_query(THD *thd, const char *packet, uint packet_length)
{
  /* Remove garbage at start and end of query */
  while (packet_length > 0 && my_isspace(thd->charset(), packet[0]))
  {
    packet++;
    packet_length--;
  }
  const char *pos= packet + packet_length;     // Point at end null
  while (packet_length > 0 &&
	 (pos[-1] == ';' || my_isspace(thd->charset() ,pos[-1])))
  {
    pos--;
    packet_length--;
  }
  /* We must allocate some extra memory for query cache */
  thd->query_length= 0;                        // Extra safety: Avoid races
  if (!(thd->query= (char*) thd->memdup_w_gap((uchar*) (packet),
					      packet_length,
					      thd->db_length+ 1 +
					      QUERY_CACHE_FLAGS_SIZE)))
    return TRUE;
  thd->query[packet_length]=0;
  thd->query_length= packet_length;

  /* Reclaim some memory */
  thd->packet.shrink(thd->variables.net_buffer_length);
  thd->convert_buffer.shrink(thd->variables.net_buffer_length);

  return FALSE;
}

static void reset_one_shot_variables(THD *thd) 
{
  thd->variables.character_set_client=
    global_system_variables.character_set_client;
  thd->variables.collation_connection=
    global_system_variables.collation_connection;
  thd->variables.collation_database=
    global_system_variables.collation_database;
  thd->variables.collation_server=
    global_system_variables.collation_server;
  thd->update_charset();
  thd->variables.time_zone=
    global_system_variables.time_zone;
  thd->variables.lc_time_names= &my_locale_en_US;
  thd->one_shot_set= 0;
}


static
bool sp_process_definer(THD *thd)
{
  DBUG_ENTER("sp_process_definer");

  LEX *lex= thd->lex;

  /*
    If the definer is not specified, this means that CREATE-statement missed
    DEFINER-clause. DEFINER-clause can be missed in two cases:

      - The user submitted a statement w/o the clause. This is a normal
        case, we should assign CURRENT_USER as definer.

      - Our slave received an updated from the master, that does not
        replicate definer for stored rountines. We should also assign
        CURRENT_USER as definer here, but also we should mark this routine
        as NON-SUID. This is essential for the sake of backward
        compatibility.

        The problem is the slave thread is running under "special" user (@),
        that actually does not exist. In the older versions we do not fail
        execution of a stored routine if its definer does not exist and
        continue the execution under the authorization of the invoker
        (BUG#13198). And now if we try to switch to slave-current-user (@),
        we will fail.

        Actually, this leads to the inconsistent state of master and
        slave (different definers, different SUID behaviour), but it seems,
        this is the best we can do.
  */

  if (!lex->definer)
  {
    Query_arena original_arena;
    Query_arena *ps_arena= thd->activate_stmt_arena_if_needed(&original_arena);

    lex->definer= create_default_definer(thd);

    if (ps_arena)
      thd->restore_active_arena(ps_arena, &original_arena);

    /* Error has been already reported. */
    if (lex->definer == NULL)
      DBUG_RETURN(TRUE);

    if (thd->slave_thread && lex->sphead)
      lex->sphead->m_chistics->suid= SP_IS_NOT_SUID;
  }
  else
  {
    /*
      If the specified definer differs from the current user, we
      should check that the current user has SUPER privilege (in order
      to create a stored routine under another user one must have
      SUPER privilege).
    */
    if ((strcmp(lex->definer->user.str, thd->security_ctx->priv_user) ||
         my_strcasecmp(system_charset_info, lex->definer->host.str,
                       thd->security_ctx->priv_host)) &&
        check_global_access(thd, SUPER_ACL))
    {
      my_error(ER_SPECIFIC_ACCESS_DENIED_ERROR, MYF(0), "SUPER");
      DBUG_RETURN(TRUE);
    }
  }

  /* Check that the specified definer exists. Emit a warning if not. */

#ifndef NO_EMBEDDED_ACCESS_CHECKS
  if (!is_acl_user(lex->definer->host.str, lex->definer->user.str))
  {
    push_warning_printf(thd,
                        MYSQL_ERROR::WARN_LEVEL_NOTE,
                        ER_NO_SUCH_USER,
                        ER(ER_NO_SUCH_USER),
                        lex->definer->user.str,
                        lex->definer->host.str);
  }
#endif /* NO_EMBEDDED_ACCESS_CHECKS */

  DBUG_RETURN(FALSE);
}


/*
  Execute command saved in thd and lex->sql_command

  SYNOPSIS
    mysql_execute_command()
      thd                       Thread handle

  IMPLEMENTATION

    Before every operation that can request a write lock for a table
    wait if a global read lock exists. However do not wait if this
    thread has locked tables already. No new locks can be requested
    until the other locks are released. The thread that requests the
    global read lock waits for write locked tables to become unlocked.

    Note that wait_if_global_read_lock() sets a protection against a new
    global read lock when it succeeds. This needs to be released by
    start_waiting_global_read_lock() after the operation.

  RETURN
    FALSE       OK
    TRUE        Error
*/

bool
mysql_execute_command(THD *thd)
{
  bool res= FALSE;
  bool need_start_waiting= FALSE; // have protection against global read lock
  int  up_result= 0;
  LEX  *lex= thd->lex;
  /* first SELECT_LEX (have special meaning for many of non-SELECTcommands) */
  SELECT_LEX *select_lex= &lex->select_lex;
  /* first table of first SELECT_LEX */
  TABLE_LIST *first_table= (TABLE_LIST*) select_lex->table_list.first;
  /* list of all tables in query */
  TABLE_LIST *all_tables;
  /* most outer SELECT_LEX_UNIT of query */
  SELECT_LEX_UNIT *unit= &lex->unit;
  /* Saved variable value */
  DBUG_ENTER("mysql_execute_command");
  thd->net.no_send_error= 0;
#ifdef WITH_PARTITION_STORAGE_ENGINE
  thd->work_part_info= 0;
#endif

  /*
    In many cases first table of main SELECT_LEX have special meaning =>
    check that it is first table in global list and relink it first in 
    queries_tables list if it is necessary (we need such relinking only
    for queries with subqueries in select list, in this case tables of
    subqueries will go to global list first)

    all_tables will differ from first_table only if most upper SELECT_LEX
    do not contain tables.

    Because of above in place where should be at least one table in most
    outer SELECT_LEX we have following check:
    DBUG_ASSERT(first_table == all_tables);
    DBUG_ASSERT(first_table == all_tables && first_table != 0);
  */
  lex->first_lists_tables_same();
  /* should be assigned after making first tables same */
  all_tables= lex->query_tables;
  /* set context for commands which do not use setup_tables */
  select_lex->
    context.resolve_in_table_list_only((TABLE_LIST*)select_lex->
                                       table_list.first);

  /*
    Reset warning count for each query that uses tables
    A better approach would be to reset this for any commands
    that is not a SHOW command or a select that only access local
    variables, but for now this is probably good enough.
    Don't reset warnings when executing a stored routine.
  */
  if ((all_tables || !lex->is_single_level_stmt()) && !thd->spcont)
    mysql_reset_errors(thd, 0);

#ifdef HAVE_REPLICATION
  if (unlikely(thd->slave_thread))
  {
    if (lex->sql_command == SQLCOM_DROP_TRIGGER)
    {
      /*
        When dropping a trigger, we need to load its table name
        before checking slave filter rules.
      */
      add_table_for_trigger(thd, thd->lex->spname, 1, &all_tables);
      
      if (!all_tables)
      {
        /*
          If table name cannot be loaded,
          it means the trigger does not exists possibly because
          CREATE TRIGGER was previously skipped for this trigger
          according to slave filtering rules.
          Returning success without producing any errors in this case.
        */
        DBUG_RETURN(0);
      }
      
      // force searching in slave.cc:tables_ok() 
      all_tables->updating= 1;
    }
    
    /*
      Check if statment should be skipped because of slave filtering
      rules

      Exceptions are:
      - UPDATE MULTI: For this statement, we want to check the filtering
        rules later in the code
      - SET: we always execute it (Not that many SET commands exists in
        the binary log anyway -- only 4.1 masters write SET statements,
	in 5.0 there are no SET statements in the binary log)
      - DROP TEMPORARY TABLE IF EXISTS: we always execute it (otherwise we
        have stale files on slave caused by exclusion of one tmp table).
    */
    if (!(lex->sql_command == SQLCOM_UPDATE_MULTI) &&
	!(lex->sql_command == SQLCOM_SET_OPTION) &&
	!(lex->sql_command == SQLCOM_DROP_TABLE &&
          lex->drop_temporary && lex->drop_if_exists) &&
        all_tables_not_ok(thd, all_tables))
    {
      /* we warn the slave SQL thread */
      my_message(ER_SLAVE_IGNORED_TABLE, ER(ER_SLAVE_IGNORED_TABLE), MYF(0));
      if (thd->one_shot_set)
      {
        /*
          It's ok to check thd->one_shot_set here:

          The charsets in a MySQL 5.0 slave can change by both a binlogged
          SET ONE_SHOT statement and the event-internal charset setting, 
          and these two ways to change charsets do not seems to work
          together.

          At least there seems to be problems in the rli cache for
          charsets if we are using ONE_SHOT.  Note that this is normally no
          problem because either the >= 5.0 slave reads a 4.1 binlog (with
          ONE_SHOT) *or* or 5.0 binlog (without ONE_SHOT) but never both."
        */
        reset_one_shot_variables(thd);
      }
      DBUG_RETURN(0);
    }
  }
  else
  {
#endif /* HAVE_REPLICATION */
    /*
      When option readonly is set deny operations which change non-temporary
      tables. Except for the replication thread and the 'super' users.
    */
    if (opt_readonly &&
	!(thd->security_ctx->master_access & SUPER_ACL) &&
	(sql_command_flags[lex->sql_command] & CF_CHANGES_DATA) &&
        !((lex->sql_command == SQLCOM_CREATE_TABLE) &&
          (lex->create_info.options & HA_LEX_CREATE_TMP_TABLE)) &&
        !((lex->sql_command == SQLCOM_DROP_TABLE) && lex->drop_temporary) &&
        ((lex->sql_command != SQLCOM_UPDATE_MULTI) &&
          some_non_temp_table_to_be_updated(thd, all_tables)))
    {
      my_error(ER_OPTION_PREVENTS_STATEMENT, MYF(0), "--read-only");
      DBUG_RETURN(-1);
    }
#ifdef HAVE_REPLICATION
  } /* endif unlikely slave */
#endif
  status_var_increment(thd->status_var.com_stat[lex->sql_command]);

  DBUG_ASSERT(thd->transaction.stmt.modified_non_trans_table == FALSE);
  
  switch (lex->sql_command) {
  case SQLCOM_SHOW_EVENTS:
    if ((res= check_access(thd, EVENT_ACL, thd->lex->select_lex.db, 0, 0, 0,
                           is_schema_db(thd->lex->select_lex.db))))
      break;
    /* fall through */
  case SQLCOM_SHOW_STATUS_PROC:
  case SQLCOM_SHOW_STATUS_FUNC:
    res= execute_sqlcom_select(thd, all_tables);
    break;
  case SQLCOM_SHOW_STATUS:
  {
    system_status_var old_status_var= thd->status_var;
    thd->initial_status_var= &old_status_var;
    res= execute_sqlcom_select(thd, all_tables);
    /* Don't log SHOW STATUS commands to slow query log */
    thd->server_status&= ~(SERVER_QUERY_NO_INDEX_USED |
                           SERVER_QUERY_NO_GOOD_INDEX_USED);
    /*
      restore status variables, as we don't want 'show status' to cause
      changes
    */
    pthread_mutex_lock(&LOCK_status);
    add_diff_to_status(&global_status_var, &thd->status_var,
                       &old_status_var);
    thd->status_var= old_status_var;
    pthread_mutex_unlock(&LOCK_status);
    break;
  }
  case SQLCOM_SHOW_DATABASES:
  case SQLCOM_SHOW_TABLES:
  case SQLCOM_SHOW_TRIGGERS:
  case SQLCOM_SHOW_TABLE_STATUS:
  case SQLCOM_SHOW_OPEN_TABLES:
  case SQLCOM_SHOW_PLUGINS:
  case SQLCOM_SHOW_FIELDS:
  case SQLCOM_SHOW_KEYS:
  case SQLCOM_SHOW_VARIABLES:
  case SQLCOM_SHOW_CHARSETS:
  case SQLCOM_SHOW_COLLATIONS:
  case SQLCOM_SHOW_STORAGE_ENGINES:
  case SQLCOM_SELECT:
    thd->status_var.last_query_cost= 0.0;
    if (all_tables)
    {
      res= check_table_access(thd,
                              lex->exchange ? SELECT_ACL | FILE_ACL :
                              SELECT_ACL,
                              all_tables, 0);
    }
    else
      res= check_access(thd,
                        lex->exchange ? SELECT_ACL | FILE_ACL : SELECT_ACL,
                        any_db, 0, 0, 0, 0);
    if (!res)
      res= execute_sqlcom_select(thd, all_tables);
    break;
  case SQLCOM_PREPARE:
  {
    mysql_sql_stmt_prepare(thd);
    break;
  }
  case SQLCOM_EXECUTE:
  {
    mysql_sql_stmt_execute(thd);
    break;
  }
  case SQLCOM_DEALLOCATE_PREPARE:
  {
    mysql_sql_stmt_close(thd);
    break;
  }
  case SQLCOM_DO:
    if (check_table_access(thd, SELECT_ACL, all_tables, 0) ||
        open_and_lock_tables(thd, all_tables))
      goto error;

    res= mysql_do(thd, *lex->insert_list);
    break;

  case SQLCOM_EMPTY_QUERY:
    send_ok(thd);
    break;

  case SQLCOM_HELP:
    res= mysqld_help(thd,lex->help_arg);
    break;

#ifndef EMBEDDED_LIBRARY
  case SQLCOM_PURGE:
  {
    if (check_global_access(thd, SUPER_ACL))
      goto error;
    /* PURGE MASTER LOGS TO 'file' */
    res = purge_master_logs(thd, lex->to_log);
    break;
  }
  case SQLCOM_PURGE_BEFORE:
  {
    Item *it;

    if (check_global_access(thd, SUPER_ACL))
      goto error;
    /* PURGE MASTER LOGS BEFORE 'data' */
    it= (Item *)lex->value_list.head();
    if ((!it->fixed && it->fix_fields(lex->thd, &it)) ||
        it->check_cols(1))
    {
      my_error(ER_WRONG_ARGUMENTS, MYF(0), "PURGE LOGS BEFORE");
      goto error;
    }
    it= new Item_func_unix_timestamp(it);
    /*
      it is OK only emulate fix_fieds, because we need only
      value of constant
    */
    it->quick_fix_field();
    res = purge_master_logs_before_date(thd, (ulong)it->val_int());
    break;
  }
#endif
  case SQLCOM_SHOW_WARNS:
  {
    res= mysqld_show_warnings(thd, (ulong)
			      ((1L << (uint) MYSQL_ERROR::WARN_LEVEL_NOTE) |
			       (1L << (uint) MYSQL_ERROR::WARN_LEVEL_WARN) |
			       (1L << (uint) MYSQL_ERROR::WARN_LEVEL_ERROR)
			       ));
    break;
  }
  case SQLCOM_SHOW_ERRORS:
  {
    res= mysqld_show_warnings(thd, (ulong)
			      (1L << (uint) MYSQL_ERROR::WARN_LEVEL_ERROR));
    break;
  }
  case SQLCOM_SHOW_NEW_MASTER:
  {
    if (check_global_access(thd, REPL_SLAVE_ACL))
      goto error;
    /* This query don't work now. See comment in repl_failsafe.cc */
#ifndef WORKING_NEW_MASTER
    my_error(ER_NOT_SUPPORTED_YET, MYF(0), "SHOW NEW MASTER");
    goto error;
#else
    res = show_new_master(thd);
    break;
#endif
  }

#ifdef HAVE_REPLICATION
  case SQLCOM_SHOW_SLAVE_HOSTS:
  {
    if (check_global_access(thd, REPL_SLAVE_ACL))
      goto error;
    res = show_slave_hosts(thd);
    break;
  }
  case SQLCOM_SHOW_BINLOG_EVENTS:
  {
    if (check_global_access(thd, REPL_SLAVE_ACL))
      goto error;
    res = mysql_show_binlog_events(thd);
    break;
  }
#endif

  case SQLCOM_SHOW_ARCHIVE:
#ifdef EMBEDDED_LIBRARY
    // Note: online backup code doesn't compile as embedded library yet.
    my_error(ER_NOT_SUPPORTED_YET, MYF(0), "SHOW ARCHIVE");
    goto error;
#endif
  case SQLCOM_BACKUP:
#ifdef EMBEDDED_LIBRARY
    my_error(ER_NOT_SUPPORTED_YET, MYF(0), "BACKUP");
    goto error;
#endif
  case SQLCOM_RESTORE:
#ifdef EMBEDDED_LIBRARY
    my_error(ER_NOT_SUPPORTED_YET, MYF(0), "RESTORE");
    goto error;
#else
  {
    /*
      Note: execute_backup_command() sends a correct response to the client
      (either ok, result set or error message).
     */  
    if (execute_backup_command(thd,lex))
      goto error;
    break;
  }
#endif

  case SQLCOM_ASSIGN_TO_KEYCACHE:
  {
    DBUG_ASSERT(first_table == all_tables && first_table != 0);
    if (check_access(thd, INDEX_ACL, first_table->db,
                     &first_table->grant.privilege, 0, 0,
                     test(first_table->schema_table)))
      goto error;
    res= mysql_assign_to_keycache(thd, first_table, &lex->ident);
    break;
  }
  case SQLCOM_PRELOAD_KEYS:
  {
    DBUG_ASSERT(first_table == all_tables && first_table != 0);
    if (check_access(thd, INDEX_ACL, first_table->db,
                     &first_table->grant.privilege, 0, 0,
                     test(first_table->schema_table)))
      goto error;
    res = mysql_preload_keys(thd, first_table);
    break;
  }
#ifdef HAVE_REPLICATION
  case SQLCOM_CHANGE_MASTER:
  {
    if (check_global_access(thd, SUPER_ACL))
      goto error;
    pthread_mutex_lock(&LOCK_active_mi);
    res = change_master(thd,active_mi);
    pthread_mutex_unlock(&LOCK_active_mi);
    break;
  }
  case SQLCOM_SHOW_SLAVE_STAT:
  {
    /* Accept one of two privileges */
    if (check_global_access(thd, SUPER_ACL | REPL_CLIENT_ACL))
      goto error;
    pthread_mutex_lock(&LOCK_active_mi);
    res = show_master_info(thd,active_mi);
    pthread_mutex_unlock(&LOCK_active_mi);
    break;
  }
  case SQLCOM_SHOW_MASTER_STAT:
  {
    /* Accept one of two privileges */
    if (check_global_access(thd, SUPER_ACL | REPL_CLIENT_ACL))
      goto error;
    res = show_binlog_info(thd);
    break;
  }

#endif /* HAVE_REPLICATION */
  case SQLCOM_SHOW_ENGINE_STATUS:
    {
      if (check_global_access(thd, SUPER_ACL))
        goto error;
      res = ha_show_status(thd, lex->create_info.db_type, HA_ENGINE_STATUS);
      break;
    }
  case SQLCOM_SHOW_ENGINE_MUTEX:
    {
      if (check_global_access(thd, SUPER_ACL))
        goto error;
      res = ha_show_status(thd, lex->create_info.db_type, HA_ENGINE_MUTEX);
      break;
    }
  case SQLCOM_CREATE_TABLE:
  {
    /* If CREATE TABLE of non-temporary table, do implicit commit */
    if (!(lex->create_info.options & HA_LEX_CREATE_TMP_TABLE))
    {
      if (end_active_trans(thd))
      {
	res= -1;
	break;
      }
    }
    DBUG_ASSERT(first_table == all_tables && first_table != 0);
    bool link_to_local;
    // Skip first table, which is the table we are creating
    TABLE_LIST *create_table= lex->unlink_first_table(&link_to_local);
    TABLE_LIST *select_tables= lex->query_tables;
    /*
      Code below (especially in mysql_create_table() and select_create
      methods) may modify HA_CREATE_INFO structure in LEX, so we have to
      use a copy of this structure to make execution prepared statement-
      safe. A shallow copy is enough as this code won't modify any memory
      referenced from this structure.
    */
    HA_CREATE_INFO create_info(lex->create_info);
    /*
      We need to copy alter_info for the same reasons of re-execution
      safety, only in case of Alter_info we have to do (almost) a deep
      copy.
    */
    Alter_info alter_info(lex->alter_info, thd->mem_root);

    if (thd->is_fatal_error)
    {
      /* If out of memory when creating a copy of alter_info. */
      res= 1;
      goto end_with_restore_list;
    }

    if ((res= create_table_precheck(thd, select_tables, create_table)))
      goto end_with_restore_list;

    /* Might have been updated in create_table_precheck */
    create_info.alias= create_table->alias;

#ifndef HAVE_READLINK
    if (create_info.data_file_name)
      push_warning(thd, MYSQL_ERROR::WARN_LEVEL_WARN, 0,
                   "DATA DIRECTORY option ignored");
    if (create_info.index_file_name)
      push_warning(thd, MYSQL_ERROR::WARN_LEVEL_WARN, 0,
                   "INDEX DIRECTORY option ignored");
    create_info.data_file_name= create_info.index_file_name= NULL;
#else
    /* Fix names if symlinked tables */
    if (append_file_to_dir(thd, &create_info.data_file_name,
			   create_table->table_name) ||
	append_file_to_dir(thd, &create_info.index_file_name,
			   create_table->table_name))
      goto end_with_restore_list;
#endif
    /*
      If we are using SET CHARSET without DEFAULT, add an implicit
      DEFAULT to not confuse old users. (This may change).
    */
    if ((create_info.used_fields &
	 (HA_CREATE_USED_DEFAULT_CHARSET | HA_CREATE_USED_CHARSET)) ==
	HA_CREATE_USED_CHARSET)
    {
      create_info.used_fields&= ~HA_CREATE_USED_CHARSET;
      create_info.used_fields|= HA_CREATE_USED_DEFAULT_CHARSET;
      create_info.default_table_charset= create_info.table_charset;
      create_info.table_charset= 0;
    }
    /*
      The create-select command will open and read-lock the select table
      and then create, open and write-lock the new table. If a global
      read lock steps in, we get a deadlock. The write lock waits for
      the global read lock, while the global read lock waits for the
      select table to be closed. So we wait until the global readlock is
      gone before starting both steps. Note that
      wait_if_global_read_lock() sets a protection against a new global
      read lock when it succeeds. This needs to be released by
      start_waiting_global_read_lock(). We protect the normal CREATE
      TABLE in the same way. That way we avoid that a new table is
      created during a gobal read lock.
    */
    if (!thd->locked_tables &&
        !(need_start_waiting= !wait_if_global_read_lock(thd, 0, 1)))
    {
      res= 1;
      goto end_with_restore_list;
    }
#ifdef WITH_PARTITION_STORAGE_ENGINE
    {
      partition_info *part_info= thd->lex->part_info;
      if (part_info && !(part_info= thd->lex->part_info->get_clone()))
      {
        res= -1;
        goto end_with_restore_list;
      }
      thd->work_part_info= part_info;
    }
#endif
    if (select_lex->item_list.elements)		// With select
    {
      select_result *result;

      select_lex->options|= SELECT_NO_UNLOCK;
      unit->set_limit(select_lex);

      if (!(create_info.options & HA_LEX_CREATE_TMP_TABLE))
      {
        lex->link_first_table_back(create_table, link_to_local);
        create_table->create= TRUE;
      }

      if (!(res= open_and_lock_tables(thd, lex->query_tables)))
      {
        /*
          Is table which we are changing used somewhere in other parts
          of query
        */
        if (!(create_info.options & HA_LEX_CREATE_TMP_TABLE))
        {
          TABLE_LIST *duplicate;
          create_table= lex->unlink_first_table(&link_to_local);
          if ((duplicate= unique_table(thd, create_table, select_tables, 0)))
          {
            update_non_unique_table_error(create_table, "CREATE", duplicate);
            res= 1;
            goto end_with_restore_list;
          }
        }
        /* If we create merge table, we have to test tables in merge, too */
        if (create_info.used_fields & HA_CREATE_USED_UNION)
        {
          TABLE_LIST *tab;
          for (tab= (TABLE_LIST*) create_info.merge_list.first;
               tab;
               tab= tab->next_local)
          {
            TABLE_LIST *duplicate;
            if ((duplicate= unique_table(thd, tab, select_tables, 0)))
            {
              update_non_unique_table_error(tab, "CREATE", duplicate);
              res= 1;
              goto end_with_restore_list;
            }
          }
        }

        check_DDL_blocker(thd);
        /*
          select_create is currently not re-execution friendly and
          needs to be created for every execution of a PS/SP.
        */
        if ((result= new select_create(create_table,
                                       &create_info,
                                       &alter_info,
                                       select_lex->item_list,
                                       lex->duplicates,
                                       lex->ignore,
                                       select_tables)))
        {
          /*
            CREATE from SELECT give its SELECT_LEX for SELECT,
            and item_list belong to SELECT
          */
          res= handle_select(thd, lex, result, 0);
          delete result;
        }
        end_DDL();
      }
      else if (!(create_info.options & HA_LEX_CREATE_TMP_TABLE))
        create_table= lex->unlink_first_table(&link_to_local);

    }
    else
    {
      check_DDL_blocker(thd);
      /* So that CREATE TEMPORARY TABLE gets to binlog at commit/rollback */
      if (create_info.options & HA_LEX_CREATE_TMP_TABLE)
        thd->options|= OPTION_KEEP_LOG;
      /* regular create */
      if (create_info.options & HA_LEX_CREATE_TABLE_LIKE)
        res= mysql_create_like_table(thd, create_table, select_tables,
                                     &create_info);
      else
      {
        res= mysql_create_table(thd, create_table->db,
                                create_table->table_name, &create_info,
                                &alter_info, 0, 0);
      }
      end_DDL();
      if (!res)
	send_ok(thd);
    }

    /* put tables back for PS rexecuting */
end_with_restore_list:
    lex->link_first_table_back(create_table, link_to_local);
    break;
  }
  case SQLCOM_CREATE_INDEX:
    /* Fall through */
  case SQLCOM_DROP_INDEX:
  /*
    CREATE INDEX and DROP INDEX are implemented by calling ALTER
    TABLE with proper arguments.

    In the future ALTER TABLE will notice that the request is to
    only add indexes and create these one by one for the existing
    table without having to do a full rebuild.
  */
  {
    /* Prepare stack copies to be re-execution safe */
    HA_CREATE_INFO create_info;
    Alter_info alter_info(lex->alter_info, thd->mem_root);

    if (thd->is_fatal_error) /* out of memory creating a copy of alter_info */
      goto error;

    DBUG_ASSERT(first_table == all_tables && first_table != 0);
    if (check_one_table_access(thd, INDEX_ACL, all_tables))
      goto error; /* purecov: inspected */
    if (end_active_trans(thd))
      goto error;
    /*
      Currently CREATE INDEX or DROP INDEX cause a full table rebuild
      and thus classify as slow administrative statements just like
      ALTER TABLE.
    */
    thd->enable_slow_log= opt_log_slow_admin_statements;

    bzero((char*) &create_info, sizeof(create_info));
    create_info.db_type= 0;
    create_info.row_type= ROW_TYPE_NOT_USED;
    create_info.default_table_charset= thd->variables.collation_database;

    res= mysql_alter_table(thd, first_table->db, first_table->table_name,
                           &create_info, first_table, &alter_info,
                           0, (ORDER*) 0, 0);
    break;
  }
#ifdef HAVE_REPLICATION
  case SQLCOM_SLAVE_START:
  {
    pthread_mutex_lock(&LOCK_active_mi);
    start_slave(thd,active_mi,1 /* net report*/);
    pthread_mutex_unlock(&LOCK_active_mi);
    break;
  }
  case SQLCOM_SLAVE_STOP:
  /*
    If the client thread has locked tables, a deadlock is possible.
    Assume that
    - the client thread does LOCK TABLE t READ.
    - then the master updates t.
    - then the SQL slave thread wants to update t,
      so it waits for the client thread because t is locked by it.
    - then the client thread does SLAVE STOP.
      SLAVE STOP waits for the SQL slave thread to terminate its
      update t, which waits for the client thread because t is locked by it.
    To prevent that, refuse SLAVE STOP if the
    client thread has locked tables
  */
  if (thd->locked_tables || thd->active_transaction() || thd->global_read_lock)
  {
    my_message(ER_LOCK_OR_ACTIVE_TRANSACTION,
               ER(ER_LOCK_OR_ACTIVE_TRANSACTION), MYF(0));
    goto error;
  }
  {
    pthread_mutex_lock(&LOCK_active_mi);
    stop_slave(thd,active_mi,1/* net report*/);
    pthread_mutex_unlock(&LOCK_active_mi);
    break;
  }
#endif /* HAVE_REPLICATION */

  case SQLCOM_ALTER_TABLE:
    DBUG_ASSERT(first_table == all_tables && first_table != 0);
    {
      ulong priv=0;
      ulong priv_needed= ALTER_ACL;
      /*
        Code in mysql_alter_table() may modify its HA_CREATE_INFO argument,
        so we have to use a copy of this structure to make execution
        prepared statement- safe. A shallow copy is enough as no memory
        referenced from this structure will be modified.
      */
      HA_CREATE_INFO create_info(lex->create_info);
      Alter_info alter_info(lex->alter_info, thd->mem_root);

      if (thd->is_fatal_error) /* out of memory creating a copy of alter_info */
        goto error;
      /*
        We also require DROP priv for ALTER TABLE ... DROP PARTITION, as well
        as for RENAME TO, as being done by SQLCOM_RENAME_TABLE
      */
      if (alter_info.flags & (ALTER_DROP_PARTITION | ALTER_RENAME))
        priv_needed|= DROP_ACL;

      /* Must be set in the parser */
      DBUG_ASSERT(select_lex->db);
      if (check_access(thd, priv_needed, first_table->db,
		       &first_table->grant.privilege, 0, 0,
                       test(first_table->schema_table)) ||
	  check_access(thd,INSERT_ACL | CREATE_ACL,select_lex->db,&priv,0,0,
                       is_schema_db(select_lex->db))||
	  check_merge_table_access(thd, first_table->db,
				   (TABLE_LIST *)
				   create_info.merge_list.first))
	goto error;				/* purecov: inspected */
      if (check_grant(thd, priv_needed, all_tables, 0, UINT_MAX, 0))
        goto error;
      if (lex->name.str && !test_all_bits(priv,INSERT_ACL | CREATE_ACL))
      { // Rename of table
          TABLE_LIST tmp_table;
          bzero((char*) &tmp_table,sizeof(tmp_table));
          tmp_table.table_name= lex->name.str;
          tmp_table.db=select_lex->db;
          tmp_table.grant.privilege=priv;
          if (check_grant(thd, INSERT_ACL | CREATE_ACL, &tmp_table, 0,
              UINT_MAX, 0))
            goto error;
      }

      /* Don't yet allow changing of symlinks with ALTER TABLE */
      if (create_info.data_file_name)
        push_warning(thd, MYSQL_ERROR::WARN_LEVEL_WARN, 0,
                     "DATA DIRECTORY option ignored");
      if (create_info.index_file_name)
        push_warning(thd, MYSQL_ERROR::WARN_LEVEL_WARN, 0,
                     "INDEX DIRECTORY option ignored");
      create_info.data_file_name= create_info.index_file_name= NULL;
      /* ALTER TABLE ends previous transaction */
      if (end_active_trans(thd))
	goto error;

      if (!thd->locked_tables &&
          !(need_start_waiting= !wait_if_global_read_lock(thd, 0, 1)))
      {
        res= 1;
        break;
      }

      thd->enable_slow_log= opt_log_slow_admin_statements;
      check_DDL_blocker(thd);
      res= mysql_alter_table(thd, select_lex->db, lex->name.str,
                             &create_info,
                             first_table,
                             &alter_info,
                             select_lex->order_list.elements,
                             (ORDER *) select_lex->order_list.first,
                             lex->ignore);
      end_DDL();
      break;
    }
  case SQLCOM_RENAME_TABLE:
  {
    DBUG_ASSERT(first_table == all_tables && first_table != 0);
    TABLE_LIST *table;
    for (table= first_table; table; table= table->next_local->next_local)
    {
      if (check_access(thd, ALTER_ACL | DROP_ACL, table->db,
		       &table->grant.privilege,0,0, test(table->schema_table)) ||
	  check_access(thd, INSERT_ACL | CREATE_ACL, table->next_local->db,
		       &table->next_local->grant.privilege, 0, 0,
                       test(table->next_local->schema_table)))
	goto error;
      TABLE_LIST old_list, new_list;
      /*
        we do not need initialize old_list and new_list because we will
        come table[0] and table->next[0] there
      */
      old_list= table[0];
      new_list= table->next_local[0];
      if (check_grant(thd, ALTER_ACL | DROP_ACL, &old_list, 0, 1, 0) ||
         (!test_all_bits(table->next_local->grant.privilege,
                         INSERT_ACL | CREATE_ACL) &&
          check_grant(thd, INSERT_ACL | CREATE_ACL, &new_list, 0, 1, 0)))
        goto error;
    }

      check_DDL_blocker(thd);
    if (end_active_trans(thd) || mysql_rename_tables(thd, first_table, 0))
      {
        end_DDL();
        goto error;
      }
      end_DDL();
    break;
  }
#ifndef EMBEDDED_LIBRARY
  case SQLCOM_SHOW_BINLOGS:
#ifdef DONT_ALLOW_SHOW_COMMANDS
    my_message(ER_NOT_ALLOWED_COMMAND, ER(ER_NOT_ALLOWED_COMMAND),
               MYF(0)); /* purecov: inspected */
    goto error;
#else
    {
      if (check_global_access(thd, SUPER_ACL))
	goto error;
      res = show_binlogs(thd);
      break;
    }
#endif
#endif /* EMBEDDED_LIBRARY */
  case SQLCOM_SHOW_CREATE:
    DBUG_ASSERT(first_table == all_tables && first_table != 0);
#ifdef DONT_ALLOW_SHOW_COMMANDS
    my_message(ER_NOT_ALLOWED_COMMAND, ER(ER_NOT_ALLOWED_COMMAND),
               MYF(0)); /* purecov: inspected */
    goto error;
#else
    {
      /* Ignore temporary tables if this is "SHOW CREATE VIEW" */
      if (lex->only_view)
        first_table->skip_temporary= 1;
      if (check_show_create_table_access(thd, first_table))
	goto error;
      res= mysqld_show_create(thd, first_table);
      break;
    }
#endif
  case SQLCOM_CHECKSUM:
  {
    DBUG_ASSERT(first_table == all_tables && first_table != 0);
    if (check_table_access(thd, SELECT_ACL | EXTRA_ACL, all_tables, 0))
      goto error; /* purecov: inspected */

    res = mysql_checksum_table(thd, first_table, &lex->check_opt);
    break;
  }
  case SQLCOM_REPAIR:
  {
    DBUG_ASSERT(first_table == all_tables && first_table != 0);
    if (check_table_access(thd, SELECT_ACL | INSERT_ACL, all_tables, 0))
      goto error; /* purecov: inspected */
    thd->enable_slow_log= opt_log_slow_admin_statements;
    check_DDL_blocker(thd);
    res= mysql_repair_table(thd, first_table, &lex->check_opt);
    end_DDL();
    /* ! we write after unlocking the table */
    if (!res && !lex->no_write_to_binlog)
    {
      /*
        Presumably, REPAIR and binlog writing doesn't require synchronization
      */
      write_bin_log(thd, TRUE, thd->query, thd->query_length);
    }
    select_lex->table_list.first= (uchar*) first_table;
    lex->query_tables=all_tables;
    break;
  }
  case SQLCOM_CHECK:
  {
    DBUG_ASSERT(first_table == all_tables && first_table != 0);
    if (check_table_access(thd, SELECT_ACL | EXTRA_ACL , all_tables, 0))
      goto error; /* purecov: inspected */
    thd->enable_slow_log= opt_log_slow_admin_statements;
    res = mysql_check_table(thd, first_table, &lex->check_opt);
    select_lex->table_list.first= (uchar*) first_table;
    lex->query_tables=all_tables;
    break;
  }
  case SQLCOM_ANALYZE:
  {
    DBUG_ASSERT(first_table == all_tables && first_table != 0);
    if (check_table_access(thd, SELECT_ACL | INSERT_ACL, all_tables, 0))
      goto error; /* purecov: inspected */
    thd->enable_slow_log= opt_log_slow_admin_statements;
    res= mysql_analyze_table(thd, first_table, &lex->check_opt);
    /* ! we write after unlocking the table */
    if (!res && !lex->no_write_to_binlog)
    {
      /*
        Presumably, ANALYZE and binlog writing doesn't require synchronization
      */
      write_bin_log(thd, TRUE, thd->query, thd->query_length);
    }
    select_lex->table_list.first= (uchar*) first_table;
    lex->query_tables=all_tables;
    break;
  }

  case SQLCOM_OPTIMIZE:
  {
    DBUG_ASSERT(first_table == all_tables && first_table != 0);
    if (check_table_access(thd, SELECT_ACL | INSERT_ACL, all_tables, 0))
      goto error; /* purecov: inspected */
    thd->enable_slow_log= opt_log_slow_admin_statements;
    check_DDL_blocker(thd);
    res= (specialflag & (SPECIAL_SAFE_MODE | SPECIAL_NO_NEW_FUNC)) ?
      mysql_recreate_table(thd, first_table) :
      mysql_optimize_table(thd, first_table, &lex->check_opt);
    end_DDL();
    /* ! we write after unlocking the table */
    if (!res && !lex->no_write_to_binlog)
    {
      /*
        Presumably, OPTIMIZE and binlog writing doesn't require synchronization
      */
      write_bin_log(thd, TRUE, thd->query, thd->query_length);
    }
    select_lex->table_list.first= (uchar*) first_table;
    lex->query_tables=all_tables;
    break;
  }
  case SQLCOM_UPDATE:
    DBUG_ASSERT(first_table == all_tables && first_table != 0);
    if (update_precheck(thd, all_tables))
      break;
    DBUG_ASSERT(select_lex->offset_limit == 0);
    unit->set_limit(select_lex);
    res= (up_result= mysql_update(thd, all_tables,
                                  select_lex->item_list,
                                  lex->value_list,
                                  select_lex->where,
                                  select_lex->order_list.elements,
                                  (ORDER *) select_lex->order_list.first,
                                  unit->select_limit_cnt,
                                  lex->duplicates, lex->ignore));
    /* mysql_update return 2 if we need to switch to multi-update */
    if (up_result != 2)
      break;
    /* Fall through */
  case SQLCOM_UPDATE_MULTI:
  {
    DBUG_ASSERT(first_table == all_tables && first_table != 0);
    /* if we switched from normal update, rights are checked */
    if (up_result != 2)
    {
      if ((res= multi_update_precheck(thd, all_tables)))
        break;
    }
    else
      res= 0;

    res= mysql_multi_update_prepare(thd);

#ifdef HAVE_REPLICATION
    /* Check slave filtering rules */
    if (unlikely(thd->slave_thread))
    {
      if (all_tables_not_ok(thd, all_tables))
      {
        if (res!= 0)
        {
          res= 0;             /* don't care of prev failure  */
          thd->clear_error(); /* filters are of highest prior */
        }
        /* we warn the slave SQL thread */
        my_error(ER_SLAVE_IGNORED_TABLE, MYF(0));
        break;
      }
      if (res)
        break;
    }
    else
    {
#endif /* HAVE_REPLICATION */
      if (res)
        break;
      if (opt_readonly &&
	  !(thd->security_ctx->master_access & SUPER_ACL) &&
	  some_non_temp_table_to_be_updated(thd, all_tables))
      {
	my_error(ER_OPTION_PREVENTS_STATEMENT, MYF(0), "--read-only");
	break;
      }
#ifdef HAVE_REPLICATION
    }  /* unlikely */
#endif

    res= mysql_multi_update(thd, all_tables,
                            &select_lex->item_list,
                            &lex->value_list,
                            select_lex->where,
                            select_lex->options,
                            lex->duplicates, lex->ignore, unit, select_lex);
    break;
  }
  case SQLCOM_REPLACE:
#ifndef DBUG_OFF
    if (mysql_bin_log.is_open())
    {
      /*
        Generate an incident log event before writing the real event
        to the binary log.  We put this event is before the statement
        since that makes it simpler to check that the statement was
        not executed on the slave (since incidents usually stop the
        slave).

        Observe that any row events that are generated will be
        generated before.

        This is only for testing purposes and will not be present in a
        release build.
      */

      Incident incident= INCIDENT_NONE;
      DBUG_PRINT("debug", ("Just before generate_incident()"));
      DBUG_EXECUTE_IF("incident_database_resync_on_replace",
                      incident= INCIDENT_LOST_EVENTS;);
      if (incident)
      {
        Incident_log_event ev(thd, incident);
        mysql_bin_log.write(&ev);
        mysql_bin_log.rotate_and_purge(RP_FORCE_ROTATE);
      }
      DBUG_PRINT("debug", ("Just after generate_incident()"));
    }
#endif
  case SQLCOM_INSERT:
  {
    DBUG_ASSERT(first_table == all_tables && first_table != 0);
    if ((res= insert_precheck(thd, all_tables)))
      break;

    if (!thd->locked_tables &&
        !(need_start_waiting= !wait_if_global_read_lock(thd, 0, 1)))
    {
      res= 1;
      break;
    }

    res= mysql_insert(thd, all_tables, lex->field_list, lex->many_values,
		      lex->update_list, lex->value_list,
                      lex->duplicates, lex->ignore);

    /*
      If we have inserted into a VIEW, and the base table has
      AUTO_INCREMENT column, but this column is not accessible through
      a view, then we should restore LAST_INSERT_ID to the value it
      had before the statement.
    */
    if (first_table->view && !first_table->contain_auto_increment)
      thd->first_successful_insert_id_in_cur_stmt=
        thd->first_successful_insert_id_in_prev_stmt;

    break;
  }
  case SQLCOM_REPLACE_SELECT:
  case SQLCOM_INSERT_SELECT:
  {
    select_result *sel_result;
    DBUG_ASSERT(first_table == all_tables && first_table != 0);
    if ((res= insert_precheck(thd, all_tables)))
      break;

    /* Fix lock for first table */
    if (first_table->lock_type == TL_WRITE_DELAYED)
      first_table->lock_type= TL_WRITE;

    /* Don't unlock tables until command is written to binary log */
    select_lex->options|= SELECT_NO_UNLOCK;

    unit->set_limit(select_lex);

    if (! thd->locked_tables &&
        ! (need_start_waiting= ! wait_if_global_read_lock(thd, 0, 1)))
    {
      res= 1;
      break;
    }

    if (!(res= open_and_lock_tables(thd, all_tables)))
    {
      /* Skip first table, which is the table we are inserting in */
      TABLE_LIST *second_table= first_table->next_local;
      select_lex->table_list.first= (uchar*) second_table;
      select_lex->context.table_list= 
        select_lex->context.first_name_resolution_table= second_table;
      res= mysql_insert_select_prepare(thd);
      if (!res && (sel_result= new select_insert(first_table,
                                                 first_table->table,
                                                 &lex->field_list,
                                                 &lex->update_list,
                                                 &lex->value_list,
                                                 lex->duplicates,
                                                 lex->ignore)))
      {
	res= handle_select(thd, lex, sel_result, OPTION_SETUP_TABLES_DONE);
        /*
          Invalidate the table in the query cache if something changed
          after unlocking when changes become visible.
          TODO: this is workaround. right way will be move invalidating in
          the unlock procedure.
        */
        if (first_table->lock_type ==  TL_WRITE_CONCURRENT_INSERT &&
            thd->lock)
        {
          /* INSERT ... SELECT should invalidate only the very first table */
          TABLE_LIST *save_table= first_table->next_local;
          first_table->next_local= 0;
          mysql_unlock_tables(thd, thd->lock);
          query_cache_invalidate3(thd, first_table, 1);
          first_table->next_local= save_table;
          thd->lock=0;
        }
        delete sel_result;
      }
      /* revert changes for SP */
      select_lex->table_list.first= (uchar*) first_table;
    }

    /*
      If we have inserted into a VIEW, and the base table has
      AUTO_INCREMENT column, but this column is not accessible through
      a view, then we should restore LAST_INSERT_ID to the value it
      had before the statement.
    */
    if (first_table->view && !first_table->contain_auto_increment)
      thd->first_successful_insert_id_in_cur_stmt=
        thd->first_successful_insert_id_in_prev_stmt;

    break;
  }
  case SQLCOM_TRUNCATE:
    if (end_active_trans(thd))
    {
      res= -1;
      break;
    }
    DBUG_ASSERT(first_table == all_tables && first_table != 0);
    if (check_one_table_access(thd, DROP_ACL, all_tables))
      goto error;
    /*
      Don't allow this within a transaction because we want to use
      re-generate table
    */
    if (thd->locked_tables || thd->active_transaction())
    {
      my_message(ER_LOCK_OR_ACTIVE_TRANSACTION,
                 ER(ER_LOCK_OR_ACTIVE_TRANSACTION), MYF(0));
      goto error;
    }

    check_DDL_blocker(thd);
    res= mysql_truncate(thd, first_table, 0);
    end_DDL();

    break;
  case SQLCOM_DELETE:
  {
    DBUG_ASSERT(first_table == all_tables && first_table != 0);
    if ((res= delete_precheck(thd, all_tables)))
      break;
    DBUG_ASSERT(select_lex->offset_limit == 0);
    unit->set_limit(select_lex);

    if (!thd->locked_tables &&
        !(need_start_waiting= !wait_if_global_read_lock(thd, 0, 1)))
    {
      res= 1;
      break;
    }

    res = mysql_delete(thd, all_tables, select_lex->where,
                       &select_lex->order_list,
                       unit->select_limit_cnt, select_lex->options,
                       FALSE);
    break;
  }
  case SQLCOM_DELETE_MULTI:
  {
    DBUG_ASSERT(first_table == all_tables && first_table != 0);
    TABLE_LIST *aux_tables=
      (TABLE_LIST *)thd->lex->auxiliary_table_list.first;
    multi_delete *del_result;

    if (!thd->locked_tables &&
        !(need_start_waiting= !wait_if_global_read_lock(thd, 0, 1)))
    {
      res= 1;
      break;
    }

    if ((res= multi_delete_precheck(thd, all_tables)))
      break;

    /* condition will be TRUE on SP re-excuting */
    if (select_lex->item_list.elements != 0)
      select_lex->item_list.empty();
    if (add_item_to_list(thd, new Item_null()))
      goto error;

    THD_SET_PROC_INFO(thd, "init");
    if ((res= open_and_lock_tables(thd, all_tables)))
      break;

    if ((res= mysql_multi_delete_prepare(thd)))
      goto error;

    if (!thd->is_fatal_error &&
        (del_result= new multi_delete(aux_tables, lex->table_count)))
    {
      res= mysql_select(thd, &select_lex->ref_pointer_array,
			select_lex->get_table_list(),
			select_lex->with_wild,
			select_lex->item_list,
			select_lex->where,
			0, (ORDER *)NULL, (ORDER *)NULL, (Item *)NULL,
			(ORDER *)NULL,
			select_lex->options | thd->options |
			SELECT_NO_JOIN_CACHE | SELECT_NO_UNLOCK |
                        OPTION_SETUP_TABLES_DONE,
			del_result, unit, select_lex);
      delete del_result;
    }
    else
      res= TRUE;                                // Error
    break;
  }
  case SQLCOM_DROP_TABLE:
  {
    DBUG_ASSERT(first_table == all_tables && first_table != 0);
    if (!lex->drop_temporary)
    {
      if (check_table_access(thd, DROP_ACL, all_tables, 0))
	goto error;				/* purecov: inspected */
      if (end_active_trans(thd))
        goto error;
    }
    else
    {
      /*
	If this is a slave thread, we may sometimes execute some 
	DROP / * 40005 TEMPORARY * / TABLE
	that come from parts of binlogs (likely if we use RESET SLAVE or CHANGE
	MASTER TO), while the temporary table has already been dropped.
	To not generate such irrelevant "table does not exist errors",
	we silently add IF EXISTS if TEMPORARY was used.
      */
      if (thd->slave_thread)
        lex->drop_if_exists= 1;

      /* So that DROP TEMPORARY TABLE gets to binlog at commit/rollback */
      thd->options|= OPTION_KEEP_LOG;
    }
      check_DDL_blocker(thd);
    /* DDL and binlog write order protected by LOCK_open */
    res= mysql_rm_table(thd, first_table, lex->drop_if_exists,
			lex->drop_temporary);
      end_DDL();
  }
  break;
  case SQLCOM_SHOW_PROCESSLIST:
    if (!thd->security_ctx->priv_user[0] &&
        check_global_access(thd,PROCESS_ACL))
      break;
    mysqld_list_processes(thd,
			  (thd->security_ctx->master_access & PROCESS_ACL ?
                           NullS :
                           thd->security_ctx->priv_user),
                          lex->verbose);
    break;
  case SQLCOM_SHOW_AUTHORS:
    res= mysqld_show_authors(thd);
    break;
  case SQLCOM_SHOW_CONTRIBUTORS:
    res= mysqld_show_contributors(thd);
    break;
  case SQLCOM_SHOW_PRIVILEGES:
    res= mysqld_show_privileges(thd);
    break;
  case SQLCOM_SHOW_COLUMN_TYPES:
    res= mysqld_show_column_types(thd);
    break;
  case SQLCOM_SHOW_ENGINE_LOGS:
#ifdef DONT_ALLOW_SHOW_COMMANDS
    my_message(ER_NOT_ALLOWED_COMMAND, ER(ER_NOT_ALLOWED_COMMAND),
               MYF(0));	/* purecov: inspected */
    goto error;
#else
    {
      if (check_access(thd, FILE_ACL, any_db,0,0,0,0))
	goto error;
      res= ha_show_status(thd, lex->create_info.db_type, HA_ENGINE_LOGS);
      break;
    }
#endif
  case SQLCOM_CHANGE_DB:
  {
    LEX_STRING db_str= { (char *) select_lex->db, strlen(select_lex->db) };

    if (!mysql_change_db(thd, &db_str, FALSE))
      send_ok(thd);

    break;
  }

  case SQLCOM_LOAD:
  {
    DBUG_ASSERT(first_table == all_tables && first_table != 0);
    uint privilege= (lex->duplicates == DUP_REPLACE ?
		     INSERT_ACL | DELETE_ACL : INSERT_ACL) |
                    (lex->local_file ? 0 : FILE_ACL);

    if (lex->local_file)
    {
      if (!(thd->client_capabilities & CLIENT_LOCAL_FILES) ||
          !opt_local_infile)
      {
	my_message(ER_NOT_ALLOWED_COMMAND, ER(ER_NOT_ALLOWED_COMMAND), MYF(0));
	goto error;
      }
    }

    if (check_one_table_access(thd, privilege, all_tables))
      goto error;

    res= mysql_load(thd, lex->exchange, first_table, lex->field_list,
                    lex->update_list, lex->value_list, lex->duplicates,
                    lex->ignore, (bool) lex->local_file);
    break;
  }

  case SQLCOM_SET_OPTION:
  {
    List<set_var_base> *lex_var_list= &lex->var_list;

    if (lex->autocommit && end_active_trans(thd))
      goto error;

    if ((check_table_access(thd, SELECT_ACL, all_tables, 0) ||
	 open_and_lock_tables(thd, all_tables)))
      goto error;
    if (lex->one_shot_set && not_all_support_one_shot(lex_var_list))
    {
      my_error(ER_RESERVED_SYNTAX, MYF(0), "SET ONE_SHOT");
      goto error;
    }
    if (!(res= sql_set_variables(thd, lex_var_list)))
    {
      /*
        If the previous command was a SET ONE_SHOT, we don't want to forget
        about the ONE_SHOT property of that SET. So we use a |= instead of = .
      */
      thd->one_shot_set|= lex->one_shot_set;
      send_ok(thd);
    }
    break;
  }

  case SQLCOM_UNLOCK_TABLES:
    /*
      It is critical for mysqldump --single-transaction --master-data that
      UNLOCK TABLES does not implicitely commit a connection which has only
      done FLUSH TABLES WITH READ LOCK + BEGIN. If this assumption becomes
      false, mysqldump will not work.
    */
    unlock_locked_tables(thd);
    if (thd->options & OPTION_TABLE_LOCK)
    {
      end_active_trans(thd);
      thd->options&= ~(ulong) (OPTION_TABLE_LOCK);
    }
    if (thd->global_read_lock)
      unlock_global_read_lock(thd);
    send_ok(thd);
    break;
  case SQLCOM_LOCK_TABLES:
    if (check_table_access(thd, LOCK_TABLES_ACL | SELECT_ACL, all_tables, 0))
      goto error;
    /*
      We try to take transactional locks if
      - only transactional locks are requested (lex->lock_transactional) and
      - no non-transactional locks exist (!thd->locked_tables).
    */
    DBUG_PRINT("lock_info", ("lex->lock_transactional: %d  "
                             "thd->locked_tables: 0x%lx",
                             lex->lock_transactional,
                             (long) thd->locked_tables));
    if (lex->lock_transactional && !thd->locked_tables)
    {
      int rc;
      /*
        All requested locks are transactional and no non-transactional
        locks exist.
      */
      if ((rc= try_transactional_lock(thd, all_tables)) == -1)
        goto error;
      if (rc == 0)
      {
        send_ok(thd);
        break;
      }
      /*
        Non-transactional locking has been requested or
        non-transactional locks exist already or transactional locks are
        not supported by all storage engines. Take non-transactional
        locks.
      */
    }
    /*
      One or more requested locks are non-transactional and/or
      non-transactional locks exist or a storage engine does not support
      transactional locks. Check if at least one transactional lock is
      requested. If yes, warn about the conversion to non-transactional
      locks or abort in strict mode.
    */
    if (check_transactional_lock(thd, all_tables))
      goto error;
    unlock_locked_tables(thd);
    /* we must end the trasaction first, regardless of anything */
    if (end_active_trans(thd))
      goto error;
    thd->in_lock_tables=1;
    thd->options|= OPTION_TABLE_LOCK;

    if (!(res= simple_open_n_lock_tables(thd, all_tables)))
    {
#ifdef HAVE_QUERY_CACHE
      if (thd->variables.query_cache_wlock_invalidate)
	query_cache.invalidate_locked_for_write(first_table);
#endif /*HAVE_QUERY_CACHE*/
      thd->locked_tables=thd->lock;
      thd->lock=0;
      (void) set_handler_table_locks(thd, all_tables, FALSE);
      DBUG_PRINT("lock_info", ("thd->locked_tables: 0x%lx",
                               (long) thd->locked_tables));
      send_ok(thd);
    }
    else
    {
      /* 
        Need to end the current transaction, so the storage engine (InnoDB)
        can free its locks if LOCK TABLES locked some tables before finding
        that it can't lock a table in its list
      */
      end_active_trans(thd);
      thd->options&= ~(ulong) (OPTION_TABLE_LOCK);
    }
    thd->in_lock_tables=0;
    break;
  case SQLCOM_CREATE_DB:
  {
    /*
      As mysql_create_db() may modify HA_CREATE_INFO structure passed to
      it, we need to use a copy of LEX::create_info to make execution
      prepared statement- safe.
    */
    HA_CREATE_INFO create_info(lex->create_info);
    if (end_active_trans(thd))
    {
      res= -1;
      break;
    }
    char *alias;
    if (!(alias=thd->strmake(lex->name.str, lex->name.length)) ||
        check_db_name(&lex->name))
    {
      my_error(ER_WRONG_DB_NAME, MYF(0), lex->name.str);
      break;
    }
    /*
      If in a slave thread :
      CREATE DATABASE DB was certainly not preceded by USE DB.
      For that reason, db_ok() in sql/slave.cc did not check the
      do_db/ignore_db. And as this query involves no tables, tables_ok()
      above was not called. So we have to check rules again here.
    */
#ifdef HAVE_REPLICATION
    if (thd->slave_thread && 
	(!rpl_filter->db_ok(lex->name.str) ||
	 !rpl_filter->db_ok_with_wild_table(lex->name.str)))
    {
      my_message(ER_SLAVE_IGNORED_TABLE, ER(ER_SLAVE_IGNORED_TABLE), MYF(0));
      break;
    }
#endif
    if (check_access(thd,CREATE_ACL,lex->name.str, 0, 1, 0,
                     is_schema_db(lex->name.str)))
      break;
    check_DDL_blocker(thd);
    res= mysql_create_db(thd,(lower_case_table_names == 2 ? alias :
                              lex->name.str), &create_info, 0);
    end_DDL();
    break;
  }
  case SQLCOM_DROP_DB:
  {
    if (end_active_trans(thd))
    {
      res= -1;
      break;
    }
    if (check_db_name(&lex->name))
    {
      my_error(ER_WRONG_DB_NAME, MYF(0), lex->name.str);
      break;
    }
    /*
      If in a slave thread :
      DROP DATABASE DB may not be preceded by USE DB.
      For that reason, maybe db_ok() in sql/slave.cc did not check the 
      do_db/ignore_db. And as this query involves no tables, tables_ok()
      above was not called. So we have to check rules again here.
    */
#ifdef HAVE_REPLICATION
    if (thd->slave_thread && 
	(!rpl_filter->db_ok(lex->name.str) ||
	 !rpl_filter->db_ok_with_wild_table(lex->name.str)))
    {
      my_message(ER_SLAVE_IGNORED_TABLE, ER(ER_SLAVE_IGNORED_TABLE), MYF(0));
      break;
    }
#endif
    if (check_access(thd,DROP_ACL,lex->name.str,0,1,0,
                     is_schema_db(lex->name.str)))
      break;
    if (thd->locked_tables || thd->active_transaction())
    {
      my_message(ER_LOCK_OR_ACTIVE_TRANSACTION,
                 ER(ER_LOCK_OR_ACTIVE_TRANSACTION), MYF(0));
      goto error;
    }
    check_DDL_blocker(thd);
    res= mysql_rm_db(thd, lex->name.str, lex->drop_if_exists, 0);
    end_DDL();
    break;
  }
  case SQLCOM_ALTER_DB_UPGRADE:
  {
    LEX_STRING *db= & lex->name;
    if (end_active_trans(thd))
    {
      res= 1;
      break;
    }
#ifdef HAVE_REPLICATION
    if (thd->slave_thread && 
       (!rpl_filter->db_ok(db->str) ||
        !rpl_filter->db_ok_with_wild_table(db->str)))
    {
      res= 1;
      my_message(ER_SLAVE_IGNORED_TABLE, ER(ER_SLAVE_IGNORED_TABLE), MYF(0));
      break;
    }
#endif
    if (check_db_name(db))
    {
      my_error(ER_WRONG_DB_NAME, MYF(0), db->str);
      break;
    }
    if (check_access(thd, ALTER_ACL, db->str, 0, 1, 0, is_schema_db(db->str)) ||
        check_access(thd, DROP_ACL, db->str, 0, 1, 0, is_schema_db(db->str)) ||
        check_access(thd, CREATE_ACL, db->str, 0, 1, 0, is_schema_db(db->str)))
    {
      res= 1;
      break;
    }
    if (thd->locked_tables || thd->active_transaction())
    {
      res= 1;
      my_message(ER_LOCK_OR_ACTIVE_TRANSACTION,
                 ER(ER_LOCK_OR_ACTIVE_TRANSACTION), MYF(0));
      goto error;
    }

    check_DDL_blocker(thd);
    res= mysql_upgrade_db(thd, db);
    end_DDL();
    if (!res)
      send_ok(thd);
    break;
  }
  case SQLCOM_ALTER_DB:
  {
    LEX_STRING *db= &lex->name;
    HA_CREATE_INFO create_info(lex->create_info);
    if (check_db_name(db))
    {
      my_error(ER_WRONG_DB_NAME, MYF(0), db->str);
      break;
    }
    /*
      If in a slave thread :
      ALTER DATABASE DB may not be preceded by USE DB.
      For that reason, maybe db_ok() in sql/slave.cc did not check the
      do_db/ignore_db. And as this query involves no tables, tables_ok()
      above was not called. So we have to check rules again here.
    */
#ifdef HAVE_REPLICATION
    if (thd->slave_thread &&
	(!rpl_filter->db_ok(db->str) ||
	 !rpl_filter->db_ok_with_wild_table(db->str)))
    {
      my_message(ER_SLAVE_IGNORED_TABLE, ER(ER_SLAVE_IGNORED_TABLE), MYF(0));
      break;
    }
#endif
    if (check_access(thd, ALTER_ACL, db->str, 0, 1, 0, is_schema_db(db->str)))
      break;
    if (thd->locked_tables || thd->active_transaction())
    {
      my_message(ER_LOCK_OR_ACTIVE_TRANSACTION,
                 ER(ER_LOCK_OR_ACTIVE_TRANSACTION), MYF(0));
      goto error;
    }
    check_DDL_blocker(thd);
    res= mysql_alter_db(thd, db->str, &create_info);
    end_DDL();
    break;
  }
  case SQLCOM_SHOW_CREATE_DB:
  {
    DBUG_EXECUTE_IF("4x_server_emul",
                    my_error(ER_UNKNOWN_ERROR, MYF(0)); goto error;);
    if (check_db_name(&lex->name))
    {
      my_error(ER_WRONG_DB_NAME, MYF(0), lex->name.str);
      break;
    }
    res= mysqld_show_create_db(thd, lex->name.str, &lex->create_info);
    break;
  }
  case SQLCOM_CREATE_EVENT:
  case SQLCOM_ALTER_EVENT:
  do
  {
    DBUG_ASSERT(lex->event_parse_data);
    if (lex->table_or_sp_used())
    {
      my_error(ER_NOT_SUPPORTED_YET, MYF(0), "Usage of subqueries or stored "
               "function calls as part of this statement");
      break;
    }

    res= sp_process_definer(thd);
    if (res)
      break;

    switch (lex->sql_command) {
    case SQLCOM_CREATE_EVENT:
    {
      bool if_not_exists= (lex->create_info.options &
                           HA_LEX_CREATE_IF_NOT_EXISTS);
      res= Events::create_event(thd, lex->event_parse_data, if_not_exists);
      break;
    }
    case SQLCOM_ALTER_EVENT:
      res= Events::update_event(thd, lex->event_parse_data,
                                lex->spname ? &lex->spname->m_db : NULL,
                                lex->spname ? &lex->spname->m_name : NULL);
      break;
    default:
      DBUG_ASSERT(0);
    }
    DBUG_PRINT("info",("DDL error code=%d", res));
    if (!res)
      send_ok(thd);

  } while (0);
  /* Don't do it, if we are inside a SP */
  if (!thd->spcont)
  {
    delete lex->sphead;
    lex->sphead= NULL;
  }
  /* lex->unit.cleanup() is called outside, no need to call it here */
  break;
  case SQLCOM_SHOW_CREATE_EVENT:
    res= Events::show_create_event(thd, lex->spname->m_db,
                                   lex->spname->m_name);
    break;
  case SQLCOM_DROP_EVENT:
    if (!(res= Events::drop_event(thd,
                                  lex->spname->m_db, lex->spname->m_name,
                                  lex->drop_if_exists)))
      send_ok(thd);
    break;
  case SQLCOM_CREATE_FUNCTION:                  // UDF function
  {
    if (check_access(thd,INSERT_ACL,"mysql",0,1,0,0))
      break;
#ifdef HAVE_DLOPEN
    if (!(res = mysql_create_function(thd, &lex->udf)))
      send_ok(thd);
#else
    my_error(ER_CANT_OPEN_LIBRARY, MYF(0), lex->udf.dl, 0, "feature disabled");
    res= TRUE;
#endif
    break;
  }
#ifndef NO_EMBEDDED_ACCESS_CHECKS
  case SQLCOM_CREATE_USER:
  {
    if (check_access(thd, INSERT_ACL, "mysql", 0, 1, 1, 0) &&
        check_global_access(thd,CREATE_USER_ACL))
      break;
    if (end_active_trans(thd))
      goto error;
    /* Conditionally writes to binlog */
    if (!(res= mysql_create_user(thd, lex->users_list)))
      send_ok(thd);
    break;
  }
  case SQLCOM_DROP_USER:
  {
    if (check_access(thd, DELETE_ACL, "mysql", 0, 1, 1, 0) &&
        check_global_access(thd,CREATE_USER_ACL))
      break;
    if (end_active_trans(thd))
      goto error;
    /* Conditionally writes to binlog */
    if (!(res= mysql_drop_user(thd, lex->users_list)))
      send_ok(thd);
    break;
  }
  case SQLCOM_RENAME_USER:
  {
    if (check_access(thd, UPDATE_ACL, "mysql", 0, 1, 1, 0) &&
        check_global_access(thd,CREATE_USER_ACL))
      break;
    if (end_active_trans(thd))
      goto error;
    /* Conditionally writes to binlog */
    if (!(res= mysql_rename_user(thd, lex->users_list)))
      send_ok(thd);
    break;
  }
  case SQLCOM_REVOKE_ALL:
  {
    if (end_active_trans(thd))
      goto error;
    if (check_access(thd, UPDATE_ACL, "mysql", 0, 1, 1, 0) &&
        check_global_access(thd,CREATE_USER_ACL))
      break;
    /* Conditionally writes to binlog */
    if (!(res = mysql_revoke_all(thd, lex->users_list)))
      send_ok(thd);
    break;
  }
  case SQLCOM_REVOKE:
  case SQLCOM_GRANT:
  {
    if (end_active_trans(thd))
      goto error;

    if (check_access(thd, lex->grant | lex->grant_tot_col | GRANT_ACL,
		     first_table ?  first_table->db : select_lex->db,
		     first_table ? &first_table->grant.privilege : 0,
		     first_table ? 0 : 1, 0,
                     first_table ? (bool) first_table->schema_table :
                     select_lex->db ? is_schema_db(select_lex->db) : 0))
      goto error;

    if (thd->security_ctx->user)              // If not replication
    {
      LEX_USER *user, *tmp_user;

      List_iterator <LEX_USER> user_list(lex->users_list);
      while ((tmp_user= user_list++))
      {
        if (!(user= get_current_user(thd, tmp_user)))
          goto error;
        if (specialflag & SPECIAL_NO_RESOLVE &&
            hostname_requires_resolving(user->host.str))
          push_warning_printf(thd, MYSQL_ERROR::WARN_LEVEL_WARN,
                              ER_WARN_HOSTNAME_WONT_WORK,
                              ER(ER_WARN_HOSTNAME_WONT_WORK),
                              user->host.str);
        // Are we trying to change a password of another user
        DBUG_ASSERT(user->host.str != 0);
        if (strcmp(thd->security_ctx->user, user->user.str) ||
            my_strcasecmp(system_charset_info,
                          user->host.str, thd->security_ctx->host_or_ip))
        {
          // TODO: use check_change_password()
          if (is_acl_user(user->host.str, user->user.str) &&
              user->password.str &&
              check_access(thd, UPDATE_ACL,"mysql",0,1,1,0))
          {
            my_message(ER_PASSWORD_NOT_ALLOWED,
                       ER(ER_PASSWORD_NOT_ALLOWED), MYF(0));
            goto error;
          }
        }
      }
    }
    if (first_table)
    {
      if (lex->type == TYPE_ENUM_PROCEDURE ||
          lex->type == TYPE_ENUM_FUNCTION)
      {
        uint grants= lex->all_privileges 
		   ? (PROC_ACLS & ~GRANT_ACL) | (lex->grant & GRANT_ACL)
		   : lex->grant;
        if (check_grant_routine(thd, grants | GRANT_ACL, all_tables,
                                lex->type == TYPE_ENUM_PROCEDURE, 0))
	  goto error;
        /* Conditionally writes to binlog */
        res= mysql_routine_grant(thd, all_tables,
                                 lex->type == TYPE_ENUM_PROCEDURE, 
                                 lex->users_list, grants,
                                 lex->sql_command == SQLCOM_REVOKE, 0);
      }
      else
      {
	if (check_grant(thd,(lex->grant | lex->grant_tot_col | GRANT_ACL),
                        all_tables, 0, UINT_MAX, 0))
	  goto error;
        /* Conditionally writes to binlog */
        res= mysql_table_grant(thd, all_tables, lex->users_list,
			       lex->columns, lex->grant,
			       lex->sql_command == SQLCOM_REVOKE);
      }
    }
    else
    {
      if (lex->columns.elements || lex->type)
      {
	my_message(ER_ILLEGAL_GRANT_FOR_TABLE, ER(ER_ILLEGAL_GRANT_FOR_TABLE),
                   MYF(0));
        goto error;
      }
      else
	/* Conditionally writes to binlog */
	res = mysql_grant(thd, select_lex->db, lex->users_list, lex->grant,
			  lex->sql_command == SQLCOM_REVOKE);
      if (!res)
      {
	if (lex->sql_command == SQLCOM_GRANT)
	{
	  List_iterator <LEX_USER> str_list(lex->users_list);
	  LEX_USER *user, *tmp_user;
	  while ((tmp_user=str_list++))
          {
            if (!(user= get_current_user(thd, tmp_user)))
              goto error;
	    reset_mqh(user, 0);
          }
	}
      }
    }
    break;
  }
#endif /*!NO_EMBEDDED_ACCESS_CHECKS*/
  case SQLCOM_RESET:
    /*
      RESET commands are never written to the binary log, so we have to
      initialize this variable because RESET shares the same code as FLUSH
    */
    lex->no_write_to_binlog= 1;
  case SQLCOM_FLUSH:
  {
    bool write_to_binlog;
    if (check_global_access(thd,RELOAD_ACL))
      goto error;

    /*
      reload_acl_and_cache() will tell us if we are allowed to write to the
      binlog or not.
    */
    if (!reload_acl_and_cache(thd, lex->type, first_table, &write_to_binlog))
    {
      /*
        We WANT to write and we CAN write.
        ! we write after unlocking the table.
      */
      /*
        Presumably, RESET and binlog writing doesn't require synchronization
      */
      if (!lex->no_write_to_binlog && write_to_binlog)
      {
        write_bin_log(thd, FALSE, thd->query, thd->query_length);
      }
      send_ok(thd);
    } 
    
    break;
  }
  case SQLCOM_KILL:
  {
    Item *it= (Item *)lex->value_list.head();

    if (lex->table_or_sp_used())
    {
      my_error(ER_NOT_SUPPORTED_YET, MYF(0), "Usage of subqueries or stored "
               "function calls as part of this statement");
      break;
    }

    if ((!it->fixed && it->fix_fields(lex->thd, &it)) || it->check_cols(1))
    {
      my_message(ER_SET_CONSTANTS_ONLY, ER(ER_SET_CONSTANTS_ONLY),
		 MYF(0));
      goto error;
    }
    sql_kill(thd, (ulong)it->val_int(), lex->type & ONLY_KILL_QUERY);
    break;
  }
#ifndef NO_EMBEDDED_ACCESS_CHECKS
  case SQLCOM_SHOW_GRANTS:
  {
    LEX_USER *grant_user= get_current_user(thd, lex->grant_user);
    if (!grant_user)
      goto error;
    if ((thd->security_ctx->priv_user &&
	 !strcmp(thd->security_ctx->priv_user, grant_user->user.str)) ||
	!check_access(thd, SELECT_ACL, "mysql",0,1,0,0))
    {
      res = mysql_show_grants(thd, grant_user);
    }
    break;
  }
#endif
  case SQLCOM_HA_OPEN:
    DBUG_ASSERT(first_table == all_tables && first_table != 0);
    if (check_table_access(thd, SELECT_ACL, all_tables, 0))
      goto error;
    res= mysql_ha_open(thd, first_table, 0);
    break;
  case SQLCOM_HA_CLOSE:
    DBUG_ASSERT(first_table == all_tables && first_table != 0);
    res= mysql_ha_close(thd, first_table);
    break;
  case SQLCOM_HA_READ:
    DBUG_ASSERT(first_table == all_tables && first_table != 0);
    /*
      There is no need to check for table permissions here, because
      if a user has no permissions to read a table, he won't be
      able to open it (with SQLCOM_HA_OPEN) in the first place.
    */
    unit->set_limit(select_lex);
    res= mysql_ha_read(thd, first_table, lex->ha_read_mode, lex->ident.str,
                       lex->insert_list, lex->ha_rkey_mode, select_lex->where,
                       unit->select_limit_cnt, unit->offset_limit_cnt);
    break;

  case SQLCOM_BEGIN:
    if (thd->transaction.xid_state.xa_state != XA_NOTR)
    {
      my_error(ER_XAER_RMFAIL, MYF(0),
               xa_state_names[thd->transaction.xid_state.xa_state]);
      break;
    }
    /*
      Breakpoints for backup testing.
    */
    BACKUP_BREAKPOINT("backup_commit_blocker");
    if (begin_trans(thd))
      goto error;
    send_ok(thd);
    break;
  case SQLCOM_COMMIT:
    if (end_trans(thd, lex->tx_release ? COMMIT_RELEASE :
                              lex->tx_chain ? COMMIT_AND_CHAIN : COMMIT))
      goto error;
    /*
      Breakpoints for backup testing.
    */
    BACKUP_BREAKPOINT("backup_commit_blocker");
    send_ok(thd);
    break;
  case SQLCOM_ROLLBACK:
    if (end_trans(thd, lex->tx_release ? ROLLBACK_RELEASE :
                              lex->tx_chain ? ROLLBACK_AND_CHAIN : ROLLBACK))
      goto error;
    send_ok(thd);
    break;
  case SQLCOM_RELEASE_SAVEPOINT:
  {
    SAVEPOINT *sv;
    for (sv=thd->transaction.savepoints; sv; sv=sv->prev)
    {
      if (my_strnncoll(system_charset_info,
                       (uchar *)lex->ident.str, lex->ident.length,
                       (uchar *)sv->name, sv->length) == 0)
        break;
    }
    if (sv)
    {
      if (ha_release_savepoint(thd, sv))
        res= TRUE; // cannot happen
      else
        send_ok(thd);
      thd->transaction.savepoints=sv->prev;
    }
    else
      my_error(ER_SP_DOES_NOT_EXIST, MYF(0), "SAVEPOINT", lex->ident.str);
    break;
  }
  case SQLCOM_ROLLBACK_TO_SAVEPOINT:
  {
    SAVEPOINT *sv;
    for (sv=thd->transaction.savepoints; sv; sv=sv->prev)
    {
      if (my_strnncoll(system_charset_info,
                       (uchar *)lex->ident.str, lex->ident.length,
                       (uchar *)sv->name, sv->length) == 0)
        break;
    }
    if (sv)
    {
      if (ha_rollback_to_savepoint(thd, sv))
        res= TRUE; // cannot happen
      else
      {
        if (((thd->options & OPTION_KEEP_LOG) || 
             thd->transaction.all.modified_non_trans_table) &&
            !thd->slave_thread)
          push_warning(thd, MYSQL_ERROR::WARN_LEVEL_WARN,
                       ER_WARNING_NOT_COMPLETE_ROLLBACK,
                       ER(ER_WARNING_NOT_COMPLETE_ROLLBACK));
        send_ok(thd);
      }
      thd->transaction.savepoints=sv;
    }
    else
      my_error(ER_SP_DOES_NOT_EXIST, MYF(0), "SAVEPOINT", lex->ident.str);
    break;
  }
  case SQLCOM_SAVEPOINT:
    if (!(thd->options & (OPTION_NOT_AUTOCOMMIT | OPTION_BEGIN) ||
          thd->in_sub_stmt) || !opt_using_transactions)
      send_ok(thd);
    else
    {
      SAVEPOINT **sv, *newsv;
      for (sv=&thd->transaction.savepoints; *sv; sv=&(*sv)->prev)
      {
        if (my_strnncoll(system_charset_info,
                         (uchar *)lex->ident.str, lex->ident.length,
                         (uchar *)(*sv)->name, (*sv)->length) == 0)
          break;
      }
      if (*sv) /* old savepoint of the same name exists */
      {
        newsv=*sv;
        ha_release_savepoint(thd, *sv); // it cannot fail
        *sv=(*sv)->prev;
      }
      else if ((newsv=(SAVEPOINT *) alloc_root(&thd->transaction.mem_root,
                                               savepoint_alloc_size)) == 0)
      {
        my_error(ER_OUT_OF_RESOURCES, MYF(0));
        break;
      }
      newsv->name=strmake_root(&thd->transaction.mem_root,
                               lex->ident.str, lex->ident.length);
      newsv->length=lex->ident.length;
      /*
        if we'll get an error here, don't add new savepoint to the list.
        we'll lose a little bit of memory in transaction mem_root, but it'll
        be free'd when transaction ends anyway
      */
      if (ha_savepoint(thd, newsv))
        res= TRUE;
      else
      {
        newsv->prev=thd->transaction.savepoints;
        thd->transaction.savepoints=newsv;
        send_ok(thd);
      }
    }
    break;
  case SQLCOM_CREATE_PROCEDURE:
  case SQLCOM_CREATE_SPFUNCTION:
  {
    uint namelen;
    char *name;
    int sp_result= SP_INTERNAL_ERROR;

    DBUG_ASSERT(lex->sphead != 0);
    DBUG_ASSERT(lex->sphead->m_db.str); /* Must be initialized in the parser */
    /*
      Verify that the database name is allowed, optionally
      lowercase it.
    */
    if (check_db_name(&lex->sphead->m_db))
    {
      my_error(ER_WRONG_DB_NAME, MYF(0), lex->sphead->m_db.str);
      goto create_sp_error;
    }

    /*
      Check that a database directory with this name
      exists. Design note: This won't work on virtual databases
      like information_schema.
    */
    if (check_db_dir_existence(lex->sphead->m_db.str))
    {
      my_error(ER_BAD_DB_ERROR, MYF(0), lex->sphead->m_db.str);
      goto create_sp_error;
    }

    if (check_access(thd, CREATE_PROC_ACL, lex->sphead->m_db.str, 0, 0, 0,
                     is_schema_db(lex->sphead->m_db.str)))
      goto create_sp_error;

    if (end_active_trans(thd))
      goto create_sp_error;

    name= lex->sphead->name(&namelen);
#ifdef HAVE_DLOPEN
    if (lex->sphead->m_type == TYPE_ENUM_FUNCTION)
    {
      udf_func *udf = find_udf(name, namelen);

      if (udf)
      {
        my_error(ER_UDF_EXISTS, MYF(0), name);
        goto create_sp_error;
      }
    }
#endif

    if (sp_process_definer(thd))
      goto create_sp_error;

    res= (sp_result= lex->sphead->create(thd));
    switch (sp_result) {
    case SP_OK:
#ifndef NO_EMBEDDED_ACCESS_CHECKS
      /* only add privileges if really neccessary */
      if (sp_automatic_privileges && !opt_noacl &&
          check_routine_access(thd, DEFAULT_CREATE_PROC_ACLS,
                               lex->sphead->m_db.str, name,
                               lex->sql_command == SQLCOM_CREATE_PROCEDURE, 1))
      {
        if (sp_grant_privileges(thd, lex->sphead->m_db.str, name,
                                lex->sql_command == SQLCOM_CREATE_PROCEDURE))
          push_warning(thd, MYSQL_ERROR::WARN_LEVEL_WARN,
                       ER_PROC_AUTO_GRANT_FAIL,
                       ER(ER_PROC_AUTO_GRANT_FAIL));
        close_thread_tables(thd);
      }
#endif
    break;
    case SP_WRITE_ROW_FAILED:
      my_error(ER_SP_ALREADY_EXISTS, MYF(0), SP_TYPE_STRING(lex), name);
    break;
    case SP_BAD_IDENTIFIER:
      my_error(ER_TOO_LONG_IDENT, MYF(0), name);
    break;
    case SP_BODY_TOO_LONG:
      my_error(ER_TOO_LONG_BODY, MYF(0), name);
    break;
    case SP_FLD_STORE_FAILED:
      my_error(ER_CANT_CREATE_SROUTINE, MYF(0), name);
      break;
    default:
      my_error(ER_SP_STORE_FAILED, MYF(0), SP_TYPE_STRING(lex), name);
    break;
    } /* end switch */

    /*
      Capture all errors within this CASE and
      clean up the environment.
    */
create_sp_error:
    if (sp_result != SP_OK )
      goto error;
    send_ok(thd);
    break; /* break super switch */
  } /* end case group bracket */
  case SQLCOM_CALL:
    {
      sp_head *sp;

      /*
        This will cache all SP and SF and open and lock all tables
        required for execution.
      */
      if (check_table_access(thd, SELECT_ACL, all_tables, 0) ||
	  open_and_lock_tables(thd, all_tables))
       goto error;

      /*
        By this moment all needed SPs should be in cache so no need to look 
        into DB. 
      */
      if (!(sp= sp_find_routine(thd, TYPE_ENUM_PROCEDURE, lex->spname,
                                &thd->sp_proc_cache, TRUE)))
      {
	my_error(ER_SP_DOES_NOT_EXIST, MYF(0), "PROCEDURE",
                 lex->spname->m_qname.str);
	goto error;
      }
      else
      {
	ha_rows select_limit;
        /* bits that should be cleared in thd->server_status */
	uint bits_to_be_cleared= 0;
        /*
          Check that the stored procedure doesn't contain Dynamic SQL
          and doesn't return result sets: such stored procedures can't
          be called from a function or trigger.
        */
        if (thd->in_sub_stmt)
        {
          const char *where= (thd->in_sub_stmt & SUB_STMT_TRIGGER ?
                              "trigger" : "function");
          if (sp->is_not_allowed_in_function(where))
            goto error;
        }

	my_bool save_no_send_ok= thd->net.no_send_ok;
	thd->net.no_send_ok= TRUE;
	if (sp->m_flags & sp_head::MULTI_RESULTS)
	{
	  if (! (thd->client_capabilities & CLIENT_MULTI_RESULTS))
	  {
            /*
              The client does not support multiple result sets being sent
              back
            */
	    my_error(ER_SP_BADSELECT, MYF(0), sp->m_qname.str);
	    thd->net.no_send_ok= save_no_send_ok;
	    goto error;
	  }
          /*
            If SERVER_MORE_RESULTS_EXISTS is not set,
            then remember that it should be cleared
          */
	  bits_to_be_cleared= (~thd->server_status &
                               SERVER_MORE_RESULTS_EXISTS);
	  thd->server_status|= SERVER_MORE_RESULTS_EXISTS;
	}

#ifndef NO_EMBEDDED_ACCESS_CHECKS
	if (check_routine_access(thd, EXECUTE_ACL,
				 sp->m_db.str, sp->m_name.str, TRUE, FALSE))
	{
	  thd->net.no_send_ok= save_no_send_ok;
	  goto error;
	}
#endif
	select_limit= thd->variables.select_limit;
	thd->variables.select_limit= HA_POS_ERROR;

        /* 
          We never write CALL statements into binlog:
           - If the mode is non-prelocked, each statement will be logged
             separately.
           - If the mode is prelocked, the invoking statement will care
             about writing into binlog.
          So just execute the statement.
        */
	res= sp->execute_procedure(thd, &lex->value_list);
	/*
          If warnings have been cleared, we have to clear total_warn_count
          too, otherwise the clients get confused.
	 */
	if (thd->warn_list.is_empty())
	  thd->total_warn_count= 0;

	thd->variables.select_limit= select_limit;

	thd->net.no_send_ok= save_no_send_ok;
        thd->server_status&= ~bits_to_be_cleared;

	if (!res)
	  send_ok(thd, (ulong) (thd->row_count_func < 0 ? 0 :
                                thd->row_count_func));
	else
        {
          DBUG_ASSERT(thd->is_error() || thd->killed);
	  goto error;		// Substatement should already have sent error
        }
      }
      break;
    }
  case SQLCOM_ALTER_PROCEDURE:
  case SQLCOM_ALTER_FUNCTION:
    {
      int sp_result;
      sp_head *sp;
      st_sp_chistics chistics;

      memcpy(&chistics, &lex->sp_chistics, sizeof(chistics));
      if (lex->sql_command == SQLCOM_ALTER_PROCEDURE)
        sp= sp_find_routine(thd, TYPE_ENUM_PROCEDURE, lex->spname,
                            &thd->sp_proc_cache, FALSE);
      else
        sp= sp_find_routine(thd, TYPE_ENUM_FUNCTION, lex->spname,
                            &thd->sp_func_cache, FALSE);
      mysql_reset_errors(thd, 0);
      if (! sp)
      {
	if (lex->spname->m_db.str)
	  sp_result= SP_KEY_NOT_FOUND;
	else
	{
	  my_message(ER_NO_DB_ERROR, ER(ER_NO_DB_ERROR), MYF(0));
	  goto error;
	}
      }
      else
      {
        if (check_routine_access(thd, ALTER_PROC_ACL, sp->m_db.str, 
				 sp->m_name.str,
                                 lex->sql_command == SQLCOM_ALTER_PROCEDURE, 0))
	  goto error;

        if (end_active_trans(thd)) 
          goto error;
	memcpy(&lex->sp_chistics, &chistics, sizeof(lex->sp_chistics));
        if ((sp->m_type == TYPE_ENUM_FUNCTION) &&
            !trust_function_creators &&  mysql_bin_log.is_open() &&
            !sp->m_chistics->detistic &&
            (chistics.daccess == SP_CONTAINS_SQL ||
             chistics.daccess == SP_MODIFIES_SQL_DATA))
        {
          my_message(ER_BINLOG_UNSAFE_ROUTINE,
		     ER(ER_BINLOG_UNSAFE_ROUTINE), MYF(0));
          sp_result= SP_INTERNAL_ERROR;
        }
        else
        {
          /*
            Note that if you implement the capability of ALTER FUNCTION to
            alter the body of the function, this command should be made to
            follow the restrictions that log-bin-trust-function-creators=0
            already puts on CREATE FUNCTION.
          */
          /* Conditionally writes to binlog */

          int type= lex->sql_command == SQLCOM_ALTER_PROCEDURE ?
                    TYPE_ENUM_PROCEDURE :
                    TYPE_ENUM_FUNCTION;

          sp_result= sp_update_routine(thd,
                                       type,
                                       lex->spname,
                                       &lex->sp_chistics);
        }
      }
      switch (sp_result)
      {
      case SP_OK:
	send_ok(thd);
	break;
      case SP_KEY_NOT_FOUND:
	my_error(ER_SP_DOES_NOT_EXIST, MYF(0),
                 SP_COM_STRING(lex), lex->spname->m_qname.str);
	goto error;
      default:
	my_error(ER_SP_CANT_ALTER, MYF(0),
                 SP_COM_STRING(lex), lex->spname->m_qname.str);
	goto error;
      }
      break;
    }
  case SQLCOM_DROP_PROCEDURE:
  case SQLCOM_DROP_FUNCTION:
    {
      int sp_result;
      int type= (lex->sql_command == SQLCOM_DROP_PROCEDURE ?
                 TYPE_ENUM_PROCEDURE : TYPE_ENUM_FUNCTION);

      sp_result= sp_routine_exists_in_table(thd, type, lex->spname);
      mysql_reset_errors(thd, 0);
      if (sp_result == SP_OK)
      {
        char *db= lex->spname->m_db.str;
	char *name= lex->spname->m_name.str;

	if (check_routine_access(thd, ALTER_PROC_ACL, db, name,
                                 lex->sql_command == SQLCOM_DROP_PROCEDURE, 0))
          goto error;

        if (end_active_trans(thd)) 
          goto error;
#ifndef NO_EMBEDDED_ACCESS_CHECKS
	if (sp_automatic_privileges && !opt_noacl &&
	    sp_revoke_privileges(thd, db, name, 
                                 lex->sql_command == SQLCOM_DROP_PROCEDURE))
	{
	  push_warning(thd, MYSQL_ERROR::WARN_LEVEL_WARN, 
		       ER_PROC_AUTO_REVOKE_FAIL,
		       ER(ER_PROC_AUTO_REVOKE_FAIL));
	}
#endif
        /* Conditionally writes to binlog */

        int type= lex->sql_command == SQLCOM_DROP_PROCEDURE ?
                  TYPE_ENUM_PROCEDURE :
                  TYPE_ENUM_FUNCTION;

        sp_result= sp_drop_routine(thd, type, lex->spname);
      }
      else
      {
#ifdef HAVE_DLOPEN
	if (lex->sql_command == SQLCOM_DROP_FUNCTION)
	{
          udf_func *udf = find_udf(lex->spname->m_name.str,
                                   lex->spname->m_name.length);
          if (udf)
          {
	    if (check_access(thd, DELETE_ACL, "mysql", 0, 1, 0, 0))
	      goto error;

	    if (!(res = mysql_drop_function(thd, &lex->spname->m_name)))
	    {
	      send_ok(thd);
	      break;
	    }
	  }
	}
#endif
	if (lex->spname->m_db.str)
	  sp_result= SP_KEY_NOT_FOUND;
	else
	{
	  my_message(ER_NO_DB_ERROR, ER(ER_NO_DB_ERROR), MYF(0));
	  goto error;
	}
      }
      res= sp_result;
      switch (sp_result) {
      case SP_OK:
	send_ok(thd);
	break;
      case SP_KEY_NOT_FOUND:
	if (lex->drop_if_exists)
	{
	  push_warning_printf(thd, MYSQL_ERROR::WARN_LEVEL_NOTE,
			      ER_SP_DOES_NOT_EXIST, ER(ER_SP_DOES_NOT_EXIST),
			      SP_COM_STRING(lex), lex->spname->m_name.str);
	  res= FALSE;
	  send_ok(thd);
	  break;
	}
	my_error(ER_SP_DOES_NOT_EXIST, MYF(0),
                 SP_COM_STRING(lex), lex->spname->m_qname.str);
	goto error;
      default:
	my_error(ER_SP_DROP_FAILED, MYF(0),
                 SP_COM_STRING(lex), lex->spname->m_qname.str);
	goto error;
      }
      break;
    }
  case SQLCOM_SHOW_CREATE_PROC:
    {
      if (sp_show_create_routine(thd, TYPE_ENUM_PROCEDURE, lex->spname))
      {
	my_error(ER_SP_DOES_NOT_EXIST, MYF(0),
                 SP_COM_STRING(lex), lex->spname->m_name.str);
	goto error;
      }
      break;
    }
  case SQLCOM_SHOW_CREATE_FUNC:
    {
      if (sp_show_create_routine(thd, TYPE_ENUM_FUNCTION, lex->spname))
      {
	my_error(ER_SP_DOES_NOT_EXIST, MYF(0),
                 SP_COM_STRING(lex), lex->spname->m_name.str);
	goto error;
      }
      break;
    }
#ifdef NOT_USED
  case SQLCOM_SHOW_STATUS_PROC:
    {
      res= sp_show_status_routine(thd, TYPE_ENUM_PROCEDURE,
                                  (lex->wild ? lex->wild->ptr() : NullS));
      break;
    }
  case SQLCOM_SHOW_STATUS_FUNC:
    {
      res= sp_show_status_routine(thd, TYPE_ENUM_FUNCTION,
                                  (lex->wild ? lex->wild->ptr() : NullS));
      break;
    }
#endif
#ifndef DBUG_OFF
  case SQLCOM_SHOW_PROC_CODE:
  case SQLCOM_SHOW_FUNC_CODE:
    {
      sp_head *sp;

      if (lex->sql_command == SQLCOM_SHOW_PROC_CODE)
        sp= sp_find_routine(thd, TYPE_ENUM_PROCEDURE, lex->spname,
                            &thd->sp_proc_cache, FALSE);
      else
        sp= sp_find_routine(thd, TYPE_ENUM_FUNCTION, lex->spname,
                            &thd->sp_func_cache, FALSE);
      if (!sp || sp->show_routine_code(thd))
      {
        /* We don't distinguish between errors for now */
        my_error(ER_SP_DOES_NOT_EXIST, MYF(0),
                 SP_COM_STRING(lex), lex->spname->m_name.str);
        goto error;
      }
      break;
    }
#endif // ifndef DBUG_OFF
  case SQLCOM_SHOW_CREATE_TRIGGER:
    {
      if (lex->spname->m_name.length > NAME_LEN)
      {
        my_error(ER_TOO_LONG_IDENT, MYF(0), lex->spname->m_name.str);
        goto error;
      }

      if (show_create_trigger(thd, lex->spname))
        goto error; /* Error has been already logged. */

      break;
    }
  case SQLCOM_CREATE_VIEW:
    {
      /*
        Note: SQLCOM_CREATE_VIEW also handles 'ALTER VIEW' commands
        as specified through the thd->lex->create_view_mode flag.
      */
      if (end_active_trans(thd))
        goto error;

      res= mysql_create_view(thd, first_table, thd->lex->create_view_mode);
      break;
    }
  case SQLCOM_DROP_VIEW:
    {
      if (check_table_access(thd, DROP_ACL, all_tables, 0) ||
          end_active_trans(thd))
        goto error;
      /* Conditionally writes to binlog. */
      res= mysql_drop_view(thd, first_table, thd->lex->drop_mode);
      break;
    }
  case SQLCOM_CREATE_TRIGGER:
  {
    if (end_active_trans(thd))
      goto error;

    /* Conditionally writes to binlog. */
    res= mysql_create_or_drop_trigger(thd, all_tables, 1);

    break;
  }
  case SQLCOM_DROP_TRIGGER:
  {
    if (end_active_trans(thd))
      goto error;

    /* Conditionally writes to binlog. */
    res= mysql_create_or_drop_trigger(thd, all_tables, 0);
    break;
  }
  case SQLCOM_XA_START:
    if (thd->transaction.xid_state.xa_state == XA_IDLE &&
        thd->lex->xa_opt == XA_RESUME)
    {
      if (! thd->transaction.xid_state.xid.eq(thd->lex->xid))
      {
        my_error(ER_XAER_NOTA, MYF(0));
        break;
      }
      thd->transaction.xid_state.xa_state=XA_ACTIVE;
      send_ok(thd);
      break;
    }
    if (thd->lex->xa_opt != XA_NONE)
    { // JOIN is not supported yet. TODO
      my_error(ER_XAER_INVAL, MYF(0));
      break;
    }
    if (thd->transaction.xid_state.xa_state != XA_NOTR)
    {
      my_error(ER_XAER_RMFAIL, MYF(0),
               xa_state_names[thd->transaction.xid_state.xa_state]);
      break;
    }
    if (thd->active_transaction() || thd->locked_tables)
    {
      my_error(ER_XAER_OUTSIDE, MYF(0));
      break;
    }
    if (xid_cache_search(thd->lex->xid))
    {
      my_error(ER_XAER_DUPID, MYF(0));
      break;
    }
    DBUG_ASSERT(thd->transaction.xid_state.xid.is_null());
    thd->transaction.xid_state.xa_state=XA_ACTIVE;
    thd->transaction.xid_state.xid.set(thd->lex->xid);
    xid_cache_insert(&thd->transaction.xid_state);
    thd->transaction.all.modified_non_trans_table= FALSE;
    thd->options= ((thd->options & ~(OPTION_KEEP_LOG)) | OPTION_BEGIN);
    thd->server_status|= SERVER_STATUS_IN_TRANS;
    send_ok(thd);
    break;
  case SQLCOM_XA_END:
    /* fake it */
    if (thd->lex->xa_opt != XA_NONE)
    { // SUSPEND and FOR MIGRATE are not supported yet. TODO
      my_error(ER_XAER_INVAL, MYF(0));
      break;
    }
    if (thd->transaction.xid_state.xa_state != XA_ACTIVE)
    {
      my_error(ER_XAER_RMFAIL, MYF(0),
               xa_state_names[thd->transaction.xid_state.xa_state]);
      break;
    }
    if (!thd->transaction.xid_state.xid.eq(thd->lex->xid))
    {
      my_error(ER_XAER_NOTA, MYF(0));
      break;
    }
    thd->transaction.xid_state.xa_state=XA_IDLE;
    send_ok(thd);
    break;
  case SQLCOM_XA_PREPARE:
    if (thd->transaction.xid_state.xa_state != XA_IDLE)
    {
      my_error(ER_XAER_RMFAIL, MYF(0),
               xa_state_names[thd->transaction.xid_state.xa_state]);
      break;
    }
    if (!thd->transaction.xid_state.xid.eq(thd->lex->xid))
    {
      my_error(ER_XAER_NOTA, MYF(0));
      break;
    }
    if (ha_prepare(thd))
    {
      my_error(ER_XA_RBROLLBACK, MYF(0));
      xid_cache_delete(&thd->transaction.xid_state);
      thd->transaction.xid_state.xa_state=XA_NOTR;
      break;
    }
    thd->transaction.xid_state.xa_state=XA_PREPARED;
    send_ok(thd);
    break;
  case SQLCOM_XA_COMMIT:
    if (!thd->transaction.xid_state.xid.eq(thd->lex->xid))
    {
      XID_STATE *xs=xid_cache_search(thd->lex->xid);
      if (!xs || xs->in_thd)
        my_error(ER_XAER_NOTA, MYF(0));
      else
      {
        ha_commit_or_rollback_by_xid(thd->lex->xid, 1);
        xid_cache_delete(xs);
        send_ok(thd);
      }
      break;
    }
    if (thd->transaction.xid_state.xa_state == XA_IDLE &&
        thd->lex->xa_opt == XA_ONE_PHASE)
    {
      int r;
      if ((r= ha_commit(thd)))
        my_error(r == 1 ? ER_XA_RBROLLBACK : ER_XAER_RMERR, MYF(0));
      else
        send_ok(thd);
    }
    else if (thd->transaction.xid_state.xa_state == XA_PREPARED &&
             thd->lex->xa_opt == XA_NONE)
    {
      if (wait_if_global_read_lock(thd, 0, 0))
      {
        ha_rollback(thd);
        my_error(ER_XAER_RMERR, MYF(0));
      }
      else
      {
        if (ha_commit_one_phase(thd, 1))
          my_error(ER_XAER_RMERR, MYF(0));
        else
          send_ok(thd);
        start_waiting_global_read_lock(thd);
      }
    }
    else
    {
      my_error(ER_XAER_RMFAIL, MYF(0),
               xa_state_names[thd->transaction.xid_state.xa_state]);
      break;
    }
    thd->options&= ~(OPTION_BEGIN | OPTION_KEEP_LOG);
    thd->transaction.all.modified_non_trans_table= FALSE;
    thd->server_status&= ~SERVER_STATUS_IN_TRANS;
    xid_cache_delete(&thd->transaction.xid_state);
    thd->transaction.xid_state.xa_state=XA_NOTR;
    break;
  case SQLCOM_XA_ROLLBACK:
    if (!thd->transaction.xid_state.xid.eq(thd->lex->xid))
    {
      XID_STATE *xs=xid_cache_search(thd->lex->xid);
      if (!xs || xs->in_thd)
        my_error(ER_XAER_NOTA, MYF(0));
      else
      {
        ha_commit_or_rollback_by_xid(thd->lex->xid, 0);
        xid_cache_delete(xs);
        send_ok(thd);
      }
      break;
    }
    if (thd->transaction.xid_state.xa_state != XA_IDLE &&
        thd->transaction.xid_state.xa_state != XA_PREPARED)
    {
      my_error(ER_XAER_RMFAIL, MYF(0),
               xa_state_names[thd->transaction.xid_state.xa_state]);
      break;
    }
    if (ha_rollback(thd))
      my_error(ER_XAER_RMERR, MYF(0));
    else
      send_ok(thd);
    thd->options&= ~(OPTION_BEGIN | OPTION_KEEP_LOG);
    thd->transaction.all.modified_non_trans_table= FALSE;
    thd->server_status&= ~SERVER_STATUS_IN_TRANS;
    xid_cache_delete(&thd->transaction.xid_state);
    thd->transaction.xid_state.xa_state=XA_NOTR;
    break;
  case SQLCOM_XA_RECOVER:
    res= mysql_xa_recover(thd);
    break;
  case SQLCOM_ALTER_TABLESPACE:
    if (check_access(thd, ALTER_ACL, thd->db, 0, 1, 0, thd->db ? is_schema_db(thd->db) : 0))
      break;
    if (!(res= mysql_alter_tablespace(thd, lex->alter_tablespace_info)))
      send_ok(thd);
    break;
  case SQLCOM_INSTALL_PLUGIN:
    if (! (res= mysql_install_plugin(thd, &thd->lex->comment,
                                     &thd->lex->ident)))
      send_ok(thd);
    break;
  case SQLCOM_UNINSTALL_PLUGIN:
    if (! (res= mysql_uninstall_plugin(thd, &thd->lex->comment)))
      send_ok(thd);
    break;
  case SQLCOM_BINLOG_BASE64_EVENT:
  {
#ifndef EMBEDDED_LIBRARY
    mysql_client_binlog_statement(thd);
#else /* EMBEDDED_LIBRARY */
    my_error(ER_OPTION_PREVENTS_STATEMENT, MYF(0), "embedded");
#endif /* EMBEDDED_LIBRARY */
    break;
  }
  case SQLCOM_CREATE_SERVER:
  {
    int error;
    LEX *lex= thd->lex;
    DBUG_PRINT("info", ("case SQLCOM_CREATE_SERVER"));

    if (check_global_access(thd, SUPER_ACL))
      break;

    if ((error= create_server(thd, &lex->server_options)))
    {
      DBUG_PRINT("info", ("problem creating server <%s>",
                          lex->server_options.server_name));
      my_error(error, MYF(0), lex->server_options.server_name);
      break;
    }
    send_ok(thd, 1);
    break;
  }
  case SQLCOM_ALTER_SERVER:
  {
    int error;
    LEX *lex= thd->lex;
    DBUG_PRINT("info", ("case SQLCOM_ALTER_SERVER"));

    if (check_global_access(thd, SUPER_ACL))
      break;

    if ((error= alter_server(thd, &lex->server_options)))
    {
      DBUG_PRINT("info", ("problem altering server <%s>",
                          lex->server_options.server_name));
      my_error(error, MYF(0), lex->server_options.server_name);
      break;
    }
    send_ok(thd, 1);
    break;
  }
  case SQLCOM_DROP_SERVER:
  {
    int err_code;
    LEX *lex= thd->lex;
    DBUG_PRINT("info", ("case SQLCOM_DROP_SERVER"));

    if (check_global_access(thd, SUPER_ACL))
      break;

    if ((err_code= drop_server(thd, &lex->server_options)))
    {
      if (! lex->drop_if_exists && err_code == ER_FOREIGN_SERVER_DOESNT_EXIST)
      {
        DBUG_PRINT("info", ("problem dropping server %s",
                            lex->server_options.server_name));
        my_error(err_code, MYF(0), lex->server_options.server_name);
      }
      else
      {
        send_ok(thd, 0);
      }
      break;
    }
    send_ok(thd, 1);
    break;
  }
  default:
#ifndef EMBEDDED_LIBRARY
    DBUG_ASSERT(0);                             /* Impossible */
#endif
    send_ok(thd);
    break;
  }

  THD_SET_PROC_INFO(thd, "query end");

  /*
    Binlog-related cleanup:
    Reset system variables temporarily modified by SET ONE SHOT.

    Exception: If this is a SET, do nothing. This is to allow
    mysqlbinlog to print many SET commands (in this case we want the
    charset temp setting to live until the real query). This is also
    needed so that SET CHARACTER_SET_CLIENT... does not cancel itself
    immediately.
  */
  if (thd->one_shot_set && lex->sql_command != SQLCOM_SET_OPTION)
    reset_one_shot_variables(thd);

  /*
    The return value for ROW_COUNT() is "implementation dependent" if the
    statement is not DELETE, INSERT or UPDATE, but -1 is what JDBC and ODBC
    wants. We also keep the last value in case of SQLCOM_CALL or
    SQLCOM_EXECUTE.
  */
  if (!(sql_command_flags[lex->sql_command] & CF_HAS_ROW_COUNT))
    thd->row_count_func= -1;

  goto finish;

error:
  res= TRUE;

finish:
  if (need_start_waiting)
  {
    /*
      Release the protection against the global read lock and wake
      everyone, who might want to set a global read lock.
    */
    start_waiting_global_read_lock(thd);
  }
  DBUG_RETURN(res || thd->is_error());
}


static bool execute_sqlcom_select(THD *thd, TABLE_LIST *all_tables)
{
  LEX	*lex= thd->lex;
  select_result *result=lex->result;
  bool res;
  /* assign global limit variable if limit is not given */
  {
    SELECT_LEX *param= lex->unit.global_parameters;
    if (!param->explicit_limit)
      param->select_limit=
        new Item_int((ulonglong) thd->variables.select_limit);
  }
  if (!(res= open_and_lock_tables(thd, all_tables)))
  {
    if (lex->describe)
    {
      /*
        We always use select_send for EXPLAIN, even if it's an EXPLAIN
        for SELECT ... INTO OUTFILE: a user application should be able
        to prepend EXPLAIN to any query and receive output for it,
        even if the query itself redirects the output.
      */
      if (!(result= new select_send()))
        return 1;                               /* purecov: inspected */
      thd->send_explain_fields(result);
      res= mysql_explain_union(thd, &thd->lex->unit, result);
      if (lex->describe & DESCRIBE_EXTENDED)
      {
        char buff[1024];
        String str(buff,(uint32) sizeof(buff), system_charset_info);
        str.length(0);
        thd->lex->unit.print(&str);
        str.append('\0');
        push_warning(thd, MYSQL_ERROR::WARN_LEVEL_NOTE,
                     ER_YES, str.ptr());
      }
      result->send_eof();
      delete result;
    }
    else
    {
      if (!result && !(result= new select_send()))
        return 1;                               /* purecov: inspected */
      query_cache_store_query(thd, all_tables);
      res= handle_select(thd, lex, result, 0);
      if (result != lex->result)
        delete result;
    }
  }
  return res;
}


/*
  Check grants for commands which work only with one table.

  SYNOPSIS
    check_single_table_access()
    thd			Thread handler
    privilege		requested privilege
    all_tables		global table list of query
    no_errors           FALSE/TRUE - report/don't report error to
                            the client (using my_error() call).

  RETURN
    0 - OK
    1 - access denied, error is sent to client
*/

bool check_single_table_access(THD *thd, ulong privilege, 
                               TABLE_LIST *all_tables, bool no_errors)
{
  Security_context * backup_ctx= thd->security_ctx;

  /* we need to switch to the saved context (if any) */
  if (all_tables->security_ctx)
    thd->security_ctx= all_tables->security_ctx;

  const char *db_name;
  if ((all_tables->view || all_tables->field_translation) &&
      !all_tables->schema_table)
    db_name= all_tables->view_db.str;
  else
    db_name= all_tables->db;

  if (check_access(thd, privilege, db_name,
		   &all_tables->grant.privilege, 0, no_errors,
                   test(all_tables->schema_table)))
    goto deny;

  /* Show only 1 table for check_grant */
  if (!(all_tables->belong_to_view &&
        (thd->lex->sql_command == SQLCOM_SHOW_FIELDS)) &&
      check_grant(thd, privilege, all_tables, 0, 1, no_errors))
    goto deny;

  thd->security_ctx= backup_ctx;
  return 0;

deny:
  thd->security_ctx= backup_ctx;
  return 1;
}

/*
  Check grants for commands which work only with one table and all other
  tables belonging to subselects or implicitly opened tables.

  SYNOPSIS
    check_one_table_access()
    thd			Thread handler
    privilege		requested privilege
    all_tables		global table list of query

  RETURN
    0 - OK
    1 - access denied, error is sent to client
*/

bool check_one_table_access(THD *thd, ulong privilege, TABLE_LIST *all_tables)
{
  if (check_single_table_access (thd,privilege,all_tables, FALSE))
    return 1;

  /* Check rights on tables of subselects and implictly opened tables */
  TABLE_LIST *subselects_tables, *view= all_tables->view ? all_tables : 0;
  if ((subselects_tables= all_tables->next_global))
  {
    /*
      Access rights asked for the first table of a view should be the same
      as for the view
    */
    if (view && subselects_tables->belong_to_view == view)
    {
      if (check_single_table_access (thd, privilege, subselects_tables, FALSE))
        return 1;
      subselects_tables= subselects_tables->next_global;
    }
    if (subselects_tables &&
        (check_table_access(thd, SELECT_ACL, subselects_tables, 0)))
      return 1;
  }
  return 0;
}


/****************************************************************************
  Get the user (global) and database privileges for all used tables

  NOTES
    The idea of EXTRA_ACL is that one will be granted access to the table if
    one has the asked privilege on any column combination of the table; For
    example to be able to check a table one needs to have SELECT privilege on
    any column of the table.

  RETURN
    0  ok
    1  If we can't get the privileges and we don't use table/column grants.

    save_priv	In this we store global and db level grants for the table
		Note that we don't store db level grants if the global grants
                is enough to satisfy the request and the global grants contains
                a SELECT grant.
****************************************************************************/

bool
check_access(THD *thd, ulong want_access, const char *db, ulong *save_priv,
	     bool dont_check_global_grants, bool no_errors, bool schema_db)
{
  Security_context *sctx= thd->security_ctx;
#ifndef NO_EMBEDDED_ACCESS_CHECKS
  ulong db_access;
  /*
    GRANT command:
    In case of database level grant the database name may be a pattern,
    in case of table|column level grant the database name can not be a pattern.
    We use 'dont_check_global_grants' as a flag to determine
    if it's database level grant command 
    (see SQLCOM_GRANT case, mysql_execute_command() function) and
    set db_is_pattern according to 'dont_check_global_grants' value.
  */
  bool  db_is_pattern= (test(want_access & GRANT_ACL) &&
                        dont_check_global_grants);
#endif
  ulong dummy;
  DBUG_ENTER("check_access");
  DBUG_PRINT("enter",("db: %s  want_access: %lu  master_access: %lu",
                      db ? db : "", want_access, sctx->master_access));
  if (save_priv)
    *save_priv=0;
  else
    save_priv= &dummy;

  if ((!db || !db[0]) && !thd->db && !dont_check_global_grants)
  {
    DBUG_PRINT("error",("No database"));
    if (!no_errors)
      my_message(ER_NO_DB_ERROR, ER(ER_NO_DB_ERROR),
                 MYF(0));                       /* purecov: tested */
    DBUG_RETURN(TRUE);				/* purecov: tested */
  }

  if (schema_db)
  {
    if (!(sctx->master_access & FILE_ACL) && (want_access & FILE_ACL) ||
        (want_access & ~(SELECT_ACL | EXTRA_ACL | FILE_ACL)))
    {
      if (!no_errors)
      {
        const char *db_name= db ? db : thd->db;
        my_error(ER_DBACCESS_DENIED_ERROR, MYF(0),
                 sctx->priv_user, sctx->priv_host, db_name);
      }
      DBUG_RETURN(TRUE);
    }
    else
    {
      *save_priv= SELECT_ACL;
      DBUG_RETURN(FALSE);
    }
  }

#ifdef NO_EMBEDDED_ACCESS_CHECKS
  DBUG_RETURN(0);
#else
  if ((sctx->master_access & want_access) == want_access)
  {
    /*
      If we don't have a global SELECT privilege, we have to get the database
      specific access rights to be able to handle queries of type
      UPDATE t1 SET a=1 WHERE b > 0
    */
    db_access= sctx->db_access;
    if (!(sctx->master_access & SELECT_ACL) &&
	(db && (!thd->db || db_is_pattern || strcmp(db,thd->db))))
      db_access=acl_get(sctx->host, sctx->ip, sctx->priv_user, db,
                        db_is_pattern);
    *save_priv=sctx->master_access | db_access;
    DBUG_RETURN(FALSE);
  }
  if (((want_access & ~sctx->master_access) & ~(DB_ACLS | EXTRA_ACL)) ||
      ! db && dont_check_global_grants)
  {						// We can never grant this
    DBUG_PRINT("error",("No possible access"));
    if (!no_errors)
      my_error(ER_ACCESS_DENIED_ERROR, MYF(0),
               sctx->priv_user,
               sctx->priv_host,
               (thd->password ?
                ER(ER_YES) :
                ER(ER_NO)));                    /* purecov: tested */
    DBUG_RETURN(TRUE);				/* purecov: tested */
  }

  if (db == any_db)
    DBUG_RETURN(FALSE);				// Allow select on anything

  if (db && (!thd->db || db_is_pattern || strcmp(db,thd->db)))
    db_access= acl_get(sctx->host, sctx->ip, sctx->priv_user, db,
                       db_is_pattern);
  else
    db_access= sctx->db_access;
  DBUG_PRINT("info",("db_access: %lu", db_access));
  /* Remove SHOW attribute and access rights we already have */
  want_access &= ~(sctx->master_access | EXTRA_ACL);
  DBUG_PRINT("info",("db_access: %lu  want_access: %lu",
                     db_access, want_access));
  db_access= ((*save_priv=(db_access | sctx->master_access)) & want_access);

  if (db_access == want_access ||
      (!dont_check_global_grants &&
       !(want_access & ~(db_access | TABLE_ACLS | PROC_ACLS))))
    DBUG_RETURN(FALSE);				/* Ok */

  DBUG_PRINT("error",("Access denied"));
  if (!no_errors)
    my_error(ER_DBACCESS_DENIED_ERROR, MYF(0),
             sctx->priv_user, sctx->priv_host,
             (db ? db : (thd->db ?
                         thd->db :
                         "unknown")));          /* purecov: tested */
  DBUG_RETURN(TRUE);				/* purecov: tested */
#endif /* NO_EMBEDDED_ACCESS_CHECKS */
}


/*
  check for global access and give descriptive error message if it fails

  SYNOPSIS
    check_global_access()
    thd			Thread handler
    want_access		Use should have any of these global rights

  WARNING
    One gets access right if one has ANY of the rights in want_access
    This is useful as one in most cases only need one global right,
    but in some case we want to check if the user has SUPER or
    REPL_CLIENT_ACL rights.

  RETURN
    0	ok
    1	Access denied.  In this case an error is sent to the client
*/

bool check_global_access(THD *thd, ulong want_access)
{
#ifdef NO_EMBEDDED_ACCESS_CHECKS
  return 0;
#else
  char command[128];
  if ((thd->security_ctx->master_access & want_access))
    return 0;
  get_privilege_desc(command, sizeof(command), want_access);
  my_error(ER_SPECIFIC_ACCESS_DENIED_ERROR, MYF(0), command);
  return 1;
#endif /* NO_EMBEDDED_ACCESS_CHECKS */
}


static bool check_show_access(THD *thd, TABLE_LIST *table)
{
  switch (get_schema_table_idx(table->schema_table)) {
  case SCH_SCHEMATA:
    return (specialflag & SPECIAL_SKIP_SHOW_DB) &&
      check_global_access(thd, SHOW_DB_ACL);

  case SCH_TABLE_NAMES:
  case SCH_TABLES:
  case SCH_VIEWS:
  case SCH_TRIGGERS:
  case SCH_EVENTS:
  {
    const char *dst_db_name= table->schema_select_lex->db;

    DBUG_ASSERT(dst_db_name);

    if (check_access(thd, SELECT_ACL, dst_db_name,
                     &thd->col_access, FALSE, FALSE,
                     is_schema_db(dst_db_name)))
      return TRUE;

    if (!thd->col_access && check_grant_db(thd, dst_db_name))
    {
      my_error(ER_DBACCESS_DENIED_ERROR, MYF(0),
               thd->security_ctx->priv_user,
               thd->security_ctx->priv_host,
               dst_db_name);
      return TRUE;
    }

    return FALSE;
  }

  case SCH_COLUMNS:
  case SCH_STATISTICS:
  {
    TABLE_LIST *dst_table;
    dst_table= (TABLE_LIST *) table->schema_select_lex->table_list.first;

    DBUG_ASSERT(dst_table);

    if (check_access(thd, SELECT_ACL | EXTRA_ACL,
                     dst_table->db,
                     &dst_table->grant.privilege,
                     FALSE, FALSE,
                     test(dst_table->schema_table)))
      return FALSE;

    return (check_grant(thd, SELECT_ACL, dst_table, 2, UINT_MAX, FALSE));
  }
  default:
    break;
  }

  return FALSE;
}


/*
  Check the privilege for all used tables.

  SYNOPSYS
    check_table_access()
      thd          Thread context
      want_access  Privileges requested
      tables       List of tables to be checked
      no_errors    FALSE/TRUE - report/don't report error to
                   the client (using my_error() call).

  NOTES
    Table privileges are cached in the table list for GRANT checking.
    This functions assumes that table list used and
    thd->lex->query_tables_own_last value correspond to each other
    (the latter should be either 0 or point to next_global member
    of one of elements of this table list).

  RETURN VALUE
    FALSE - OK
    TRUE  - Access denied
*/

bool
check_table_access(THD *thd, ulong want_access,TABLE_LIST *tables,
		   bool no_errors)
{
#ifndef NO_EMBEDDED_ACCESS_CHECKS
  TABLE_LIST *org_tables= tables;
#endif
  TABLE_LIST *first_not_own_table= thd->lex->first_not_own_table();
  Security_context *sctx= thd->security_ctx, *backup_ctx= thd->security_ctx;
  /*
    The check that first_not_own_table is not reached is for the case when
    the given table list refers to the list for prelocking (contains tables
    of other queries). For simple queries first_not_own_table is 0.
  */
  for (; tables != first_not_own_table; tables= tables->next_global)
  {
    if (tables->security_ctx)
      sctx= tables->security_ctx;
    else
      sctx= backup_ctx;

    if (tables->schema_table && 
        (want_access & ~(SELECT_ACL | EXTRA_ACL | FILE_ACL)))
    {
      if (!no_errors)
        my_error(ER_DBACCESS_DENIED_ERROR, MYF(0),
                 sctx->priv_user, sctx->priv_host,
                 INFORMATION_SCHEMA_NAME.str);
      return TRUE;
    }
    /*
       Register access for view underlying table.
       Remove SHOW_VIEW_ACL, because it will be checked during making view
     */
    tables->grant.orig_want_privilege= (want_access & ~SHOW_VIEW_ACL);

    if (tables->schema_table_reformed)
    {
      if (check_show_access(thd, tables))
        goto deny;

      continue;
    }

    if (tables->derived ||
        (tables->table && (int)tables->table->s->tmp_table))
      continue;
    thd->security_ctx= sctx;
    if ((sctx->master_access & want_access) ==
        (want_access & ~EXTRA_ACL) &&
	thd->db)
      tables->grant.privilege= want_access;
    else if (tables->db && thd->db && strcmp(tables->db, thd->db) == 0)
    {
      if (check_access(thd,want_access,tables->db,&tables->grant.privilege,
			 0, no_errors, test(tables->schema_table)))
        goto deny;                            // Access denied
    }
    else if (check_access(thd,want_access,tables->db,&tables->grant.privilege,
			  0, no_errors, test(tables->schema_table)))
      goto deny;
  }
  thd->security_ctx= backup_ctx;
#ifndef NO_EMBEDDED_ACCESS_CHECKS
  return check_grant(thd,want_access & ~EXTRA_ACL,org_tables,
		       test(want_access & EXTRA_ACL), UINT_MAX, no_errors);
#endif
deny:
  thd->security_ctx= backup_ctx;
  return TRUE;
}


bool
check_routine_access(THD *thd, ulong want_access,char *db, char *name,
		     bool is_proc, bool no_errors)
{
  TABLE_LIST tables[1];
  
  bzero((char *)tables, sizeof(TABLE_LIST));
  tables->db= db;
  tables->table_name= tables->alias= name;
  
  /*
    The following test is just a shortcut for check_access() (to avoid
    calculating db_access) under the assumption that it's common to
    give persons global right to execute all stored SP (but not
    necessary to create them).
  */
  if ((thd->security_ctx->master_access & want_access) == want_access)
    tables->grant.privilege= want_access;
  else if (check_access(thd,want_access,db,&tables->grant.privilege,
			0, no_errors, 0))
    return TRUE;
  
#ifndef NO_EMBEDDED_ACCESS_CHECKS
    return check_grant_routine(thd, want_access, tables, is_proc, no_errors);
#else
  return FALSE;
#endif
}


/*
  Check if the routine has any of the routine privileges

  SYNOPSIS
    check_some_routine_access()
    thd		 Thread handler
    db           Database name
    name         Routine name

  RETURN
    0            ok
    1            error
*/

bool check_some_routine_access(THD *thd, const char *db, const char *name,
                               bool is_proc)
{
  ulong save_priv;
  if (thd->security_ctx->master_access & SHOW_PROC_ACLS)
    return FALSE;
  /*
    There are no routines in information_schema db. So we can safely
    pass zero to last paramter of check_access function
  */
  if (!check_access(thd, SHOW_PROC_ACLS, db, &save_priv, 0, 1, 0) ||
      (save_priv & SHOW_PROC_ACLS))
    return FALSE;
  return check_routine_level_acl(thd, db, name, is_proc);
}


/*
  Check if the given table has any of the asked privileges

  SYNOPSIS
    check_some_access()
    thd		 Thread handler
    want_access	 Bitmap of possible privileges to check for

  RETURN
    0  ok
    1  error
*/


bool check_some_access(THD *thd, ulong want_access, TABLE_LIST *table)
{
  ulong access;
  DBUG_ENTER("check_some_access");

  /* This loop will work as long as we have less than 32 privileges */
  for (access= 1; access < want_access ; access<<= 1)
  {
    if (access & want_access)
    {
      if (!check_access(thd, access, table->db,
                        &table->grant.privilege, 0, 1,
                        test(table->schema_table)) &&
          !check_grant(thd, access, table, 0, 1, 1))
        DBUG_RETURN(0);
    }
  }
  DBUG_PRINT("exit",("no matching access rights"));
  DBUG_RETURN(1);
}


bool check_merge_table_access(THD *thd, char *db,
			      TABLE_LIST *table_list)
{
  int error=0;
  if (table_list)
  {
    /* Check that all tables use the current database */
    TABLE_LIST *tmp;
    for (tmp= table_list; tmp; tmp= tmp->next_local)
    {
      if (!tmp->db || !tmp->db[0])
	tmp->db=db;
    }
    error=check_table_access(thd, SELECT_ACL | UPDATE_ACL | DELETE_ACL,
			     table_list,0);
  }
  return error;
}


/****************************************************************************
	Check stack size; Send error if there isn't enough stack to continue
****************************************************************************/

#ifndef EMBEDDED_LIBRARY

#if STACK_DIRECTION < 0
#define used_stack(A,B) (long) (A - B)
#else
#define used_stack(A,B) (long) (B - A)
#endif

#ifndef DBUG_OFF
long max_stack_used;
#endif

/*
  Note: The 'buf' parameter is necessary, even if it is unused here.
  - fix_fields functions has a "dummy" buffer large enough for the
    corresponding exec. (Thus we only have to check in fix_fields.)
  - Passing to check_stack_overrun() prevents the compiler from removing it.
 */
bool check_stack_overrun(THD *thd, long margin,
			 uchar *buf __attribute__((unused)))
{
  long stack_used;
  DBUG_ASSERT(thd == current_thd);
  if ((stack_used=used_stack(thd->thread_stack,(char*) &stack_used)) >=
      (long) (thread_stack - margin))
  {
    sprintf(errbuff[0],ER(ER_STACK_OVERRUN_NEED_MORE),
            stack_used,thread_stack,margin);
    my_message(ER_STACK_OVERRUN_NEED_MORE,errbuff[0],MYF(0));
    thd->fatal_error();
    return 1;
  }
#ifndef DBUG_OFF
  max_stack_used= max(max_stack_used, stack_used);
#endif
  return 0;
}
#endif /* EMBEDDED_LIBRARY */

#define MY_YACC_INIT 1000			// Start with big alloc
#define MY_YACC_MAX  32000			// Because of 'short'

bool my_yyoverflow(short **yyss, YYSTYPE **yyvs, ulong *yystacksize)
{
  LEX	*lex= current_thd->lex;
  ulong old_info=0;
  if ((uint) *yystacksize >= MY_YACC_MAX)
    return 1;
  if (!lex->yacc_yyvs)
    old_info= *yystacksize;
  *yystacksize= set_zone((*yystacksize)*2,MY_YACC_INIT,MY_YACC_MAX);
  if (!(lex->yacc_yyvs= (uchar*)
	my_realloc(lex->yacc_yyvs,
		   *yystacksize*sizeof(**yyvs),
		   MYF(MY_ALLOW_ZERO_PTR | MY_FREE_ON_ERROR))) ||
      !(lex->yacc_yyss= (uchar*)
	my_realloc(lex->yacc_yyss,
		   *yystacksize*sizeof(**yyss),
		   MYF(MY_ALLOW_ZERO_PTR | MY_FREE_ON_ERROR))))
    return 1;
  if (old_info)
  {						// Copy old info from stack
    memcpy(lex->yacc_yyss, (uchar*) *yyss, old_info*sizeof(**yyss));
    memcpy(lex->yacc_yyvs, (uchar*) *yyvs, old_info*sizeof(**yyvs));
  }
  *yyss=(short*) lex->yacc_yyss;
  *yyvs=(YYSTYPE*) lex->yacc_yyvs;
  return 0;
}


/*
 Reset THD part responsible for command processing state.

 DESCRIPTION
   This needs to be called before execution of every statement
   (prepared or conventional).
   It is not called by substatements of routines.

 TODO
   Make it a method of THD and align its name with the rest of
   reset/end/start/init methods.
   Call it after we use THD for queries, not before.
*/

void mysql_reset_thd_for_next_command(THD *thd)
{
  DBUG_ENTER("mysql_reset_thd_for_next_command");
  DBUG_ASSERT(!thd->spcont); /* not for substatements of routines */
  thd->free_list= 0;
  thd->select_number= 1;
  /*
    Those two lines below are theoretically unneeded as
    THD::cleanup_after_query() should take care of this already.
  */
  thd->auto_inc_intervals_in_cur_stmt_for_binlog.empty();
  thd->stmt_depends_on_first_successful_insert_id_in_prev_stmt= 0;

  thd->query_start_used= 0;
  thd->is_fatal_error= thd->time_zone_used= 0;
  thd->server_status&= ~ (SERVER_MORE_RESULTS_EXISTS | 
                          SERVER_QUERY_NO_INDEX_USED |
                          SERVER_QUERY_NO_GOOD_INDEX_USED);
  /*
    If in autocommit mode and not in a transaction, reset
    OPTION_STATUS_NO_TRANS_UPDATE | OPTION_KEEP_LOG to not get warnings
    in ha_rollback_trans() about some tables couldn't be rolled back.
  */
  if (!(thd->options & (OPTION_NOT_AUTOCOMMIT | OPTION_BEGIN)))
  {
    thd->options&= ~OPTION_KEEP_LOG;
    thd->transaction.all.modified_non_trans_table= FALSE;
  }
  DBUG_ASSERT(thd->security_ctx== &thd->main_security_ctx);
  thd->thread_specific_used= FALSE;
  if (!thd->in_sub_stmt)
  {
    if (opt_bin_log)
    {
      reset_dynamic(&thd->user_var_events);
      thd->user_var_events_alloc= thd->mem_root;
    }
    thd->clear_error();
    thd->total_warn_count=0;			// Warnings for this query
    thd->rand_used= 0;
    thd->sent_row_count= thd->examined_row_count= 0;
  }
  /*
    Because we come here only for start of top-statements, binlog format is
    constant inside a complex statement (using stored functions) etc.
  */
  thd->reset_current_stmt_binlog_row_based();

  DBUG_VOID_RETURN;
}


void
mysql_init_select(LEX *lex)
{
  SELECT_LEX *select_lex= lex->current_select;
  select_lex->init_select();
  lex->wild= 0;
  if (select_lex == &lex->select_lex)
  {
    DBUG_ASSERT(lex->result == 0);
    lex->exchange= 0;
  }
}


bool
mysql_new_select(LEX *lex, bool move_down)
{
  SELECT_LEX *select_lex;
  THD *thd= lex->thd;
  DBUG_ENTER("mysql_new_select");

  if (!(select_lex= new (thd->mem_root) SELECT_LEX()))
    DBUG_RETURN(1);
  select_lex->select_number= ++thd->select_number;
  select_lex->parent_lex= lex; /* Used in init_query. */
  select_lex->init_query();
  select_lex->init_select();
  lex->nest_level++;
  if (lex->nest_level > (int) MAX_SELECT_NESTING)
  {
    my_error(ER_TOO_HIGH_LEVEL_OF_NESTING_FOR_SELECT,MYF(0),MAX_SELECT_NESTING);
    DBUG_RETURN(1);
  }
  select_lex->nest_level= lex->nest_level;
  /*
    Don't evaluate this subquery during statement prepare even if
    it's a constant one. The flag is switched off in the end of
    mysql_stmt_prepare.
  */
  if (thd->stmt_arena->is_stmt_prepare())
    select_lex->uncacheable|= UNCACHEABLE_PREPARE;
  if (move_down)
  {
    SELECT_LEX_UNIT *unit;
    lex->subqueries= TRUE;
    /* first select_lex of subselect or derived table */
    if (!(unit= new (thd->mem_root) SELECT_LEX_UNIT()))
      DBUG_RETURN(1);

    unit->init_query();
    unit->init_select();
    unit->thd= thd;
    unit->include_down(lex->current_select);
    unit->link_next= 0;
    unit->link_prev= 0;
    unit->return_to= lex->current_select;
    select_lex->include_down(unit);
    /*
      By default we assume that it is usual subselect and we have outer name
      resolution context, if no we will assign it to 0 later
    */
    select_lex->context.outer_context= &select_lex->outer_select()->context;
  }
  else
  {
    if (lex->current_select->order_list.first && !lex->current_select->braces)
    {
      my_error(ER_WRONG_USAGE, MYF(0), "UNION", "ORDER BY");
      DBUG_RETURN(1);
    }
    select_lex->include_neighbour(lex->current_select);
    SELECT_LEX_UNIT *unit= select_lex->master_unit();                              
    if (!unit->fake_select_lex && unit->add_fake_select_lex(lex->thd))
      DBUG_RETURN(1);
    select_lex->context.outer_context= 
                unit->first_select()->context.outer_context;
  }

  select_lex->master_unit()->global_parameters= select_lex;
  select_lex->include_global((st_select_lex_node**)&lex->all_selects_list);
  lex->current_select= select_lex;
  /*
    in subquery is SELECT query and we allow resolution of names in SELECT
    list
  */
  select_lex->context.resolve_in_select_list= TRUE;
  DBUG_RETURN(0);
}

/*
  Create a select to return the same output as 'SELECT @@var_name'.

  SYNOPSIS
    create_select_for_variable()
    var_name		Variable name

  DESCRIPTION
    Used for SHOW COUNT(*) [ WARNINGS | ERROR]

    This will crash with a core dump if the variable doesn't exists
*/

void create_select_for_variable(const char *var_name)
{
  THD *thd;
  LEX *lex;
  LEX_STRING tmp, null_lex_string;
  Item *var;
  char buff[MAX_SYS_VAR_LENGTH*2+4+8], *end;
  DBUG_ENTER("create_select_for_variable");

  thd= current_thd;
  lex= thd->lex;
  mysql_init_select(lex);
  lex->sql_command= SQLCOM_SELECT;
  tmp.str= (char*) var_name;
  tmp.length=strlen(var_name);
  bzero((char*) &null_lex_string.str, sizeof(null_lex_string));
  /*
    We set the name of Item to @@session.var_name because that then is used
    as the column name in the output.
  */
  if ((var= get_system_var(thd, OPT_SESSION, tmp, null_lex_string)))
  {
    end= strxmov(buff, "@@session.", var_name, NullS);
    var->set_name(buff, end-buff, system_charset_info);
    add_item_to_list(thd, var);
  }
  DBUG_VOID_RETURN;
}


void mysql_init_multi_delete(LEX *lex)
{
  lex->sql_command=  SQLCOM_DELETE_MULTI;
  mysql_init_select(lex);
  lex->select_lex.select_limit= 0;
  lex->unit.select_limit_cnt= HA_POS_ERROR;
  lex->select_lex.table_list.save_and_clear(&lex->auxiliary_table_list);
  lex->lock_option= using_update_log ? TL_READ_NO_INSERT : TL_READ;
  lex->query_tables= 0;
  lex->query_tables_last= &lex->query_tables;
}


/*
  When you modify mysql_parse(), you may need to mofify
  mysql_test_parse_for_slave() in this same file.
*/

/**
  Parse a query.

  @param       thd     Current thread
  @param       inBuf   Begining of the query text
  @param       length  Length of the query text
  @param[out]  found_semicolon For multi queries, position of the character of
                               the next query in the query text.
*/

void mysql_parse(THD *thd, const char *inBuf, uint length,
                 const char ** found_semicolon)
{
  DBUG_ENTER("mysql_parse");

  DBUG_EXECUTE_IF("parser_debug", turn_parser_debug_on(););

  /*
    Warning.
    The purpose of query_cache_send_result_to_client() is to lookup the
    query in the query cache first, to avoid parsing and executing it.
    So, the natural implementation would be to:
    - first, call query_cache_send_result_to_client,
    - second, if caching failed, initialise the lexical and syntactic parser.
    The problem is that the query cache depends on a clean initialization
    of (among others) lex->safe_to_cache_query and thd->server_status,
    which are reset respectively in
    - lex_start()
    - mysql_reset_thd_for_next_command()
    So, initializing the lexical analyser *before* using the query cache
    is required for the cache to work properly.
    FIXME: cleanup the dependencies in the code to simplify this.
  */
  lex_start(thd);
  mysql_reset_thd_for_next_command(thd);

  if (query_cache_send_result_to_client(thd, (char*) inBuf, length) <= 0)
  {
    LEX *lex= thd->lex;

    sp_cache_flush_obsolete(&thd->sp_proc_cache);
    sp_cache_flush_obsolete(&thd->sp_func_cache);

    Lex_input_stream lip(thd, inBuf, length);

    bool err= parse_sql(thd, &lip, NULL);
    *found_semicolon= lip.found_semicolon;

    if (!err)
    {
#ifndef NO_EMBEDDED_ACCESS_CHECKS
      if (mqh_used && thd->user_connect &&
	  check_mqh(thd, lex->sql_command))
      {
	thd->net.error = 0;
      }
      else
#endif
      {
	if (! thd->is_error())
	{
          /*
            Binlog logs a string starting from thd->query and having length
            thd->query_length; so we set thd->query_length correctly (to not
            log several statements in one event, when we executed only first).
            We set it to not see the ';' (otherwise it would get into binlog
            and Query_log_event::print() would give ';;' output).
            This also helps display only the current query in SHOW
            PROCESSLIST.
            Note that we don't need LOCK_thread_count to modify query_length.
          */
          if (*found_semicolon &&
              (thd->query_length= (ulong)(*found_semicolon - thd->query)))
            thd->query_length--;
          /* Actually execute the query */
          lex->set_trg_event_type_for_tables();
          mysql_execute_command(thd);
          query_cache_end_of_result(thd);
	}
      }
    }
    else
    {
      DBUG_ASSERT(thd->is_error());
      DBUG_PRINT("info",("Command aborted. Fatal_error: %d",
			 thd->is_fatal_error));

      query_cache_abort(&thd->net);
    }
    if (thd->lex->sphead)
    {
      delete thd->lex->sphead;
      thd->lex->sphead= 0;
    }
    lex->unit.cleanup();
    THD_SET_PROC_INFO(thd, "freeing items");
    thd->end_statement();
    thd->cleanup_after_query();
    DBUG_ASSERT(thd->change_list.is_empty());
  }
  else
  {
    /* There are no multi queries in the cache. */
    *found_semicolon= NULL;
  }

  DBUG_VOID_RETURN;
}


#ifdef HAVE_REPLICATION
/*
  Usable by the replication SQL thread only: just parse a query to know if it
  can be ignored because of replicate-*-table rules.

  RETURN VALUES
    0	cannot be ignored
    1	can be ignored
*/

bool mysql_test_parse_for_slave(THD *thd, char *inBuf, uint length)
{
  LEX *lex= thd->lex;
  bool error= 0;
  DBUG_ENTER("mysql_test_parse_for_slave");

  Lex_input_stream lip(thd, inBuf, length);
  lex_start(thd);
  mysql_reset_thd_for_next_command(thd);

  if (!parse_sql(thd, &lip, NULL) &&
      all_tables_not_ok(thd,(TABLE_LIST*) lex->select_lex.table_list.first))
    error= 1;                  /* Ignore question */
  thd->end_statement();
  thd->cleanup_after_query();
  DBUG_RETURN(error);
}
#endif



/*****************************************************************************
** Store field definition for create
** Return 0 if ok
******************************************************************************/

bool add_field_to_list(THD *thd, LEX_STRING *field_name, enum_field_types type,
		       char *length, char *decimals,
		       uint type_modifier,
                       enum ha_storage_media storage_type,
                       enum column_format_type column_format,
		       Item *default_value, Item *on_update_value,
                       LEX_STRING *comment,
		       char *change,
                       List<String> *interval_list, CHARSET_INFO *cs,
		       uint uint_geom_type)
{
  register Create_field *new_field;
  LEX  *lex= thd->lex;
  DBUG_ENTER("add_field_to_list");

  if (check_string_char_length(field_name, "", NAME_CHAR_LEN,
                               system_charset_info, 1))
  {
    my_error(ER_TOO_LONG_IDENT, MYF(0), field_name->str); /* purecov: inspected */
    DBUG_RETURN(1);				/* purecov: inspected */
  }
  if (type_modifier & PRI_KEY_FLAG)
  {
    Key *key;
    lex->col_list.push_back(new Key_part_spec(field_name->str, 0));
    key= new Key(Key::PRIMARY, NullS,
                      &default_key_create_info,
                      0, lex->col_list);
    lex->alter_info.key_list.push_back(key);
    lex->col_list.empty();
  }
  if (type_modifier & (UNIQUE_FLAG | UNIQUE_KEY_FLAG))
  {
    Key *key;
    lex->col_list.push_back(new Key_part_spec(field_name->str, 0));
    key= new Key(Key::UNIQUE, NullS,
                 &default_key_create_info, 0,
                 lex->col_list);
    lex->alter_info.key_list.push_back(key);
    lex->col_list.empty();
  }

  if (default_value)
  {
    /* 
      Default value should be literal => basic constants =>
      no need fix_fields()
      
      We allow only one function as part of default value - 
      NOW() as default for TIMESTAMP type.
    */
    if (default_value->type() == Item::FUNC_ITEM && 
        !(((Item_func*)default_value)->functype() == Item_func::NOW_FUNC &&
         type == MYSQL_TYPE_TIMESTAMP))
    {
      my_error(ER_INVALID_DEFAULT, MYF(0), field_name->str);
      DBUG_RETURN(1);
    }
    else if (default_value->type() == Item::NULL_ITEM)
    {
      default_value= 0;
      if ((type_modifier & (NOT_NULL_FLAG | AUTO_INCREMENT_FLAG)) ==
	  NOT_NULL_FLAG)
      {
	my_error(ER_INVALID_DEFAULT, MYF(0), field_name->str);
	DBUG_RETURN(1);
      }
    }
    else if (type_modifier & AUTO_INCREMENT_FLAG)
    {
      my_error(ER_INVALID_DEFAULT, MYF(0), field_name->str);
      DBUG_RETURN(1);
    }
  }

  if (on_update_value && type != MYSQL_TYPE_TIMESTAMP)
  {
    my_error(ER_INVALID_ON_UPDATE, MYF(0), field_name->str);
    DBUG_RETURN(1);
  }

  if (!(new_field= new Create_field()) ||
      new_field->init(thd, field_name->str, type, length, decimals, type_modifier,
                      default_value, on_update_value, comment, change,
                      interval_list, cs, uint_geom_type,
                      storage_type, column_format))
    DBUG_RETURN(1);

  lex->alter_info.create_list.push_back(new_field);
  lex->last_field=new_field;
  DBUG_RETURN(0);
}


/* Store position for column in ALTER TABLE .. ADD column */

void store_position_for_column(const char *name)
{
  current_thd->lex->last_field->after=my_const_cast(char*) (name);
}

bool
add_proc_to_list(THD* thd, Item *item)
{
  ORDER *order;
  Item	**item_ptr;

  if (!(order = (ORDER *) thd->alloc(sizeof(ORDER)+sizeof(Item*))))
    return 1;
  item_ptr = (Item**) (order+1);
  *item_ptr= item;
  order->item=item_ptr;
  order->free_me=0;
  thd->lex->proc_list.link_in_list((uchar*) order,(uchar**) &order->next);
  return 0;
}


/****************************************************************************
** save order by and tables in own lists
****************************************************************************/


bool add_to_list(THD *thd, SQL_LIST &list,Item *item,bool asc)
{
  ORDER *order;
  DBUG_ENTER("add_to_list");
  if (!(order = (ORDER *) thd->alloc(sizeof(ORDER))))
    DBUG_RETURN(1);
  order->item_ptr= item;
  order->item= &order->item_ptr;
  order->asc = asc;
  order->free_me=0;
  order->used=0;
  order->counter_used= 0;
  list.link_in_list((uchar*) order,(uchar**) &order->next);
  DBUG_RETURN(0);
}


/*
  Add a table to list of used tables

  SYNOPSIS
    add_table_to_list()
    table		Table to add
    alias		alias for table (or null if no alias)
    table_options	A set of the following bits:
			TL_OPTION_UPDATING	Table will be updated
			TL_OPTION_FORCE_INDEX	Force usage of index
			TL_OPTION_ALIAS	        an alias in multi table DELETE
    lock_type		How table should be locked
    use_index		List of indexed used in USE INDEX
    ignore_index	List of indexed used in IGNORE INDEX

    RETURN
      0		Error
      #		Pointer to TABLE_LIST element added to the total table list
*/

TABLE_LIST *st_select_lex::add_table_to_list(THD *thd,
					     Table_ident *table,
					     LEX_STRING *alias,
					     ulong table_options,
					     thr_lock_type lock_type,
					     List<Index_hint> *index_hints_arg,
                                             LEX_STRING *option)
{
  register TABLE_LIST *ptr;
  TABLE_LIST *previous_table_ref; /* The table preceding the current one. */
  char *alias_str;
  LEX *lex= thd->lex;
  DBUG_ENTER("add_table_to_list");
  LINT_INIT(previous_table_ref);

  if (!table)
    DBUG_RETURN(0);				// End of memory
  alias_str= alias ? alias->str : table->table.str;
  if (!test(table_options & TL_OPTION_ALIAS) && 
      check_table_name(table->table.str, table->table.length))
  {
    my_error(ER_WRONG_TABLE_NAME, MYF(0), table->table.str);
    DBUG_RETURN(0);
  }

  if (table->is_derived_table() == FALSE && table->db.str &&
      check_db_name(&table->db))
  {
    my_error(ER_WRONG_DB_NAME, MYF(0), table->db.str);
    DBUG_RETURN(0);
  }

  if (!alias)					/* Alias is case sensitive */
  {
    if (table->sel)
    {
      my_message(ER_DERIVED_MUST_HAVE_ALIAS,
                 ER(ER_DERIVED_MUST_HAVE_ALIAS), MYF(0));
      DBUG_RETURN(0);
    }
    if (!(alias_str= (char*) thd->memdup(alias_str,table->table.length+1)))
      DBUG_RETURN(0);
  }
  if (!(ptr = (TABLE_LIST *) thd->calloc(sizeof(TABLE_LIST))))
    DBUG_RETURN(0);				/* purecov: inspected */
  if (table->db.str)
  {
    ptr->db= table->db.str;
    ptr->db_length= table->db.length;
  }
  else if (lex->copy_db_to(&ptr->db, &ptr->db_length))
    DBUG_RETURN(0);

  ptr->alias= alias_str;
  if (lower_case_table_names && table->table.length)
    table->table.length= my_casedn_str(files_charset_info, table->table.str);
  ptr->table_name=table->table.str;
  ptr->table_name_length=table->table.length;
  ptr->lock_type=   lock_type;
  ptr->lock_timeout= -1;      /* default timeout */
  ptr->lock_transactional= 1; /* allow transactional locks */
  ptr->updating=    test(table_options & TL_OPTION_UPDATING);
  ptr->force_index= test(table_options & TL_OPTION_FORCE_INDEX);
  ptr->ignore_leaves= test(table_options & TL_OPTION_IGNORE_LEAVES);
  ptr->derived=	    table->sel;
  if (!ptr->derived && !my_strcasecmp(system_charset_info, ptr->db,
                                      INFORMATION_SCHEMA_NAME.str))
  {
    ST_SCHEMA_TABLE *schema_table= find_schema_table(thd, ptr->table_name);
    if (!schema_table ||
        (schema_table->hidden && 
         ((sql_command_flags[lex->sql_command] & CF_STATUS_COMMAND) == 0 || 
          /*
            this check is used for show columns|keys from I_S hidden table
          */
          lex->sql_command == SQLCOM_SHOW_FIELDS ||
          lex->sql_command == SQLCOM_SHOW_KEYS)))
    {
      my_error(ER_UNKNOWN_TABLE, MYF(0),
               ptr->table_name, INFORMATION_SCHEMA_NAME.str);
      DBUG_RETURN(0);
    }
    ptr->schema_table_name= ptr->table_name;
    ptr->schema_table= schema_table;
  }
  ptr->select_lex=  lex->current_select;
  ptr->cacheable_table= 1;
  ptr->index_hints= index_hints_arg;
  ptr->option= option ? option->str : 0;
  /* check that used name is unique */
  if (lock_type != TL_IGNORE)
  {
    TABLE_LIST *first_table= (TABLE_LIST*) table_list.first;
    if (lex->sql_command == SQLCOM_CREATE_VIEW)
      first_table= first_table ? first_table->next_local : NULL;
    for (TABLE_LIST *tables= first_table ;
	 tables ;
	 tables=tables->next_local)
    {
      if (!my_strcasecmp(table_alias_charset, alias_str, tables->alias) &&
	  !strcmp(ptr->db, tables->db))
      {
	my_error(ER_NONUNIQ_TABLE, MYF(0), alias_str); /* purecov: tested */
	DBUG_RETURN(0);				/* purecov: tested */
      }
    }
  }
  /* Store the table reference preceding the current one. */
  if (table_list.elements > 0)
  {
    /*
      table_list.next points to the last inserted TABLE_LIST->next_local'
      element
      We don't use the offsetof() macro here to avoid warnings from gcc
    */
    previous_table_ref= (TABLE_LIST*) ((char*) table_list.next -
                                       ((char*) &(ptr->next_local) -
                                        (char*) ptr));
    /*
      Set next_name_resolution_table of the previous table reference to point
      to the current table reference. In effect the list
      TABLE_LIST::next_name_resolution_table coincides with
      TABLE_LIST::next_local. Later this may be changed in
      store_top_level_join_columns() for NATURAL/USING joins.
    */
    previous_table_ref->next_name_resolution_table= ptr;
  }

  /*
    Link the current table reference in a local list (list for current select).
    Notice that as a side effect here we set the next_local field of the
    previous table reference to 'ptr'. Here we also add one element to the
    list 'table_list'.
  */
  table_list.link_in_list((uchar*) ptr, (uchar**) &ptr->next_local);
  ptr->next_name_resolution_table= NULL;
  /* Link table in global list (all used tables) */
  lex->add_to_query_tables(ptr);
  DBUG_RETURN(ptr);
}


/*
  Initialize a new table list for a nested join

  SYNOPSIS
    init_nested_join()
    thd         current thread

  DESCRIPTION
    The function initializes a structure of the TABLE_LIST type
    for a nested join. It sets up its nested join list as empty.
    The created structure is added to the front of the current
    join list in the st_select_lex object. Then the function
    changes the current nest level for joins to refer to the newly
    created empty list after having saved the info on the old level
    in the initialized structure.

  RETURN VALUE
    0,  if success
    1,  otherwise
*/

bool st_select_lex::init_nested_join(THD *thd)
{
  TABLE_LIST *ptr;
  NESTED_JOIN *nested_join;
  DBUG_ENTER("init_nested_join");

  if (!(ptr= (TABLE_LIST*) thd->calloc(ALIGN_SIZE(sizeof(TABLE_LIST))+
                                       sizeof(NESTED_JOIN))))
    DBUG_RETURN(1);
  nested_join= ptr->nested_join=
    ((NESTED_JOIN*) ((uchar*) ptr + ALIGN_SIZE(sizeof(TABLE_LIST))));

  join_list->push_front(ptr);
  ptr->embedding= embedding;
  ptr->join_list= join_list;
  ptr->alias= (char*) "(nested_join)";
  embedding= ptr;
  join_list= &nested_join->join_list;
  join_list->empty();
  DBUG_RETURN(0);
}


/*
  End a nested join table list

  SYNOPSIS
    end_nested_join()
    thd         current thread

  DESCRIPTION
    The function returns to the previous join nest level.
    If the current level contains only one member, the function
    moves it one level up, eliminating the nest.

  RETURN VALUE
    Pointer to TABLE_LIST element added to the total table list, if success
    0, otherwise
*/

TABLE_LIST *st_select_lex::end_nested_join(THD *thd)
{
  TABLE_LIST *ptr;
  NESTED_JOIN *nested_join;
  DBUG_ENTER("end_nested_join");

  DBUG_ASSERT(embedding);
  ptr= embedding;
  join_list= ptr->join_list;
  embedding= ptr->embedding;
  nested_join= ptr->nested_join;
  if (nested_join->join_list.elements == 1)
  {
    TABLE_LIST *embedded= nested_join->join_list.head();
    join_list->pop();
    embedded->join_list= join_list;
    embedded->embedding= embedding;
    join_list->push_front(embedded);
    ptr= embedded;
  }
  else if (nested_join->join_list.elements == 0)
  {
    join_list->pop();
    ptr= 0;                                     // return value
  }
  DBUG_RETURN(ptr);
}


/*
  Nest last join operation

  SYNOPSIS
    nest_last_join()
    thd         current thread

  DESCRIPTION
    The function nest last join operation as if it was enclosed in braces.

  RETURN VALUE
    0  Error
    #  Pointer to TABLE_LIST element created for the new nested join

*/

TABLE_LIST *st_select_lex::nest_last_join(THD *thd)
{
  TABLE_LIST *ptr;
  NESTED_JOIN *nested_join;
  List<TABLE_LIST> *embedded_list;
  DBUG_ENTER("nest_last_join");

  if (!(ptr= (TABLE_LIST*) thd->calloc(ALIGN_SIZE(sizeof(TABLE_LIST))+
                                       sizeof(NESTED_JOIN))))
    DBUG_RETURN(0);
  nested_join= ptr->nested_join=
    ((NESTED_JOIN*) ((uchar*) ptr + ALIGN_SIZE(sizeof(TABLE_LIST))));

  ptr->embedding= embedding;
  ptr->join_list= join_list;
  ptr->alias= (char*) "(nest_last_join)";
  embedded_list= &nested_join->join_list;
  embedded_list->empty();

  for (uint i=0; i < 2; i++)
  {
    TABLE_LIST *table= join_list->pop();
    table->join_list= embedded_list;
    table->embedding= ptr;
    embedded_list->push_back(table);
    if (table->natural_join)
    {
      ptr->is_natural_join= TRUE;
      /*
        If this is a JOIN ... USING, move the list of joined fields to the
        table reference that describes the join.
      */
      if (prev_join_using)
        ptr->join_using_fields= prev_join_using;
    }
  }
  join_list->push_front(ptr);
  nested_join->used_tables= nested_join->not_null_tables= (table_map) 0;
  DBUG_RETURN(ptr);
}


/*
  Add a table to the current join list

  SYNOPSIS
    add_joined_table()
    table       the table to add

  DESCRIPTION
    The function puts a table in front of the current join list
    of st_select_lex object.
    Thus, joined tables are put into this list in the reverse order
    (the most outer join operation follows first).

  RETURN VALUE
    None
*/

void st_select_lex::add_joined_table(TABLE_LIST *table)
{
  DBUG_ENTER("add_joined_table");
  join_list->push_front(table);
  table->join_list= join_list;
  table->embedding= embedding;
  DBUG_VOID_RETURN;
}


/*
  Convert a right join into equivalent left join

  SYNOPSIS
    convert_right_join()
    thd         current thread

  DESCRIPTION
    The function takes the current join list t[0],t[1] ... and
    effectively converts it into the list t[1],t[0] ...
    Although the outer_join flag for the new nested table contains
    JOIN_TYPE_RIGHT, it will be handled as the inner table of a left join
    operation.

  EXAMPLES
    SELECT * FROM t1 RIGHT JOIN t2 ON on_expr =>
      SELECT * FROM t2 LEFT JOIN t1 ON on_expr

    SELECT * FROM t1,t2 RIGHT JOIN t3 ON on_expr =>
      SELECT * FROM t1,t3 LEFT JOIN t2 ON on_expr

    SELECT * FROM t1,t2 RIGHT JOIN (t3,t4) ON on_expr =>
      SELECT * FROM t1,(t3,t4) LEFT JOIN t2 ON on_expr

    SELECT * FROM t1 LEFT JOIN t2 ON on_expr1 RIGHT JOIN t3  ON on_expr2 =>
      SELECT * FROM t3 LEFT JOIN (t1 LEFT JOIN t2 ON on_expr2) ON on_expr1

  RETURN
    Pointer to the table representing the inner table, if success
    0, otherwise
*/

TABLE_LIST *st_select_lex::convert_right_join()
{
  TABLE_LIST *tab2= join_list->pop();
  TABLE_LIST *tab1= join_list->pop();
  DBUG_ENTER("convert_right_join");

  join_list->push_front(tab2);
  join_list->push_front(tab1);
  tab1->outer_join|= JOIN_TYPE_RIGHT;

  DBUG_RETURN(tab1);
}

/*
  Set lock for all tables in current select level

  SYNOPSIS:
    set_lock_for_tables()
    lock_type			Lock to set for tables

  NOTE:
    If lock is a write lock, then tables->updating is set 1
    This is to get tables_ok to know that the table is updated by the
    query
*/

void st_select_lex::set_lock_for_tables(thr_lock_type lock_type)
{
  bool for_update= lock_type >= TL_READ_NO_INSERT;
  DBUG_ENTER("set_lock_for_tables");
  DBUG_PRINT("enter", ("lock_type: %d  for_update: %d", lock_type,
		       for_update));

  for (TABLE_LIST *tables= (TABLE_LIST*) table_list.first;
       tables;
       tables= tables->next_local)
  {
    tables->lock_type= lock_type;
    tables->updating=  for_update;
  }
  DBUG_VOID_RETURN;
}


/*
  Create a fake SELECT_LEX for a unit

  SYNOPSIS:
    add_fake_select_lex()
    thd			   thread handle

  DESCRIPTION
    The method create a fake SELECT_LEX object for a unit.
    This object is created for any union construct containing a union
    operation and also for any single select union construct of the form
    (SELECT ... ORDER BY order_list [LIMIT n]) ORDER BY ... 
    or of the form
    (SELECT ... ORDER BY LIMIT n) ORDER BY ...
  
  NOTES
    The object is used to retrieve rows from the temporary table
    where the result on the union is obtained.

  RETURN VALUES
    1     on failure to create the object
    0     on success
*/

bool st_select_lex_unit::add_fake_select_lex(THD *thd_arg)
{
  SELECT_LEX *first_sl= first_select();
  DBUG_ENTER("add_fake_select_lex");
  DBUG_ASSERT(!fake_select_lex);

  if (!(fake_select_lex= new (thd_arg->mem_root) SELECT_LEX()))
      DBUG_RETURN(1);
  fake_select_lex->include_standalone(this, 
                                      (SELECT_LEX_NODE**)&fake_select_lex);
  fake_select_lex->select_number= INT_MAX;
  fake_select_lex->parent_lex= thd_arg->lex; /* Used in init_query. */
  fake_select_lex->make_empty_select();
  fake_select_lex->linkage= GLOBAL_OPTIONS_TYPE;
  fake_select_lex->select_limit= 0;

  fake_select_lex->context.outer_context=first_sl->context.outer_context;
  /* allow item list resolving in fake select for ORDER BY */
  fake_select_lex->context.resolve_in_select_list= TRUE;
  fake_select_lex->context.select_lex= fake_select_lex;

  if (!is_union())
  {
    /* 
      This works only for 
      (SELECT ... ORDER BY list [LIMIT n]) ORDER BY order_list [LIMIT m],
      (SELECT ... LIMIT n) ORDER BY order_list [LIMIT m]
      just before the parser starts processing order_list
    */ 
    global_parameters= fake_select_lex;
    fake_select_lex->no_table_names_allowed= 1;
    thd_arg->lex->current_select= fake_select_lex;
  }
  thd_arg->lex->pop_context();
  DBUG_RETURN(0);
}


/*
  Push a new name resolution context for a JOIN ... ON clause to the
  context stack of a query block.

  SYNOPSIS
    push_new_name_resolution_context()
    thd       pointer to current thread
    left_op   left  operand of the JOIN
    right_op  rigth operand of the JOIN

  DESCRIPTION
    Create a new name resolution context for a JOIN ... ON clause,
    set the first and last leaves of the list of table references
    to be used for name resolution, and push the newly created
    context to the stack of contexts of the query.

  RETURN
    FALSE  if all is OK
    TRUE   if a memory allocation error occured
*/

bool
push_new_name_resolution_context(THD *thd,
                                 TABLE_LIST *left_op, TABLE_LIST *right_op)
{
  Name_resolution_context *on_context;
  if (!(on_context= new (thd->mem_root) Name_resolution_context))
    return TRUE;
  on_context->init();
  on_context->first_name_resolution_table=
    left_op->first_leaf_for_name_resolution();
  on_context->last_name_resolution_table=
    right_op->last_leaf_for_name_resolution();
  return thd->lex->push_context(on_context);
}


/*
  Add an ON condition to the second operand of a JOIN ... ON.

  SYNOPSIS
    add_join_on
    b     the second operand of a JOIN ... ON
    expr  the condition to be added to the ON clause

  DESCRIPTION
    Add an ON condition to the right operand of a JOIN ... ON clause.

  RETURN
    FALSE  if there was some error
    TRUE   if all is OK
*/

void add_join_on(TABLE_LIST *b, Item *expr)
{
  if (expr)
  {
    if (!b->on_expr)
      b->on_expr= expr;
    else
    {
      /*
        If called from the parser, this happens if you have both a
        right and left join. If called later, it happens if we add more
        than one condition to the ON clause.
      */
      b->on_expr= new Item_cond_and(b->on_expr,expr);
    }
    b->on_expr->top_level_item();
  }
}


/*
  Mark that there is a NATURAL JOIN or JOIN ... USING between two
  tables.

  SYNOPSIS
    add_join_natural()
    a			Left join argument
    b			Right join argument
    using_fields        Field names from USING clause
    lex                 The current st_select_lex
  
  IMPLEMENTATION
    This function marks that table b should be joined with a either via
    a NATURAL JOIN or via JOIN ... USING. Both join types are special
    cases of each other, so we treat them together. The function
    setup_conds() creates a list of equal condition between all fields
    of the same name for NATURAL JOIN or the fields in 'using_fields'
    for JOIN ... USING. The list of equality conditions is stored
    either in b->on_expr, or in JOIN::conds, depending on whether there
    was an outer join.

  EXAMPLE
    SELECT * FROM t1 NATURAL LEFT JOIN t2
     <=>
    SELECT * FROM t1 LEFT JOIN t2 ON (t1.i=t2.i and t1.j=t2.j ... )

    SELECT * FROM t1 NATURAL JOIN t2 WHERE <some_cond>
     <=>
    SELECT * FROM t1, t2 WHERE (t1.i=t2.i and t1.j=t2.j and <some_cond>)

    SELECT * FROM t1 JOIN t2 USING(j) WHERE <some_cond>
     <=>
    SELECT * FROM t1, t2 WHERE (t1.j=t2.j and <some_cond>)

  RETURN
    None
*/

void add_join_natural(TABLE_LIST *a, TABLE_LIST *b, List<String> *using_fields,
                      SELECT_LEX *lex)
{
  b->natural_join= a;
  lex->prev_join_using= using_fields;
}


/*
  Reload/resets privileges and the different caches.

  SYNOPSIS
    reload_acl_and_cache()
    thd			Thread handler (can be NULL!)
    options             What should be reset/reloaded (tables, privileges,
    slave...)
    tables              Tables to flush (if any)
    write_to_binlog     Depending on 'options', it may be very bad to write the
                        query to the binlog (e.g. FLUSH SLAVE); this is a
                        pointer where reload_acl_and_cache() will put 0 if
                        it thinks we really should not write to the binlog.
                        Otherwise it will put 1.

  RETURN
    0	 ok
    !=0  error.  thd->killed or thd->is_error() is set
*/

bool reload_acl_and_cache(THD *thd, ulong options, TABLE_LIST *tables,
                          bool *write_to_binlog)
{
  bool result=0;
  select_errors=0;				/* Write if more errors */
  bool tmp_write_to_binlog= 1;

  DBUG_ASSERT(!thd || !thd->in_sub_stmt);

#ifndef NO_EMBEDDED_ACCESS_CHECKS
  if (options & REFRESH_GRANT)
  {
    THD *tmp_thd= 0;
    /*
      If reload_acl_and_cache() is called from SIGHUP handler we have to
      allocate temporary THD for execution of acl_reload()/grant_reload().
    */
    if (!thd && (thd= (tmp_thd= new THD)))
    {
      thd->thread_stack= (char*) &tmp_thd;
      thd->store_globals();
    }
    if (thd)
    {
      (void)acl_reload(thd);
      (void)grant_reload(thd);
    }
    if (tmp_thd)
    {
      delete tmp_thd;
      /* Remember that we don't have a THD */
      my_pthread_setspecific_ptr(THR_THD,  0);
      thd= 0;
    }
    reset_mqh((LEX_USER *)NULL, TRUE);
  }
#endif
  if (options & REFRESH_LOG)
  {
    /*
      Flush the normal query log, the update log, the binary log,
      the slow query log, the relay log (if it exists) and the log
      tables.
    */

    /*
      Writing this command to the binlog may result in infinite loops
      when doing mysqlbinlog|mysql, and anyway it does not really make
      sense to log it automatically (would cause more trouble to users
      than it would help them)
    */
    tmp_write_to_binlog= 0;
    if( mysql_bin_log.is_open() )
    {
      mysql_bin_log.rotate_and_purge(RP_FORCE_ROTATE);
    }
#ifdef HAVE_REPLICATION
    pthread_mutex_lock(&LOCK_active_mi);
    rotate_relay_log(active_mi);
    pthread_mutex_unlock(&LOCK_active_mi);
#endif

    /* flush slow and general logs */
    logger.flush_logs(thd);

    if (ha_flush_logs(NULL))
      result=1;
    if (flush_error_log())
      result=1;
  }
#ifdef HAVE_QUERY_CACHE
  if (options & REFRESH_QUERY_CACHE_FREE)
  {
    query_cache.pack();				// FLUSH QUERY CACHE
    options &= ~REFRESH_QUERY_CACHE;    // Don't flush cache, just free memory
  }
  if (options & (REFRESH_TABLES | REFRESH_QUERY_CACHE))
  {
    query_cache.flush();			// RESET QUERY CACHE
  }
#endif /*HAVE_QUERY_CACHE*/
  /*
    Note that if REFRESH_READ_LOCK bit is set then REFRESH_TABLES is set too
    (see sql_yacc.yy)
  */
  if (options & (REFRESH_TABLES | REFRESH_READ_LOCK)) 
  {
    if ((options & REFRESH_READ_LOCK) && thd)
    {
      /*
        We must not try to aspire a global read lock if we have a write
        locked table. This would lead to a deadlock when trying to
        reopen (and re-lock) the table after the flush.
      */
      if (thd->locked_tables)
      {
        THR_LOCK_DATA **lock_p= thd->locked_tables->locks;
        THR_LOCK_DATA **end_p= lock_p + thd->locked_tables->lock_count;

        for (; lock_p < end_p; lock_p++)
        {
          if ((*lock_p)->type == TL_WRITE)
          {
            my_error(ER_LOCK_OR_ACTIVE_TRANSACTION, MYF(0));
            return 1;
          }
        }
      }
      /*
	Writing to the binlog could cause deadlocks, as we don't log
	UNLOCK TABLES
      */
      tmp_write_to_binlog= 0;
      if (lock_global_read_lock(thd))
	return 1;                               // Killed
      result=close_cached_tables(thd,(options & REFRESH_FAST) ? 0 : 1,
                                 tables);
      if (make_global_read_lock_block_commit(thd)) // Killed
      {
        /* Don't leave things in a half-locked state */
        unlock_global_read_lock(thd);
        return 1;
      }
    }
    else
      result=close_cached_tables(thd,(options & REFRESH_FAST) ? 0 : 1, tables);
    my_dbopt_cleanup();
  }
  if (options & REFRESH_HOSTS)
    hostname_cache_refresh();
  if (thd && (options & REFRESH_STATUS))
    refresh_status(thd);
  if (options & REFRESH_THREADS)
    flush_thread_cache();
#ifdef HAVE_REPLICATION
  if (options & REFRESH_MASTER)
  {
    DBUG_ASSERT(thd);
    tmp_write_to_binlog= 0;
    if (reset_master(thd))
    {
      result=1;
      thd->fatal_error();                       // Ensure client get error
    }
  }
#endif
#ifdef OPENSSL
   if (options & REFRESH_DES_KEY_FILE)
   {
     if (des_key_file)
       result=load_des_key_file(des_key_file);
   }
#endif
#ifdef HAVE_REPLICATION
 if (options & REFRESH_SLAVE)
 {
   tmp_write_to_binlog= 0;
   pthread_mutex_lock(&LOCK_active_mi);
   if (reset_slave(thd, active_mi))
     result=1;
   pthread_mutex_unlock(&LOCK_active_mi);
 }
#endif
 if (options & REFRESH_USER_RESOURCES)
   reset_mqh((LEX_USER *) NULL, 0);             /* purecov: inspected */
 *write_to_binlog= tmp_write_to_binlog;
 return result;
}


/*
  kills a thread

  SYNOPSIS
    kill_one_thread()
    thd			Thread class
    id			Thread id
    only_kill_query     Should it kill the query or the connection

  NOTES
    This is written such that we have a short lock on LOCK_thread_count
*/

uint kill_one_thread(THD *thd, ulong id, bool only_kill_query)
{
  THD *tmp;
  uint error=ER_NO_SUCH_THREAD;
  DBUG_ENTER("kill_one_thread");
  DBUG_PRINT("enter", ("id=%lu only_kill=%d", id, only_kill_query));
  VOID(pthread_mutex_lock(&LOCK_thread_count)); // For unlink from list
  I_List_iterator<THD> it(threads);
  while ((tmp=it++))
  {
    if (tmp->command == COM_DAEMON)
      continue;
    if (tmp->thread_id == id)
    {
      pthread_mutex_lock(&tmp->LOCK_delete);	// Lock from delete
      break;
    }
  }
  VOID(pthread_mutex_unlock(&LOCK_thread_count));
  if (tmp)
  {
    if ((thd->security_ctx->master_access & SUPER_ACL) ||
	!strcmp(thd->security_ctx->user, tmp->security_ctx->user))
    {
      tmp->awake(only_kill_query ? THD::KILL_QUERY : THD::KILL_CONNECTION);
      error=0;
    }
    else
      error=ER_KILL_DENIED_ERROR;
    pthread_mutex_unlock(&tmp->LOCK_delete);
  }
  DBUG_PRINT("exit", ("%d", error));
  DBUG_RETURN(error);
}


/*
  kills a thread and sends response

  SYNOPSIS
    sql_kill()
    thd			Thread class
    id			Thread id
    only_kill_query     Should it kill the query or the connection
*/

void sql_kill(THD *thd, ulong id, bool only_kill_query)
{
  uint error;
  if (!(error= kill_one_thread(thd, id, only_kill_query)))
    send_ok(thd);
  else
    my_error(error, MYF(0), id);
}


	/* If pointer is not a null pointer, append filename to it */

bool append_file_to_dir(THD *thd, const char **filename_ptr,
                        const char *table_name)
{
  char buff[FN_REFLEN],*ptr, *end;
  if (!*filename_ptr)
    return 0;					// nothing to do

  /* Check that the filename is not too long and it's a hard path */
  if (strlen(*filename_ptr)+strlen(table_name) >= FN_REFLEN-1 ||
      !test_if_hard_path(*filename_ptr))
  {
    my_error(ER_WRONG_TABLE_NAME, MYF(0), *filename_ptr);
    return 1;
  }
  /* Fix is using unix filename format on dos */
  strmov(buff,*filename_ptr);
  end=convert_dirname(buff, *filename_ptr, NullS);
  if (!(ptr= (char*) thd->alloc((size_t) (end-buff) + strlen(table_name)+1)))
    return 1;					// End of memory
  *filename_ptr=ptr;
  strxmov(ptr,buff,table_name,NullS);
  return 0;
}


/*
  Check if the select is a simple select (not an union)

  SYNOPSIS
    check_simple_select()

  RETURN VALUES
    0	ok
    1	error	; In this case the error messege is sent to the client
*/

bool check_simple_select()
{
  THD *thd= current_thd;
  LEX *lex= thd->lex;
  if (lex->current_select != &lex->select_lex)
  {
    char command[80];
    Lex_input_stream *lip= thd->m_lip;
    strmake(command, lip->yylval->symbol.str,
	    min(lip->yylval->symbol.length, sizeof(command)-1));
    my_error(ER_CANT_USE_OPTION_HERE, MYF(0), command);
    return 1;
  }
  return 0;
}


Comp_creator *comp_eq_creator(bool invert)
{
  return invert?(Comp_creator *)&ne_creator:(Comp_creator *)&eq_creator;
}


Comp_creator *comp_ge_creator(bool invert)
{
  return invert?(Comp_creator *)&lt_creator:(Comp_creator *)&ge_creator;
}


Comp_creator *comp_gt_creator(bool invert)
{
  return invert?(Comp_creator *)&le_creator:(Comp_creator *)&gt_creator;
}


Comp_creator *comp_le_creator(bool invert)
{
  return invert?(Comp_creator *)&gt_creator:(Comp_creator *)&le_creator;
}


Comp_creator *comp_lt_creator(bool invert)
{
  return invert?(Comp_creator *)&ge_creator:(Comp_creator *)&lt_creator;
}


Comp_creator *comp_ne_creator(bool invert)
{
  return invert?(Comp_creator *)&eq_creator:(Comp_creator *)&ne_creator;
}


/*
  Construct ALL/ANY/SOME subquery Item

  SYNOPSIS
    all_any_subquery_creator()
    left_expr - pointer to left expression
    cmp - compare function creator
    all - true if we create ALL subquery
    select_lex - pointer on parsed subquery structure

  RETURN VALUE
    constructed Item (or 0 if out of memory)
*/
Item * all_any_subquery_creator(Item *left_expr,
				chooser_compare_func_creator cmp,
				bool all,
				SELECT_LEX *select_lex)
{
  if ((cmp == &comp_eq_creator) && !all)       //  = ANY <=> IN
    return new Item_in_subselect(left_expr, select_lex);

  if ((cmp == &comp_ne_creator) && all)        // <> ALL <=> NOT IN
    return new Item_func_not(new Item_in_subselect(left_expr, select_lex));

  Item_allany_subselect *it=
    new Item_allany_subselect(left_expr, cmp, select_lex, all);
  if (all)
    return it->upper_item= new Item_func_not_all(it);	/* ALL */

  return it->upper_item= new Item_func_nop_all(it);      /* ANY/SOME */
}


/*
  Multi update query pre-check

  SYNOPSIS
    multi_update_precheck()
    thd		Thread handler
    tables	Global/local table list (have to be the same)

  RETURN VALUE
    FALSE OK
    TRUE  Error
*/

bool multi_update_precheck(THD *thd, TABLE_LIST *tables)
{
  const char *msg= 0;
  TABLE_LIST *table;
  LEX *lex= thd->lex;
  SELECT_LEX *select_lex= &lex->select_lex;
  DBUG_ENTER("multi_update_precheck");

  if (select_lex->item_list.elements != lex->value_list.elements)
  {
    my_message(ER_WRONG_VALUE_COUNT, ER(ER_WRONG_VALUE_COUNT), MYF(0));
    DBUG_RETURN(TRUE);
  }
  /*
    Ensure that we have UPDATE or SELECT privilege for each table
    The exact privilege is checked in mysql_multi_update()
  */
  for (table= tables; table; table= table->next_local)
  {
    if (table->derived)
      table->grant.privilege= SELECT_ACL;
    else if ((check_access(thd, UPDATE_ACL, table->db,
                           &table->grant.privilege, 0, 1,
                           test(table->schema_table)) ||
              check_grant(thd, UPDATE_ACL, table, 0, 1, 1)) &&
             (check_access(thd, SELECT_ACL, table->db,
                           &table->grant.privilege, 0, 0,
                           test(table->schema_table)) ||
              check_grant(thd, SELECT_ACL, table, 0, 1, 0)))
      DBUG_RETURN(TRUE);

    table->table_in_first_from_clause= 1;
  }
  /*
    Is there tables of subqueries?
  */
  if (&lex->select_lex != lex->all_selects_list)
  {
    DBUG_PRINT("info",("Checking sub query list"));
    for (table= tables; table; table= table->next_global)
    {
      if (!table->table_in_first_from_clause)
      {
	if (check_access(thd, SELECT_ACL, table->db,
			 &table->grant.privilege, 0, 0,
                         test(table->schema_table)) ||
	    check_grant(thd, SELECT_ACL, table, 0, 1, 0))
	  DBUG_RETURN(TRUE);
      }
    }
  }

  if (select_lex->order_list.elements)
    msg= "ORDER BY";
  else if (select_lex->select_limit)
    msg= "LIMIT";
  if (msg)
  {
    my_error(ER_WRONG_USAGE, MYF(0), "UPDATE", msg);
    DBUG_RETURN(TRUE);
  }
  DBUG_RETURN(FALSE);
}

/*
  Multi delete query pre-check

  SYNOPSIS
    multi_delete_precheck()
    thd			Thread handler
    tables		Global/local table list

  RETURN VALUE
    FALSE OK
    TRUE  error
*/

bool multi_delete_precheck(THD *thd, TABLE_LIST *tables)
{
  SELECT_LEX *select_lex= &thd->lex->select_lex;
  TABLE_LIST *aux_tables=
    (TABLE_LIST *)thd->lex->auxiliary_table_list.first;
  TABLE_LIST **save_query_tables_own_last= thd->lex->query_tables_own_last;
  DBUG_ENTER("multi_delete_precheck");

  /* sql_yacc guarantees that tables and aux_tables are not zero */
  DBUG_ASSERT(aux_tables != 0);
  if (check_table_access(thd, SELECT_ACL, tables, 0))
    DBUG_RETURN(TRUE);

  /*
    Since aux_tables list is not part of LEX::query_tables list we
    have to juggle with LEX::query_tables_own_last value to be able
    call check_table_access() safely.
  */
  thd->lex->query_tables_own_last= 0;
  if (check_table_access(thd, DELETE_ACL, aux_tables, 0))
  {
    thd->lex->query_tables_own_last= save_query_tables_own_last;
    DBUG_RETURN(TRUE);
  }
  thd->lex->query_tables_own_last= save_query_tables_own_last;

  if ((thd->options & OPTION_SAFE_UPDATES) && !select_lex->where)
  {
    my_message(ER_UPDATE_WITHOUT_KEY_IN_SAFE_MODE,
               ER(ER_UPDATE_WITHOUT_KEY_IN_SAFE_MODE), MYF(0));
    DBUG_RETURN(TRUE);
  }
  DBUG_RETURN(FALSE);
}


/*
  Link tables in auxilary table list of multi-delete with corresponding
  elements in main table list, and set proper locks for them.

  SYNOPSIS
    multi_delete_set_locks_and_link_aux_tables()
      lex - pointer to LEX representing multi-delete

  RETURN VALUE
    FALSE - success
    TRUE  - error
*/

bool multi_delete_set_locks_and_link_aux_tables(LEX *lex)
{
  TABLE_LIST *tables= (TABLE_LIST*)lex->select_lex.table_list.first;
  TABLE_LIST *target_tbl;
  DBUG_ENTER("multi_delete_set_locks_and_link_aux_tables");

  lex->table_count= 0;

  for (target_tbl= (TABLE_LIST *)lex->auxiliary_table_list.first;
       target_tbl; target_tbl= target_tbl->next_local)
  {
    lex->table_count++;
    /* All tables in aux_tables must be found in FROM PART */
    TABLE_LIST *walk;
    for (walk= tables; walk; walk= walk->next_local)
    {
      if (!my_strcasecmp(table_alias_charset,
			 target_tbl->alias, walk->alias) &&
	  !strcmp(walk->db, target_tbl->db))
	break;
    }
    if (!walk)
    {
      my_error(ER_UNKNOWN_TABLE, MYF(0),
               target_tbl->table_name, "MULTI DELETE");
      DBUG_RETURN(TRUE);
    }
    if (!walk->derived)
    {
      target_tbl->table_name= walk->table_name;
      target_tbl->table_name_length= walk->table_name_length;
    }
    walk->updating= target_tbl->updating;
    walk->lock_type= target_tbl->lock_type;
    target_tbl->correspondent_table= walk;	// Remember corresponding table
  }
  DBUG_RETURN(FALSE);
}


/*
  simple UPDATE query pre-check

  SYNOPSIS
    update_precheck()
    thd		Thread handler
    tables	Global table list

  RETURN VALUE
    FALSE OK
    TRUE  Error
*/

bool update_precheck(THD *thd, TABLE_LIST *tables)
{
  DBUG_ENTER("update_precheck");
  if (thd->lex->select_lex.item_list.elements != thd->lex->value_list.elements)
  {
    my_message(ER_WRONG_VALUE_COUNT, ER(ER_WRONG_VALUE_COUNT), MYF(0));
    DBUG_RETURN(TRUE);
  }
  DBUG_RETURN(check_one_table_access(thd, UPDATE_ACL, tables));
}


/*
  simple DELETE query pre-check

  SYNOPSIS
    delete_precheck()
    thd		Thread handler
    tables	Global table list

  RETURN VALUE
    FALSE  OK
    TRUE   error
*/

bool delete_precheck(THD *thd, TABLE_LIST *tables)
{
  DBUG_ENTER("delete_precheck");
  if (check_one_table_access(thd, DELETE_ACL, tables))
    DBUG_RETURN(TRUE);
  /* Set privilege for the WHERE clause */
  tables->grant.want_privilege=(SELECT_ACL & ~tables->grant.privilege);
  DBUG_RETURN(FALSE);
}


/*
  simple INSERT query pre-check

  SYNOPSIS
    insert_precheck()
    thd		Thread handler
    tables	Global table list

  RETURN VALUE
    FALSE  OK
    TRUE   error
*/

bool insert_precheck(THD *thd, TABLE_LIST *tables)
{
  LEX *lex= thd->lex;
  DBUG_ENTER("insert_precheck");

  /*
    Check that we have modify privileges for the first table and
    select privileges for the rest
  */
  ulong privilege= (INSERT_ACL |
                    (lex->duplicates == DUP_REPLACE ? DELETE_ACL : 0) |
                    (lex->value_list.elements ? UPDATE_ACL : 0));

  if (check_one_table_access(thd, privilege, tables))
    DBUG_RETURN(TRUE);

  if (lex->update_list.elements != lex->value_list.elements)
  {
    my_message(ER_WRONG_VALUE_COUNT, ER(ER_WRONG_VALUE_COUNT), MYF(0));
    DBUG_RETURN(TRUE);
  }
  DBUG_RETURN(FALSE);
}


/**
    @brief  Check privileges for SHOW CREATE TABLE statement.

    @param  thd    Thread context
    @param  table  Target table

    @retval TRUE  Failure
    @retval FALSE Success
*/

static bool check_show_create_table_access(THD *thd, TABLE_LIST *table)
{
  return check_access(thd, SELECT_ACL | EXTRA_ACL, table->db,
                      &table->grant.privilege, 0, 0,
                      test(table->schema_table)) ||
         check_grant(thd, SELECT_ACL, table, 2, UINT_MAX, 0);
}


/*
  CREATE TABLE query pre-check

  SYNOPSIS
    create_table_precheck()
    thd			Thread handler
    tables		Global table list
    create_table	Table which will be created

  RETURN VALUE
    FALSE   OK
    TRUE   Error
*/

bool create_table_precheck(THD *thd, TABLE_LIST *tables,
                           TABLE_LIST *create_table)
{
  LEX *lex= thd->lex;
  SELECT_LEX *select_lex= &lex->select_lex;
  ulong want_priv;
  bool error= TRUE;                                 // Error message is given
  DBUG_ENTER("create_table_precheck");

  want_priv= ((lex->create_info.options & HA_LEX_CREATE_TMP_TABLE) ?
              CREATE_TMP_ACL : CREATE_ACL);
  if (check_access(thd, want_priv, create_table->db,
		   &create_table->grant.privilege, 0, 0,
                   test(create_table->schema_table)) ||
      check_merge_table_access(thd, create_table->db,
			       (TABLE_LIST *)
			       lex->create_info.merge_list.first))
    goto err;
  if (want_priv != CREATE_TMP_ACL &&
      check_grant(thd, want_priv, create_table, 0, 1, 0))
    goto err;

  if (select_lex->item_list.elements)
  {
    /* Check permissions for used tables in CREATE TABLE ... SELECT */

#ifdef NOT_NECESSARY_TO_CHECK_CREATE_TABLE_EXIST_WHEN_PREPARING_STATEMENT
    /* This code throws an ill error for CREATE TABLE t1 SELECT * FROM t1 */
    /*
      Only do the check for PS, because we on execute we have to check that
      against the opened tables to ensure we don't use a table that is part
      of the view (which can only be done after the table has been opened).
    */
    if (thd->stmt_arena->is_stmt_prepare_or_first_sp_execute())
    {
      /*
        For temporary tables we don't have to check if the created table exists
      */
      if (!(lex->create_info.options & HA_LEX_CREATE_TMP_TABLE) &&
          find_table_in_global_list(tables, create_table->db,
                                    create_table->table_name))
      {
	error= FALSE;
        goto err;
      }
    }
#endif
    if (tables && check_table_access(thd, SELECT_ACL, tables,0))
      goto err;
  }
  else if (lex->create_info.options & HA_LEX_CREATE_TABLE_LIKE)
  {
    if (check_show_create_table_access(thd, tables))
      goto err;
  }
  error= FALSE;

err:
  DBUG_RETURN(error);
}


/*
  negate given expression

  SYNOPSIS
    negate_expression()
    thd  thread handler
    expr expression for negation

  RETURN
    negated expression
*/

Item *negate_expression(THD *thd, Item *expr)
{
  Item *negated;
  if (expr->type() == Item::FUNC_ITEM &&
      ((Item_func *) expr)->functype() == Item_func::NOT_FUNC)
  {
    /* it is NOT(NOT( ... )) */
    Item *arg= ((Item_func *) expr)->arguments()[0];
    enum_parsing_place place= thd->lex->current_select->parsing_place;
    if (arg->is_bool_func() || place == IN_WHERE || place == IN_HAVING)
      return arg;
    /*
      if it is not boolean function then we have to emulate value of
      not(not(a)), it will be a != 0
    */
    return new Item_func_ne(arg, new Item_int((char*) "0", 0, 1));
  }

  if ((negated= expr->neg_transformer(thd)) != 0)
    return negated;
  return new Item_func_not(expr);
}

/*
  Set the specified definer to the default value, which is the current user in
  the thread.
 
  SYNOPSIS
    get_default_definer()
    thd       [in] thread handler
    definer   [out] definer
*/
 
void get_default_definer(THD *thd, LEX_USER *definer)
{
  const Security_context *sctx= thd->security_ctx;

  definer->user.str= (char *) sctx->priv_user;
  definer->user.length= strlen(definer->user.str);

  definer->host.str= (char *) sctx->priv_host;
  definer->host.length= strlen(definer->host.str);
}


/*
  Create default definer for the specified THD.

  SYNOPSIS
    create_default_definer()
    thd         [in] thread handler

  RETURN
    On success, return a valid pointer to the created and initialized
    LEX_USER, which contains definer information.
    On error, return 0.
*/

LEX_USER *create_default_definer(THD *thd)
{
  LEX_USER *definer;

  if (! (definer= (LEX_USER*) thd->alloc(sizeof(LEX_USER))))
    return 0;

  get_default_definer(thd, definer);

  return definer;
}


/*
  Create definer with the given user and host names.

  SYNOPSIS
    create_definer()
    thd         [in] thread handler
    user_name   [in] user name
    host_name   [in] host name

  RETURN
    On success, return a valid pointer to the created and initialized
    LEX_USER, which contains definer information.
    On error, return 0.
*/

LEX_USER *create_definer(THD *thd, LEX_STRING *user_name, LEX_STRING *host_name)
{
  LEX_USER *definer;

  /* Create and initialize. */

  if (! (definer= (LEX_USER*) thd->alloc(sizeof(LEX_USER))))
    return 0;

  definer->user= *user_name;
  definer->host= *host_name;

  return definer;
}


/*
  Retuns information about user or current user.

  SYNOPSIS
    get_current_user()
    thd         [in] thread handler
    user        [in] user

  RETURN
    On success, return a valid pointer to initialized
    LEX_USER, which contains user information.
    On error, return 0.
*/

LEX_USER *get_current_user(THD *thd, LEX_USER *user)
{
  if (!user->user.str)  // current_user
    return create_default_definer(thd);

  return user;
}


/*
  Check that byte length of a string does not exceed some limit.

  SYNOPSIS
  check_string_byte_length()
      str              string to be checked
      err_msg          error message to be displayed if the string is too long
      max_byte_length  max length in bytes

  RETURN
    FALSE   the passed string is not longer than max_length
    TRUE    the passed string is longer than max_length

  NOTE
    The function is not used in existing code but can be useful later?
*/

bool check_string_byte_length(LEX_STRING *str, const char *err_msg,
                              uint max_byte_length)
{
  if (str->length <= max_byte_length)
    return FALSE;

  my_error(ER_WRONG_STRING_LENGTH, MYF(0), str->str, err_msg, max_byte_length);

  return TRUE;
}


/*
  Check that char length of a string does not exceed some limit.

  SYNOPSIS
  check_string_char_length()
      str              string to be checked
      err_msg          error message to be displayed if the string is too long
      max_char_length  max length in symbols
      cs               string charset

  RETURN
    FALSE   the passed string is not longer than max_char_length
    TRUE    the passed string is longer than max_char_length
*/


bool check_string_char_length(LEX_STRING *str, const char *err_msg,
                              uint max_char_length, CHARSET_INFO *cs,
                              bool no_error)
{
  int well_formed_error;
  uint res= cs->cset->well_formed_len(cs, str->str, str->str + str->length,
                                      max_char_length, &well_formed_error);

  if (!well_formed_error &&  str->length == res)
    return FALSE;

  if (!no_error)
    my_error(ER_WRONG_STRING_LENGTH, MYF(0), str->str, err_msg, max_char_length);
  return TRUE;
}


extern int MYSQLparse(void *thd); // from sql_yacc.cc


/**
  This is a wrapper of MYSQLparse(). All the code should call parse_sql()
  instead of MYSQLparse().

  @param thd Thread context.
  @param lip Lexer context.
  @param creation_ctx Object creation context.

  @return Error status.
    @retval FALSE on success.
    @retval TRUE on parsing error.
*/

bool parse_sql(THD *thd,
               Lex_input_stream *lip,
               Object_creation_ctx *creation_ctx)
{
  DBUG_ASSERT(thd->m_lip == NULL);

  /* Backup creation context. */

  Object_creation_ctx *backup_ctx= NULL;

  if (creation_ctx)
    backup_ctx= creation_ctx->set_n_backup(thd);

  /* Set Lex_input_stream. */

  thd->m_lip= lip;

  /* Parse the query. */

  bool mysql_parse_status= MYSQLparse(thd) != 0;

  /* Check that if MYSQLparse() failed, thd->is_error() is set. */

  DBUG_ASSERT(!mysql_parse_status || thd->is_error());

  /* Reset Lex_input_stream. */

  thd->m_lip= NULL;

  /* Restore creation context. */

  if (creation_ctx)
    creation_ctx->restore_env(thd, backup_ctx);

  /* That's it. */

  return mysql_parse_status || thd->is_fatal_error;
}

/**
  @} (end of group Runtime_Environment)
*/<|MERGE_RESOLUTION|>--- conflicted
+++ resolved
@@ -27,12 +27,9 @@
 #include "sp_cache.h"
 #include "events.h"
 #include "sql_trigger.h"
-<<<<<<< HEAD
-#include "backup/debug.h"
-=======
 #include "debug.h"
 #include "ddl_blocker.h"
->>>>>>> c9855cf1
+#include "backup/debug.h"
 
 /**
   @defgroup Runtime_Environment Runtime Environment
