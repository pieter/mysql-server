--- conflicted
+++ resolved
@@ -178,13 +178,6 @@
 #endif
 #endif /* __FreeBSD__ && HAVE_IEEEFP_H */
 
-<<<<<<< HEAD
-/**
-  We can't handle floating point exceptions with threads, so disable
-  this on freebsd.
-*/
-inline void set_proper_floating_point_mode()
-=======
 #ifdef HAVE_FENV_H
 #include <fenv.h>
 #endif
@@ -195,7 +188,6 @@
 #endif
 
 inline void setup_fpu()
->>>>>>> 5cd70fdb
 {
 #if defined(__FreeBSD__) && defined(HAVE_IEEEFP_H)
   /*
