--- conflicted
+++ resolved
@@ -3697,11 +3697,7 @@
     {
       mtr_add_arg($args, "%s--ndbcluster", $prefix);
       mtr_add_arg($args, "%s--ndb-connectstring=%s", $prefix,
-<<<<<<< HEAD
                   $cluster->{'connect_string'});
-=======
-		  $cluster->{'connect_string'});
->>>>>>> e8d5bc22
       mtr_add_arg($args, "%s--ndb-wait-connected=20", $prefix);
       mtr_add_arg($args, "%s--ndb-cluster-connection-pool=3", $prefix);
       mtr_add_arg($args, "%s--slave-allow-batching", $prefix);
