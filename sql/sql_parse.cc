--- conflicted
+++ resolved
@@ -1081,12 +1081,7 @@
       thd->query_id= next_query_id();
       thd->set_time(); /* Reset the query start time. */
       /* TODO: set thd->lex->sql_command to SQLCOM_END here */
-<<<<<<< HEAD
-      VOID(pthread_mutex_unlock(&LOCK_thread_count));
-
-=======
       pthread_mutex_unlock(&LOCK_thread_count);
->>>>>>> de6b776b
       mysql_parse(thd, beginning_of_next_stmt, length, &end_of_stmt);
     }
 
