--- conflicted
+++ resolved
@@ -334,12 +334,7 @@
   if (s->stream.avail_in == 0) 
   {
     errno = 0;
-<<<<<<< HEAD
     get_block(s);
-=======
-    s->stream.avail_in= (uInt) my_read(s->file, (uchar *)s->inbuf,
-                                       AZ_BUFSIZE_READ, MYF(0));
->>>>>>> f50381e5
     if (s->stream.avail_in == 0) 
     {
       s->z_eof = 1;
