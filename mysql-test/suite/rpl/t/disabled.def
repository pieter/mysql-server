--- conflicted
+++ resolved
@@ -17,12 +17,8 @@
 rpl_do_grant               : BUG#32462 2007-11-16 mats Crash when replicating 4-byte encoded UTF-8 fields
 rpl_ignore_table           : BUG#32462 2007-11-16 mats Crash when replicating 4-byte encoded UTF-8 fields
 rpl_ddl                  : BUG#26418 2007-03-01 mleich Slave out of sync after CREATE/DROP TEMPORARY TABLE + ROLLBACK on master
-<<<<<<< HEAD
 rpl_auto_increment_11932   : Bug#29809 2007-07-16 ingo Slave SQL errors in warnings file
 rpl_stm_extraColmaster_ndb : WL#3915 : Statement-based replication not supported in ndb. Enable test when supported.
 rpl_innodb_bug28430	: Bug #32681 Test rpl_innodb_bug28430 fails with mismatch in AUTO_INCREMENT
-=======
-rpl_stm_extraColmaster_ndb : WL#3915 : Statement-based replication not supported in ndb. Enable test when supported.
 rpl_extraColmaster_innodb : 2007-11-26 mats Disabled because it shows warnings that cannot be supressed
-rpl_extraColmaster_myisam : 2007-11-26 mats Disabled because it shows warnings that cannot be supressed
->>>>>>> 022a9f70
+rpl_extraColmaster_myisam : 2007-11-26 mats Disabled because it shows warnings that cannot be supressed