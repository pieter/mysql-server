--- conflicted
+++ resolved
@@ -75,15 +75,11 @@
                sql_tablespace.cc events.cc ../sql-common/my_user.c 
                partition_info.cc rpl_utility.cc rpl_injector.cc sql_locale.cc
                rpl_rli.cc rpl_mi.cc sql_servers.cc
-<<<<<<< HEAD
                sql_connect.cc scheduler.cc 
-=======
-	       sql_connect.cc scheduler.cc 
                backup/stream.cc backup/logger.cc backup/string_pool.cc
                backup/archive.cc backup/meta_backup.cc backup/data_backup.cc
                backup/sql_backup.cc backup/be_default.cc backup/buffer_iterator.cc
                backup/be_snapshot.cc
->>>>>>> 13132583
                ${PROJECT_SOURCE_DIR}/sql/sql_yacc.cc
                ${PROJECT_SOURCE_DIR}/sql/sql_yacc.h
                ${PROJECT_SOURCE_DIR}/include/mysqld_error.h
