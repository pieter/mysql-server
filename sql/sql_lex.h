--- conflicted
+++ resolved
@@ -583,12 +583,8 @@
   List<TABLE_LIST> top_join_list; /* join list of the top level          */
   List<TABLE_LIST> *join_list;    /* list for the currently parsed join  */
   TABLE_LIST *embedding;          /* table embedding to the above list   */
-<<<<<<< HEAD
-  Dynamic_array<TABLE_LIST*> sj_nests; //psergey-5:
-=======
   List<TABLE_LIST> sj_nests;
   //Dynamic_array<TABLE_LIST*> sj_nests; psergey-5:
->>>>>>> 5b3be85d
   /*
     Beginning of the list of leaves in a FROM clause, where the leaves
     inlcude all base tables including view tables. The tables are connected
