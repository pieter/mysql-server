# Copyright (C) 2006 MySQL AB
# 
# This program is free software; you can redistribute it and/or modify
# it under the terms of the GNU General Public License as published by
# the Free Software Foundation; version 2 of the License.
# 
# This program is distributed in the hope that it will be useful,
# but WITHOUT ANY WARRANTY; without even the implied warranty of
# MERCHANTABILITY or FITNESS FOR A PARTICULAR PURPOSE.  See the
# GNU General Public License for more details.
# 
# You should have received a copy of the GNU General Public License
# along with this program; if not, write to the Free Software
# Foundation, Inc., 51 Franklin St, Fifth Floor, Boston, MA  02110-1301  USA
INCLUDE("${PROJECT_SOURCE_DIR}/win/mysql_manifest.cmake")

SET(CMAKE_CXX_FLAGS_DEBUG 
    "${CMAKE_CXX_FLAGS_DEBUG} -DSAFEMALLOC -DSAFE_MUTEX -DUSE_SYMDIR /Zi")
SET(CMAKE_C_FLAGS_DEBUG 
    "${CMAKE_C_FLAGS_DEBUG} -DSAFEMALLOC -DSAFE_MUTEX -DUSE_SYMDIR /Zi")
SET(CMAKE_EXE_LINKER_FLAGS_DEBUG "${CMAKE_EXE_LINKER_FLAGS_DEBUG} /MAP /MAPINFO:EXPORTS") 

INCLUDE_DIRECTORIES(${CMAKE_SOURCE_DIR}/include 
                    ${CMAKE_SOURCE_DIR}/extra/yassl/include 
                    ${CMAKE_SOURCE_DIR}/sql 
                    ${CMAKE_SOURCE_DIR}/regex 
                    ${CMAKE_SOURCE_DIR}/zlib
)

SET_SOURCE_FILES_PROPERTIES(${CMAKE_SOURCE_DIR}/sql/message.rc 
                            ${CMAKE_SOURCE_DIR}/sql/message.h 
                            ${CMAKE_SOURCE_DIR}/sql/sql_yacc.h 
                            ${CMAKE_SOURCE_DIR}/sql/sql_yacc.cc
                            ${CMAKE_SOURCE_DIR}/include/mysql_version.h
                            ${CMAKE_SOURCE_DIR}/sql/sql_builtin.cc
                            ${CMAKE_SOURCE_DIR}/sql/lex_hash.h 
                            ${PROJECT_SOURCE_DIR}/include/mysqld_error.h
                            ${PROJECT_SOURCE_DIR}/include/mysqld_ername.h
                            ${PROJECT_SOURCE_DIR}/include/sql_state.h 
                              PROPERTIES GENERATED 1)

ADD_DEFINITIONS(-DMYSQL_SERVER -D_CONSOLE -DHAVE_DLOPEN)

ADD_EXECUTABLE(mysqld
               ../sql-common/client.c derror.cc des_key_file.cc
<<<<<<< HEAD
               discover.cc ../libmysql/errmsg.c field.cc field_conv.cc 
               filesort.cc gstream.cc sha2.cc
=======
               discover.cc ../libmysql/errmsg.c field.cc  stacktrace.c stacktrace.h field_conv.cc 
               filesort.cc gstream.cc
>>>>>>> f4e22e27
               ha_partition.cc
               handler.cc hash_filo.cc hash_filo.h 
               hostname.cc init.cc item.cc item_buff.cc item_cmpfunc.cc 
               item_create.cc item_func.cc item_geofunc.cc item_row.cc 
               item_strfunc.cc item_subselect.cc item_sum.cc item_timefunc.cc 
               key.cc log.cc lock.cc message.rc 
               log_event.cc rpl_record.cc rpl_reporting.cc
               log_event_old.cc rpl_record_old.cc
               message.h mf_iocache.cc my_decimal.cc ../sql-common/my_time.c
               mysqld.cc net_serv.cc 
               nt_servc.cc nt_servc.h opt_range.cc opt_range.h opt_sum.cc 
               ../sql-common/pack.c parse_file.cc password.c procedure.cc 
               protocol.cc records.cc repl_failsafe.cc rpl_filter.cc set_var.cc 
               slave.cc sp.cc sp_cache.cc sp_head.cc sp_pcontext.cc 
               sp_rcontext.cc spatial.cc sql_acl.cc sql_analyse.cc sql_base.cc 
               sql_cache.cc sql_class.cc sql_client.cc sql_crypt.cc sql_crypt.h 
               sql_cursor.cc sql_db.cc sql_delete.cc sql_derived.cc sql_do.cc 
               sql_error.cc sql_handler.cc sql_help.cc sql_insert.cc sql_lex.cc 
               sql_list.cc sql_load.cc sql_manager.cc sql_map.cc sql_parse.cc 
               sql_partition.cc sql_plugin.cc sql_prepare.cc sql_rename.cc 
               sql_repl.cc sql_select.cc sql_show.cc sql_state.c sql_string.cc 
               sql_table.cc sql_test.cc sql_trigger.cc sql_udf.cc sql_union.cc
               sql_update.cc sql_view.cc strfunc.cc table.cc thr_malloc.cc 
               time.cc tztime.cc uniques.cc unireg.cc item_xmlfunc.cc 
               rpl_tblmap.cc sql_binlog.cc event_scheduler.cc event_data_objects.cc
               event_queue.cc event_db_repository.cc 
               sql_tablespace.cc events.cc ../sql-common/my_user.c 
               partition_info.cc rpl_utility.cc rpl_injector.cc sql_locale.cc
               rpl_rli.cc rpl_mi.cc sql_servers.cc
               sql_connect.cc scheduler.cc 
               sql_profile.cc
               ${PROJECT_SOURCE_DIR}/sql/sql_yacc.cc
               ${PROJECT_SOURCE_DIR}/sql/sql_yacc.h
               ${PROJECT_SOURCE_DIR}/include/mysqld_error.h
               ${PROJECT_SOURCE_DIR}/include/mysqld_ername.h 
               ${PROJECT_SOURCE_DIR}/include/sql_state.h
               ${PROJECT_SOURCE_DIR}/include/mysql_version.h 
               ${PROJECT_SOURCE_DIR}/sql/sql_builtin.cc
               ${PROJECT_SOURCE_DIR}/sql/lex_hash.h)

TARGET_LINK_LIBRARIES(mysqld
                      heap myisam myisammrg mysys yassl zlib debug dbug yassl 
                      taocrypt strings vio regex wsock32 ws2_32)

SET_TARGET_PROPERTIES(mysqld PROPERTIES OUTPUT_NAME mysqld${MYSQLD_EXE_SUFFIX})

IF(EMBED_MANIFESTS)
  MYSQL_EMBED_MANIFEST("mysqld" "asInvoker")
ENDIF(EMBED_MANIFESTS)
IF(WITH_ARCHIVE_STORAGE_ENGINE)
  TARGET_LINK_LIBRARIES(mysqld archive)
ENDIF(WITH_ARCHIVE_STORAGE_ENGINE)
IF(WITH_BLACKHOLE_STORAGE_ENGINE)
  TARGET_LINK_LIBRARIES(mysqld blackhole)
ENDIF(WITH_BLACKHOLE_STORAGE_ENGINE)
IF(WITH_CSV_STORAGE_ENGINE)
  TARGET_LINK_LIBRARIES(mysqld csv)
ENDIF(WITH_CSV_STORAGE_ENGINE)
IF(WITH_EXAMPLE_STORAGE_ENGINE)
  TARGET_LINK_LIBRARIES(mysqld example)
ENDIF(WITH_EXAMPLE_STORAGE_ENGINE)
IF(WITH_FEDERATED_STORAGE_ENGINE)
  TARGET_LINK_LIBRARIES(mysqld federated)
ENDIF(WITH_FEDERATED_STORAGE_ENGINE)
IF(WITH_INNOBASE_STORAGE_ENGINE)
  TARGET_LINK_LIBRARIES(mysqld innobase)
ENDIF(WITH_INNOBASE_STORAGE_ENGINE)
IF(WITH_FALCON_STORAGE_ENGINE)
  TARGET_LINK_LIBRARIES(mysqld ha_falcon)
ENDIF(WITH_FALCON_STORAGE_ENGINE)

ADD_DEPENDENCIES(mysqld GenError)

# NOTE CMake 2.4.6 creates strange dependencies between files in OUTPUT,
# so for now we only list one if more than one

# Sql Parser custom command
ADD_CUSTOM_COMMAND(
        OUTPUT ${PROJECT_SOURCE_DIR}/sql/sql_yacc.h
#              ${PROJECT_SOURCE_DIR}/sql/sql_yacc.cc
        COMMAND bison.exe ARGS -y -p MYSQL --defines=sql_yacc.h
                               --output=sql_yacc.cc sql_yacc.yy
        DEPENDS ${PROJECT_SOURCE_DIR}/sql/sql_yacc.yy)

IF(WIN32)
  # Windows message file
  ADD_CUSTOM_COMMAND(
          OUTPUT ${PROJECT_SOURCE_DIR}/sql/message.h
#                ${PROJECT_SOURCE_DIR}/sql/message.rc
          COMMAND mc ARGS message.mc
          DEPENDS ${PROJECT_SOURCE_DIR}/sql/message.mc)
ENDIF(WIN32)

# Gen_lex_hash
ADD_EXECUTABLE(gen_lex_hash gen_lex_hash.cc)
TARGET_LINK_LIBRARIES(gen_lex_hash debug dbug mysqlclient wsock32)
GET_TARGET_PROPERTY(GEN_LEX_HASH_EXE gen_lex_hash LOCATION)
ADD_CUSTOM_COMMAND(
        OUTPUT ${PROJECT_SOURCE_DIR}/sql/lex_hash.h
        COMMAND ${GEN_LEX_HASH_EXE} ARGS > lex_hash.h
        DEPENDS ${GEN_LEX_HASH_EXE})

ADD_CUSTOM_TARGET(
        GenServerSource ALL
        DEPENDS ${PROJECT_SOURCE_DIR}/sql/sql_yacc.h
#               ${PROJECT_SOURCE_DIR}/sql/sql_yacc.cc
                ${PROJECT_SOURCE_DIR}/sql/message.h
#               ${PROJECT_SOURCE_DIR}/sql/message.rc
                ${PROJECT_SOURCE_DIR}/sql/lex_hash.h)

ADD_DEPENDENCIES(mysqld GenServerSource)

# Remove the auto-generated files as part of 'Clean Solution'
SET_DIRECTORY_PROPERTIES(PROPERTIES ADDITIONAL_MAKE_CLEAN_FILES 
                         "lex_hash.h;message.rc;message.h;sql_yacc.h;sql_yacc.cc")

ADD_LIBRARY(udf_example MODULE udf_example.c udf_example.def)
ADD_DEPENDENCIES(udf_example strings)
TARGET_LINK_LIBRARIES(udf_example strings wsock32)
<|MERGE_RESOLUTION|>--- conflicted
+++ resolved
@@ -43,13 +43,8 @@
 
 ADD_EXECUTABLE(mysqld
                ../sql-common/client.c derror.cc des_key_file.cc
-<<<<<<< HEAD
-               discover.cc ../libmysql/errmsg.c field.cc field_conv.cc 
+               discover.cc ../libmysql/errmsg.c field.cc  stacktrace.c stacktrace.h field_conv.cc 
                filesort.cc gstream.cc sha2.cc
-=======
-               discover.cc ../libmysql/errmsg.c field.cc  stacktrace.c stacktrace.h field_conv.cc 
-               filesort.cc gstream.cc
->>>>>>> f4e22e27
                ha_partition.cc
                handler.cc hash_filo.cc hash_filo.h 
                hostname.cc init.cc item.cc item_buff.cc item_cmpfunc.cc 
