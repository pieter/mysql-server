--- conflicted
+++ resolved
@@ -1340,35 +1340,11 @@
 			ASSERT(!noDependencies);
 			ASSERT(state->transaction->transactionId == state->transactionId);
 			}
-}
-
-<<<<<<< HEAD
-=======
-void Transaction::releaseSavePoints(void)
-{
-	SavePoint *savePoint;
-	
-	while ( (savePoint = savePoints) )
-		{
-		savePoints = savePoint->next;
 		
 		if (savePoint->savepoints)
 			savePoint->clear();
-		
-		if (savePoint < localSavePoints || savePoint >= localSavePoints + LOCAL_SAVE_POINTS)
-			delete savePoint;
-		}
-
-	while ( (savePoint = freeSavePoints) )
-		{
-		freeSavePoints = savePoint->next;
-		
-		if (savePoint < localSavePoints || savePoint >= localSavePoints + LOCAL_SAVE_POINTS)
-			delete savePoint;
-		}
-}
-
->>>>>>> f7d2828f
+}
+
 void Transaction::printBlockage(void)
 {
 	TransactionManager *transactionManager = database->transactionManager;
