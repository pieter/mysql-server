--- conflicted
+++ resolved
@@ -1,9 +1,5 @@
 SUBDIRS = src test benchmark
-<<<<<<< HEAD
-EXTRA_DIST = taocrypt.dsw taocrypt.dsp taocrypt.vcproj CMakeLists.txt $(wildcard mySTL/*.hpp)
-=======
 EXTRA_DIST = CMakeLists.txt $(wildcard mySTL/*.hpp)
->>>>>>> d7de2b79
 
 # Don't update the files from bitkeeper
 %::SCCS/s.%