/* Copyright (C) 2000-2008 MySQL AB

   This program is free software; you can redistribute it and/or modify
   it under the terms of the GNU General Public License as published by
   the Free Software Foundation; version 2 of the License.

   This program is distributed in the hope that it will be useful,
   but WITHOUT ANY WARRANTY; without even the implied warranty of
   MERCHANTABILITY or FITNESS FOR A PARTICULAR PURPOSE.  See the
   GNU General Public License for more details.

   You should have received a copy of the GNU General Public License
   along with this program; if not, write to the Free Software
   Foundation, Inc., 59 Temple Place, Suite 330, Boston, MA  02111-1307  USA */

/* mysql command tool
 * Commands compatible with mSQL by David J. Hughes
 *
 * Written by:
 *   Michael 'Monty' Widenius
 *   Andi Gutmans  <andi@zend.com>
 *   Zeev Suraski  <zeev@zend.com>
 *   Jani Tolonen  <jani@mysql.com>
 *   Matt Wagner   <matt@mysql.com>
 *   Jeremy Cole   <jcole@mysql.com>
 *   Tonu Samuel   <tonu@mysql.com>
 *   Harrison Fisk <harrison@mysql.com>
 *
 **/

#include "client_priv.h"
#include <m_ctype.h>
#include <stdarg.h>
#include <my_dir.h>
#ifndef __GNU_LIBRARY__
#define __GNU_LIBRARY__		      // Skip warnings in getopt.h
#endif
#include "my_readline.h"
#include <signal.h>
#include <violite.h>

#if defined(USE_LIBEDIT_INTERFACE) && defined(HAVE_LOCALE_H)
#include <locale.h>
#endif

const char *VER= "14.14";

/* Don't try to make a nice table if the data is too big */
#define MAX_COLUMN_LENGTH	     1024

/* Buffer to hold 'version' and 'version_comment' */
#define MAX_SERVER_VERSION_LENGTH     128

/* Array of options to pass to libemysqld */
#define MAX_SERVER_ARGS               64

void* sql_alloc(unsigned size);	     // Don't use mysqld alloc for these
void sql_element_free(void *ptr);
#include "sql_string.h"

extern "C" {
#if defined(HAVE_CURSES_H) && defined(HAVE_TERM_H)
#include <curses.h>
#include <term.h>
#else
#if defined(HAVE_TERMIOS_H)
#include <termios.h>
#include <unistd.h>
#elif defined(HAVE_TERMBITS_H)
#include <termbits.h>
#elif defined(HAVE_ASM_TERMBITS_H) && (!defined __GLIBC__ || !(__GLIBC__ > 2 || __GLIBC__ == 2 && __GLIBC_MINOR__ > 0))
#include <asm/termbits.h>		// Standard linux
#endif
#undef VOID
#if defined(HAVE_TERMCAP_H)
#include <termcap.h>
#else
#ifdef HAVE_CURSES_H
#include <curses.h>
#endif
#undef SYSV				// hack to avoid syntax error
#ifdef HAVE_TERM_H
#include <term.h>
#endif
#endif
#endif

#undef bcmp				// Fix problem with new readline
#if defined( __WIN__)
#include <conio.h>
#elif !defined(__NETWARE__)
#include <readline/readline.h>
#define HAVE_READLINE
#endif
  //int vidattr(long unsigned int attrs);	// Was missing in sun curses
}

#if !defined(HAVE_VIDATTR)
#undef vidattr
#define vidattr(A) {}			// Can't get this to work
#endif

#ifdef FN_NO_CASE_SENCE
#define cmp_database(cs,A,B) my_strcasecmp((cs), (A), (B))
#else
#define cmp_database(cs,A,B) strcmp((A),(B))
#endif

#if !defined( __WIN__) && !defined(__NETWARE__) && !defined(THREAD)
#define USE_POPEN
#endif

#include "completion_hash.h"

#define PROMPT_CHAR '\\'
#define DEFAULT_DELIMITER ";"

typedef struct st_status
{
  int exit_status;
  ulong query_start_line;
  char *file_name;
  LINE_BUFFER *line_buff;
  bool batch,add_to_history;
} STATUS;


static HashTable ht;
static char **defaults_argv;

enum enum_info_type { INFO_INFO,INFO_ERROR,INFO_RESULT};
typedef enum enum_info_type INFO_TYPE;

static MYSQL mysql;			/* The connection */
static my_bool ignore_errors=0,wait_flag=0,quick=0,
               connected=0,opt_raw_data=0,unbuffered=0,output_tables=0,
	       opt_rehash=1,skip_updates=0,safe_updates=0,one_database=0,
	       opt_compress=0, using_opt_local_infile=0,
	       vertical=0, line_numbers=1, column_names=1,opt_html=0,
               opt_xml=0,opt_nopager=1, opt_outfile=0, named_cmds= 0,
	       tty_password= 0, opt_nobeep=0, opt_reconnect=1,
	       default_charset_used= 0, opt_secure_auth= 0,
               default_pager_set= 0, opt_sigint_ignore= 0,
               auto_vertical_output= 0,
               show_warnings= 0, executing_query= 0, interrupted_query= 0;
static my_bool debug_info_flag, debug_check_flag;
static my_bool column_types_flag;
static my_bool preserve_comments= 0;
static ulong opt_max_allowed_packet, opt_net_buffer_length;
static uint verbose=0,opt_silent=0,opt_mysql_port=0, opt_local_infile=0;
static uint my_end_arg;
static char * opt_mysql_unix_port=0;
static int connect_flag=CLIENT_INTERACTIVE;
static char *current_host,*current_db,*current_user=0,*opt_password=0,
            *current_prompt=0, *delimiter_str= 0,
            *default_charset= (char*) MYSQL_DEFAULT_CHARSET_NAME;
static char *histfile;
static char *histfile_tmp;
static String glob_buffer,old_buffer;
static String processed_prompt;
static char *full_username=0,*part_username=0,*default_prompt=0;
static int wait_time = 5;
static STATUS status;
static ulong select_limit,max_join_size,opt_connect_timeout=0;
static char mysql_charsets_dir[FN_REFLEN+1];
static const char *xmlmeta[] = {
  "&", "&amp;",
  "<", "&lt;",
  ">", "&gt;",
  "\"", "&quot;",
  0, 0
};
static const char *day_names[]={"Sun","Mon","Tue","Wed","Thu","Fri","Sat"};
static const char *month_names[]={"Jan","Feb","Mar","Apr","May","Jun","Jul",
			    "Aug","Sep","Oct","Nov","Dec"};
static char default_pager[FN_REFLEN];
static char pager[FN_REFLEN], outfile[FN_REFLEN];
static FILE *PAGER, *OUTFILE;
static MEM_ROOT hash_mem_root;
static uint prompt_counter;
static char delimiter[16]= DEFAULT_DELIMITER;
static uint delimiter_length= 1;
unsigned short terminal_width= 80;

#ifdef HAVE_SMEM
static char *shared_memory_base_name=0;
#endif
static uint opt_protocol=0;
static CHARSET_INFO *charset_info= &my_charset_latin1;

#include "sslopt-vars.h"

const char *default_dbug_option="d:t:o,/tmp/mysql.trace";

void tee_fprintf(FILE *file, const char *fmt, ...);
void tee_fputs(const char *s, FILE *file);
void tee_puts(const char *s, FILE *file);
void tee_putc(int c, FILE *file);
static void tee_print_sized_data(const char *, unsigned int, unsigned int, bool);
/* The names of functions that actually do the manipulation. */
static int get_options(int argc,char **argv);
extern "C" my_bool get_one_option(int optid, const struct my_option *opt,
                                  char *argument);
static int com_quit(String *str,char*),
	   com_go(String *str,char*), com_ego(String *str,char*),
	   com_print(String *str,char*),
	   com_help(String *str,char*), com_clear(String *str,char*),
	   com_connect(String *str,char*), com_status(String *str,char*),
	   com_use(String *str,char*), com_source(String *str, char*),
	   com_rehash(String *str, char*), com_tee(String *str, char*),
           com_notee(String *str, char*), com_charset(String *str,char*),
           com_prompt(String *str, char*), com_delimiter(String *str, char*),
     com_warnings(String *str, char*), com_nowarnings(String *str, char*);

#ifdef USE_POPEN
static int com_nopager(String *str, char*), com_pager(String *str, char*),
           com_edit(String *str,char*), com_shell(String *str, char *);
#endif

static int read_and_execute(bool interactive);
static int sql_connect(char *host,char *database,char *user,char *password,
		       uint silent);
static const char *server_version_string(MYSQL *mysql);
static int put_info(const char *str,INFO_TYPE info,uint error=0,
		    const char *sql_state=0);
static int put_error(MYSQL *mysql);
static void safe_put_field(const char *pos,ulong length);
static void xmlencode_print(const char *src, uint length);
static void init_pager();
static void end_pager();
static void init_tee(const char *);
static void end_tee();
static const char* construct_prompt();
static char *get_arg(char *line, my_bool get_next_arg);
static void init_username();
static void add_int_to_prompt(int toadd);
static int get_result_width(MYSQL_RES *res);
static int get_field_disp_length(MYSQL_FIELD * field);

/* A structure which contains information on the commands this program
   can understand. */

typedef struct {
  const char *name;		/* User printable name of the function. */
  char cmd_char;		/* msql command character */
  int (*func)(String *str,char *); /* Function to call to do the job. */
  bool takes_params;		/* Max parameters for command */
  const char *doc;		/* Documentation for this function.  */
} COMMANDS;

static COMMANDS commands[] = {
  { "?",      '?', com_help,   1, "Synonym for `help'." },
  { "clear",  'c', com_clear,  0, "Clear command."},
  { "connect",'r', com_connect,1,
    "Reconnect to the server. Optional arguments are db and host." },
  { "delimiter", 'd', com_delimiter,    1,
    "Set statement delimiter. NOTE: Takes the rest of the line as new delimiter." },
#ifdef USE_POPEN
  { "edit",   'e', com_edit,   0, "Edit command with $EDITOR."},
#endif
  { "ego",    'G', com_ego,    0,
    "Send command to mysql server, display result vertically."},
  { "exit",   'q', com_quit,   0, "Exit mysql. Same as quit."},
  { "go",     'g', com_go,     0, "Send command to mysql server." },
  { "help",   'h', com_help,   1, "Display this help." },
#ifdef USE_POPEN
  { "nopager",'n', com_nopager,0, "Disable pager, print to stdout." },
#endif
  { "notee",  't', com_notee,  0, "Don't write into outfile." },
#ifdef USE_POPEN
  { "pager",  'P', com_pager,  1, 
    "Set PAGER [to_pager]. Print the query results via PAGER." },
#endif
  { "print",  'p', com_print,  0, "Print current command." },
  { "prompt", 'R', com_prompt, 1, "Change your mysql prompt."},
  { "quit",   'q', com_quit,   0, "Quit mysql." },
  { "rehash", '#', com_rehash, 0, "Rebuild completion hash." },
  { "source", '.', com_source, 1,
    "Execute an SQL script file. Takes a file name as an argument."},
  { "status", 's', com_status, 0, "Get status information from the server."},
#ifdef USE_POPEN
  { "system", '!', com_shell,  1, "Execute a system shell command."},
#endif
  { "tee",    'T', com_tee,    1, 
    "Set outfile [to_outfile]. Append everything into given outfile." },
  { "use",    'u', com_use,    1,
    "Use another database. Takes database name as argument." },
  { "charset",    'C', com_charset,    1,
    "Switch to another charset. Might be needed for processing binlog with multi-byte charsets." },
  { "warnings", 'W', com_warnings,  0,
    "Show warnings after every statement." },
  { "nowarning", 'w', com_nowarnings, 0,
    "Don't show warnings after every statement." },
  /* Get bash-like expansion for some commands */
  { "create table",     0, 0, 0, ""},
  { "create database",  0, 0, 0, ""},
  { "show databases",   0, 0, 0, ""},
  { "show fields from", 0, 0, 0, ""},
  { "show keys from",   0, 0, 0, ""},
  { "show tables",      0, 0, 0, ""},
  { "load data from",   0, 0, 0, ""},
  { "alter table",      0, 0, 0, ""},
  { "set option",       0, 0, 0, ""},
  { "lock tables",      0, 0, 0, ""},
  { "unlock tables",    0, 0, 0, ""},
  /* generated 2006-12-28.  Refresh occasionally from lexer. */
  { "ACTION", 0, 0, 0, ""},
  { "ADD", 0, 0, 0, ""},
  { "AFTER", 0, 0, 0, ""},
  { "AGAINST", 0, 0, 0, ""},
  { "AGGREGATE", 0, 0, 0, ""},
  { "ALL", 0, 0, 0, ""},
  { "ALGORITHM", 0, 0, 0, ""},
  { "ALTER", 0, 0, 0, ""},
  { "ANALYZE", 0, 0, 0, ""},
  { "AND", 0, 0, 0, ""},
  { "ANY", 0, 0, 0, ""},
  { "AS", 0, 0, 0, ""},
  { "ASC", 0, 0, 0, ""},
  { "ASCII", 0, 0, 0, ""},
  { "ASENSITIVE", 0, 0, 0, ""},
  { "AUTO_INCREMENT", 0, 0, 0, ""},
  { "AVG", 0, 0, 0, ""},
  { "AVG_ROW_LENGTH", 0, 0, 0, ""},
  { "BACKUP", 0, 0, 0, ""},
  { "BDB", 0, 0, 0, ""},
  { "BEFORE", 0, 0, 0, ""},
  { "BEGIN", 0, 0, 0, ""},
  { "BERKELEYDB", 0, 0, 0, ""},
  { "BETWEEN", 0, 0, 0, ""},
  { "BIGINT", 0, 0, 0, ""},
  { "BINARY", 0, 0, 0, ""},
  { "BINLOG", 0, 0, 0, ""},
  { "BIT", 0, 0, 0, ""},
  { "BLOB", 0, 0, 0, ""},
  { "BOOL", 0, 0, 0, ""},
  { "BOOLEAN", 0, 0, 0, ""},
  { "BOTH", 0, 0, 0, ""},
  { "BTREE", 0, 0, 0, ""},
  { "BY", 0, 0, 0, ""},
  { "BYTE", 0, 0, 0, ""},
  { "CACHE", 0, 0, 0, ""},
  { "CALL", 0, 0, 0, ""},
  { "CASCADE", 0, 0, 0, ""},
  { "CASCADED", 0, 0, 0, ""},
  { "CASE", 0, 0, 0, ""},
  { "CHAIN", 0, 0, 0, ""},
  { "CHANGE", 0, 0, 0, ""},
  { "CHANGED", 0, 0, 0, ""},
  { "CHAR", 0, 0, 0, ""},
  { "CHARACTER", 0, 0, 0, ""},
  { "CHARSET", 0, 0, 0, ""},
  { "CHECK", 0, 0, 0, ""},
  { "CHECKSUM", 0, 0, 0, ""},
  { "CIPHER", 0, 0, 0, ""},
  { "CLIENT", 0, 0, 0, ""},
  { "CLOSE", 0, 0, 0, ""},
  { "CODE", 0, 0, 0, ""},
  { "COLLATE", 0, 0, 0, ""},
  { "COLLATION", 0, 0, 0, ""},
  { "COLUMN", 0, 0, 0, ""},
  { "COLUMNS", 0, 0, 0, ""},
  { "COMMENT", 0, 0, 0, ""},
  { "COMMIT", 0, 0, 0, ""},
  { "COMMITTED", 0, 0, 0, ""},
  { "COMPACT", 0, 0, 0, ""},
  { "COMPRESSED", 0, 0, 0, ""},
  { "CONCURRENT", 0, 0, 0, ""},
  { "CONDITION", 0, 0, 0, ""},
  { "CONNECTION", 0, 0, 0, ""},
  { "CONSISTENT", 0, 0, 0, ""},
  { "CONSTRAINT", 0, 0, 0, ""},
  { "CONTAINS", 0, 0, 0, ""},
  { "CONTINUE", 0, 0, 0, ""},
  { "CONVERT", 0, 0, 0, ""},
  { "CREATE", 0, 0, 0, ""},
  { "CROSS", 0, 0, 0, ""},
  { "CUBE", 0, 0, 0, ""},
  { "CURRENT_DATE", 0, 0, 0, ""},
  { "CURRENT_TIME", 0, 0, 0, ""},
  { "CURRENT_TIMESTAMP", 0, 0, 0, ""},
  { "CURRENT_USER", 0, 0, 0, ""},
  { "CURSOR", 0, 0, 0, ""},
  { "DATA", 0, 0, 0, ""},
  { "DATABASE", 0, 0, 0, ""},
  { "DATABASES", 0, 0, 0, ""},
  { "DATE", 0, 0, 0, ""},
  { "DATETIME", 0, 0, 0, ""},
  { "DAY", 0, 0, 0, ""},
  { "DAY_HOUR", 0, 0, 0, ""},
  { "DAY_MICROSECOND", 0, 0, 0, ""},
  { "DAY_MINUTE", 0, 0, 0, ""},
  { "DAY_SECOND", 0, 0, 0, ""},
  { "DEALLOCATE", 0, 0, 0, ""},     
  { "DEC", 0, 0, 0, ""},
  { "DECIMAL", 0, 0, 0, ""},
  { "DECLARE", 0, 0, 0, ""},
  { "DEFAULT", 0, 0, 0, ""},
  { "DEFINER", 0, 0, 0, ""},
  { "DELAYED", 0, 0, 0, ""},
  { "DELAY_KEY_WRITE", 0, 0, 0, ""},
  { "DELETE", 0, 0, 0, ""},
  { "DESC", 0, 0, 0, ""},
  { "DESCRIBE", 0, 0, 0, ""},
  { "DES_KEY_FILE", 0, 0, 0, ""},
  { "DETERMINISTIC", 0, 0, 0, ""},
  { "DIRECTORY", 0, 0, 0, ""},
  { "DISABLE", 0, 0, 0, ""},
  { "DISCARD", 0, 0, 0, ""},
  { "DISTINCT", 0, 0, 0, ""},
  { "DISTINCTROW", 0, 0, 0, ""},
  { "DIV", 0, 0, 0, ""},
  { "DO", 0, 0, 0, ""},
  { "DOUBLE", 0, 0, 0, ""},
  { "DROP", 0, 0, 0, ""},
  { "DUAL", 0, 0, 0, ""},
  { "DUMPFILE", 0, 0, 0, ""},
  { "DUPLICATE", 0, 0, 0, ""},
  { "DYNAMIC", 0, 0, 0, ""},
  { "EACH", 0, 0, 0, ""},
  { "ELSE", 0, 0, 0, ""},
  { "ELSEIF", 0, 0, 0, ""},
  { "ENABLE", 0, 0, 0, ""},
  { "ENCLOSED", 0, 0, 0, ""},
  { "END", 0, 0, 0, ""},
  { "ENGINE", 0, 0, 0, ""},
  { "ENGINES", 0, 0, 0, ""},
  { "ENUM", 0, 0, 0, ""},
  { "ERRORS", 0, 0, 0, ""},
  { "ESCAPE", 0, 0, 0, ""},
  { "ESCAPED", 0, 0, 0, ""},
  { "EVENTS", 0, 0, 0, ""},
  { "EXECUTE", 0, 0, 0, ""},
  { "EXISTS", 0, 0, 0, ""},
  { "EXIT", 0, 0, 0, ""},
  { "EXPANSION", 0, 0, 0, ""},
  { "EXPLAIN", 0, 0, 0, ""},
  { "EXTENDED", 0, 0, 0, ""},
  { "FALSE", 0, 0, 0, ""},
  { "FAST", 0, 0, 0, ""},
  { "FETCH", 0, 0, 0, ""},
  { "FIELDS", 0, 0, 0, ""},
  { "FILE", 0, 0, 0, ""},
  { "FIRST", 0, 0, 0, ""},
  { "FIXED", 0, 0, 0, ""},
  { "FLOAT", 0, 0, 0, ""},
  { "FLOAT4", 0, 0, 0, ""},
  { "FLOAT8", 0, 0, 0, ""},
  { "FLUSH", 0, 0, 0, ""},
  { "FOR", 0, 0, 0, ""},
  { "FORCE", 0, 0, 0, ""},
  { "FOREIGN", 0, 0, 0, ""},
  { "FOUND", 0, 0, 0, ""},
  { "FRAC_SECOND", 0, 0, 0, ""},
  { "FROM", 0, 0, 0, ""},
  { "FULL", 0, 0, 0, ""},
  { "FULLTEXT", 0, 0, 0, ""},
  { "FUNCTION", 0, 0, 0, ""},
  { "GEOMETRY", 0, 0, 0, ""},
  { "GEOMETRYCOLLECTION", 0, 0, 0, ""},
  { "GET_FORMAT", 0, 0, 0, ""},
  { "GLOBAL", 0, 0, 0, ""},
  { "GRANT", 0, 0, 0, ""},
  { "GRANTS", 0, 0, 0, ""},
  { "GROUP", 0, 0, 0, ""},
  { "HANDLER", 0, 0, 0, ""},
  { "HASH", 0, 0, 0, ""},
  { "HAVING", 0, 0, 0, ""},
  { "HELP", 0, 0, 0, ""},
  { "HIGH_PRIORITY", 0, 0, 0, ""},
  { "HOSTS", 0, 0, 0, ""},
  { "HOUR", 0, 0, 0, ""},
  { "HOUR_MICROSECOND", 0, 0, 0, ""},
  { "HOUR_MINUTE", 0, 0, 0, ""},
  { "HOUR_SECOND", 0, 0, 0, ""},
  { "IDENTIFIED", 0, 0, 0, ""},
  { "IF", 0, 0, 0, ""},
  { "IGNORE", 0, 0, 0, ""},
  { "IMPORT", 0, 0, 0, ""},
  { "IN", 0, 0, 0, ""},
  { "INDEX", 0, 0, 0, ""},
  { "INDEXES", 0, 0, 0, ""},
  { "INFILE", 0, 0, 0, ""},
  { "INNER", 0, 0, 0, ""},
  { "INNOBASE", 0, 0, 0, ""},
  { "INNODB", 0, 0, 0, ""},
  { "INOUT", 0, 0, 0, ""},
  { "INSENSITIVE", 0, 0, 0, ""},
  { "INSERT", 0, 0, 0, ""},
  { "INSERT_METHOD", 0, 0, 0, ""},
  { "INT", 0, 0, 0, ""},
  { "INT1", 0, 0, 0, ""},
  { "INT2", 0, 0, 0, ""},
  { "INT3", 0, 0, 0, ""},
  { "INT4", 0, 0, 0, ""},
  { "INT8", 0, 0, 0, ""},
  { "INTEGER", 0, 0, 0, ""},
  { "INTERVAL", 0, 0, 0, ""},
  { "INTO", 0, 0, 0, ""},
  { "IO_THREAD", 0, 0, 0, ""},
  { "IS", 0, 0, 0, ""},
  { "ISOLATION", 0, 0, 0, ""},
  { "ISSUER", 0, 0, 0, ""},
  { "ITERATE", 0, 0, 0, ""},
  { "INVOKER", 0, 0, 0, ""},
  { "JOIN", 0, 0, 0, ""},
  { "KEY", 0, 0, 0, ""},
  { "KEYS", 0, 0, 0, ""},
  { "KILL", 0, 0, 0, ""},
  { "LANGUAGE", 0, 0, 0, ""},
  { "LAST", 0, 0, 0, ""},
  { "LEADING", 0, 0, 0, ""},
  { "LEAVE", 0, 0, 0, ""},
  { "LEAVES", 0, 0, 0, ""},
  { "LEFT", 0, 0, 0, ""},
  { "LEVEL", 0, 0, 0, ""},
  { "LIKE", 0, 0, 0, ""},
  { "LIMIT", 0, 0, 0, ""},
  { "LINES", 0, 0, 0, ""},
  { "LINESTRING", 0, 0, 0, ""},
  { "LOAD", 0, 0, 0, ""},
  { "LOCAL", 0, 0, 0, ""},
  { "LOCALTIME", 0, 0, 0, ""},
  { "LOCALTIMESTAMP", 0, 0, 0, ""},
  { "LOCK", 0, 0, 0, ""},
  { "LOCKS", 0, 0, 0, ""},
  { "LOGS", 0, 0, 0, ""},
  { "LONG", 0, 0, 0, ""},
  { "LONGBLOB", 0, 0, 0, ""},
  { "LONGTEXT", 0, 0, 0, ""},
  { "LOOP", 0, 0, 0, ""},
  { "LOW_PRIORITY", 0, 0, 0, ""},
  { "MASTER", 0, 0, 0, ""},
  { "MASTER_CONNECT_RETRY", 0, 0, 0, ""},
  { "MASTER_HOST", 0, 0, 0, ""},
  { "MASTER_LOG_FILE", 0, 0, 0, ""},
  { "MASTER_LOG_POS", 0, 0, 0, ""},
  { "MASTER_PASSWORD", 0, 0, 0, ""},
  { "MASTER_PORT", 0, 0, 0, ""},
  { "MASTER_SERVER_ID", 0, 0, 0, ""},
  { "MASTER_SSL", 0, 0, 0, ""},
  { "MASTER_SSL_CA", 0, 0, 0, ""},
  { "MASTER_SSL_CAPATH", 0, 0, 0, ""},
  { "MASTER_SSL_CERT", 0, 0, 0, ""},
  { "MASTER_SSL_CIPHER", 0, 0, 0, ""},
  { "MASTER_SSL_KEY", 0, 0, 0, ""},
  { "MASTER_USER", 0, 0, 0, ""},
  { "MATCH", 0, 0, 0, ""},
  { "MAX_CONNECTIONS_PER_HOUR", 0, 0, 0, ""},
  { "MAX_QUERIES_PER_HOUR", 0, 0, 0, ""},
  { "MAX_ROWS", 0, 0, 0, ""},
  { "MAX_UPDATES_PER_HOUR", 0, 0, 0, ""},
  { "MAX_USER_CONNECTIONS", 0, 0, 0, ""},
  { "MEDIUM", 0, 0, 0, ""},
  { "MEDIUMBLOB", 0, 0, 0, ""},
  { "MEDIUMINT", 0, 0, 0, ""},
  { "MEDIUMTEXT", 0, 0, 0, ""},
  { "MERGE", 0, 0, 0, ""},
  { "MICROSECOND", 0, 0, 0, ""},
  { "MIDDLEINT", 0, 0, 0, ""},
  { "MIGRATE", 0, 0, 0, ""},
  { "MINUTE", 0, 0, 0, ""},
  { "MINUTE_MICROSECOND", 0, 0, 0, ""},
  { "MINUTE_SECOND", 0, 0, 0, ""},
  { "MIN_ROWS", 0, 0, 0, ""},
  { "MOD", 0, 0, 0, ""},
  { "MODE", 0, 0, 0, ""},
  { "MODIFIES", 0, 0, 0, ""},
  { "MODIFY", 0, 0, 0, ""},
  { "MONTH", 0, 0, 0, ""},
  { "MULTILINESTRING", 0, 0, 0, ""},
  { "MULTIPOINT", 0, 0, 0, ""},
  { "MULTIPOLYGON", 0, 0, 0, ""},
  { "MUTEX", 0, 0, 0, ""},
  { "NAME", 0, 0, 0, ""},
  { "NAMES", 0, 0, 0, ""},
  { "NATIONAL", 0, 0, 0, ""},
  { "NATURAL", 0, 0, 0, ""},
  { "NDB", 0, 0, 0, ""},
  { "NDBCLUSTER", 0, 0, 0, ""},
  { "NCHAR", 0, 0, 0, ""},
  { "NEW", 0, 0, 0, ""},
  { "NEXT", 0, 0, 0, ""},
  { "NO", 0, 0, 0, ""},
  { "NONE", 0, 0, 0, ""},
  { "NOT", 0, 0, 0, ""},
  { "NO_WRITE_TO_BINLOG", 0, 0, 0, ""},
  { "NULL", 0, 0, 0, ""},
  { "NUMERIC", 0, 0, 0, ""},
  { "NVARCHAR", 0, 0, 0, ""},
  { "OFFSET", 0, 0, 0, ""},
  { "OLD_PASSWORD", 0, 0, 0, ""},
  { "ON", 0, 0, 0, ""},
  { "ONE", 0, 0, 0, ""},
  { "ONE_SHOT", 0, 0, 0, ""},
  { "OPEN", 0, 0, 0, ""},
  { "OPTIMIZE", 0, 0, 0, ""},
  { "OPTION", 0, 0, 0, ""},
  { "OPTIONALLY", 0, 0, 0, ""},
  { "OR", 0, 0, 0, ""},
  { "ORDER", 0, 0, 0, ""},
  { "OUT", 0, 0, 0, ""},
  { "OUTER", 0, 0, 0, ""},
  { "OUTFILE", 0, 0, 0, ""},
  { "PACK_KEYS", 0, 0, 0, ""},
  { "PARTIAL", 0, 0, 0, ""},
  { "PASSWORD", 0, 0, 0, ""},
  { "PHASE", 0, 0, 0, ""},
  { "POINT", 0, 0, 0, ""},
  { "POLYGON", 0, 0, 0, ""},
  { "PRECISION", 0, 0, 0, ""},
  { "PREPARE", 0, 0, 0, ""},
  { "PREV", 0, 0, 0, ""},
  { "PRIMARY", 0, 0, 0, ""},
  { "PRIVILEGES", 0, 0, 0, ""},
  { "PROCEDURE", 0, 0, 0, ""},
  { "PROCESS", 0, 0, 0, ""},
  { "PROCESSLIST", 0, 0, 0, ""},
  { "PURGE", 0, 0, 0, ""},
  { "QUARTER", 0, 0, 0, ""},
  { "QUERY", 0, 0, 0, ""},
  { "QUICK", 0, 0, 0, ""},
  { "RAID0", 0, 0, 0, ""},
  { "RAID_CHUNKS", 0, 0, 0, ""},
  { "RAID_CHUNKSIZE", 0, 0, 0, ""},
  { "RAID_TYPE", 0, 0, 0, ""},
  { "READ", 0, 0, 0, ""},
  { "READS", 0, 0, 0, ""},
  { "REAL", 0, 0, 0, ""},
  { "RECOVER", 0, 0, 0, ""},
  { "REDUNDANT", 0, 0, 0, ""},
  { "REFERENCES", 0, 0, 0, ""},
  { "REGEXP", 0, 0, 0, ""},
  { "RELAY_LOG_FILE", 0, 0, 0, ""},
  { "RELAY_LOG_POS", 0, 0, 0, ""},
  { "RELAY_THREAD", 0, 0, 0, ""},
  { "RELEASE", 0, 0, 0, ""},
  { "RELOAD", 0, 0, 0, ""},
  { "RENAME", 0, 0, 0, ""},
  { "REPAIR", 0, 0, 0, ""},
  { "REPEATABLE", 0, 0, 0, ""},
  { "REPLACE", 0, 0, 0, ""},
  { "REPLICATION", 0, 0, 0, ""},
  { "REPEAT", 0, 0, 0, ""},
  { "REQUIRE", 0, 0, 0, ""},
  { "RESET", 0, 0, 0, ""},
  { "RESTORE", 0, 0, 0, ""},
  { "RESTRICT", 0, 0, 0, ""},
  { "RESUME", 0, 0, 0, ""},
  { "RETURN", 0, 0, 0, ""},
  { "RETURNS", 0, 0, 0, ""},
  { "REVOKE", 0, 0, 0, ""},
  { "RIGHT", 0, 0, 0, ""},
  { "RLIKE", 0, 0, 0, ""},
  { "ROLLBACK", 0, 0, 0, ""},
  { "ROLLUP", 0, 0, 0, ""},
  { "ROUTINE", 0, 0, 0, ""},
  { "ROW", 0, 0, 0, ""},
  { "ROWS", 0, 0, 0, ""},
  { "ROW_FORMAT", 0, 0, 0, ""},
  { "RTREE", 0, 0, 0, ""},
  { "SAVEPOINT", 0, 0, 0, ""},
  { "SCHEMA", 0, 0, 0, ""},
  { "SCHEMAS", 0, 0, 0, ""},
  { "SECOND", 0, 0, 0, ""},
  { "SECOND_MICROSECOND", 0, 0, 0, ""},
  { "SECURITY", 0, 0, 0, ""},
  { "SELECT", 0, 0, 0, ""},
  { "SENSITIVE", 0, 0, 0, ""},
  { "SEPARATOR", 0, 0, 0, ""},
  { "SERIAL", 0, 0, 0, ""},
  { "SERIALIZABLE", 0, 0, 0, ""},
  { "SESSION", 0, 0, 0, ""},
  { "SET", 0, 0, 0, ""},
  { "SHARE", 0, 0, 0, ""},
  { "SHOW", 0, 0, 0, ""},
  { "SHUTDOWN", 0, 0, 0, ""},
  { "SIGNED", 0, 0, 0, ""},
  { "SIMPLE", 0, 0, 0, ""},
  { "SLAVE", 0, 0, 0, ""},
  { "SNAPSHOT", 0, 0, 0, ""},
  { "SMALLINT", 0, 0, 0, ""},
  { "SOME", 0, 0, 0, ""},
  { "SONAME", 0, 0, 0, ""},
  { "SOUNDS", 0, 0, 0, ""},
  { "SPATIAL", 0, 0, 0, ""},
  { "SPECIFIC", 0, 0, 0, ""},
  { "SQL", 0, 0, 0, ""},
  { "SQLEXCEPTION", 0, 0, 0, ""},
  { "SQLSTATE", 0, 0, 0, ""},
  { "SQLWARNING", 0, 0, 0, ""},
  { "SQL_BIG_RESULT", 0, 0, 0, ""},
  { "SQL_BUFFER_RESULT", 0, 0, 0, ""},
  { "SQL_CACHE", 0, 0, 0, ""},
  { "SQL_CALC_FOUND_ROWS", 0, 0, 0, ""},
  { "SQL_NO_CACHE", 0, 0, 0, ""},
  { "SQL_SMALL_RESULT", 0, 0, 0, ""},
  { "SQL_THREAD", 0, 0, 0, ""},
  { "SQL_TSI_FRAC_SECOND", 0, 0, 0, ""},
  { "SQL_TSI_SECOND", 0, 0, 0, ""},
  { "SQL_TSI_MINUTE", 0, 0, 0, ""},
  { "SQL_TSI_HOUR", 0, 0, 0, ""},
  { "SQL_TSI_DAY", 0, 0, 0, ""},
  { "SQL_TSI_WEEK", 0, 0, 0, ""},
  { "SQL_TSI_MONTH", 0, 0, 0, ""},
  { "SQL_TSI_QUARTER", 0, 0, 0, ""},
  { "SQL_TSI_YEAR", 0, 0, 0, ""},
  { "SSL", 0, 0, 0, ""},
  { "START", 0, 0, 0, ""},
  { "STARTING", 0, 0, 0, ""},
  { "STATUS", 0, 0, 0, ""},
  { "STOP", 0, 0, 0, ""},
  { "STORAGE", 0, 0, 0, ""},
  { "STRAIGHT_JOIN", 0, 0, 0, ""},
  { "STRING", 0, 0, 0, ""},
  { "STRIPED", 0, 0, 0, ""},
  { "SUBJECT", 0, 0, 0, ""},
  { "SUPER", 0, 0, 0, ""},
  { "SUSPEND", 0, 0, 0, ""},
  { "TABLE", 0, 0, 0, ""},
  { "TABLES", 0, 0, 0, ""},
  { "TABLESPACE", 0, 0, 0, ""},
  { "TEMPORARY", 0, 0, 0, ""},
  { "TEMPTABLE", 0, 0, 0, ""},
  { "TERMINATED", 0, 0, 0, ""},
  { "TEXT", 0, 0, 0, ""},
  { "THEN", 0, 0, 0, ""},
  { "TIME", 0, 0, 0, ""},
  { "TIMESTAMP", 0, 0, 0, ""},
  { "TIMESTAMPADD", 0, 0, 0, ""},
  { "TIMESTAMPDIFF", 0, 0, 0, ""},
  { "TINYBLOB", 0, 0, 0, ""},
  { "TINYINT", 0, 0, 0, ""},
  { "TINYTEXT", 0, 0, 0, ""},
  { "TO", 0, 0, 0, ""},
  { "TRAILING", 0, 0, 0, ""},
  { "TRANSACTION", 0, 0, 0, ""},
  { "TRIGGER", 0, 0, 0, ""},
  { "TRIGGERS", 0, 0, 0, ""},
  { "TRUE", 0, 0, 0, ""},
  { "TRUNCATE", 0, 0, 0, ""},
  { "TYPE", 0, 0, 0, ""},
  { "TYPES", 0, 0, 0, ""},
  { "UNCOMMITTED", 0, 0, 0, ""},
  { "UNDEFINED", 0, 0, 0, ""},
  { "UNDO", 0, 0, 0, ""},
  { "UNICODE", 0, 0, 0, ""},
  { "UNION", 0, 0, 0, ""},
  { "UNIQUE", 0, 0, 0, ""},
  { "UNKNOWN", 0, 0, 0, ""},
  { "UNLOCK", 0, 0, 0, ""},
  { "UNSIGNED", 0, 0, 0, ""},
  { "UNTIL", 0, 0, 0, ""},
  { "UPDATE", 0, 0, 0, ""},
  { "UPGRADE", 0, 0, 0, ""},
  { "USAGE", 0, 0, 0, ""},
  { "USE", 0, 0, 0, ""},
  { "USER", 0, 0, 0, ""},
  { "USER_RESOURCES", 0, 0, 0, ""},
  { "USE_FRM", 0, 0, 0, ""},
  { "USING", 0, 0, 0, ""},
  { "UTC_DATE", 0, 0, 0, ""},
  { "UTC_TIME", 0, 0, 0, ""},
  { "UTC_TIMESTAMP", 0, 0, 0, ""},
  { "VALUE", 0, 0, 0, ""},
  { "VALUES", 0, 0, 0, ""},
  { "VARBINARY", 0, 0, 0, ""},
  { "VARCHAR", 0, 0, 0, ""},
  { "VARCHARACTER", 0, 0, 0, ""},
  { "VARIABLES", 0, 0, 0, ""},
  { "VARYING", 0, 0, 0, ""},
  { "WARNINGS", 0, 0, 0, ""},
  { "WEEK", 0, 0, 0, ""},
  { "WHEN", 0, 0, 0, ""},
  { "WHERE", 0, 0, 0, ""},
  { "WHILE", 0, 0, 0, ""},
  { "VIEW", 0, 0, 0, ""},
  { "WITH", 0, 0, 0, ""},
  { "WORK", 0, 0, 0, ""},
  { "WRITE", 0, 0, 0, ""},
  { "X509", 0, 0, 0, ""},
  { "XOR", 0, 0, 0, ""},
  { "XA", 0, 0, 0, ""},
  { "YEAR", 0, 0, 0, ""},
  { "YEAR_MONTH", 0, 0, 0, ""},
  { "ZEROFILL", 0, 0, 0, ""},
  { "ABS", 0, 0, 0, ""},
  { "ACOS", 0, 0, 0, ""},
  { "ADDDATE", 0, 0, 0, ""},
  { "ADDTIME", 0, 0, 0, ""},
  { "AES_ENCRYPT", 0, 0, 0, ""},
  { "AES_DECRYPT", 0, 0, 0, ""},
  { "AREA", 0, 0, 0, ""},
  { "ASIN", 0, 0, 0, ""},
  { "ASBINARY", 0, 0, 0, ""},
  { "ASTEXT", 0, 0, 0, ""},
  { "ASWKB", 0, 0, 0, ""},
  { "ASWKT", 0, 0, 0, ""},
  { "ATAN", 0, 0, 0, ""},
  { "ATAN2", 0, 0, 0, ""},
  { "BENCHMARK", 0, 0, 0, ""},
  { "BIN", 0, 0, 0, ""},
  { "BIT_COUNT", 0, 0, 0, ""},
  { "BIT_OR", 0, 0, 0, ""},
  { "BIT_AND", 0, 0, 0, ""},
  { "BIT_XOR", 0, 0, 0, ""},
  { "CAST", 0, 0, 0, ""},
  { "CEIL", 0, 0, 0, ""},
  { "CEILING", 0, 0, 0, ""},
  { "BIT_LENGTH", 0, 0, 0, ""},
  { "CENTROID", 0, 0, 0, ""},
  { "CHAR_LENGTH", 0, 0, 0, ""},
  { "CHARACTER_LENGTH", 0, 0, 0, ""},
  { "COALESCE", 0, 0, 0, ""},
  { "COERCIBILITY", 0, 0, 0, ""},
  { "COMPRESS", 0, 0, 0, ""},
  { "CONCAT", 0, 0, 0, ""},
  { "CONCAT_WS", 0, 0, 0, ""},
  { "CONNECTION_ID", 0, 0, 0, ""},
  { "CONV", 0, 0, 0, ""},
  { "CONVERT_TZ", 0, 0, 0, ""},
  { "COUNT", 0, 0, 0, ""},
  { "COS", 0, 0, 0, ""},
  { "COT", 0, 0, 0, ""},
  { "CRC32", 0, 0, 0, ""},
  { "CROSSES", 0, 0, 0, ""},
  { "CURDATE", 0, 0, 0, ""},
  { "CURTIME", 0, 0, 0, ""},
  { "DATE_ADD", 0, 0, 0, ""},
  { "DATEDIFF", 0, 0, 0, ""},
  { "DATE_FORMAT", 0, 0, 0, ""},
  { "DATE_SUB", 0, 0, 0, ""},
  { "DAYNAME", 0, 0, 0, ""},
  { "DAYOFMONTH", 0, 0, 0, ""},
  { "DAYOFWEEK", 0, 0, 0, ""},
  { "DAYOFYEAR", 0, 0, 0, ""},
  { "DECODE", 0, 0, 0, ""},
  { "DEGREES", 0, 0, 0, ""},
  { "DES_ENCRYPT", 0, 0, 0, ""},
  { "DES_DECRYPT", 0, 0, 0, ""},
  { "DIMENSION", 0, 0, 0, ""},
  { "DISJOINT", 0, 0, 0, ""},
  { "ELT", 0, 0, 0, ""},
  { "ENCODE", 0, 0, 0, ""},
  { "ENCRYPT", 0, 0, 0, ""},
  { "ENDPOINT", 0, 0, 0, ""},
  { "ENVELOPE", 0, 0, 0, ""},
  { "EQUALS", 0, 0, 0, ""},
  { "EXTERIORRING", 0, 0, 0, ""},
  { "EXTRACT", 0, 0, 0, ""},
  { "EXP", 0, 0, 0, ""},
  { "EXPORT_SET", 0, 0, 0, ""},
  { "FIELD", 0, 0, 0, ""},
  { "FIND_IN_SET", 0, 0, 0, ""},
  { "FLOOR", 0, 0, 0, ""},
  { "FORMAT", 0, 0, 0, ""},
  { "FOUND_ROWS", 0, 0, 0, ""},
  { "FROM_DAYS", 0, 0, 0, ""},
  { "FROM_UNIXTIME", 0, 0, 0, ""},
  { "GET_LOCK", 0, 0, 0, ""},
  { "GEOMETRYN", 0, 0, 0, ""},
  { "GEOMETRYTYPE", 0, 0, 0, ""},
  { "GEOMCOLLFROMTEXT", 0, 0, 0, ""},
  { "GEOMCOLLFROMWKB", 0, 0, 0, ""},
  { "GEOMETRYCOLLECTIONFROMTEXT", 0, 0, 0, ""},
  { "GEOMETRYCOLLECTIONFROMWKB", 0, 0, 0, ""},
  { "GEOMETRYFROMTEXT", 0, 0, 0, ""},
  { "GEOMETRYFROMWKB", 0, 0, 0, ""},
  { "GEOMFROMTEXT", 0, 0, 0, ""},
  { "GEOMFROMWKB", 0, 0, 0, ""},
  { "GLENGTH", 0, 0, 0, ""},
  { "GREATEST", 0, 0, 0, ""},
  { "GROUP_CONCAT", 0, 0, 0, ""},
  { "GROUP_UNIQUE_USERS", 0, 0, 0, ""},
  { "HEX", 0, 0, 0, ""},
  { "IFNULL", 0, 0, 0, ""},
  { "INET_ATON", 0, 0, 0, ""},
  { "INET_NTOA", 0, 0, 0, ""},
  { "INSTR", 0, 0, 0, ""},
  { "INTERIORRINGN", 0, 0, 0, ""},
  { "INTERSECTS", 0, 0, 0, ""},
  { "ISCLOSED", 0, 0, 0, ""},
  { "ISEMPTY", 0, 0, 0, ""},
  { "ISNULL", 0, 0, 0, ""},
  { "IS_FREE_LOCK", 0, 0, 0, ""},
  { "IS_USED_LOCK", 0, 0, 0, ""},
  { "LAST_INSERT_ID", 0, 0, 0, ""},
  { "ISSIMPLE", 0, 0, 0, ""},
  { "LAST_DAY", 0, 0, 0, ""},
  { "LCASE", 0, 0, 0, ""},
  { "LEAST", 0, 0, 0, ""},
  { "LENGTH", 0, 0, 0, ""},
  { "LN", 0, 0, 0, ""},
  { "LINEFROMTEXT", 0, 0, 0, ""},
  { "LINEFROMWKB", 0, 0, 0, ""},
  { "LINESTRINGFROMTEXT", 0, 0, 0, ""},
  { "LINESTRINGFROMWKB", 0, 0, 0, ""},
  { "LOAD_FILE", 0, 0, 0, ""},
  { "LOCATE", 0, 0, 0, ""},
  { "LOG", 0, 0, 0, ""},
  { "LOG2", 0, 0, 0, ""},
  { "LOG10", 0, 0, 0, ""},
  { "LOWER", 0, 0, 0, ""},
  { "LPAD", 0, 0, 0, ""},
  { "LTRIM", 0, 0, 0, ""},
  { "MAKE_SET", 0, 0, 0, ""},
  { "MAKEDATE", 0, 0, 0, ""},
  { "MAKETIME", 0, 0, 0, ""},
  { "MASTER_POS_WAIT", 0, 0, 0, ""},
  { "MAX", 0, 0, 0, ""},
  { "MBRCONTAINS", 0, 0, 0, ""},
  { "MBRDISJOINT", 0, 0, 0, ""},
  { "MBREQUAL", 0, 0, 0, ""},
  { "MBRINTERSECTS", 0, 0, 0, ""},
  { "MBROVERLAPS", 0, 0, 0, ""},
  { "MBRTOUCHES", 0, 0, 0, ""},
  { "MBRWITHIN", 0, 0, 0, ""},
  { "MD5", 0, 0, 0, ""},
  { "MID", 0, 0, 0, ""},
  { "MIN", 0, 0, 0, ""},
  { "MLINEFROMTEXT", 0, 0, 0, ""},
  { "MLINEFROMWKB", 0, 0, 0, ""},
  { "MPOINTFROMTEXT", 0, 0, 0, ""},
  { "MPOINTFROMWKB", 0, 0, 0, ""},
  { "MPOLYFROMTEXT", 0, 0, 0, ""},
  { "MPOLYFROMWKB", 0, 0, 0, ""},
  { "MONTHNAME", 0, 0, 0, ""},
  { "MULTILINESTRINGFROMTEXT", 0, 0, 0, ""},
  { "MULTILINESTRINGFROMWKB", 0, 0, 0, ""},
  { "MULTIPOINTFROMTEXT", 0, 0, 0, ""},
  { "MULTIPOINTFROMWKB", 0, 0, 0, ""},
  { "MULTIPOLYGONFROMTEXT", 0, 0, 0, ""},
  { "MULTIPOLYGONFROMWKB", 0, 0, 0, ""},
  { "NAME_CONST", 0, 0, 0, ""},
  { "NOW", 0, 0, 0, ""},
  { "NULLIF", 0, 0, 0, ""},
  { "NUMGEOMETRIES", 0, 0, 0, ""},
  { "NUMINTERIORRINGS", 0, 0, 0, ""},
  { "NUMPOINTS", 0, 0, 0, ""},
  { "OCTET_LENGTH", 0, 0, 0, ""},
  { "OCT", 0, 0, 0, ""},
  { "ORD", 0, 0, 0, ""},
  { "OVERLAPS", 0, 0, 0, ""},
  { "PERIOD_ADD", 0, 0, 0, ""},
  { "PERIOD_DIFF", 0, 0, 0, ""},
  { "PI", 0, 0, 0, ""},
  { "POINTFROMTEXT", 0, 0, 0, ""},
  { "POINTFROMWKB", 0, 0, 0, ""},
  { "POINTN", 0, 0, 0, ""},
  { "POLYFROMTEXT", 0, 0, 0, ""},
  { "POLYFROMWKB", 0, 0, 0, ""},
  { "POLYGONFROMTEXT", 0, 0, 0, ""},
  { "POLYGONFROMWKB", 0, 0, 0, ""},
  { "POSITION", 0, 0, 0, ""},
  { "POW", 0, 0, 0, ""},
  { "POWER", 0, 0, 0, ""},
  { "QUOTE", 0, 0, 0, ""},
  { "RADIANS", 0, 0, 0, ""},
  { "RAND", 0, 0, 0, ""},
  { "RELEASE_LOCK", 0, 0, 0, ""},
  { "REVERSE", 0, 0, 0, ""},
  { "ROUND", 0, 0, 0, ""},
  { "ROW_COUNT", 0, 0, 0, ""},
  { "RPAD", 0, 0, 0, ""},
  { "RTRIM", 0, 0, 0, ""},
  { "SEC_TO_TIME", 0, 0, 0, ""},
  { "SESSION_USER", 0, 0, 0, ""},
  { "SUBDATE", 0, 0, 0, ""},
  { "SIGN", 0, 0, 0, ""},
  { "SIN", 0, 0, 0, ""},
  { "SHA", 0, 0, 0, ""},
  { "SHA1", 0, 0, 0, ""},
  { "SLEEP", 0, 0, 0, ""},
  { "SOUNDEX", 0, 0, 0, ""},
  { "SPACE", 0, 0, 0, ""},
  { "SQRT", 0, 0, 0, ""},
  { "SRID", 0, 0, 0, ""},
  { "STARTPOINT", 0, 0, 0, ""},
  { "STD", 0, 0, 0, ""},
  { "STDDEV", 0, 0, 0, ""},
  { "STDDEV_POP", 0, 0, 0, ""},
  { "STDDEV_SAMP", 0, 0, 0, ""},
  { "STR_TO_DATE", 0, 0, 0, ""},
  { "STRCMP", 0, 0, 0, ""},
  { "SUBSTR", 0, 0, 0, ""},
  { "SUBSTRING", 0, 0, 0, ""},
  { "SUBSTRING_INDEX", 0, 0, 0, ""},
  { "SUBTIME", 0, 0, 0, ""},
  { "SUM", 0, 0, 0, ""},
  { "SYSDATE", 0, 0, 0, ""},
  { "SYSTEM_USER", 0, 0, 0, ""},
  { "TAN", 0, 0, 0, ""},
  { "TIME_FORMAT", 0, 0, 0, ""},
  { "TIME_TO_SEC", 0, 0, 0, ""},
  { "TIMEDIFF", 0, 0, 0, ""},
  { "TO_DAYS", 0, 0, 0, ""},
  { "TOUCHES", 0, 0, 0, ""},
  { "TRIM", 0, 0, 0, ""},
  { "UCASE", 0, 0, 0, ""},
  { "UNCOMPRESS", 0, 0, 0, ""},
  { "UNCOMPRESSED_LENGTH", 0, 0, 0, ""},
  { "UNHEX", 0, 0, 0, ""},
  { "UNIQUE_USERS", 0, 0, 0, ""},
  { "UNIX_TIMESTAMP", 0, 0, 0, ""},
  { "UPPER", 0, 0, 0, ""},
  { "UUID", 0, 0, 0, ""},
  { "VARIANCE", 0, 0, 0, ""},
  { "VAR_POP", 0, 0, 0, ""},
  { "VAR_SAMP", 0, 0, 0, ""},
  { "VERSION", 0, 0, 0, ""},
  { "WEEKDAY", 0, 0, 0, ""},
  { "WEEKOFYEAR", 0, 0, 0, ""},
  { "WITHIN", 0, 0, 0, ""},
  { "X", 0, 0, 0, ""},
  { "Y", 0, 0, 0, ""},
  { "YEARWEEK", 0, 0, 0, ""},
  /* end sentinel */
  { (char *)NULL,       0, 0, 0, ""}
};

static const char *load_default_groups[]= { "mysql","client",0 };

static int         embedded_server_arg_count= 0;
static char       *embedded_server_args[MAX_SERVER_ARGS];
static const char *embedded_server_groups[]=
{ "server", "embedded", "mysql_SERVER", 0 };

#ifdef HAVE_READLINE
/*
 HIST_ENTRY is defined for libedit, but not for the real readline
 Need to redefine it for real readline to find it
*/
#if !defined(HAVE_HIST_ENTRY)
typedef struct _hist_entry {
  const char      *line;
  const char      *data;
} HIST_ENTRY; 
#endif

extern "C" int add_history(const char *command); /* From readline directory */
extern "C" int read_history(const char *command);
extern "C" int write_history(const char *command);
extern "C" HIST_ENTRY *history_get(int num);
extern "C" int history_length;
static int not_in_history(const char *line);
static void initialize_readline (char *name);
static void fix_history(String *final_command);
#endif

static COMMANDS *find_command(char *name,char cmd_name);
static bool add_line(String &buffer,char *line,char *in_string,
                     bool *ml_comment);
static void remove_cntrl(String &buffer);
static void print_table_data(MYSQL_RES *result);
static void print_table_data_html(MYSQL_RES *result);
static void print_table_data_xml(MYSQL_RES *result);
static void print_tab_data(MYSQL_RES *result);
static void print_table_data_vertically(MYSQL_RES *result);
static void print_warnings(void);
static ulong start_timer(void);
static void end_timer(ulong start_time,char *buff);
static void mysql_end_timer(ulong start_time,char *buff);
static void nice_time(double sec,char *buff,bool part_second);
extern "C" sig_handler mysql_end(int sig);
extern "C" sig_handler handle_sigint(int sig);
<<<<<<< HEAD
#if defined(HAVE_TERMIOS_H)
=======
#if defined(HAVE_TERMIOS_H) && defined(GWINSZ_IN_SYS_IOCTL)
>>>>>>> a8c9bf77
static sig_handler window_resize(int sig);
#endif

int main(int argc,char *argv[])
{
  char buff[80];

  MY_INIT(argv[0]);
  DBUG_ENTER("main");
  DBUG_PROCESS(argv[0]);
  
  delimiter_str= delimiter;
  default_prompt = my_strdup(getenv("MYSQL_PS1") ? 
			     getenv("MYSQL_PS1") : 
			     "mysql> ",MYF(MY_WME));
  current_prompt = my_strdup(default_prompt,MYF(MY_WME));
  prompt_counter=0;

  outfile[0]=0;			// no (default) outfile
  strmov(pager, "stdout");	// the default, if --pager wasn't given
  {
    char *tmp=getenv("PAGER");
    if (tmp && strlen(tmp))
    {
      default_pager_set= 1;
      strmov(default_pager, tmp);
    }
  }
  if (!isatty(0) || !isatty(1))
  {
    status.batch=1; opt_silent=1;
    ignore_errors=0;
  }
  else
    status.add_to_history=1;
  status.exit_status=1;

  {
    /* 
     The file descriptor-layer may be out-of-sync with the file-number layer,
     so we make sure that "stdout" is really open.  If its file is closed then
     explicitly close the FD layer. 
    */
    int stdout_fileno_copy;
    stdout_fileno_copy= dup(fileno(stdout)); /* Okay if fileno fails. */
    if (stdout_fileno_copy == -1)
      fclose(stdout);
    else
      close(stdout_fileno_copy);             /* Clean up dup(). */
  }

  load_defaults("my",load_default_groups,&argc,&argv);
  defaults_argv=argv;
  if (get_options(argc, (char **) argv))
  {
    free_defaults(defaults_argv);
    my_end(0);
    exit(1);
  }
  if (status.batch && !status.line_buff &&
      !(status.line_buff=batch_readline_init(opt_max_allowed_packet+512,stdin)))
  {
    free_defaults(defaults_argv);
    my_end(0);
    exit(1);
  }
  if (mysql_server_init(embedded_server_arg_count, embedded_server_args, 
                        (char**) embedded_server_groups))
  {
    free_defaults(defaults_argv);
    my_end(0);
    exit(1);
  }
  glob_buffer.realloc(512);
  completion_hash_init(&ht, 128);
  init_alloc_root(&hash_mem_root, 16384, 0);
  bzero((char*) &mysql, sizeof(mysql));
  if (sql_connect(current_host,current_db,current_user,opt_password,
		  opt_silent))
  {
    quick= 1;					// Avoid history
    status.exit_status= 1;
    mysql_end(-1);
  }
  if (!status.batch)
    ignore_errors=1;				// Don't abort monitor

  if (opt_sigint_ignore)
    signal(SIGINT, SIG_IGN);
  else
    signal(SIGINT, handle_sigint);              // Catch SIGINT to clean up
  signal(SIGQUIT, mysql_end);			// Catch SIGQUIT to clean up

<<<<<<< HEAD
#if defined(HAVE_TERMIOS_H)
=======
#if defined(HAVE_TERMIOS_H) && defined(GWINSZ_IN_SYS_IOCTL)
>>>>>>> a8c9bf77
  /* Readline will call this if it installs a handler */
  signal(SIGWINCH, window_resize);
  /* call the SIGWINCH handler to get the default term width */
  window_resize(0);
#endif

  put_info("Welcome to the MySQL monitor.  Commands end with ; or \\g.",
	   INFO_INFO);
  sprintf((char*) glob_buffer.ptr(),
	  "Your MySQL connection id is %lu\nServer version: %s\n",
	  mysql_thread_id(&mysql), server_version_string(&mysql));
  put_info((char*) glob_buffer.ptr(),INFO_INFO);

#ifdef HAVE_READLINE
  initialize_readline((char*) my_progname);
  if (!status.batch && !quick && !opt_html && !opt_xml)
  {
    /* read-history from file, default ~/.mysql_history*/
    if (getenv("MYSQL_HISTFILE"))
      histfile=my_strdup(getenv("MYSQL_HISTFILE"),MYF(MY_WME));
    else if (getenv("HOME"))
    {
      histfile=(char*) my_malloc((uint) strlen(getenv("HOME"))
				 + (uint) strlen("/.mysql_history")+2,
				 MYF(MY_WME));
      if (histfile)
	sprintf(histfile,"%s/.mysql_history",getenv("HOME"));
      char link_name[FN_REFLEN];
      if (my_readlink(link_name, histfile, 0) == 0 &&
          strncmp(link_name, "/dev/null", 10) == 0)
      {
        /* The .mysql_history file is a symlink to /dev/null, don't use it */
        my_free(histfile, MYF(MY_ALLOW_ZERO_PTR));
        histfile= 0;
      }
    }
    if (histfile)
    {
      if (verbose)
	tee_fprintf(stdout, "Reading history-file %s\n",histfile);
      read_history(histfile);
      if (!(histfile_tmp= (char*) my_malloc((uint) strlen(histfile) + 5,
					    MYF(MY_WME))))
      {
	fprintf(stderr, "Couldn't allocate memory for temp histfile!\n");
	exit(1);
      }
      sprintf(histfile_tmp, "%s.TMP", histfile);
    }
  }
#endif
  sprintf(buff, "%s",
#ifndef NOT_YET
	  "Type 'help;' or '\\h' for help. Type '\\c' to clear the buffer.\n");
#else
	  "Type 'help [[%]function name[%]]' to get help on usage of function.\n");
#endif
  put_info(buff,INFO_INFO);
  status.exit_status= read_and_execute(!status.batch);
  if (opt_outfile)
    end_tee();
  mysql_end(0);
#ifndef _lint
  DBUG_RETURN(0);				// Keep compiler happy
#endif
}

sig_handler mysql_end(int sig)
{
  mysql_close(&mysql);
#ifdef HAVE_READLINE
  if (!status.batch && !quick && !opt_html && !opt_xml && histfile)
  {
    /* write-history */
    if (verbose)
      tee_fprintf(stdout, "Writing history-file %s\n",histfile);
    if (!write_history(histfile_tmp))
      my_rename(histfile_tmp, histfile, MYF(MY_WME));
  }
  batch_readline_end(status.line_buff);
  completion_hash_free(&ht);
  free_root(&hash_mem_root,MYF(0));

#endif
  if (sig >= 0)
    put_info(sig ? "Aborted" : "Bye", INFO_RESULT);
  glob_buffer.free();
  old_buffer.free();
  processed_prompt.free();
  my_free(opt_password,MYF(MY_ALLOW_ZERO_PTR));
  my_free(opt_mysql_unix_port,MYF(MY_ALLOW_ZERO_PTR));
  my_free(histfile,MYF(MY_ALLOW_ZERO_PTR));
  my_free(histfile_tmp,MYF(MY_ALLOW_ZERO_PTR));
  my_free(current_db,MYF(MY_ALLOW_ZERO_PTR));
  my_free(current_host,MYF(MY_ALLOW_ZERO_PTR));
  my_free(current_user,MYF(MY_ALLOW_ZERO_PTR));
  my_free(full_username,MYF(MY_ALLOW_ZERO_PTR));
  my_free(part_username,MYF(MY_ALLOW_ZERO_PTR));
  my_free(default_prompt,MYF(MY_ALLOW_ZERO_PTR));
#ifdef HAVE_SMEM
  my_free(shared_memory_base_name,MYF(MY_ALLOW_ZERO_PTR));
#endif
  my_free(current_prompt,MYF(MY_ALLOW_ZERO_PTR));
  while (embedded_server_arg_count > 1)
    my_free(embedded_server_args[--embedded_server_arg_count],MYF(0));
  mysql_server_end();
  free_defaults(defaults_argv);
  my_end(my_end_arg);
  exit(status.exit_status);
}


/*
  This function handles sigint calls
  If query is in process, kill query
  no query in process, terminate like previous behavior
 */
sig_handler handle_sigint(int sig)
{
  char kill_buffer[40];
  MYSQL *kill_mysql= NULL;

  /* terminate if no query being executed, or we already tried interrupting */
  if (!executing_query || interrupted_query)
    mysql_end(sig);

  kill_mysql= mysql_init(kill_mysql);
  if (!mysql_real_connect(kill_mysql,current_host, current_user, opt_password,
                          "", opt_mysql_port, opt_mysql_unix_port,0))
    mysql_end(sig);

  /* kill_buffer is always big enough because max length of %lu is 15 */
  sprintf(kill_buffer, "KILL /*!50000 QUERY */ %lu", mysql_thread_id(&mysql));
  mysql_real_query(kill_mysql, kill_buffer, strlen(kill_buffer));
  mysql_close(kill_mysql);
  tee_fprintf(stdout, "Query aborted by Ctrl+C\n");

  interrupted_query= 1;
}


<<<<<<< HEAD
#if defined(HAVE_TERMIOS_H)
=======
#if defined(HAVE_TERMIOS_H) && defined(GWINSZ_IN_SYS_IOCTL)
>>>>>>> a8c9bf77
sig_handler window_resize(int sig)
{
  struct winsize window_size;

  if (ioctl(fileno(stdin), TIOCGWINSZ, &window_size) == 0)
    terminal_width= window_size.ws_col;
}
#endif

static struct my_option my_long_options[] =
{
  {"help", '?', "Display this help and exit.", 0, 0, 0, GET_NO_ARG, NO_ARG, 0,
   0, 0, 0, 0, 0},
  {"help", 'I', "Synonym for -?", 0, 0, 0, GET_NO_ARG, NO_ARG, 0,
   0, 0, 0, 0, 0},
#ifdef __NETWARE__
  {"autoclose", OPT_AUTO_CLOSE, "Auto close the screen on exit for Netware.",
   0, 0, 0, GET_NO_ARG, NO_ARG, 0, 0, 0, 0, 0, 0},
#endif
  {"auto-rehash", OPT_AUTO_REHASH,
   "Enable automatic rehashing. One doesn't need to use 'rehash' to get table and field completion, but startup and reconnecting may take a longer time. Disable with --disable-auto-rehash.",
   (uchar**) &opt_rehash, (uchar**) &opt_rehash, 0, GET_BOOL, NO_ARG, 1, 0, 0, 0,
   0, 0},
  {"no-auto-rehash", 'A',
   "No automatic rehashing. One has to use 'rehash' to get table and field completion. This gives a quicker start of mysql and disables rehashing on reconnect. WARNING: options deprecated; use --disable-auto-rehash instead.",
   0, 0, 0, GET_NO_ARG, NO_ARG, 0, 0, 0, 0, 0, 0},
   {"auto-vertical-output", OPT_AUTO_VERTICAL_OUTPUT,
    "Automatically switch to vertical output mode if the result is wider than the terminal width.",
    (uchar**) &auto_vertical_output, (uchar**) &auto_vertical_output, 0, GET_BOOL, NO_ARG, 0, 0, 0, 0, 0, 0},
  {"batch", 'B',
   "Don't use history file. Disable interactive behavior. (Enables --silent)", 0, 0, 0, GET_NO_ARG, NO_ARG, 0, 0, 0, 0, 0, 0},
  {"character-sets-dir", OPT_CHARSETS_DIR,
   "Directory where character sets are.", (uchar**) &charsets_dir,
   (uchar**) &charsets_dir, 0, GET_STR, REQUIRED_ARG, 0, 0, 0, 0, 0, 0},
  {"column-type-info", OPT_COLUMN_TYPES, "Display column type information.",
   (uchar**) &column_types_flag, (uchar**) &column_types_flag,
   0, GET_BOOL, NO_ARG, 0, 0, 0, 0, 0, 0},
  {"comments", 'c', "Preserve comments. Send comments to the server."
   " The default is --skip-comments (discard comments), enable with --comments",
   (uchar**) &preserve_comments, (uchar**) &preserve_comments,
   0, GET_BOOL, NO_ARG, 0, 0, 0, 0, 0, 0},
  {"compress", 'C', "Use compression in server/client protocol.",
   (uchar**) &opt_compress, (uchar**) &opt_compress, 0, GET_BOOL, NO_ARG, 0, 0, 0,
   0, 0, 0},

#ifdef DBUG_OFF
  {"debug", '#', "This is a non-debug version. Catch this and exit",
   0,0, 0, GET_DISABLED, OPT_ARG, 0, 0, 0, 0, 0, 0},
#else
  {"debug", '#', "Output debug log", (uchar**) &default_dbug_option,
   (uchar**) &default_dbug_option, 0, GET_STR, OPT_ARG, 0, 0, 0, 0, 0, 0},
#endif
  {"debug-check", OPT_DEBUG_CHECK, "Check memory and open file usage at exit .",
   (uchar**) &debug_check_flag, (uchar**) &debug_check_flag, 0,
   GET_BOOL, NO_ARG, 0, 0, 0, 0, 0, 0},
  {"debug-info", 'T', "Print some debug info at exit.", (uchar**) &debug_info_flag,
   (uchar**) &debug_info_flag, 0, GET_BOOL, NO_ARG, 0, 0, 0, 0, 0, 0},
  {"database", 'D', "Database to use.", (uchar**) &current_db,
   (uchar**) &current_db, 0, GET_STR_ALLOC, REQUIRED_ARG, 0, 0, 0, 0, 0, 0},
  {"default-character-set", OPT_DEFAULT_CHARSET,
   "Set the default character set.", (uchar**) &default_charset,
   (uchar**) &default_charset, 0, GET_STR, REQUIRED_ARG, 0, 0, 0, 0, 0, 0},
  {"delimiter", OPT_DELIMITER, "Delimiter to be used.", (uchar**) &delimiter_str,
   (uchar**) &delimiter_str, 0, GET_STR, REQUIRED_ARG, 0, 0, 0, 0, 0, 0},
  {"execute", 'e', "Execute command and quit. (Disables --force and history file)", 0,
   0, 0, GET_STR, REQUIRED_ARG, 0, 0, 0, 0, 0, 0},
  {"vertical", 'E', "Print the output of a query (rows) vertically.",
   (uchar**) &vertical, (uchar**) &vertical, 0, GET_BOOL, NO_ARG, 0, 0, 0, 0, 0,
   0},
  {"force", 'f', "Continue even if we get an sql error.",
   (uchar**) &ignore_errors, (uchar**) &ignore_errors, 0, GET_BOOL, NO_ARG, 0, 0,
   0, 0, 0, 0},
  {"named-commands", 'G',
   "Enable named commands. Named commands mean this program's internal commands; see mysql> help . When enabled, the named commands can be used from any line of the query, otherwise only from the first line, before an enter. Disable with --disable-named-commands. This option is disabled by default.",
   (uchar**) &named_cmds, (uchar**) &named_cmds, 0, GET_BOOL, NO_ARG, 0, 0, 0, 0,
   0, 0},
  {"no-named-commands", 'g',
   "Named commands are disabled. Use \\* form only, or use named commands only in the beginning of a line ending with a semicolon (;) Since version 10.9 the client now starts with this option ENABLED by default! Disable with '-G'. Long format commands still work from the first line. WARNING: option deprecated; use --disable-named-commands instead.",
   0, 0, 0, GET_NO_ARG, NO_ARG, 0, 0, 0, 0, 0, 0},
  {"ignore-spaces", 'i', "Ignore space after function names.", 0, 0, 0,
   GET_NO_ARG, NO_ARG, 0, 0, 0, 0, 0, 0},
  {"local-infile", OPT_LOCAL_INFILE, "Enable/disable LOAD DATA LOCAL INFILE.",
   (uchar**) &opt_local_infile,
   (uchar**) &opt_local_infile, 0, GET_BOOL, OPT_ARG, 0, 0, 0, 0, 0, 0},
  {"no-beep", 'b', "Turn off beep on error.", (uchar**) &opt_nobeep,
   (uchar**) &opt_nobeep, 0, GET_BOOL, NO_ARG, 0, 0, 0, 0, 0, 0}, 
  {"host", 'h', "Connect to host.", (uchar**) &current_host,
   (uchar**) &current_host, 0, GET_STR_ALLOC, REQUIRED_ARG, 0, 0, 0, 0, 0, 0},
  {"html", 'H', "Produce HTML output.", (uchar**) &opt_html, (uchar**) &opt_html,
   0, GET_BOOL, NO_ARG, 0, 0, 0, 0, 0, 0},
  {"xml", 'X', "Produce XML output", (uchar**) &opt_xml, (uchar**) &opt_xml, 0,
   GET_BOOL, NO_ARG, 0, 0, 0, 0, 0, 0},
  {"line-numbers", OPT_LINE_NUMBERS, "Write line numbers for errors.",
   (uchar**) &line_numbers, (uchar**) &line_numbers, 0, GET_BOOL,
   NO_ARG, 1, 0, 0, 0, 0, 0},  
  {"skip-line-numbers", 'L', "Don't write line number for errors. WARNING: -L is deprecated, use long version of this option instead.", 0, 0, 0, GET_NO_ARG,
   NO_ARG, 0, 0, 0, 0, 0, 0},
  {"unbuffered", 'n', "Flush buffer after each query.", (uchar**) &unbuffered,
   (uchar**) &unbuffered, 0, GET_BOOL, NO_ARG, 0, 0, 0, 0, 0, 0},
  {"column-names", OPT_COLUMN_NAMES, "Write column names in results.",
   (uchar**) &column_names, (uchar**) &column_names, 0, GET_BOOL,
   NO_ARG, 1, 0, 0, 0, 0, 0},
  {"skip-column-names", 'N',
   "Don't write column names in results. WARNING: -N is deprecated, use long version of this options instead.",
   0, 0, 0, GET_NO_ARG, NO_ARG, 0, 0, 0, 0, 0, 0},
  {"set-variable", 'O',
   "Change the value of a variable. Please note that this option is deprecated; you can set variables directly with --variable-name=value.",
   0, 0, 0, GET_STR, REQUIRED_ARG, 0, 0, 0, 0, 0, 0},
  {"sigint-ignore", OPT_SIGINT_IGNORE, "Ignore SIGINT (CTRL-C)",
   (uchar**) &opt_sigint_ignore,  (uchar**) &opt_sigint_ignore, 0, GET_BOOL,
   NO_ARG, 0, 0, 0, 0, 0, 0},
  {"one-database", 'o',
   "Only update the default database. This is useful for skipping updates to other database in the update log.",
   0, 0, 0, GET_NO_ARG, NO_ARG, 0, 0, 0, 0, 0, 0},
#ifdef USE_POPEN
  {"pager", OPT_PAGER,
   "Pager to use to display results. If you don't supply an option the default pager is taken from your ENV variable PAGER. Valid pagers are less, more, cat [> filename], etc. See interactive help (\\h) also. This option does not work in batch mode. Disable with --disable-pager. This option is disabled by default.",
   0, 0, 0, GET_STR, OPT_ARG, 0, 0, 0, 0, 0, 0},
  {"no-pager", OPT_NOPAGER,
   "Disable pager and print to stdout. See interactive help (\\h) also. WARNING: option deprecated; use --disable-pager instead.",
   0, 0, 0, GET_NO_ARG, NO_ARG, 0, 0, 0, 0, 0, 0},
#endif
  {"password", 'p',
   "Password to use when connecting to server. If password is not given it's asked from the tty.",
   0, 0, 0, GET_STR, OPT_ARG, 0, 0, 0, 0, 0, 0},
#ifdef __WIN__
  {"pipe", 'W', "Use named pipes to connect to server.", 0, 0, 0, GET_NO_ARG,
   NO_ARG, 0, 0, 0, 0, 0, 0},
#endif
  {"port", 'P', "Port number to use for connection or 0 for default to, in "
   "order of preference, my.cnf, $MYSQL_TCP_PORT, "
#if MYSQL_PORT_DEFAULT == 0
   "/etc/services, "
#endif
   "built-in default (" STRINGIFY_ARG(MYSQL_PORT) ").",
   (uchar**) &opt_mysql_port,
   (uchar**) &opt_mysql_port, 0, GET_UINT, REQUIRED_ARG, 0, 0, 0, 0, 0,  0},
  {"prompt", OPT_PROMPT, "Set the mysql prompt to this value.",
   (uchar**) &current_prompt, (uchar**) &current_prompt, 0, GET_STR_ALLOC,
   REQUIRED_ARG, 0, 0, 0, 0, 0, 0},
  {"protocol", OPT_MYSQL_PROTOCOL, "The protocol of connection (tcp,socket,pipe,memory).",
   0, 0, 0, GET_STR,  REQUIRED_ARG, 0, 0, 0, 0, 0, 0},
  {"quick", 'q',
   "Don't cache result, print it row by row. This may slow down the server if the output is suspended. Doesn't use history file.",
   (uchar**) &quick, (uchar**) &quick, 0, GET_BOOL, NO_ARG, 0, 0, 0, 0, 0, 0},
  {"raw", 'r', "Write fields without conversion. Used with --batch.",
   (uchar**) &opt_raw_data, (uchar**) &opt_raw_data, 0, GET_BOOL, NO_ARG, 0, 0, 0,
   0, 0, 0},
  {"reconnect", OPT_RECONNECT, "Reconnect if the connection is lost. Disable with --disable-reconnect. This option is enabled by default.", 
   (uchar**) &opt_reconnect, (uchar**) &opt_reconnect, 0, GET_BOOL, NO_ARG, 1, 0, 0, 0, 0, 0},
  {"silent", 's', "Be more silent. Print results with a tab as separator, each row on new line.", 0, 0, 0, GET_NO_ARG, NO_ARG, 0, 0, 0, 0,
   0, 0},
#ifdef HAVE_SMEM
  {"shared-memory-base-name", OPT_SHARED_MEMORY_BASE_NAME,
   "Base name of shared memory.", (uchar**) &shared_memory_base_name, (uchar**) &shared_memory_base_name, 
   0, GET_STR_ALLOC, REQUIRED_ARG, 0, 0, 0, 0, 0, 0},
#endif
  {"socket", 'S', "Socket file to use for connection.",
   (uchar**) &opt_mysql_unix_port, (uchar**) &opt_mysql_unix_port, 0, GET_STR_ALLOC,
   REQUIRED_ARG, 0, 0, 0, 0, 0, 0},
#include "sslopt-longopts.h"
  {"table", 't', "Output in table format.", (uchar**) &output_tables,
   (uchar**) &output_tables, 0, GET_BOOL, NO_ARG, 0, 0, 0, 0, 0, 0},
  {"tee", OPT_TEE,
   "Append everything into outfile. See interactive help (\\h) also. Does not work in batch mode. Disable with --disable-tee. This option is disabled by default.",
   0, 0, 0, GET_STR, REQUIRED_ARG, 0, 0, 0, 0, 0, 0},
  {"no-tee", OPT_NOTEE, "Disable outfile. See interactive help (\\h) also. WARNING: option deprecated; use --disable-tee instead", 0, 0, 0, GET_NO_ARG,
   NO_ARG, 0, 0, 0, 0, 0, 0},
#ifndef DONT_ALLOW_USER_CHANGE
  {"user", 'u', "User for login if not current user.", (uchar**) &current_user,
   (uchar**) &current_user, 0, GET_STR_ALLOC, REQUIRED_ARG, 0, 0, 0, 0, 0, 0},
#endif
  {"safe-updates", 'U', "Only allow UPDATE and DELETE that uses keys.",
   (uchar**) &safe_updates, (uchar**) &safe_updates, 0, GET_BOOL, NO_ARG, 0, 0,
   0, 0, 0, 0},
  {"i-am-a-dummy", 'U', "Synonym for option --safe-updates, -U.",
   (uchar**) &safe_updates, (uchar**) &safe_updates, 0, GET_BOOL, NO_ARG, 0, 0,
   0, 0, 0, 0},
  {"verbose", 'v', "Write more. (-v -v -v gives the table output format).", 0,
   0, 0, GET_NO_ARG, NO_ARG, 0, 0, 0, 0, 0, 0},
  {"version", 'V', "Output version information and exit.", 0, 0, 0,
   GET_NO_ARG, NO_ARG, 0, 0, 0, 0, 0, 0},
  {"wait", 'w', "Wait and retry if connection is down.", 0, 0, 0, GET_NO_ARG,
   NO_ARG, 0, 0, 0, 0, 0, 0},
  {"connect_timeout", OPT_CONNECT_TIMEOUT,
   "Number of seconds before connection timeout.",
   (uchar**) &opt_connect_timeout,
   (uchar**) &opt_connect_timeout, 0, GET_ULONG, REQUIRED_ARG, 0, 0, 3600*12, 0,
   0, 0},
  {"max_allowed_packet", OPT_MAX_ALLOWED_PACKET,
   "Max packet length to send to, or receive from server",
   (uchar**) &opt_max_allowed_packet, (uchar**) &opt_max_allowed_packet, 0,
   GET_ULONG, REQUIRED_ARG, 16 *1024L*1024L, 4096,
   (longlong) 2*1024L*1024L*1024L, MALLOC_OVERHEAD, 1024, 0},
  {"net_buffer_length", OPT_NET_BUFFER_LENGTH,
   "Buffer for TCP/IP and socket communication",
   (uchar**) &opt_net_buffer_length, (uchar**) &opt_net_buffer_length, 0, GET_ULONG,
   REQUIRED_ARG, 16384, 1024, 512*1024*1024L, MALLOC_OVERHEAD, 1024, 0},
  {"select_limit", OPT_SELECT_LIMIT,
   "Automatic limit for SELECT when using --safe-updates",
   (uchar**) &select_limit,
   (uchar**) &select_limit, 0, GET_ULONG, REQUIRED_ARG, 1000L, 1, ULONG_MAX,
   0, 1, 0},
  {"max_join_size", OPT_MAX_JOIN_SIZE,
   "Automatic limit for rows in a join when using --safe-updates",
   (uchar**) &max_join_size,
   (uchar**) &max_join_size, 0, GET_ULONG, REQUIRED_ARG, 1000000L, 1, ULONG_MAX,
   0, 1, 0},
  {"secure-auth", OPT_SECURE_AUTH, "Refuse client connecting to server if it"
    " uses old (pre-4.1.1) protocol", (uchar**) &opt_secure_auth,
    (uchar**) &opt_secure_auth, 0, GET_BOOL, NO_ARG, 0, 0, 0, 0, 0, 0},
  {"server-arg", OPT_SERVER_ARG, "Send embedded server this as a parameter.",
   0, 0, 0, GET_STR, REQUIRED_ARG, 0, 0, 0, 0, 0, 0},
  {"show-warnings", OPT_SHOW_WARNINGS, "Show warnings after every statement.",
    (uchar**) &show_warnings, (uchar**) &show_warnings, 0, GET_BOOL, NO_ARG, 
    0, 0, 0, 0, 0, 0},
  {"comments", 'c', "Preserve comments. Send comments to the server."
   " Comments are discarded by default, enable with --enable-comments",
   (uchar**) &preserve_comments, (uchar**) &preserve_comments,
   0, GET_BOOL, NO_ARG, 0, 0, 0, 0, 0, 0},
  { 0, 0, 0, 0, 0, 0, GET_NO_ARG, NO_ARG, 0, 0, 0, 0, 0, 0}
};


static void usage(int version)
{
  /* Divert all help information on NetWare to logger screen. */
#ifdef __NETWARE__
#define printf	consoleprintf
#endif

#if defined(USE_LIBEDIT_INTERFACE)
  const char* readline= "";
#else
  const char* readline= "readline";
#endif

#ifdef HAVE_READLINE
  printf("%s  Ver %s Distrib %s, for %s (%s) using %s %s\n",
	 my_progname, VER, MYSQL_SERVER_VERSION, SYSTEM_TYPE, MACHINE_TYPE,
         readline, rl_library_version);
#else
  printf("%s  Ver %s Distrib %s, for %s (%s)\n", my_progname, VER,
	MYSQL_SERVER_VERSION, SYSTEM_TYPE, MACHINE_TYPE);
#endif

  if (version)
    return;
  printf("\
Copyright (C) 2000-2008 MySQL AB\n\
This software comes with ABSOLUTELY NO WARRANTY. This is free software,\n\
and you are welcome to modify and redistribute it under the GPL license\n");
  printf("Usage: %s [OPTIONS] [database]\n", my_progname);
  my_print_help(my_long_options);
  print_defaults("my", load_default_groups);
  my_print_variables(my_long_options);
  NETWARE_SET_SCREEN_MODE(1);
#ifdef __NETWARE__
#undef printf
#endif
}


my_bool
get_one_option(int optid, const struct my_option *opt __attribute__((unused)),
	       char *argument)
{
  switch(optid) {
#ifdef __NETWARE__
  case OPT_AUTO_CLOSE:
    setscreenmode(SCR_AUTOCLOSE_ON_EXIT);
    break;
#endif
  case OPT_CHARSETS_DIR:
    strmake(mysql_charsets_dir, argument, sizeof(mysql_charsets_dir) - 1);
    charsets_dir = mysql_charsets_dir;
    break;
  case  OPT_DEFAULT_CHARSET:
    default_charset_used= 1;
    break;
  case OPT_DELIMITER:
    if (argument == disabled_my_option) 
    {
      strmov(delimiter, DEFAULT_DELIMITER);
    }
    else 
    {
      /* Check that delimiter does not contain a backslash */
      if (!strstr(argument, "\\")) 
      {
        strmake(delimiter, argument, sizeof(delimiter) - 1);
      }
      else 
      {
        put_info("DELIMITER cannot contain a backslash character", INFO_ERROR);
        return 0;
      } 
    }
    delimiter_length= (uint)strlen(delimiter);
    delimiter_str= delimiter;
    break;
  case OPT_LOCAL_INFILE:
    using_opt_local_infile=1;
    break;
  case OPT_TEE:
    if (argument == disabled_my_option)
    {
      if (opt_outfile)
	end_tee();
    }
    else
      init_tee(argument);
    break;
  case OPT_NOTEE:
    printf("WARNING: option deprecated; use --disable-tee instead.\n");
    if (opt_outfile)
      end_tee();
    break;
  case OPT_PAGER:
    if (argument == disabled_my_option)
      opt_nopager= 1;
    else
    {
      opt_nopager= 0;
      if (argument && strlen(argument))
      {
	default_pager_set= 1;
	strmake(pager, argument, sizeof(pager) - 1);
	strmov(default_pager, pager);
      }
      else if (default_pager_set)
	strmov(pager, default_pager);
      else
	opt_nopager= 1;
    }
    break;
  case OPT_NOPAGER:
    printf("WARNING: option deprecated; use --disable-pager instead.\n");
    opt_nopager= 1;
    break;
  case OPT_MYSQL_PROTOCOL:
    opt_protocol= find_type_or_exit(argument, &sql_protocol_typelib,
                                    opt->name);
    break;
  case OPT_SERVER_ARG:
#ifdef EMBEDDED_LIBRARY
    /*
      When the embedded server is being tested, the client needs to be
      able to pass command-line arguments to the embedded server so it can
      locate the language files and data directory.
    */
    if (!embedded_server_arg_count)
    {
      embedded_server_arg_count= 1;
      embedded_server_args[0]= (char*) "";
    }
    if (embedded_server_arg_count == MAX_SERVER_ARGS-1 ||
        !(embedded_server_args[embedded_server_arg_count++]=
          my_strdup(argument, MYF(MY_FAE))))
    {
        put_info("Can't use server argument", INFO_ERROR);
        return 0;
    }
#else /*EMBEDDED_LIBRARY */
    printf("WARNING: --server-arg option not supported in this configuration.\n");
#endif
    break;
  case 'A':
    opt_rehash= 0;
    break;
  case 'N':
    column_names= 0;
    break;
  case 'e':
    status.batch= 1;
    status.add_to_history= 0;
    if (!status.line_buff)
      ignore_errors= 0;                         // do it for the first -e only
    if (!(status.line_buff= batch_readline_command(status.line_buff, argument)))
      return 1;
    break;
  case 'o':
    if (argument == disabled_my_option)
      one_database= 0;
    else
      one_database= skip_updates= 1;
    break;
  case 'p':
    if (argument == disabled_my_option)
      argument= (char*) "";			// Don't require password
    if (argument)
    {
      char *start= argument;
      my_free(opt_password, MYF(MY_ALLOW_ZERO_PTR));
      opt_password= my_strdup(argument, MYF(MY_FAE));
      while (*argument) *argument++= 'x';		// Destroy argument
      if (*start)
	start[1]=0 ;
      tty_password= 0;
    }
    else
      tty_password= 1;
    break;
  case '#':
    DBUG_PUSH(argument ? argument : default_dbug_option);
    debug_info_flag= 1;
    break;
  case 's':
    if (argument == disabled_my_option)
      opt_silent= 0;
    else
      opt_silent++;
    break;
  case 'v':
    if (argument == disabled_my_option)
      verbose= 0;
    else
      verbose++;
    break;
  case 'B':
    status.batch= 1;
    status.add_to_history= 0;
    set_if_bigger(opt_silent,1);                         // more silent
    break;
  case 'W':
#ifdef __WIN__
    opt_protocol = MYSQL_PROTOCOL_PIPE;
#endif
    break;
#include <sslopt-case.h>
  case 'V':
    usage(1);
    exit(0);
  case 'I':
  case '?':
    usage(0);
    exit(0);
  }
  return 0;
}


static int get_options(int argc, char **argv)
{
  char *tmp, *pagpoint;
  int ho_error;
  MYSQL_PARAMETERS *mysql_params= mysql_get_parameters();

  tmp= (char *) getenv("MYSQL_HOST");
  if (tmp)
    current_host= my_strdup(tmp, MYF(MY_WME));

  pagpoint= getenv("PAGER");
  if (!((char*) (pagpoint)))
  {
    strmov(pager, "stdout");
    opt_nopager= 1;
  }
  else
    strmov(pager, pagpoint);
  strmov(default_pager, pager);

  opt_max_allowed_packet= *mysql_params->p_max_allowed_packet;
  opt_net_buffer_length= *mysql_params->p_net_buffer_length;

  if ((ho_error=handle_options(&argc, &argv, my_long_options, get_one_option)))
    exit(ho_error);

  *mysql_params->p_max_allowed_packet= opt_max_allowed_packet;
  *mysql_params->p_net_buffer_length= opt_net_buffer_length;

  if (status.batch) /* disable pager and outfile in this case */
  {
    strmov(default_pager, "stdout");
    strmov(pager, "stdout");
    opt_nopager= 1;
    default_pager_set= 0;
    opt_outfile= 0;
    opt_reconnect= 0;
    connect_flag= 0; /* Not in interactive mode */
  }
  
  if (strcmp(default_charset, charset_info->csname) &&
      !(charset_info= get_charset_by_csname(default_charset, 
					    MY_CS_PRIMARY, MYF(MY_WME))))
    exit(1);
  if (argc > 1)
  {
    usage(0);
    exit(1);
  }
  if (argc == 1)
  {
    skip_updates= 0;
    my_free(current_db, MYF(MY_ALLOW_ZERO_PTR));
    current_db= my_strdup(*argv, MYF(MY_WME));
  }
  if (tty_password)
    opt_password= get_tty_password(NullS);
  if (debug_info_flag)
    my_end_arg= MY_CHECK_ERROR | MY_GIVE_INFO;
  if (debug_check_flag)
    my_end_arg= MY_CHECK_ERROR;
  return(0);
}

static int read_and_execute(bool interactive)
{
#if defined(__NETWARE__)
  char linebuffer[254];
  String buffer;
#endif
#if defined(__WIN__)
  String tmpbuf;
  String buffer;
#endif

  char	*line;
  char	in_string=0;
  ulong line_number=0;
  bool ml_comment= 0;  
  COMMANDS *com;
  status.exit_status=1;
  
  for (;;)
  {
    if (!interactive)
    {
      line=batch_readline(status.line_buff);
      /*
        Skip UTF8 Byte Order Marker (BOM) 0xEFBBBF.
        Editors like "notepad" put this marker in
        the very beginning of a text file when
        you save the file using "Unicode UTF-8" format.
      */
      if (!line_number &&
           (uchar) line[0] == 0xEF &&
           (uchar) line[1] == 0xBB &&
           (uchar) line[2] == 0xBF)
        line+= 3;
      line_number++;
      if (!glob_buffer.length())
	status.query_start_line=line_number;
    }
    else
    {
      char *prompt= (char*) (ml_comment ? "   /*> " :
                             glob_buffer.is_empty() ?  construct_prompt() :
			     !in_string ? "    -> " :
			     in_string == '\'' ?
			     "    '> " : (in_string == '`' ?
			     "    `> " :
			     "    \"> "));
      if (opt_outfile && glob_buffer.is_empty())
	fflush(OUTFILE);

#if defined( __WIN__) || defined(__NETWARE__)
      tee_fputs(prompt, stdout);
#if defined(__NETWARE__)
      line=fgets(linebuffer, sizeof(linebuffer)-1, stdin);
      /* Remove the '\n' */
      if (line)
      {
        char *p = strrchr(line, '\n');
        if (p != NULL)
          *p = '\0';
      }
#else defined(__WIN__)
      if (!tmpbuf.is_alloced())
        tmpbuf.alloc(65535);
      tmpbuf.length(0);
      buffer.length(0);
      size_t clen;
      do
      {
	line= my_cgets((char*)tmpbuf.ptr(), tmpbuf.alloced_length()-1, &clen);
        buffer.append(line, clen);
        /* 
           if we got buffer fully filled than there is a chance that
           something else is still in console input buffer
        */
      } while (tmpbuf.alloced_length() <= clen);
      /* 
        An empty line is returned from my_cgets when there's error reading :
        Ctrl-c for example
      */
      if (line)
        line= buffer.c_ptr();
#endif /* __NETWARE__ */
#else
      if (opt_outfile)
	fputs(prompt, OUTFILE);
      line= readline(prompt);
#endif /* defined( __WIN__) || defined(__NETWARE__) */

      /*
        When Ctrl+d or Ctrl+z is pressed, the line may be NULL on some OS
        which may cause coredump.
      */
      if (opt_outfile && line)
	fprintf(OUTFILE, "%s\n", line);
    }
    if (!line)					// End of file
    {
      status.exit_status=0;
      break;
    }

    /*
      Check if line is a mysql command line
      (We want to allow help, print and clear anywhere at line start
    */
    if ((named_cmds || glob_buffer.is_empty())
	&& !ml_comment && !in_string && (com=find_command(line,0)))
    {
      if ((*com->func)(&glob_buffer,line) > 0)
	break;
      if (glob_buffer.is_empty())		// If buffer was emptied
	in_string=0;
#ifdef HAVE_READLINE
      if (interactive && status.add_to_history && not_in_history(line))
	add_history(line);
#endif
      continue;
    }
    if (add_line(glob_buffer,line,&in_string,&ml_comment))
      break;
  }
  /* if in batch mode, send last query even if it doesn't end with \g or go */

  if (!interactive && !status.exit_status)
  {
    remove_cntrl(glob_buffer);
    if (!glob_buffer.is_empty())
    {
      status.exit_status=1;
      if (com_go(&glob_buffer,line) <= 0)
	status.exit_status=0;
    }
  }

#if defined( __WIN__) || defined(__NETWARE__)
  buffer.free();
#endif
#if defined( __WIN__)
  tmpbuf.free();
#endif

  return status.exit_status;
}


static COMMANDS *find_command(char *name,char cmd_char)
{
  uint len;
  char *end;
  DBUG_ENTER("find_command");
  DBUG_PRINT("enter",("name: '%s'  char: %d", name ? name : "NULL", cmd_char));

  if (!name)
  {
    len=0;
    end=0;
  }
  else
  {
    while (my_isspace(charset_info,*name))
      name++;
    /*
      If there is an \\g in the row or if the row has a delimiter but
      this is not a delimiter command, let add_line() take care of
      parsing the row and calling find_command()
    */
    if (strstr(name, "\\g") || (strstr(name, delimiter) &&
                                !(strlen(name) >= 9 &&
                                  !my_strnncoll(charset_info,
                                                (uchar*) name, 9,
                                                (const uchar*) "delimiter",
                                                9))))
      DBUG_RETURN((COMMANDS *) 0);
    if ((end=strcont(name," \t")))
    {
      len=(uint) (end - name);
      while (my_isspace(charset_info,*end))
	end++;
      if (!*end)
	end=0;					// no arguments to function
    }
    else
      len=(uint) strlen(name);
  }

  for (uint i= 0; commands[i].name; i++)
  {
    if (commands[i].func &&
	((name &&
	  !my_strnncoll(charset_info,(uchar*)name,len,
				     (uchar*)commands[i].name,len) &&
	  !commands[i].name[len] &&
	  (!end || (end && commands[i].takes_params))) ||
	 !name && commands[i].cmd_char == cmd_char))
    {
      DBUG_PRINT("exit",("found command: %s", commands[i].name));
      DBUG_RETURN(&commands[i]);
    }
  }
  DBUG_RETURN((COMMANDS *) 0);
}


static bool add_line(String &buffer,char *line,char *in_string,
                     bool *ml_comment)
{
  uchar inchar;
  char buff[80], *pos, *out;
  COMMANDS *com;
  bool need_space= 0;
  bool ss_comment= 0;
  DBUG_ENTER("add_line");

  if (!line[0] && buffer.is_empty())
    DBUG_RETURN(0);
#ifdef HAVE_READLINE
  if (status.add_to_history && line[0] && not_in_history(line))
    add_history(line);
#endif
  char *end_of_line=line+(uint) strlen(line);

  for (pos=out=line ; (inchar= (uchar) *pos) ; pos++)
  {
    if (!preserve_comments)
    {
      // Skip spaces at the beggining of a statement
      if (my_isspace(charset_info,inchar) && (out == line) &&
          buffer.is_empty())
        continue;
    }
        
#ifdef USE_MB
    // Accept multi-byte characters as-is
    int length;
    if (use_mb(charset_info) &&
        (length= my_ismbchar(charset_info, pos, end_of_line)))
    {
      if (!*ml_comment || preserve_comments)
      {
        while (length--)
          *out++ = *pos++;
        pos--;
      }
      else
        pos+= length - 1;
      continue;
    }
#endif
    if (!*ml_comment && inchar == '\\' &&
        !(mysql.server_status & SERVER_STATUS_NO_BACKSLASH_ESCAPES))
    {
      // Found possbile one character command like \c

      if (!(inchar = (uchar) *++pos))
	break;				// readline adds one '\'
      if (*in_string || inchar == 'N')	// \N is short for NULL
      {					// Don't allow commands in string
	*out++='\\';
	*out++= (char) inchar;
	continue;
      }
      if ((com=find_command(NullS,(char) inchar)))
      {
        // Flush previously accepted characters
        if (out != line)
        {
          buffer.append(line, (uint) (out-line));
          out= line;
        }
        
        if ((*com->func)(&buffer,pos-1) > 0)
          DBUG_RETURN(1);                       // Quit
        if (com->takes_params)
        {
          if (ss_comment)
          {
            /*
              If a client-side macro appears inside a server-side comment,
              discard all characters in the comment after the macro (that is,
              until the end of the comment rather than the next delimiter)
            */
            for (pos++; *pos && (*pos != '*' || *(pos + 1) != '/'); pos++)
              ;
            pos--;
          }
          else
          {
            for (pos++ ;
                 *pos && (*pos != *delimiter ||
                          !is_prefix(pos + 1, delimiter + 1)) ; pos++)
              ;	// Remove parameters
            if (!*pos)
              pos--;
            else 
              pos+= delimiter_length - 1; // Point at last delim char
          }
        }
      }
      else
      {
	sprintf(buff,"Unknown command '\\%c'.",inchar);
	if (put_info(buff,INFO_ERROR) > 0)
	  DBUG_RETURN(1);
	*out++='\\';
	*out++=(char) inchar;
	continue;
      }
    }
    else if (!*ml_comment && !*in_string &&
<<<<<<< HEAD
             (end_of_line - pos) >= 10 &&
=======
             strlen(pos) >= 10 &&
>>>>>>> a8c9bf77
             !my_strnncoll(charset_info, (uchar*) pos, 10,
                           (const uchar*) "delimiter ", 10))
    {
      // Flush previously accepted characters
      if (out != line)
      {
        buffer.append(line, (uint32) (out - line));
        out= line;
      }

      // Flush possible comments in the buffer
      if (!buffer.is_empty())
      {
        if (com_go(&buffer, 0) > 0) // < 0 is not fatal
          DBUG_RETURN(1);
        buffer.length(0);
      }

      /*
        Delimiter wants the get rest of the given line as argument to
        allow one to change ';' to ';;' and back
      */
      buffer.append(pos);
      if (com_delimiter(&buffer, pos) > 0)
        DBUG_RETURN(1);

      buffer.length(0);
      break;
    }
    else if (!*ml_comment && !*in_string && is_prefix(pos, delimiter))
    {
      // Found a statement. Continue parsing after the delimiter
      pos+= delimiter_length;

      if (preserve_comments)
      {
        while (my_isspace(charset_info, *pos))
          *out++= *pos++;
      }
      // Flush previously accepted characters
      if (out != line)
      {
        buffer.append(line, (uint32) (out-line));
        out= line;
      }

      if (preserve_comments && ((*pos == '#') ||
                                ((*pos == '-') &&
                                 (pos[1] == '-') &&
                                 my_isspace(charset_info, pos[2]))))
      {
        // Add trailing single line comments to this statement
        buffer.append(pos);
        pos+= strlen(pos);
      }

      pos--;

      if ((com= find_command(buffer.c_ptr(), 0)))
      {
          
        if ((*com->func)(&buffer, buffer.c_ptr()) > 0)
          DBUG_RETURN(1);                       // Quit 
      }
      else
      {
        if (com_go(&buffer, 0) > 0)             // < 0 is not fatal
          DBUG_RETURN(1);
      }
      buffer.length(0);
    }
    else if (!*ml_comment && (!*in_string && (inchar == '#' ||
			      inchar == '-' && pos[1] == '-' &&
			      my_isspace(charset_info,pos[2]))))
    {
      // Flush previously accepted characters
      if (out != line)
      {
        buffer.append(line, (uint32) (out - line));
        out= line;
      }

      // comment to end of line
      if (preserve_comments)
        buffer.append(pos);

      break;
    }
    else if (!*in_string && inchar == '/' && *(pos+1) == '*' &&
	     *(pos+2) != '!')
    {
      if (preserve_comments)
      {
        *out++= *pos++;                       // copy '/'
        *out++= *pos;                         // copy '*'
      }
      else
        pos++;
      *ml_comment= 1;
      if (out != line)
      {
        buffer.append(line,(uint) (out-line));
        out=line;
      }
    }
    else if (*ml_comment && !ss_comment && inchar == '*' && *(pos + 1) == '/')
    {
      if (preserve_comments)
      {
        *out++= *pos++;                       // copy '*'
        *out++= *pos;                         // copy '/'
      }
      else
        pos++;
      *ml_comment= 0;
      if (out != line)
      {
        buffer.append(line, (uint32) (out - line));
        out= line;
      }
      // Consumed a 2 chars or more, and will add 1 at most,
      // so using the 'line' buffer to edit data in place is ok.
      need_space= 1;
    }      
    else
    {						// Add found char to buffer
      if (!*in_string && inchar == '/' && *(pos + 1) == '*' &&
          *(pos + 2) == '!')
        ss_comment= 1;
      else if (!*in_string && ss_comment && inchar == '*' && *(pos + 1) == '/')
        ss_comment= 0;
      if (inchar == *in_string)
	*in_string= 0;
      else if (!*ml_comment && !*in_string &&
	       (inchar == '\'' || inchar == '"' || inchar == '`'))
	*in_string= (char) inchar;
      if (!*ml_comment || preserve_comments)
      {
        if (need_space && !my_isspace(charset_info, (char)inchar))
          *out++= ' ';
        need_space= 0;
        *out++= (char) inchar;
      }
    }
  }
  if (out != line || !buffer.is_empty())
  {
    *out++='\n';
    uint length=(uint) (out-line);
    if (buffer.length() + length >= buffer.alloced_length())
      buffer.realloc(buffer.length()+length+IO_SIZE);
    if ((!*ml_comment || preserve_comments) && buffer.append(line, length))
      DBUG_RETURN(1);
  }
  DBUG_RETURN(0);
}

/*****************************************************************
	    Interface to Readline Completion
******************************************************************/

#ifdef HAVE_READLINE

static char *new_command_generator(const char *text, int);
extern "C" char **new_mysql_completion (const char *text, int start, int end);

/*
  Tell the GNU Readline library how to complete.  We want to try to complete
  on command names if this is the first word in the line, or on filenames
  if not.
*/

#if defined(USE_NEW_READLINE_INTERFACE) || defined(USE_LIBEDIT_INTERFACE)
extern "C" char *no_completion(const char*,int)
#else
extern "C" char *no_completion()
#endif
{
  return 0;					/* No filename completion */
}

/*	glues pieces of history back together if in pieces   */
static void fix_history(String *final_command) 
{
  int total_lines = 1;
  char *ptr = final_command->c_ptr();
  String fixed_buffer; 	/* Converted buffer */
  char str_char = '\0';  /* Character if we are in a string or not */
  
  /* find out how many lines we have and remove newlines */
  while (*ptr != '\0') 
  {
    switch (*ptr) {
      /* string character */
    case '"':
    case '\'':
    case '`':
      if (str_char == '\0')	/* open string */
	str_char = *ptr;
      else if (str_char == *ptr)   /* close string */
	str_char = '\0';
      fixed_buffer.append(ptr,1);
      break;
    case '\n':
      /* 
	 not in string, change to space
	 if in string, leave it alone 
      */
      fixed_buffer.append(str_char == '\0' ? " " : "\n");
      total_lines++;
      break;
    case '\\':
      fixed_buffer.append('\\');
      /* need to see if the backslash is escaping anything */
      if (str_char) 
      {
	ptr++;
	/* special characters that need escaping */
	if (*ptr == '\'' || *ptr == '"' || *ptr == '\\')
	  fixed_buffer.append(ptr,1);
	else
	  ptr--;
      }
      break;
      
    default:
      fixed_buffer.append(ptr,1);
    }
    ptr++;
  }
  if (total_lines > 1)			
    add_history(fixed_buffer.ptr());
}

/*	
  returns 0 if line matches the previous history entry
  returns 1 if the line doesn't match the previous history entry
*/
static int not_in_history(const char *line) 
{
  HIST_ENTRY *oldhist = history_get(history_length);
  
  if (oldhist == 0)
    return 1;
  if (strcmp(oldhist->line,line) == 0)
    return 0;
  return 1;
}

static void initialize_readline (char *name)
{
  /* Allow conditional parsing of the ~/.inputrc file. */
  rl_readline_name = name;

  /* Tell the completer that we want a crack first. */
#if defined(USE_NEW_READLINE_INTERFACE)
  rl_attempted_completion_function= (rl_completion_func_t*)&new_mysql_completion;
  rl_completion_entry_function= (rl_compentry_func_t*)&no_completion;
#elif defined(USE_LIBEDIT_INTERFACE)
#ifdef HAVE_LOCALE_H
  setlocale(LC_ALL,""); /* so as libedit use isprint */
#endif
  rl_attempted_completion_function= (CPPFunction*)&new_mysql_completion;
  rl_completion_entry_function= &no_completion;
#else
  rl_attempted_completion_function= (CPPFunction*)&new_mysql_completion;
  rl_completion_entry_function= &no_completion;
#endif
}

/*
  Attempt to complete on the contents of TEXT.  START and END show the
  region of TEXT that contains the word to complete.  We can use the
  entire line in case we want to do some simple parsing.  Return the
  array of matches, or NULL if there aren't any.
*/

char **new_mysql_completion (const char *text,
                             int start __attribute__((unused)),
                             int end __attribute__((unused)))
{
  if (!status.batch && !quick)
#if defined(USE_NEW_READLINE_INTERFACE)
    return rl_completion_matches(text, new_command_generator);
#else
    return completion_matches((char *)text, (CPFunction *)new_command_generator);
#endif
  else
    return (char**) 0;
}

static char *new_command_generator(const char *text,int state)
{
  static int textlen;
  char *ptr;
  static Bucket *b;
  static entry *e;
  static uint i;

  if (!state)
    textlen=(uint) strlen(text);

  if (textlen>0)
  {						/* lookup in the hash */
    if (!state)
    {
      uint len;

      b = find_all_matches(&ht,text,(uint) strlen(text),&len);
      if (!b)
	return NullS;
      e = b->pData;
    }

    if (e)
    {
      ptr= strdup(e->str);
      e = e->pNext;
      return ptr;
    }
  }
  else
  { /* traverse the entire hash, ugly but works */

    if (!state)
    {
      /* find the first used bucket */
      for (i=0 ; i < ht.nTableSize ; i++)
      {
	if (ht.arBuckets[i])
	{
	  b = ht.arBuckets[i];
	  e = b->pData;
	  break;
	}
      }
    }
    ptr= NullS;
    while (e && !ptr)
    {					/* find valid entry in bucket */
      if ((uint) strlen(e->str) == b->nKeyLength)
	ptr = strdup(e->str);
      /* find the next used entry */
      e = e->pNext;
      if (!e)
      { /* find the next used bucket */
	b = b->pNext;
	if (!b)
	{
	  for (i++ ; i<ht.nTableSize; i++)
	  {
	    if (ht.arBuckets[i])
	    {
	      b = ht.arBuckets[i];
	      e = b->pData;
	      break;
	    }
	  }
	}
	else
	  e = b->pData;
      }
    }
    if (ptr)
      return ptr;
  }
  return NullS;
}


/* Build up the completion hash */

static void build_completion_hash(bool rehash, bool write_info)
{
  COMMANDS *cmd=commands;
  MYSQL_RES *databases=0,*tables=0;
  MYSQL_RES *fields;
  static char ***field_names= 0;
  MYSQL_ROW database_row,table_row;
  MYSQL_FIELD *sql_field;
  char buf[NAME_LEN*2+2];		 // table name plus field name plus 2
  int i,j,num_fields;
  DBUG_ENTER("build_completion_hash");

  if (status.batch || quick || !current_db)
    DBUG_VOID_RETURN;			// We don't need completion in batches
  if (!rehash)
    DBUG_VOID_RETURN;

  /* Free old used memory */
  if (field_names)
    field_names=0;
  completion_hash_clean(&ht);
  free_root(&hash_mem_root,MYF(0));

  /* hash this file's known subset of SQL commands */
  while (cmd->name) {
    add_word(&ht,(char*) cmd->name);
    cmd++;
  }

  /* hash MySQL functions (to be implemented) */

  /* hash all database names */
  if (mysql_query(&mysql,"show databases") == 0)
  {
    if (!(databases = mysql_store_result(&mysql)))
      put_info(mysql_error(&mysql),INFO_INFO);
    else
    {
      while ((database_row=mysql_fetch_row(databases)))
      {
	char *str=strdup_root(&hash_mem_root, (char*) database_row[0]);
	if (str)
	  add_word(&ht,(char*) str);
      }
      mysql_free_result(databases);
    }
  }
  /* hash all table names */
  if (mysql_query(&mysql,"show tables")==0)
  {
    if (!(tables = mysql_store_result(&mysql)))
      put_info(mysql_error(&mysql),INFO_INFO);
    else
    {
      if (mysql_num_rows(tables) > 0 && !opt_silent && write_info)
      {
	tee_fprintf(stdout, "\
Reading table information for completion of table and column names\n\
You can turn off this feature to get a quicker startup with -A\n\n");
      }
      while ((table_row=mysql_fetch_row(tables)))
      {
	char *str=strdup_root(&hash_mem_root, (char*) table_row[0]);
	if (str &&
	    !completion_hash_exists(&ht,(char*) str, (uint) strlen(str)))
	  add_word(&ht,str);
      }
    }
  }

  /* hash all field names, both with the table prefix and without it */
  if (!tables)					/* no tables */
  {
    DBUG_VOID_RETURN;
  }
  mysql_data_seek(tables,0);
  if (!(field_names= (char ***) alloc_root(&hash_mem_root,sizeof(char **) *
					   (uint) (mysql_num_rows(tables)+1))))
  {
    mysql_free_result(tables);
    DBUG_VOID_RETURN;
  }
  i=0;
  while ((table_row=mysql_fetch_row(tables)))
  {
    if ((fields=mysql_list_fields(&mysql,(const char*) table_row[0],NullS)))
    {
      num_fields=mysql_num_fields(fields);
      if (!(field_names[i] = (char **) alloc_root(&hash_mem_root,
						  sizeof(char *) *
						  (num_fields*2+1))))
      {
        mysql_free_result(fields);
        break;
      }
      field_names[i][num_fields*2]= '\0';
      j=0;
      while ((sql_field=mysql_fetch_field(fields)))
      {
	sprintf(buf,"%.64s.%.64s",table_row[0],sql_field->name);
	field_names[i][j] = strdup_root(&hash_mem_root,buf);
	add_word(&ht,field_names[i][j]);
	field_names[i][num_fields+j] = strdup_root(&hash_mem_root,
						   sql_field->name);
	if (!completion_hash_exists(&ht,field_names[i][num_fields+j],
				    (uint) strlen(field_names[i][num_fields+j])))
	  add_word(&ht,field_names[i][num_fields+j]);
	j++;
      }
      mysql_free_result(fields);
    }
    else
      field_names[i]= 0;

    i++;
  }
  mysql_free_result(tables);
  field_names[i]=0;				// End pointer
  DBUG_VOID_RETURN;
}

	/* for gnu readline */

#ifndef HAVE_INDEX
extern "C" {
extern char *index(const char *,int c),*rindex(const char *,int);

char *index(const char *s,int c)
{
  for (;;)
  {
     if (*s == (char) c) return (char*) s;
     if (!*s++) return NullS;
  }
}

char *rindex(const char *s,int c)
{
  reg3 char *t;

  t = NullS;
  do if (*s == (char) c) t = (char*) s; while (*s++);
  return (char*) t;
}
}
#endif
#endif /* HAVE_READLINE */


static int reconnect(void)
{
  /* purecov: begin tested */
  if (opt_reconnect)
  {
    put_info("No connection. Trying to reconnect...",INFO_INFO);
    (void) com_connect((String *) 0, 0);
    if (opt_rehash)
      com_rehash(NULL, NULL);
  }
  if (!connected)
    return put_info("Can't connect to the server\n",INFO_ERROR);
  /* purecov: end */
  return 0;
}

static void get_current_db()
{
  MYSQL_RES *res;

  my_free(current_db, MYF(MY_ALLOW_ZERO_PTR));
  current_db= NULL;
  /* In case of error below current_db will be NULL */
  if (!mysql_query(&mysql, "SELECT DATABASE()") &&
      (res= mysql_use_result(&mysql)))
  {
    MYSQL_ROW row= mysql_fetch_row(res);
    if (row[0])
      current_db= my_strdup(row[0], MYF(MY_WME));
    mysql_free_result(res);
  }
}

/***************************************************************************
 The different commands
***************************************************************************/

int mysql_real_query_for_lazy(const char *buf, int length)
{
  for (uint retry=0;; retry++)
  {
    int error;
    if (!mysql_real_query(&mysql,buf,length))
      return 0;
    error= put_error(&mysql);
    if (mysql_errno(&mysql) != CR_SERVER_GONE_ERROR || retry > 1 ||
        !opt_reconnect)
      return error;
    if (reconnect())
      return error;
  }
}

int mysql_store_result_for_lazy(MYSQL_RES **result)
{
  if ((*result=mysql_store_result(&mysql)))
    return 0;

  if (mysql_error(&mysql)[0])
    return put_error(&mysql);
  return 0;
}

static void print_help_item(MYSQL_ROW *cur, int num_name, int num_cat, char *last_char)
{
  char ccat= (*cur)[num_cat][0];
  if (*last_char != ccat)
  {
    put_info(ccat == 'Y' ? "categories:" : "topics:", INFO_INFO);
    *last_char= ccat;
  }
  tee_fprintf(PAGER, "   %s\n", (*cur)[num_name]);
}


static int com_server_help(String *buffer __attribute__((unused)),
			   char *line __attribute__((unused)), char *help_arg)
{
  MYSQL_ROW cur;
  const char *server_cmd= buffer->ptr();
  char cmd_buf[100];
  MYSQL_RES *result;
  int error;
  
  if (help_arg[0] != '\'')
  {
	char *end_arg= strend(help_arg);
	if(--end_arg)
	{
		while (my_isspace(charset_info,*end_arg))
          end_arg--;
		*++end_arg= '\0';
	}
	(void) strxnmov(cmd_buf, sizeof(cmd_buf), "help '", help_arg, "'", NullS);
    server_cmd= cmd_buf;
  }
  
  if (!status.batch)
  {
    old_buffer= *buffer;
    old_buffer.copy();
  }

  if (!connected && reconnect())
    return 1;

  if ((error= mysql_real_query_for_lazy(server_cmd,(int)strlen(server_cmd))) ||
      (error= mysql_store_result_for_lazy(&result)))
    return error;

  if (result)
  {
    unsigned int num_fields= mysql_num_fields(result);
    my_ulonglong num_rows= mysql_num_rows(result);
    mysql_fetch_fields(result);
    if (num_fields==3 && num_rows==1)
    {
      if (!(cur= mysql_fetch_row(result)))
      {
	error= -1;
	goto err;
      }

      init_pager();
      tee_fprintf(PAGER,   "Name: \'%s\'\n", cur[0]);
      tee_fprintf(PAGER,   "Description:\n%s", cur[1]);
      if (cur[2] && *((char*)cur[2]))
	tee_fprintf(PAGER, "Examples:\n%s", cur[2]);
      tee_fprintf(PAGER,   "\n");
      end_pager();
    }
    else if (num_fields >= 2 && num_rows)
    {
      init_pager();
      char last_char= 0;

      int num_name= 0, num_cat= 0;
      LINT_INIT(num_name);
      LINT_INIT(num_cat);

      if (num_fields == 2)
      {
	put_info("Many help items for your request exist.", INFO_INFO);
	put_info("To make a more specific request, please type 'help <item>',\nwhere <item> is one of the following", INFO_INFO);
	num_name= 0;
	num_cat= 1;
      }
      else if ((cur= mysql_fetch_row(result)))
      {
	tee_fprintf(PAGER, "You asked for help about help category: \"%s\"\n", cur[0]);
	put_info("For more information, type 'help <item>', where <item> is one of the following", INFO_INFO);
	num_name= 1;
	num_cat= 2;
	print_help_item(&cur,1,2,&last_char);
      }

      while ((cur= mysql_fetch_row(result)))
	print_help_item(&cur,num_name,num_cat,&last_char);
      tee_fprintf(PAGER, "\n");
      end_pager();
    }
    else
    {
      put_info("\nNothing found", INFO_INFO);
      put_info("Please try to run 'help contents' for a list of all accessible topics\n", INFO_INFO);
    }
  }

err:
  mysql_free_result(result);
  return error;
}

static int
com_help(String *buffer __attribute__((unused)),
	 char *line __attribute__((unused)))
{
  reg1 int i, j;
  char * help_arg= strchr(line,' '), buff[32], *end;
  if (help_arg)
  {
    while (my_isspace(charset_info,*help_arg))
      help_arg++;
	if (*help_arg)	  
	  return com_server_help(buffer,line,help_arg);
  }

  put_info("\nFor information about MySQL products and services, visit:\n"
           "   http://www.mysql.com/\n"
           "For developer information, including the MySQL Reference Manual, "
           "visit:\n"
           "   http://dev.mysql.com/\n"
           "To buy MySQL Network Support, training, or other products, visit:\n"
           "   https://shop.mysql.com/\n", INFO_INFO);
  put_info("List of all MySQL commands:", INFO_INFO);
  if (!named_cmds)
    put_info("Note that all text commands must be first on line and end with ';'",INFO_INFO);
  for (i = 0; commands[i].name; i++)
  {
    end= strmov(buff, commands[i].name);
    for (j= (int)strlen(commands[i].name); j < 10; j++)
      end= strmov(end, " ");
    if (commands[i].func)
      tee_fprintf(stdout, "%s(\\%c) %s\n", buff,
		  commands[i].cmd_char, commands[i].doc);
  }
  if (connected && mysql_get_server_version(&mysql) >= 40100)
    put_info("\nFor server side help, type 'help contents'\n", INFO_INFO);
  return 0;
}


	/* ARGSUSED */
static int
com_clear(String *buffer,char *line __attribute__((unused)))
{
#ifdef HAVE_READLINE
  if (status.add_to_history)
    fix_history(buffer);
#endif
  buffer->length(0);
  return 0;
}

	/* ARGSUSED */
static int
com_charset(String *buffer __attribute__((unused)), char *line)
{
  char buff[256], *param;
  CHARSET_INFO * new_cs;
  strmake(buff, line, sizeof(buff) - 1);
  param= get_arg(buff, 0);
  if (!param || !*param)
  {
    return put_info("Usage: \\C char_setname | charset charset_name", 
		    INFO_ERROR, 0);
  }
  new_cs= get_charset_by_csname(param, MY_CS_PRIMARY, MYF(MY_WME));
  if (new_cs)
  {
    charset_info= new_cs;
    mysql_set_character_set(&mysql, charset_info->csname);
    default_charset= (char *)charset_info->csname;
    default_charset_used= 1;
    put_info("Charset changed", INFO_INFO);
  }
  else put_info("Charset is not found", INFO_INFO);
  return 0;
}

/*
  Execute command
  Returns: 0  if ok
          -1 if not fatal error
	  1  if fatal error
*/


static int
com_go(String *buffer,char *line __attribute__((unused)))
{
  char		buff[200]; /* about 110 chars used so far */
  char		time_buff[52+3+1]; /* time max + space&parens + NUL */
  MYSQL_RES	*result;
  ulong		timer, warnings= 0;
  uint		error= 0;
  int           err= 0;

  interrupted_query= 0;
  if (!status.batch)
  {
    old_buffer= *buffer;			// Save for edit command
    old_buffer.copy();
  }

  /* Remove garbage for nicer messages */
  LINT_INIT(buff[0]);
  remove_cntrl(*buffer);

  if (buffer->is_empty())
  {
    if (status.batch)				// Ignore empty quries
      return 0;
    return put_info("No query specified\n",INFO_ERROR);

  }
  if (!connected && reconnect())
  {
    buffer->length(0);				// Remove query on error
    return opt_reconnect ? -1 : 1;          // Fatal error
  }
  if (verbose)
    (void) com_print(buffer,0);

  if (skip_updates &&
      (buffer->length() < 4 || my_strnncoll(charset_info,
					    (const uchar*)buffer->ptr(),4,
					    (const uchar*)"SET ",4)))
  {
    (void) put_info("Ignoring query to other database",INFO_INFO);
    return 0;
  }

  timer=start_timer();
  executing_query= 1;
  error= mysql_real_query_for_lazy(buffer->ptr(),buffer->length());

#ifdef HAVE_READLINE
  if (status.add_to_history) 
  {  
    buffer->append(vertical ? "\\G" : delimiter);
    /* Append final command onto history */
    fix_history(buffer);
  }
#endif

  buffer->length(0);

  if (error)
    goto end;

  do
  {
    char *pos;

    if (quick)
    {
      if (!(result=mysql_use_result(&mysql)) && mysql_field_count(&mysql))
      {
        error= put_error(&mysql);
        goto end;
      }
    }
    else
    {
      error= mysql_store_result_for_lazy(&result);
      if (error)
        goto end;
    }

    if (verbose >= 3 || !opt_silent)
      mysql_end_timer(timer,time_buff);
    else
      time_buff[0]= '\0';

    /* Every branch must truncate  buff . */
    if (result)
    {
      if (!mysql_num_rows(result) && ! quick && !column_types_flag)
      {
	strmov(buff, "Empty set");
        if (opt_xml)
        { 
          /*
            We must print XML header and footer
            to produce a well-formed XML even if
            the result set is empty (Bug#27608).
          */
          init_pager();
          print_table_data_xml(result);
          end_pager();
        }
      }
      else
      {
	init_pager();
	if (opt_html)
	  print_table_data_html(result);
	else if (opt_xml)
	  print_table_data_xml(result);
  else if (vertical || (auto_vertical_output && (terminal_width < get_result_width(result))))
	  print_table_data_vertically(result);
	else if (opt_silent && verbose <= 2 && !output_tables)
	  print_tab_data(result);
	else
	  print_table_data(result);
	sprintf(buff,"%ld %s in set",
		(long) mysql_num_rows(result),
		(long) mysql_num_rows(result) == 1 ? "row" : "rows");
	end_pager();
        if (mysql_errno(&mysql))
          error= put_error(&mysql);
      }
    }
    else if (mysql_affected_rows(&mysql) == ~(ulonglong) 0)
      strmov(buff,"Query OK");
    else
      sprintf(buff,"Query OK, %ld %s affected",
	      (long) mysql_affected_rows(&mysql),
	      (long) mysql_affected_rows(&mysql) == 1 ? "row" : "rows");

    pos=strend(buff);
    if ((warnings= mysql_warning_count(&mysql)))
    {
      *pos++= ',';
      *pos++= ' ';
      pos=int10_to_str(warnings, pos, 10);
      pos=strmov(pos, " warning");
      if (warnings != 1)
	*pos++= 's';
    }
    strmov(pos, time_buff);
    put_info(buff,INFO_RESULT);
    if (mysql_info(&mysql))
      put_info(mysql_info(&mysql),INFO_RESULT);
    put_info("",INFO_RESULT);			// Empty row

    if (result && !mysql_eof(result))	/* Something wrong when using quick */
      error= put_error(&mysql);
    else if (unbuffered)
      fflush(stdout);
    mysql_free_result(result);
  } while (!(err= mysql_next_result(&mysql)));
  if (err >= 1)
    error= put_error(&mysql);

end:

 /* Show warnings if any or error occured */
  if (show_warnings == 1 && (warnings >= 1 || error))
    print_warnings();

  if (!error && !status.batch && 
      (mysql.server_status & SERVER_STATUS_DB_DROPPED))
    get_current_db();

  executing_query= 0;
  return error;				/* New command follows */
}


static void init_pager()
{
#ifdef USE_POPEN
  if (!opt_nopager)
  {
    if (!(PAGER= popen(pager, "w")))
    {
      tee_fprintf(stdout, "popen() failed! defaulting PAGER to stdout!\n");
      PAGER= stdout;
    }
  }
  else
#endif
    PAGER= stdout;
}

static void end_pager()
{
#ifdef USE_POPEN
  if (!opt_nopager)
    pclose(PAGER);
#endif
}


static void init_tee(const char *file_name)
{
  FILE* new_outfile;
  if (opt_outfile)
    end_tee();
  if (!(new_outfile= my_fopen(file_name, O_APPEND | O_WRONLY, MYF(MY_WME))))
  {
    tee_fprintf(stdout, "Error logging to file '%s'\n", file_name);
    return;
  }
  OUTFILE = new_outfile;
  strmake(outfile, file_name, FN_REFLEN-1);
  tee_fprintf(stdout, "Logging to file '%s'\n", file_name);
  opt_outfile= 1;
  return;
}


static void end_tee()
{
  my_fclose(OUTFILE, MYF(0));
  OUTFILE= 0;
  opt_outfile= 0;
  return;
}


static int
com_ego(String *buffer,char *line)
{
  int result;
  bool oldvertical=vertical;
  vertical=1;
  result=com_go(buffer,line);
  vertical=oldvertical;
  return result;
}


static const char *fieldtype2str(enum enum_field_types type)
{
  switch (type) {
    case MYSQL_TYPE_BIT:         return "BIT";
    case MYSQL_TYPE_BLOB:        return "BLOB";
    case MYSQL_TYPE_DATE:        return "DATE";
    case MYSQL_TYPE_DATETIME:    return "DATETIME";
    case MYSQL_TYPE_NEWDECIMAL:  return "NEWDECIMAL";
    case MYSQL_TYPE_DECIMAL:     return "DECIMAL";
    case MYSQL_TYPE_DOUBLE:      return "DOUBLE";
    case MYSQL_TYPE_ENUM:        return "ENUM";
    case MYSQL_TYPE_FLOAT:       return "FLOAT";
    case MYSQL_TYPE_GEOMETRY:    return "GEOMETRY";
    case MYSQL_TYPE_INT24:       return "INT24";
    case MYSQL_TYPE_LONG:        return "LONG";
    case MYSQL_TYPE_LONGLONG:    return "LONGLONG";
    case MYSQL_TYPE_LONG_BLOB:   return "LONG_BLOB";
    case MYSQL_TYPE_MEDIUM_BLOB: return "MEDIUM_BLOB";
    case MYSQL_TYPE_NEWDATE:     return "NEWDATE";
    case MYSQL_TYPE_NULL:        return "NULL";
    case MYSQL_TYPE_SET:         return "SET";
    case MYSQL_TYPE_SHORT:       return "SHORT";
    case MYSQL_TYPE_STRING:      return "STRING";
    case MYSQL_TYPE_TIME:        return "TIME";
    case MYSQL_TYPE_TIMESTAMP:   return "TIMESTAMP";
    case MYSQL_TYPE_TINY:        return "TINY";
    case MYSQL_TYPE_TINY_BLOB:   return "TINY_BLOB";
    case MYSQL_TYPE_VAR_STRING:  return "VAR_STRING";
    case MYSQL_TYPE_YEAR:        return "YEAR";
    default:                     return "?-unknown-?";
  }
}

static char *fieldflags2str(uint f) {
  static char buf[1024];
  char *s=buf;
  *s=0;
#define ff2s_check_flag(X) \
                if (f & X ## _FLAG) { s=strmov(s, # X " "); f &= ~ X ## _FLAG; }
  ff2s_check_flag(NOT_NULL);
  ff2s_check_flag(PRI_KEY);
  ff2s_check_flag(UNIQUE_KEY);
  ff2s_check_flag(MULTIPLE_KEY);
  ff2s_check_flag(BLOB);
  ff2s_check_flag(UNSIGNED);
  ff2s_check_flag(ZEROFILL);
  ff2s_check_flag(BINARY);
  ff2s_check_flag(ENUM);
  ff2s_check_flag(AUTO_INCREMENT);
  ff2s_check_flag(TIMESTAMP);
  ff2s_check_flag(SET);
  ff2s_check_flag(NO_DEFAULT_VALUE);
  ff2s_check_flag(NUM);
  ff2s_check_flag(PART_KEY);
  ff2s_check_flag(GROUP);
  ff2s_check_flag(UNIQUE);
  ff2s_check_flag(BINCMP);
  ff2s_check_flag(ON_UPDATE_NOW);
#undef ff2s_check_flag
  if (f)
    sprintf(s, " unknows=0x%04x", f);
  return buf;
}

static void
print_field_types(MYSQL_RES *result)
{
  MYSQL_FIELD   *field;
  uint i=0;

  while ((field = mysql_fetch_field(result)))
  {
    tee_fprintf(PAGER, "Field %3u:  `%s`\n"
                       "Catalog:    `%s`\n"
                       "Database:   `%s`\n"
                       "Table:      `%s`\n"
                       "Org_table:  `%s`\n"
                       "Type:       %s\n"
                       "Collation:  %s (%u)\n"
                       "Length:     %lu\n"
                       "Max_length: %lu\n"
                       "Decimals:   %u\n"
                       "Flags:      %s\n\n",
                ++i,
                field->name, field->catalog, field->db, field->table,
                field->org_table, fieldtype2str(field->type),
                get_charset_name(field->charsetnr), field->charsetnr,
                field->length, field->max_length, field->decimals,
                fieldflags2str(field->flags));
  }
  tee_puts("", PAGER);
}


static void
print_table_data(MYSQL_RES *result)
{
  String separator(256);
  MYSQL_ROW	cur;
  MYSQL_FIELD	*field;
  bool		*num_flag;

  num_flag=(bool*) my_alloca(sizeof(bool)*mysql_num_fields(result));
  if (column_types_flag)
  {
    print_field_types(result);
    if (!mysql_num_rows(result))
      return;
    mysql_field_seek(result,0);
  }
  separator.copy("+",1,charset_info);
  while ((field = mysql_fetch_field(result)))
  {
    uint length= column_names ? field->name_length : 0;
    if (quick)
      length=max(length,field->length);
    else
      length=max(length,field->max_length);
    if (length < 4 && !IS_NOT_NULL(field->flags))
      length=4;					// Room for "NULL"
    field->max_length=length;
    separator.fill(separator.length()+length+2,'-');
    separator.append('+');
  }
  separator.append('\0');                       // End marker for \0
  tee_puts((char*) separator.ptr(), PAGER);
  if (column_names)
  {
    mysql_field_seek(result,0);
    (void) tee_fputs("|", PAGER);
    for (uint off=0; (field = mysql_fetch_field(result)) ; off++)
    {
      uint name_length= (uint) strlen(field->name);
      uint numcells= charset_info->cset->numcells(charset_info,
                                                  field->name,
                                                  field->name + name_length);
      uint display_length= field->max_length + name_length - numcells;
      tee_fprintf(PAGER, " %-*s |",(int) min(display_length,
                                            MAX_COLUMN_LENGTH),
                  field->name);
      num_flag[off]= IS_NUM(field->type);
    }
    (void) tee_fputs("\n", PAGER);
    tee_puts((char*) separator.ptr(), PAGER);
  }

  while ((cur= mysql_fetch_row(result)))
  {
    if (interrupted_query)
      break;
    ulong *lengths= mysql_fetch_lengths(result);
    (void) tee_fputs("| ", PAGER);
    mysql_field_seek(result, 0);
    for (uint off= 0; off < mysql_num_fields(result); off++)
    {
      const char *buffer;
      uint data_length;
      uint field_max_length;
      uint visible_length;
      uint extra_padding;

      if (cur[off] == NULL)
      {
        buffer= "NULL";
        data_length= 4;
      } 
      else 
      {
        buffer= cur[off];
        data_length= (uint) lengths[off];
      }

      field= mysql_fetch_field(result);
      field_max_length= field->max_length;

      /* 
       How many text cells on the screen will this string span?  If it contains
       multibyte characters, then the number of characters we occupy on screen
       will be fewer than the number of bytes we occupy in memory.

       We need to find how much screen real-estate we will occupy to know how 
       many extra padding-characters we should send with the printing function.
      */
      visible_length= charset_info->cset->numcells(charset_info, buffer, buffer + data_length);
      extra_padding= data_length - visible_length;

      if (field_max_length > MAX_COLUMN_LENGTH)
        tee_print_sized_data(buffer, data_length, MAX_COLUMN_LENGTH+extra_padding, FALSE);
      else
      {
        if (num_flag[off] != 0) /* if it is numeric, we right-justify it */
          tee_print_sized_data(buffer, data_length, field_max_length+extra_padding, TRUE);
        else 
          tee_print_sized_data(buffer, data_length, field_max_length+extra_padding, FALSE);
      }
      tee_fputs(" | ", PAGER);
    }
    (void) tee_fputs("\n", PAGER);
  }
  tee_puts((char*) separator.ptr(), PAGER);
  my_afree((uchar*) num_flag);
}

/**
  Return the length of a field after it would be rendered into text.

  This doesn't know or care about multibyte characters.  Assume we're
  using such a charset.  We can't know that all of the upcoming rows 
  for this column will have bytes that each render into some fraction
  of a character.  It's at least possible that a row has bytes that 
  all render into one character each, and so the maximum length is 
  still the number of bytes.  (Assumption 1:  This can't be better 
  because we can never know the number of characters that the DB is 
  going to send -- only the number of bytes.  2: Chars <= Bytes.)

  @param  field  Pointer to a field to be inspected

  @returns  number of character positions to be used, at most
*/
static int get_field_disp_length(MYSQL_FIELD *field)
{
  uint length= column_names ? field->name_length : 0;

  if (quick)
    length= max(length, field->length);
  else
    length= max(length, field->max_length);

  if (length < 4 && !IS_NOT_NULL(field->flags))
    length= 4;				/* Room for "NULL" */

  return length;
}

/**
  For a new result, return the max number of characters that any
  upcoming row may return.

  @param  result  Pointer to the result to judge

  @returns  The max number of characters in any row of this result
*/
static int get_result_width(MYSQL_RES *result)
{
  unsigned int len= 0;
  MYSQL_FIELD *field;
  MYSQL_FIELD_OFFSET offset;
  
#ifndef DBUG_OFF
  offset= mysql_field_tell(result);
  DBUG_ASSERT(offset == 0);
#else
  offset= 0;
#endif

  while ((field= mysql_fetch_field(result)) != NULL)
    len+= get_field_disp_length(field) + 3; /* plus bar, space, & final space */

  (void) mysql_field_seek(result, offset);	

  return len + 1; /* plus final bar. */
}

static void
tee_print_sized_data(const char *data, unsigned int data_length, unsigned int total_bytes_to_send, bool right_justified)
{
  /* 
    For '\0's print ASCII spaces instead, as '\0' is eaten by (at
    least my) console driver, and that messes up the pretty table
    grid.  (The \0 is also the reason we can't use fprintf() .) 
  */
  unsigned int i;
  const char *p;

  if (right_justified) 
    for (i= data_length; i < total_bytes_to_send; i++)
      tee_putc((int)' ', PAGER);

  for (i= 0, p= data; i < data_length; i+= 1, p+= 1)
  {
    if (*p == '\0')
      tee_putc((int)' ', PAGER);
    else
      tee_putc((int)*p, PAGER);
  }

  if (! right_justified) 
    for (i= data_length; i < total_bytes_to_send; i++)
      tee_putc((int)' ', PAGER);
}



static void
print_table_data_html(MYSQL_RES *result)
{
  MYSQL_ROW	cur;
  MYSQL_FIELD	*field;

  mysql_field_seek(result,0);
  (void) tee_fputs("<TABLE BORDER=1><TR>", PAGER);
  if (column_names)
  {
    while((field = mysql_fetch_field(result)))
    {
      tee_fprintf(PAGER, "<TH>%s</TH>", (field->name ? 
					 (field->name[0] ? field->name : 
					  " &nbsp; ") : "NULL"));
    }
    (void) tee_fputs("</TR>", PAGER);
  }
  while ((cur = mysql_fetch_row(result)))
  {
    if (interrupted_query)
      break;
    ulong *lengths=mysql_fetch_lengths(result);
    (void) tee_fputs("<TR>", PAGER);
    for (uint i=0; i < mysql_num_fields(result); i++)
    {
      (void) tee_fputs("<TD>", PAGER);
      safe_put_field(cur[i],lengths[i]);
      (void) tee_fputs("</TD>", PAGER);
    }
    (void) tee_fputs("</TR>", PAGER);
  }
  (void) tee_fputs("</TABLE>", PAGER);
}


static void
print_table_data_xml(MYSQL_RES *result)
{
  MYSQL_ROW   cur;
  MYSQL_FIELD *fields;

  mysql_field_seek(result,0);

  tee_fputs("<?xml version=\"1.0\"?>\n\n<resultset statement=\"", PAGER);
  xmlencode_print(glob_buffer.ptr(), (int)strlen(glob_buffer.ptr()));
  tee_fputs("\" xmlns:xsi=\"http://www.w3.org/2001/XMLSchema-instance\">",
            PAGER);

  fields = mysql_fetch_fields(result);
  while ((cur = mysql_fetch_row(result)))
  {
    if (interrupted_query)
      break;
    ulong *lengths=mysql_fetch_lengths(result);
    (void) tee_fputs("\n  <row>\n", PAGER);
    for (uint i=0; i < mysql_num_fields(result); i++)
    {
      tee_fprintf(PAGER, "\t<field name=\"");
      xmlencode_print(fields[i].name, (uint) strlen(fields[i].name));
      if (cur[i])
      {
        tee_fprintf(PAGER, "\">");
        xmlencode_print(cur[i], lengths[i]);
        tee_fprintf(PAGER, "</field>\n");
      }
      else
        tee_fprintf(PAGER, "\" xsi:nil=\"true\" />\n");
    }
    (void) tee_fputs("  </row>\n", PAGER);
  }
  (void) tee_fputs("</resultset>\n", PAGER);
}


static void
print_table_data_vertically(MYSQL_RES *result)
{
  MYSQL_ROW	cur;
  uint		max_length=0;
  MYSQL_FIELD	*field;

  while ((field = mysql_fetch_field(result)))
  {
    uint length= field->name_length;
    if (length > max_length)
      max_length= length;
    field->max_length=length;
  }

  mysql_field_seek(result,0);
  for (uint row_count=1; (cur= mysql_fetch_row(result)); row_count++)
  {
    if (interrupted_query)
      break;
    mysql_field_seek(result,0);
    tee_fprintf(PAGER, 
		"*************************** %d. row ***************************\n", row_count);
    for (uint off=0; off < mysql_num_fields(result); off++)
    {
      field= mysql_fetch_field(result);
      tee_fprintf(PAGER, "%*s: ",(int) max_length,field->name);
      tee_fprintf(PAGER, "%s\n",cur[off] ? (char*) cur[off] : "NULL");
    }
  }
}


/* print_warnings should be called right after executing a statement */

static void print_warnings()
{
  const char   *query;
  MYSQL_RES    *result;
  MYSQL_ROW    cur;
  my_ulonglong num_rows;
  
  /* Save current error before calling "show warnings" */
  uint error= mysql_errno(&mysql);

  /* Get the warnings */
  query= "show warnings";
  mysql_real_query_for_lazy(query, strlen(query));
  mysql_store_result_for_lazy(&result);

  /* Bail out when no warnings */
  if (!(num_rows= mysql_num_rows(result)))
    goto end;

  cur= mysql_fetch_row(result);

  /*
    Don't print a duplicate of the current error.  It is possible for SHOW
    WARNINGS to return multiple errors with the same code, but different
    messages.  To be safe, skip printing the duplicate only if it is the only
    warning.
  */
  if (!cur || num_rows == 1 && error == (uint) strtoul(cur[1], NULL, 10))
    goto end;

  /* Print the warnings */
  init_pager();
  do
  {
    tee_fprintf(PAGER, "%s (Code %s): %s\n", cur[0], cur[1], cur[2]);
  } while ((cur= mysql_fetch_row(result)));
  end_pager();

end:
  mysql_free_result(result);
}


static const char *array_value(const char **array, char key)
{
  for (; *array; array+= 2)
    if (**array == key)
      return array[1];
  return 0;
}


static void
xmlencode_print(const char *src, uint length)
{
  if (!src)
    tee_fputs("NULL", PAGER);
  else
  {
    for (const char *p = src; *p && length; *p++, length--)
    {
      const char *t;
      if ((t = array_value(xmlmeta, *p)))
	tee_fputs(t, PAGER);
      else
	tee_putc(*p, PAGER);
    }
  }
}


static void
safe_put_field(const char *pos,ulong length)
{
  if (!pos)
    tee_fputs("NULL", PAGER);
  else
  {
    if (opt_raw_data)
      tee_fputs(pos, PAGER);
    else for (const char *end=pos+length ; pos != end ; pos++)
    {
#ifdef USE_MB
      int l;
      if (use_mb(charset_info) &&
          (l = my_ismbchar(charset_info, pos, end)))
      {
	  while (l--)
	    tee_putc(*pos++, PAGER);
	  pos--;
	  continue;
      }
#endif
      if (!*pos)
	tee_fputs("\\0", PAGER); // This makes everything hard
      else if (*pos == '\t')
	tee_fputs("\\t", PAGER); // This would destroy tab format
      else if (*pos == '\n')
	tee_fputs("\\n", PAGER); // This too
      else if (*pos == '\\')
	tee_fputs("\\\\", PAGER);
	else
	tee_putc(*pos, PAGER);
    }
  }
}


static void
print_tab_data(MYSQL_RES *result)
{
  MYSQL_ROW	cur;
  MYSQL_FIELD	*field;
  ulong		*lengths;

  if (opt_silent < 2 && column_names)
  {
    int first=0;
    while ((field = mysql_fetch_field(result)))
    {
      if (first++)
	(void) tee_fputs("\t", PAGER);
      (void) tee_fputs(field->name, PAGER);
    }
    (void) tee_fputs("\n", PAGER);
  }
  while ((cur = mysql_fetch_row(result)))
  {
    lengths=mysql_fetch_lengths(result);
    safe_put_field(cur[0],lengths[0]);
    for (uint off=1 ; off < mysql_num_fields(result); off++)
    {
      (void) tee_fputs("\t", PAGER);
      safe_put_field(cur[off], lengths[off]);
    }
    (void) tee_fputs("\n", PAGER);
  }
}

static int
com_tee(String *buffer, char *line __attribute__((unused)))
{
  char file_name[FN_REFLEN], *end, *param;

  if (status.batch)
    return 0;
  while (my_isspace(charset_info,*line))
    line++;
  if (!(param = strchr(line, ' '))) // if outfile wasn't given, use the default
  {
    if (!strlen(outfile))
    {
      printf("No previous outfile available, you must give a filename!\n");
      return 0;
    }
    else if (opt_outfile)
    {
      tee_fprintf(stdout, "Currently logging to file '%s'\n", outfile);
      return 0;
    }
    else
      param = outfile;			//resume using the old outfile
  }

  /* eliminate the spaces before the parameters */
  while (my_isspace(charset_info,*param))
    param++;
  end= strmake(file_name, param, sizeof(file_name) - 1);
  /* remove end space from command line */
  while (end > file_name && (my_isspace(charset_info,end[-1]) || 
			     my_iscntrl(charset_info,end[-1])))
    end--;
  end[0]= 0;
  if (end == file_name)
  {
    printf("No outfile specified!\n");
    return 0;
  }
  init_tee(file_name);
  return 0;
}


static int
com_notee(String *buffer __attribute__((unused)),
	  char *line __attribute__((unused)))
{
  if (opt_outfile)
    end_tee();
  tee_fprintf(stdout, "Outfile disabled.\n");
  return 0;
}

/*
  Sorry, this command is not available in Windows.
*/

#ifdef USE_POPEN
static int
com_pager(String *buffer, char *line __attribute__((unused)))
{
  char pager_name[FN_REFLEN], *end, *param;

  if (status.batch)
    return 0;
  /* Skip spaces in front of the pager command */
  while (my_isspace(charset_info, *line))
    line++;
  /* Skip the pager command */
  param= strchr(line, ' ');
  /* Skip the spaces between the command and the argument */
  while (param && my_isspace(charset_info, *param))
    param++;
  if (!param || !strlen(param)) // if pager was not given, use the default
  {
    if (!default_pager_set)
    {
      tee_fprintf(stdout, "Default pager wasn't set, using stdout.\n");
      opt_nopager=1;
      strmov(pager, "stdout");
      PAGER= stdout;
      return 0;
    }
    strmov(pager, default_pager);
  }
  else
  {
    end= strmake(pager_name, param, sizeof(pager_name)-1);
    while (end > pager_name && (my_isspace(charset_info,end[-1]) || 
                                my_iscntrl(charset_info,end[-1])))
      end--;
    end[0]=0;
    strmov(pager, pager_name);
    strmov(default_pager, pager_name);
  }
  opt_nopager=0;
  tee_fprintf(stdout, "PAGER set to '%s'\n", pager);
  return 0;
}


static int
com_nopager(String *buffer __attribute__((unused)),
	    char *line __attribute__((unused)))
{
  strmov(pager, "stdout");
  opt_nopager=1;
  PAGER= stdout;
  tee_fprintf(stdout, "PAGER set to stdout\n");
  return 0;
}
#endif


/*
  Sorry, you can't send the result to an editor in Win32
*/

#ifdef USE_POPEN
static int
com_edit(String *buffer,char *line __attribute__((unused)))
{
  char	filename[FN_REFLEN],buff[160];
  int	fd,tmp;
  const char *editor;

  if ((fd=create_temp_file(filename,NullS,"sql", O_CREAT | O_WRONLY,
			   MYF(MY_WME))) < 0)
    goto err;
  if (buffer->is_empty() && !old_buffer.is_empty())
    (void) my_write(fd,(uchar*) old_buffer.ptr(),old_buffer.length(),
		    MYF(MY_WME));
  else
    (void) my_write(fd,(uchar*) buffer->ptr(),buffer->length(),MYF(MY_WME));
  (void) my_close(fd,MYF(0));

  if (!(editor = (char *)getenv("EDITOR")) &&
      !(editor = (char *)getenv("VISUAL")))
    editor = "vi";
  strxmov(buff,editor," ",filename,NullS);
  (void) system(buff);

  MY_STAT stat_arg;
  if (!my_stat(filename,&stat_arg,MYF(MY_WME)))
    goto err;
  if ((fd = my_open(filename,O_RDONLY, MYF(MY_WME))) < 0)
    goto err;
  (void) buffer->alloc((uint) stat_arg.st_size);
  if ((tmp=read(fd,(char*) buffer->ptr(),buffer->alloced_length())) >= 0L)
    buffer->length((uint) tmp);
  else
    buffer->length(0);
  (void) my_close(fd,MYF(0));
  (void) my_delete(filename,MYF(MY_WME));
err:
  return 0;
}
#endif


/* If arg is given, exit without errors. This happens on command 'quit' */

static int
com_quit(String *buffer __attribute__((unused)),
	 char *line __attribute__((unused)))
{
  /* let the screen auto close on a normal shutdown */
  NETWARE_SET_SCREEN_MODE(SCR_AUTOCLOSE_ON_EXIT);
  status.exit_status=0;
  return 1;
}

static int
com_rehash(String *buffer __attribute__((unused)),
	 char *line __attribute__((unused)))
{
#ifdef HAVE_READLINE
  build_completion_hash(1, 0);
#endif
  return 0;
}


#ifdef USE_POPEN
static int
com_shell(String *buffer, char *line __attribute__((unused)))
{
  char *shell_cmd;

  /* Skip space from line begin */
  while (my_isspace(charset_info, *line))
    line++;
  if (!(shell_cmd = strchr(line, ' ')))
  {
    put_info("Usage: \\! shell-command", INFO_ERROR);
    return -1;
  }
  /*
    The output of the shell command does not
    get directed to the pager or the outfile
  */
  if (system(shell_cmd) == -1)
  {
    put_info(strerror(errno), INFO_ERROR, errno);
    return -1;
  }
  return 0;
}
#endif


static int
com_print(String *buffer,char *line __attribute__((unused)))
{
  tee_puts("--------------", stdout);
  (void) tee_fputs(buffer->c_ptr(), stdout);
  if (!buffer->length() || (*buffer)[buffer->length()-1] != '\n')
    tee_putc('\n', stdout);
  tee_puts("--------------\n", stdout);
  return 0;					/* If empty buffer */
}

	/* ARGSUSED */
static int
com_connect(String *buffer, char *line)
{
  char *tmp, buff[256];
  bool save_rehash= opt_rehash;
  int error;

  bzero(buff, sizeof(buff));
  if (buffer)
  {
    /*
      Two null bytes are needed in the end of buff to allow
      get_arg to find end of string the second time it's called.
    */
    tmp= strmake(buff, line, sizeof(buff)-2);
#ifdef EXTRA_DEBUG
    tmp[1]= 0;
#endif
    tmp= get_arg(buff, 0);
    if (tmp && *tmp)
    {
      my_free(current_db, MYF(MY_ALLOW_ZERO_PTR));
      current_db= my_strdup(tmp, MYF(MY_WME));
      tmp= get_arg(buff, 1);
      if (tmp)
      {
	my_free(current_host,MYF(MY_ALLOW_ZERO_PTR));
	current_host=my_strdup(tmp,MYF(MY_WME));
      }
    }
    else
    {
      /* Quick re-connect */
      opt_rehash= 0;                            /* purecov: tested */
    }
    buffer->length(0);				// command used
  }
  else
    opt_rehash= 0;
  error=sql_connect(current_host,current_db,current_user,opt_password,0);
  opt_rehash= save_rehash;

  if (connected)
  {
    sprintf(buff,"Connection id:    %lu",mysql_thread_id(&mysql));
    put_info(buff,INFO_INFO);
    sprintf(buff,"Current database: %.128s\n",
	    current_db ? current_db : "*** NONE ***");
    put_info(buff,INFO_INFO);
  }
  return error;
}


static int com_source(String *buffer, char *line)
{
  char source_name[FN_REFLEN], *end, *param;
  LINE_BUFFER *line_buff;
  int error;
  STATUS old_status;
  FILE *sql_file;

  /* Skip space from file name */
  while (my_isspace(charset_info,*line))
    line++;
  if (!(param = strchr(line, ' ')))		// Skip command name
    return put_info("Usage: \\. <filename> | source <filename>", 
		    INFO_ERROR, 0);
  while (my_isspace(charset_info,*param))
    param++;
  end=strmake(source_name,param,sizeof(source_name)-1);
  while (end > source_name && (my_isspace(charset_info,end[-1]) || 
                               my_iscntrl(charset_info,end[-1])))
    end--;
  end[0]=0;
  unpack_filename(source_name,source_name);
  /* open file name */
  if (!(sql_file = my_fopen(source_name, O_RDONLY | O_BINARY,MYF(0))))
  {
    char buff[FN_REFLEN+60];
    sprintf(buff,"Failed to open file '%s', error: %d", source_name,errno);
    return put_info(buff, INFO_ERROR, 0);
  }

  if (!(line_buff=batch_readline_init(opt_max_allowed_packet+512,sql_file)))
  {
    my_fclose(sql_file,MYF(0));
    return put_info("Can't initialize batch_readline", INFO_ERROR, 0);
  }

  /* Save old status */
  old_status=status;
  bfill((char*) &status,sizeof(status),(char) 0);

  status.batch=old_status.batch;		// Run in batch mode
  status.line_buff=line_buff;
  status.file_name=source_name;
  glob_buffer.length(0);			// Empty command buffer
  error= read_and_execute(false);
  status=old_status;				// Continue as before
  my_fclose(sql_file,MYF(0));
  batch_readline_end(line_buff);
  return error;
}


	/* ARGSUSED */
static int
com_delimiter(String *buffer __attribute__((unused)), char *line)
{
  char buff[256], *tmp;

  strmake(buff, line, sizeof(buff) - 1);
  tmp= get_arg(buff, 0);

  if (!tmp || !*tmp)
  {
    put_info("DELIMITER must be followed by a 'delimiter' character or string",
	     INFO_ERROR);
    return 0;
  }
  else
  {
    if (strstr(tmp, "\\")) 
    {
      put_info("DELIMITER cannot contain a backslash character", INFO_ERROR);
      return 0;
    }
  }
  strmake(delimiter, tmp, sizeof(delimiter) - 1);
  delimiter_length= (int)strlen(delimiter);
  delimiter_str= delimiter;
  return 0;
}

	/* ARGSUSED */
static int
com_use(String *buffer __attribute__((unused)), char *line)
{
  char *tmp, buff[FN_REFLEN + 1];
  int select_db;

  bzero(buff, sizeof(buff));
  strmake(buff, line, sizeof(buff) - 1);
  tmp= get_arg(buff, 0);
  if (!tmp || !*tmp)
  {
    put_info("USE must be followed by a database name", INFO_ERROR);
    return 0;
  }
  /*
    We need to recheck the current database, because it may change
    under our feet, for example if DROP DATABASE or RENAME DATABASE
    (latter one not yet available by the time the comment was written)
  */
  get_current_db();

  if (!current_db || cmp_database(charset_info, current_db,tmp))
  {
    if (one_database)
    {
      skip_updates= 1;
      select_db= 0;    // don't do mysql_select_db()
    }
    else
      select_db= 2;    // do mysql_select_db() and build_completion_hash()
  }
  else
  {
    /*
      USE to the current db specified.
      We do need to send mysql_select_db() to make server
      update database level privileges, which might
      change since last USE (see bug#10979).
      For performance purposes, we'll skip rebuilding of completion hash.
    */
    skip_updates= 0;
    select_db= 1;      // do only mysql_select_db(), without completion
  }

  if (select_db)
  {
    /*
      reconnect once if connection is down or if connection was found to
      be down during query
    */
    if (!connected && reconnect())
      return opt_reconnect ? -1 : 1;                        // Fatal error
    if (mysql_select_db(&mysql,tmp))
    {
      if (mysql_errno(&mysql) != CR_SERVER_GONE_ERROR)
        return put_error(&mysql);

      if (reconnect())
        return opt_reconnect ? -1 : 1;                      // Fatal error
      if (mysql_select_db(&mysql,tmp))
        return put_error(&mysql);
    }
    my_free(current_db,MYF(MY_ALLOW_ZERO_PTR));
    current_db=my_strdup(tmp,MYF(MY_WME));
#ifdef HAVE_READLINE
    if (select_db > 1)
      build_completion_hash(opt_rehash, 1);
#endif
  }

  put_info("Database changed",INFO_INFO);
  return 0;
}

static int
com_warnings(String *buffer __attribute__((unused)),
   char *line __attribute__((unused)))
{
  show_warnings = 1;
  put_info("Show warnings enabled.",INFO_INFO);
  return 0;
}

static int
com_nowarnings(String *buffer __attribute__((unused)),
   char *line __attribute__((unused)))
{
  show_warnings = 0;
  put_info("Show warnings disabled.",INFO_INFO);
  return 0;
}

/*
  Gets argument from a command on the command line. If get_next_arg is
  not defined, skips the command and returns the first argument. The
  line is modified by adding zero to the end of the argument. If
  get_next_arg is defined, then the function searches for end of string
  first, after found, returns the next argument and adds zero to the
  end. If you ever wish to use this feature, remember to initialize all
  items in the array to zero first.
*/

char *get_arg(char *line, my_bool get_next_arg)
{
  char *ptr, *start;
  my_bool quoted= 0, valid_arg= 0;
  char qtype= 0;

  ptr= line;
  if (get_next_arg)
  {
    for (; *ptr; ptr++) ;
    if (*(ptr + 1))
      ptr++;
  }
  else
  {
    /* skip leading white spaces */
    while (my_isspace(charset_info, *ptr))
      ptr++;
    if (*ptr == '\\') // short command was used
      ptr+= 2;
    else
      while (*ptr &&!my_isspace(charset_info, *ptr)) // skip command
        ptr++;
  }
  if (!*ptr)
    return NullS;
  while (my_isspace(charset_info, *ptr))
    ptr++;
  if (*ptr == '\'' || *ptr == '\"' || *ptr == '`')
  {
    qtype= *ptr;
    quoted= 1;
    ptr++;
  }
  for (start=ptr ; *ptr; ptr++)
  {
    if (*ptr == '\\' && ptr[1]) // escaped character
    {
      // Remove the backslash
      strmov(ptr, ptr+1);
    }
    else if ((!quoted && *ptr == ' ') || (quoted && *ptr == qtype))
    {
      *ptr= 0;
      break;
    }
  }
  valid_arg= ptr != start;
  return valid_arg ? start : NullS;
}


static int
sql_real_connect(char *host,char *database,char *user,char *password,
		 uint silent)
{
  if (connected)
  {
    connected= 0;
    mysql_close(&mysql);
  }
  mysql_init(&mysql);
  if (opt_connect_timeout)
  {
    uint timeout=opt_connect_timeout;
    mysql_options(&mysql,MYSQL_OPT_CONNECT_TIMEOUT,
		  (char*) &timeout);
  }
  if (opt_compress)
    mysql_options(&mysql,MYSQL_OPT_COMPRESS,NullS);
  if (opt_secure_auth)
    mysql_options(&mysql, MYSQL_SECURE_AUTH, (char *) &opt_secure_auth);
  if (using_opt_local_infile)
    mysql_options(&mysql,MYSQL_OPT_LOCAL_INFILE, (char*) &opt_local_infile);
#if defined(HAVE_OPENSSL) && !defined(EMBEDDED_LIBRARY)
  if (opt_use_ssl)
    mysql_ssl_set(&mysql, opt_ssl_key, opt_ssl_cert, opt_ssl_ca,
		  opt_ssl_capath, opt_ssl_cipher);
  mysql_options(&mysql,MYSQL_OPT_SSL_VERIFY_SERVER_CERT,
                (char*)&opt_ssl_verify_server_cert);
#endif
  if (opt_protocol)
    mysql_options(&mysql,MYSQL_OPT_PROTOCOL,(char*)&opt_protocol);
#ifdef HAVE_SMEM
  if (shared_memory_base_name)
    mysql_options(&mysql,MYSQL_SHARED_MEMORY_BASE_NAME,shared_memory_base_name);
#endif
  if (safe_updates)
  {
    char init_command[100];
    sprintf(init_command,
	    "SET SQL_SAFE_UPDATES=1,SQL_SELECT_LIMIT=%lu,SQL_MAX_JOIN_SIZE=%lu",
	    select_limit,max_join_size);
    mysql_options(&mysql, MYSQL_INIT_COMMAND, init_command);
  }
  if (default_charset_used)
    mysql_options(&mysql, MYSQL_SET_CHARSET_NAME, default_charset);
  if (!mysql_real_connect(&mysql, host, user, password,
			  database, opt_mysql_port, opt_mysql_unix_port,
			  connect_flag | CLIENT_MULTI_STATEMENTS))
  {
    if (!silent ||
	(mysql_errno(&mysql) != CR_CONN_HOST_ERROR &&
	 mysql_errno(&mysql) != CR_CONNECTION_ERROR))
    {
      (void) put_error(&mysql);
      (void) fflush(stdout);
      return ignore_errors ? -1 : 1;		// Abort
    }
    return -1;					// Retryable
  }
  connected=1;
#ifndef EMBEDDED_LIBRARY
  mysql.reconnect= debug_info_flag; // We want to know if this happens
#else
  mysql.reconnect= 1;
#endif
#ifdef HAVE_READLINE
  build_completion_hash(opt_rehash, 1);
#endif
  return 0;
}


static int
sql_connect(char *host,char *database,char *user,char *password,uint silent)
{
  bool message=0;
  uint count=0;
  int error;
  for (;;)
  {
    if ((error=sql_real_connect(host,database,user,password,wait_flag)) >= 0)
    {
      if (count)
      {
	tee_fputs("\n", stderr);
	(void) fflush(stderr);
      }
      return error;
    }
    if (!wait_flag)
      return ignore_errors ? -1 : 1;
    if (!message && !silent)
    {
      message=1;
      tee_fputs("Waiting",stderr); (void) fflush(stderr);
    }
    (void) sleep(wait_time);
    if (!silent)
    {
      putc('.',stderr); (void) fflush(stderr);
      count++;
    }
  }
}



static int
com_status(String *buffer __attribute__((unused)),
	   char *line __attribute__((unused)))
{
  const char *status_str;
  char buff[40];
  ulonglong id;
  MYSQL_RES *result;
  LINT_INIT(result);

  tee_puts("--------------", stdout);
  usage(1);					/* Print version */
  if (connected)
  {
    tee_fprintf(stdout, "\nConnection id:\t\t%lu\n",mysql_thread_id(&mysql));
    /* 
      Don't remove "limit 1", 
      it is protection againts SQL_SELECT_LIMIT=0
    */
    if (!mysql_query(&mysql,"select DATABASE(), USER() limit 1") &&
	(result=mysql_use_result(&mysql)))
    {
      MYSQL_ROW cur=mysql_fetch_row(result);
      if (cur)
      {
        tee_fprintf(stdout, "Current database:\t%s\n", cur[0] ? cur[0] : "");
        tee_fprintf(stdout, "Current user:\t\t%s\n", cur[1]);
      }
      mysql_free_result(result);
    } 
#if defined(HAVE_OPENSSL) && !defined(EMBEDDED_LIBRARY)
    if ((status_str= mysql_get_ssl_cipher(&mysql)))
      tee_fprintf(stdout, "SSL:\t\t\tCipher in use is %s\n",
		  status_str);
    else
#endif /* HAVE_OPENSSL && !EMBEDDED_LIBRARY */
      tee_puts("SSL:\t\t\tNot in use", stdout);
  }
  else
  {
    vidattr(A_BOLD);
    tee_fprintf(stdout, "\nNo connection\n");
    vidattr(A_NORMAL);
    return 0;
  }
  if (skip_updates)
  {
    vidattr(A_BOLD);
    tee_fprintf(stdout, "\nAll updates ignored to this database\n");
    vidattr(A_NORMAL);
  }
#ifdef USE_POPEN
  tee_fprintf(stdout, "Current pager:\t\t%s\n", pager);
  tee_fprintf(stdout, "Using outfile:\t\t'%s'\n", opt_outfile ? outfile : "");
#endif
  tee_fprintf(stdout, "Using delimiter:\t%s\n", delimiter);
  tee_fprintf(stdout, "Server version:\t\t%s\n", server_version_string(&mysql));
  tee_fprintf(stdout, "Protocol version:\t%d\n", mysql_get_proto_info(&mysql));
  tee_fprintf(stdout, "Connection:\t\t%s\n", mysql_get_host_info(&mysql));
  if ((id= mysql_insert_id(&mysql)))
    tee_fprintf(stdout, "Insert id:\t\t%s\n", llstr(id, buff));

  /* "limit 1" is protection against SQL_SELECT_LIMIT=0 */
  if (!mysql_query(&mysql,"select @@character_set_client, @@character_set_connection, @@character_set_server, @@character_set_database limit 1") &&
      (result=mysql_use_result(&mysql)))
  {
    MYSQL_ROW cur=mysql_fetch_row(result);
    if (cur)
    {
      tee_fprintf(stdout, "Server characterset:\t%s\n", cur[2] ? cur[2] : "");
      tee_fprintf(stdout, "Db     characterset:\t%s\n", cur[3] ? cur[3] : "");
      tee_fprintf(stdout, "Client characterset:\t%s\n", cur[0] ? cur[0] : "");
      tee_fprintf(stdout, "Conn.  characterset:\t%s\n", cur[1] ? cur[1] : "");
    }
    mysql_free_result(result);
  }
  else
  {
    /* Probably pre-4.1 server */
    tee_fprintf(stdout, "Client characterset:\t%s\n", charset_info->csname);
    tee_fprintf(stdout, "Server characterset:\t%s\n", mysql.charset->csname);
  }

#ifndef EMBEDDED_LIBRARY
  if (strstr(mysql_get_host_info(&mysql),"TCP/IP") || ! mysql.unix_socket)
    tee_fprintf(stdout, "TCP port:\t\t%d\n", mysql.port);
  else
    tee_fprintf(stdout, "UNIX socket:\t\t%s\n", mysql.unix_socket);
  if (mysql.net.compress)
    tee_fprintf(stdout, "Protocol:\t\tCompressed\n");
#endif

  if ((status_str= mysql_stat(&mysql)) && !mysql_error(&mysql)[0])
  {
    ulong sec;
    const char *pos= strchr(status_str,' ');
    /* print label */
    tee_fprintf(stdout, "%.*s\t\t\t", (int) (pos-status_str), status_str);
    if ((status_str= str2int(pos,10,0,LONG_MAX,(long*) &sec)))
    {
      nice_time((double) sec,buff,0);
      tee_puts(buff, stdout);			/* print nice time */
      while (*status_str == ' ')
        status_str++;  /* to next info */
      tee_putc('\n', stdout);
      tee_puts(status_str, stdout);
    }
  }
  if (safe_updates)
  {
    vidattr(A_BOLD);
    tee_fprintf(stdout, "\nNote that you are running in safe_update_mode:\n");
    vidattr(A_NORMAL);
    tee_fprintf(stdout, "\
UPDATEs and DELETEs that don't use a key in the WHERE clause are not allowed.\n\
(One can force an UPDATE/DELETE by adding LIMIT # at the end of the command.)\n\
SELECT has an automatic 'LIMIT %lu' if LIMIT is not used.\n\
Max number of examined row combination in a join is set to: %lu\n\n",
select_limit, max_join_size);
  }
  tee_puts("--------------\n", stdout);
  return 0;
}

static const char *
server_version_string(MYSQL *con)
{
  static char buf[MAX_SERVER_VERSION_LENGTH] = "";

  /* Only one thread calls this, so no synchronization is needed */
  if (buf[0] == '\0')
  {
    char *bufp = buf;
    MYSQL_RES *result;

    bufp= strnmov(buf, mysql_get_server_info(con), sizeof buf);

    /* "limit 1" is protection against SQL_SELECT_LIMIT=0 */
    if (!mysql_query(con, "select @@version_comment limit 1") &&
        (result = mysql_use_result(con)))
    {
      MYSQL_ROW cur = mysql_fetch_row(result);
      if (cur && cur[0])
      {
        bufp = strxnmov(bufp, sizeof buf - (bufp - buf), " ", cur[0], NullS);
      }
      mysql_free_result(result);
    }

    /* str*nmov doesn't guarantee NUL-termination */
    if (bufp == buf + sizeof buf)
      buf[sizeof buf - 1] = '\0';
  }

  return buf;
}

static int
put_info(const char *str,INFO_TYPE info_type, uint error, const char *sqlstate)
{
  FILE *file= (info_type == INFO_ERROR ? stderr : stdout);
  static int inited=0;

  if (status.batch)
  {
    if (info_type == INFO_ERROR)
    {
      (void) fflush(file);
      fprintf(file,"ERROR");
      if (error)
      {
	if (sqlstate)
	  (void) fprintf(file," %d (%s)",error, sqlstate);
        else
	  (void) fprintf(file," %d",error);
      }
      if (status.query_start_line && line_numbers)
      {
	(void) fprintf(file," at line %lu",status.query_start_line);
	if (status.file_name)
	  (void) fprintf(file," in file: '%s'", status.file_name);
      }
      (void) fprintf(file,": %s\n",str);
      (void) fflush(file);
      if (!ignore_errors)
	return 1;
    }
    else if (info_type == INFO_RESULT && verbose > 1)
      tee_puts(str, file);
    if (unbuffered)
      fflush(file);
    return info_type == INFO_ERROR ? -1 : 0;
  }
  if (!opt_silent || info_type == INFO_ERROR)
  {
    if (!inited)
    {
      inited=1;
#ifdef HAVE_SETUPTERM
      (void) setupterm((char *)0, 1, (int *) 0);
#endif
    }
    if (info_type == INFO_ERROR)
    {
      if (!opt_nobeep)
        putchar('\a');		      	/* This should make a bell */
      vidattr(A_STANDOUT);
      if (error)
      {
	if (sqlstate)
          (void) tee_fprintf(file, "ERROR %d (%s): ", error, sqlstate);
        else
          (void) tee_fprintf(file, "ERROR %d: ", error);
      }
      else
        tee_puts("ERROR: ", file);
    }
    else
      vidattr(A_BOLD);
    (void) tee_puts(str, file);
    vidattr(A_NORMAL);
  }
  if (unbuffered)
    fflush(file);
  return info_type == INFO_ERROR ? -1 : 0;
}


static int
put_error(MYSQL *con)
{
  return put_info(mysql_error(con), INFO_ERROR, mysql_errno(con),
		  mysql_sqlstate(con));
}  


static void remove_cntrl(String &buffer)
{
  char *start,*end;
  end=(start=(char*) buffer.ptr())+buffer.length();
  while (start < end && !my_isgraph(charset_info,end[-1]))
    end--;
  buffer.length((uint) (end-start));
}


void tee_fprintf(FILE *file, const char *fmt, ...)
{
  va_list args;

  NETWARE_YIELD;
  va_start(args, fmt);
  (void) vfprintf(file, fmt, args);
  va_end(args);

  if (opt_outfile)
  {
    va_start(args, fmt);
    (void) vfprintf(OUTFILE, fmt, args);
    va_end(args);
  }
}


void tee_fputs(const char *s, FILE *file)
{
  NETWARE_YIELD;
  fputs(s, file);
  if (opt_outfile)
    fputs(s, OUTFILE);
}


void tee_puts(const char *s, FILE *file)
{
  NETWARE_YIELD;
  fputs(s, file);
  fputc('\n', file);
  if (opt_outfile)
  {
    fputs(s, OUTFILE);
    fputc('\n', OUTFILE);
  }
}

void tee_putc(int c, FILE *file)
{
  putc(c, file);
  if (opt_outfile)
    putc(c, OUTFILE);
}

#if defined( __WIN__) || defined(__NETWARE__)
#include <time.h>
#else
#include <sys/times.h>
#ifdef _SC_CLK_TCK				// For mit-pthreads
#undef CLOCKS_PER_SEC
#define CLOCKS_PER_SEC (sysconf(_SC_CLK_TCK))
#endif
#endif

static ulong start_timer(void)
{
#if defined( __WIN__) || defined(__NETWARE__)
 return clock();
#else
  struct tms tms_tmp;
  return times(&tms_tmp);
#endif
}


/** 
  Write as many as 52+1 bytes to buff, in the form of a legible duration of time.

  len("4294967296 days, 23 hours, 59 minutes, 60.00 seconds")  ->  52
*/
static void nice_time(double sec,char *buff,bool part_second)
{
  ulong tmp;
  if (sec >= 3600.0*24)
  {
    tmp=(ulong) floor(sec/(3600.0*24));
    sec-=3600.0*24*tmp;
    buff=int10_to_str((long) tmp, buff, 10);
    buff=strmov(buff,tmp > 1 ? " days " : " day ");
  }
  if (sec >= 3600.0)
  {
    tmp=(ulong) floor(sec/3600.0);
    sec-=3600.0*tmp;
    buff=int10_to_str((long) tmp, buff, 10);
    buff=strmov(buff,tmp > 1 ? " hours " : " hour ");
  }
  if (sec >= 60.0)
  {
    tmp=(ulong) floor(sec/60.0);
    sec-=60.0*tmp;
    buff=int10_to_str((long) tmp, buff, 10);
    buff=strmov(buff," min ");
  }
  if (part_second)
    sprintf(buff,"%.2f sec",sec);
  else
    sprintf(buff,"%d sec",(int) sec);
}


static void end_timer(ulong start_time,char *buff)
{
  nice_time((double) (start_timer() - start_time) /
	    CLOCKS_PER_SEC,buff,1);
}


static void mysql_end_timer(ulong start_time,char *buff)
{
  buff[0]=' ';
  buff[1]='(';
  end_timer(start_time,buff+2);
  strmov(strend(buff),")");
}

static const char* construct_prompt()
{
  processed_prompt.free();			// Erase the old prompt
  time_t  lclock = time(NULL);			// Get the date struct
  struct tm *t = localtime(&lclock);

  /* parse thru the settings for the prompt */
  for (char *c = current_prompt; *c ; *c++)
  {
    if (*c != PROMPT_CHAR)
	processed_prompt.append(*c);
    else
    {
      switch (*++c) {
      case '\0':
	c--;			// stop it from going beyond if ends with %
	break;
      case 'c':
	add_int_to_prompt(++prompt_counter);
	break;
      case 'v':
	if (connected)
	  processed_prompt.append(mysql_get_server_info(&mysql));
	else
	  processed_prompt.append("not_connected");
	break;
      case 'd':
	processed_prompt.append(current_db ? current_db : "(none)");
	break;
      case 'h':
      {
	const char *prompt;
	prompt= connected ? mysql_get_host_info(&mysql) : "not_connected";
	if (strstr(prompt, "Localhost"))
	  processed_prompt.append("localhost");
	else
	{
	  const char *end=strcend(prompt,' ');
	  processed_prompt.append(prompt, (uint) (end-prompt));
	}
	break;
      }
      case 'p':
      {
#ifndef EMBEDDED_LIBRARY
	if (!connected)
	{
	  processed_prompt.append("not_connected");
	  break;
	}

	const char *host_info = mysql_get_host_info(&mysql);
	if (strstr(host_info, "memory")) 
	{
		processed_prompt.append( mysql.host );
	}
	else if (strstr(host_info,"TCP/IP") ||
	    !mysql.unix_socket)
	  add_int_to_prompt(mysql.port);
	else
	{
	  char *pos=strrchr(mysql.unix_socket,'/');
 	  processed_prompt.append(pos ? pos+1 : mysql.unix_socket);
	}
#endif
      }
	break;
      case 'U':
	if (!full_username)
	  init_username();
        processed_prompt.append(full_username ? full_username :
                                (current_user ?  current_user : "(unknown)"));
	break;
      case 'u':
	if (!full_username)
	  init_username();
        processed_prompt.append(part_username ? part_username :
                                (current_user ?  current_user : "(unknown)"));
	break;
      case PROMPT_CHAR:
	processed_prompt.append(PROMPT_CHAR);
	break;
      case 'n':
	processed_prompt.append('\n');
	break;
      case ' ':
      case '_':
	processed_prompt.append(' ');
	break;
      case 'R':
	if (t->tm_hour < 10)
	  processed_prompt.append('0');
	add_int_to_prompt(t->tm_hour);
	break;
      case 'r':
	int getHour;
	getHour = t->tm_hour % 12;
	if (getHour == 0)
	  getHour=12;
	if (getHour < 10)
	  processed_prompt.append('0');
	add_int_to_prompt(getHour);
	break;
      case 'm':
	if (t->tm_min < 10)
	  processed_prompt.append('0');
	add_int_to_prompt(t->tm_min);
	break;
      case 'y':
	int getYear;
	getYear = t->tm_year % 100;
	if (getYear < 10)
	  processed_prompt.append('0');
	add_int_to_prompt(getYear);
	break;
      case 'Y':
	add_int_to_prompt(t->tm_year+1900);
	break;
      case 'D':
	char* dateTime;
	dateTime = ctime(&lclock);
	processed_prompt.append(strtok(dateTime,"\n"));
	break;
      case 's':
	if (t->tm_sec < 10)
	  processed_prompt.append('0');
	add_int_to_prompt(t->tm_sec);
	break;
      case 'w':
	processed_prompt.append(day_names[t->tm_wday]);
	break;
      case 'P':
	processed_prompt.append(t->tm_hour < 12 ? "am" : "pm");
	break;
      case 'o':
	add_int_to_prompt(t->tm_mon+1);
	break;
      case 'O':
	processed_prompt.append(month_names[t->tm_mon]);
	break;
      case '\'':
	processed_prompt.append("'");
	break;
      case '"':
	processed_prompt.append('"');
	break;
      case 'S':
	processed_prompt.append(';');
	break;
      case 't':
	processed_prompt.append('\t');
	break;
      case 'l':
	processed_prompt.append(delimiter_str);
	break;
      default:
	processed_prompt.append(c);
      }
    }
  }
  processed_prompt.append('\0');
  return processed_prompt.ptr();
}


static void add_int_to_prompt(int toadd)
{
  char buffer[16];
  int10_to_str(toadd,buffer,10);
  processed_prompt.append(buffer);
}

static void init_username()
{
  my_free(full_username,MYF(MY_ALLOW_ZERO_PTR));
  my_free(part_username,MYF(MY_ALLOW_ZERO_PTR));

  MYSQL_RES *result;
  LINT_INIT(result);
  if (!mysql_query(&mysql,"select USER()") &&
      (result=mysql_use_result(&mysql)))
  {
    MYSQL_ROW cur=mysql_fetch_row(result);
    full_username=my_strdup(cur[0],MYF(MY_WME));
    part_username=my_strdup(strtok(cur[0],"@"),MYF(MY_WME));
    (void) mysql_fetch_row(result);		// Read eof
  }
}

static int com_prompt(String *buffer, char *line)
{
  char *ptr=strchr(line, ' ');
  prompt_counter = 0;
  my_free(current_prompt,MYF(MY_ALLOW_ZERO_PTR));
  current_prompt=my_strdup(ptr ? ptr+1 : default_prompt,MYF(MY_WME));
  if (!ptr)
    tee_fprintf(stdout, "Returning to default PROMPT of %s\n", default_prompt);
  else
    tee_fprintf(stdout, "PROMPT set to '%s'\n", current_prompt);
  return 0;
}

#ifndef EMBEDDED_LIBRARY
/* Keep sql_string library happy */

void *sql_alloc(size_t Size)
{
  return my_malloc(Size,MYF(MY_WME));
}

void sql_element_free(void *ptr)
{
  my_free(ptr,MYF(0));
}
#endif /* EMBEDDED_LIBRARY */<|MERGE_RESOLUTION|>--- conflicted
+++ resolved
@@ -1063,11 +1063,7 @@
 static void nice_time(double sec,char *buff,bool part_second);
 extern "C" sig_handler mysql_end(int sig);
 extern "C" sig_handler handle_sigint(int sig);
-<<<<<<< HEAD
-#if defined(HAVE_TERMIOS_H)
-=======
 #if defined(HAVE_TERMIOS_H) && defined(GWINSZ_IN_SYS_IOCTL)
->>>>>>> a8c9bf77
 static sig_handler window_resize(int sig);
 #endif
 
@@ -1161,11 +1157,7 @@
     signal(SIGINT, handle_sigint);              // Catch SIGINT to clean up
   signal(SIGQUIT, mysql_end);			// Catch SIGQUIT to clean up
 
-<<<<<<< HEAD
-#if defined(HAVE_TERMIOS_H)
-=======
 #if defined(HAVE_TERMIOS_H) && defined(GWINSZ_IN_SYS_IOCTL)
->>>>>>> a8c9bf77
   /* Readline will call this if it installs a handler */
   signal(SIGWINCH, window_resize);
   /* call the SIGWINCH handler to get the default term width */
@@ -1307,11 +1299,7 @@
 }
 
 
-<<<<<<< HEAD
-#if defined(HAVE_TERMIOS_H)
-=======
 #if defined(HAVE_TERMIOS_H) && defined(GWINSZ_IN_SYS_IOCTL)
->>>>>>> a8c9bf77
 sig_handler window_resize(int sig)
 {
   struct winsize window_size;
@@ -1528,10 +1516,6 @@
   {"show-warnings", OPT_SHOW_WARNINGS, "Show warnings after every statement.",
     (uchar**) &show_warnings, (uchar**) &show_warnings, 0, GET_BOOL, NO_ARG, 
     0, 0, 0, 0, 0, 0},
-  {"comments", 'c', "Preserve comments. Send comments to the server."
-   " Comments are discarded by default, enable with --enable-comments",
-   (uchar**) &preserve_comments, (uchar**) &preserve_comments,
-   0, GET_BOOL, NO_ARG, 0, 0, 0, 0, 0, 0},
   { 0, 0, 0, 0, 0, 0, GET_NO_ARG, NO_ARG, 0, 0, 0, 0, 0, 0}
 };
 
@@ -2128,11 +2112,7 @@
       }
     }
     else if (!*ml_comment && !*in_string &&
-<<<<<<< HEAD
              (end_of_line - pos) >= 10 &&
-=======
-             strlen(pos) >= 10 &&
->>>>>>> a8c9bf77
              !my_strnncoll(charset_info, (uchar*) pos, 10,
                            (const uchar*) "delimiter ", 10))
     {
