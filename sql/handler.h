/* Copyright (C) 2000-2006 MySQL AB

   This program is free software; you can redistribute it and/or modify
   it under the terms of the GNU General Public License as published by
   the Free Software Foundation; version 2 of the License.

   This program is distributed in the hope that it will be useful,
   but WITHOUT ANY WARRANTY; without even the implied warranty of
   MERCHANTABILITY or FITNESS FOR A PARTICULAR PURPOSE.  See the
   GNU General Public License for more details.

   You should have received a copy of the GNU General Public License
   along with this program; if not, write to the Free Software
   Foundation, Inc., 59 Temple Place, Suite 330, Boston, MA  02111-1307  USA */


/* Definitions for parameters to do with handler-routines */

#ifdef USE_PRAGMA_INTERFACE
#pragma interface			/* gcc class implementation */
#endif

#include <ft_global.h>
#include <keycache.h>

#ifndef NO_HASH
#define NO_HASH				/* Not yet implemented */
#endif

#define USING_TRANSACTIONS

// the following is for checking tables

#define HA_ADMIN_ALREADY_DONE	  1
#define HA_ADMIN_OK               0
#define HA_ADMIN_NOT_IMPLEMENTED -1
#define HA_ADMIN_FAILED		 -2
#define HA_ADMIN_CORRUPT         -3
#define HA_ADMIN_INTERNAL_ERROR  -4
#define HA_ADMIN_INVALID         -5
#define HA_ADMIN_REJECT          -6
#define HA_ADMIN_TRY_ALTER       -7
#define HA_ADMIN_WRONG_CHECKSUM  -8
#define HA_ADMIN_NOT_BASE_TABLE  -9
#define HA_ADMIN_NEEDS_UPGRADE  -10
#define HA_ADMIN_NEEDS_ALTER    -11
#define HA_ADMIN_NEEDS_CHECK    -12

/* Bits to show what an alter table will do */
#include <sql_bitmap.h>

#define HA_MAX_ALTER_FLAGS 39
typedef Bitmap<HA_MAX_ALTER_FLAGS> HA_ALTER_FLAGS;

#define HA_ADD_INDEX                  (0)
#define HA_DROP_INDEX                 (1)
#define HA_ALTER_INDEX                (2)
#define HA_RENAME_INDEX               (3)
#define HA_ADD_UNIQUE_INDEX           (4)
#define HA_DROP_UNIQUE_INDEX          (5)
#define HA_ALTER_UNIQUE_INDEX         (6)
#define HA_RENAME_UNIQUE_INDEX        (7)
#define HA_ADD_PK_INDEX               (8)
#define HA_DROP_PK_INDEX              (9)
#define HA_ALTER_PK_INDEX             (10)
#define HA_ADD_COLUMN                 (11)
#define HA_DROP_COLUMN                (12)
#define HA_CHANGE_COLUMN              (13)
#define HA_ALTER_COLUMN_NAME          (14)
#define HA_ALTER_COLUMN_TYPE          (15)
#define HA_ALTER_COLUMN_ORDER         (16)
#define HA_ALTER_COLUMN_NULLABLE      (17)
#define HA_COLUMN_DEFAULT_VALUE       (18)
#define HA_COLUMN_STORAGE             (19)
#define HA_COLUMN_FORMAT              (20)
#define HA_ADD_FOREIGN_KEY            (21)
#define HA_DROP_FOREIGN_KEY           (22)
#define HA_ALTER_FOREIGN_KEY          (23)
#define HA_ADD_CONSTRAINT             (24)
#define HA_ADD_PARTITION              (25)
#define HA_DROP_PARTITION             (26)
#define HA_ALTER_PARTITION            (27)
#define HA_COALESCE_PARTITION         (28)
#define HA_REORGANIZE_PARTITION       (29)
#define HA_CHANGE_CHARACTER_SET       (30)
#define HA_SET_DEFAULT_CHARACTER_SET  (31)
#define HA_CHANGE_AUTOINCREMENT_VALUE (32)
#define HA_ALTER_STORAGE              (33)
#define HA_ALTER_TABLESPACE           (34)
#define HA_ALTER_ROW_FORMAT           (35)
#define HA_RENAME_TABLE               (36)
#define HA_ALTER_STORAGE_ENGINE       (37)
#define HA_RECREATE                   (38)
/* Remember to increase HA_MAX_ALTER_FLAGS when adding more flags! */

/* Return values for check_if_supported_alter */

#define HA_ALTER_ERROR               -1
#define HA_ALTER_SUPPORTED_WAIT_LOCK  0
#define HA_ALTER_SUPPORTED_NO_LOCK    1
#define HA_ALTER_NOT_SUPPORTED        2

/* Bits in table_flags() to show what database can do */

#define HA_NO_TRANSACTIONS     (1 << 0) /* Doesn't support transactions */
#define HA_PARTIAL_COLUMN_READ (1 << 1) /* read may not return all columns */
#define HA_TABLE_SCAN_ON_INDEX (1 << 2) /* No separate data/index file */
/*
  The following should be set if the following is not true when scanning
  a table with rnd_next()
  - We will see all rows (including deleted ones)
  - Row positions are 'table->s->db_record_offset' apart
  If this flag is not set, filesort will do a postion() call for each matched
  row to be able to find the row later.
*/
#define HA_REC_NOT_IN_SEQ      (1 << 3)
#define HA_CAN_GEOMETRY        (1 << 4)
/*
  Reading keys in random order is as fast as reading keys in sort order
  (Used in records.cc to decide if we should use a record cache and by
  filesort to decide if we should sort key + data or key + pointer-to-row
*/
#define HA_FAST_KEY_READ       (1 << 5)
/*
  Set the following flag if we on delete should force all key to be read
  and on update read all keys that changes
*/
#define HA_REQUIRES_KEY_COLUMNS_FOR_DELETE (1 << 6)
#define HA_NULL_IN_KEY         (1 << 7) /* One can have keys with NULL */
#define HA_DUPLICATE_POS       (1 << 8)    /* ha_position() gives dup row */
#define HA_NO_BLOBS            (1 << 9) /* Doesn't support blobs */
#define HA_CAN_INDEX_BLOBS     (1 << 10)
#define HA_AUTO_PART_KEY       (1 << 11) /* auto-increment in multi-part key */
#define HA_REQUIRE_PRIMARY_KEY (1 << 12) /* .. and can't create a hidden one */
#define HA_STATS_RECORDS_IS_EXACT (1 << 13) /* stats.records is exact */
/*
  INSERT_DELAYED only works with handlers that uses MySQL internal table
  level locks
*/
#define HA_CAN_INSERT_DELAYED  (1 << 14)
/*
  If we get the primary key columns for free when we do an index read
  It also implies that we have to retrive the primary key when using
  position() and rnd_pos().
*/
#define HA_PRIMARY_KEY_IN_READ_INDEX (1 << 15)
/*
  If HA_PRIMARY_KEY_REQUIRED_FOR_POSITION is set, it means that to position()
  uses a primary key. Without primary key, we can't call position().
*/ 
#define HA_PRIMARY_KEY_REQUIRED_FOR_POSITION (1 << 16) 
#define HA_CAN_RTREEKEYS       (1 << 17)
#define HA_NOT_DELETE_WITH_CACHE (1 << 18)
/*
  The following is we need to a primary key to delete (and update) a row.
  If there is no primary key, all columns needs to be read on update and delete
*/
#define HA_PRIMARY_KEY_REQUIRED_FOR_DELETE (1 << 19)
#define HA_NO_PREFIX_CHAR_KEYS (1 << 20)
#define HA_CAN_FULLTEXT        (1 << 21)
#define HA_CAN_SQL_HANDLER     (1 << 22)
#define HA_NO_AUTO_INCREMENT   (1 << 23)
#define HA_HAS_CHECKSUM        (1 << 24)
/* Table data are stored in separate files (for lower_case_table_names) */
#define HA_FILE_BASED	       (1 << 26)
#define HA_NO_VARCHAR	       (1 << 27)
#define HA_CAN_BIT_FIELD       (1 << 28) /* supports bit fields */
#define HA_NEED_READ_RANGE_BUFFER (1 << 29) /* for read_multi_range */
#define HA_ANY_INDEX_MAY_BE_UNIQUE (1 << 30)
#define HA_NO_COPY_ON_ALTER    (LL(1) << 31)
#define HA_HAS_RECORDS	       (LL(1) << 32) /* records() gives exact count*/
/* Has it's own method of binlog logging */
#define HA_HAS_OWN_BINLOGGING  (LL(1) << 33)
#define HA_MRR_CANT_SORT       (LL(1) << 34)

/*
  Engine is capable of row-format and statement-format logging,
  respectively
*/
#define HA_BINLOG_ROW_CAPABLE  (LL(1) << 35)
#define HA_BINLOG_STMT_CAPABLE (LL(1) << 36)

#define HA_ONLINE_ALTER        (LL(1) << 37)

/*
  Set of all binlog flags. Currently only contain the capabilities
  flags.
 */
#define HA_BINLOG_FLAGS (HA_BINLOG_ROW_CAPABLE | HA_BINLOG_STMT_CAPABLE)

/* bits in index_flags(index_number) for what you can do with index */
#define HA_READ_NEXT            1       /* TODO really use this flag */
#define HA_READ_PREV            2       /* supports ::index_prev */
#define HA_READ_ORDER           4       /* index_next/prev follow sort order */
#define HA_READ_RANGE           8       /* can find all records in a range */
#define HA_ONLY_WHOLE_INDEX	16	/* Can't use part key searches */
#define HA_KEYREAD_ONLY         64	/* Support HA_EXTRA_KEYREAD */
/*
  Index scan will not return records in rowid order. Not guaranteed to be
  set for unordered (e.g. HASH) indexes.
*/
#define HA_KEY_SCAN_NOT_ROR     128 
#define HA_DO_INDEX_COND_PUSHDOWN  256 /* Supports Index Condition Pushdown */



/*
  HA_PARTITION_FUNCTION_SUPPORTED indicates that the function is
  supported at all.
  HA_FAST_CHANGE_PARTITION means that optimised variants of the changes
  exists but they are not necessarily done online.

  HA_ONLINE_DOUBLE_WRITE means that the handler supports writing to both
  the new partition and to the old partitions when updating through the
  old partitioning schema while performing a change of the partitioning.
  This means that we can support updating of the table while performing
  the copy phase of the change. For no lock at all also a double write
  from new to old must exist and this is not required when this flag is
  set.
  This is actually removed even before it was introduced the first time.
  The new idea is that handlers will handle the lock level already in
  store_lock for ALTER TABLE partitions.

  HA_PARTITION_ONE_PHASE is a flag that can be set by handlers that take
  care of changing the partitions online and in one phase. Thus all phases
  needed to handle the change are implemented inside the storage engine.
  The storage engine must also support auto-discovery since the frm file
  is changed as part of the change and this change must be controlled by
  the storage engine. A typical engine to support this is NDB (through
  WL #2498).
*/
#define HA_PARTITION_FUNCTION_SUPPORTED         (1L << 1)
#define HA_FAST_CHANGE_PARTITION                (1L << 2)
#define HA_PARTITION_ONE_PHASE                  (1L << 3)

/* operations for disable/enable indexes */
#define HA_KEY_SWITCH_NONUNIQ      0
#define HA_KEY_SWITCH_ALL          1
#define HA_KEY_SWITCH_NONUNIQ_SAVE 2
#define HA_KEY_SWITCH_ALL_SAVE     3

/*
  Note: the following includes binlog and closing 0.
  so: innodb + bdb + ndb + binlog + myisam + myisammrg + archive +
      example + csv + heap + blackhole + federated + 0
  (yes, the sum is deliberately inaccurate)
  TODO remove the limit, use dynarrays
*/
#define MAX_HA 15

/*
  Parameters for open() (in register form->filestat)
  HA_GET_INFO does an implicit HA_ABORT_IF_LOCKED
*/

#define HA_OPEN_KEYFILE		1
#define HA_OPEN_RNDFILE		2
#define HA_GET_INDEX		4
#define HA_GET_INFO		8	/* do a ha_info() after open */
#define HA_READ_ONLY		16	/* File opened as readonly */
/* Try readonly if can't open with read and write */
#define HA_TRY_READ_ONLY	32
#define HA_WAIT_IF_LOCKED	64	/* Wait if locked on open */
#define HA_ABORT_IF_LOCKED	128	/* skip if locked on open.*/
#define HA_BLOCK_LOCK		256	/* unlock when reading some records */
#define HA_OPEN_TEMPORARY	512

/* For transactional LOCK TABLE. handler::lock_table() */
#define HA_LOCK_IN_SHARE_MODE      F_RDLCK
#define HA_LOCK_IN_EXCLUSIVE_MODE  F_WRLCK

/* Some key definitions */
#define HA_KEY_NULL_LENGTH	1
#define HA_KEY_BLOB_LENGTH	2

#define HA_LEX_CREATE_TMP_TABLE	1
#define HA_LEX_CREATE_IF_NOT_EXISTS 2
#define HA_LEX_CREATE_TABLE_LIKE 4
#define HA_OPTION_NO_CHECKSUM	(1L << 17)
#define HA_OPTION_NO_DELAY_KEY_WRITE (1L << 18)
#define HA_MAX_REC_LENGTH	65535

/* Table caching type */
#define HA_CACHE_TBL_NONTRANSACT 0
#define HA_CACHE_TBL_NOCACHE     1
#define HA_CACHE_TBL_ASKTRANSACT 2
#define HA_CACHE_TBL_TRANSACT    4

/* Options of START TRANSACTION statement (and later of SET TRANSACTION stmt) */
#define MYSQL_START_TRANS_OPT_WITH_CONS_SNAPSHOT 1

/* Flags for method is_fatal_error */
#define HA_CHECK_DUP_KEY 1
#define HA_CHECK_DUP_UNIQUE 2
#define HA_CHECK_DUP (HA_CHECK_DUP_KEY + HA_CHECK_DUP_UNIQUE)

enum legacy_db_type
{
  DB_TYPE_UNKNOWN=0,DB_TYPE_DIAB_ISAM=1,
  DB_TYPE_HASH,DB_TYPE_MISAM,DB_TYPE_PISAM,
  DB_TYPE_RMS_ISAM, DB_TYPE_HEAP, DB_TYPE_ISAM,
  DB_TYPE_MRG_ISAM, DB_TYPE_MYISAM, DB_TYPE_MRG_MYISAM,
  DB_TYPE_BERKELEY_DB, DB_TYPE_INNODB,
  DB_TYPE_GEMINI, DB_TYPE_NDBCLUSTER,
  DB_TYPE_EXAMPLE_DB, DB_TYPE_ARCHIVE_DB, DB_TYPE_CSV_DB,
  DB_TYPE_FEDERATED_DB,
  DB_TYPE_BLACKHOLE_DB,
  DB_TYPE_PARTITION_DB,
  DB_TYPE_BINLOG,
  DB_TYPE_SOLID,
  DB_TYPE_PBXT,
  DB_TYPE_TABLE_FUNCTION,
  DB_TYPE_MEMCACHE,
  DB_TYPE_FALCON,
  DB_TYPE_FIRST_DYNAMIC=42,
  DB_TYPE_DEFAULT=127 // Must be last
};

enum row_type { ROW_TYPE_NOT_USED=-1, ROW_TYPE_DEFAULT, ROW_TYPE_FIXED,
		ROW_TYPE_DYNAMIC, ROW_TYPE_COMPRESSED,
		ROW_TYPE_REDUNDANT, ROW_TYPE_COMPACT, ROW_TYPE_PAGE };

enum column_format_type { COLUMN_FORMAT_TYPE_NOT_USED= -1,
                          COLUMN_FORMAT_TYPE_DEFAULT=   0,
                          COLUMN_FORMAT_TYPE_FIXED=     1,
                          COLUMN_FORMAT_TYPE_DYNAMIC=   2 };

enum enum_binlog_func {
  BFN_RESET_LOGS=        1,
  BFN_RESET_SLAVE=       2,
  BFN_BINLOG_WAIT=       3,
  BFN_BINLOG_END=        4,
  BFN_BINLOG_PURGE_FILE= 5
};

enum enum_binlog_command {
  LOGCOM_CREATE_TABLE,
  LOGCOM_ALTER_TABLE,
  LOGCOM_RENAME_TABLE,
  LOGCOM_DROP_TABLE,
  LOGCOM_CREATE_DB,
  LOGCOM_ALTER_DB,
  LOGCOM_DROP_DB
};

/* struct to hold information about the table that should be created */

/* Bits in used_fields */
#define HA_CREATE_USED_AUTO             (1L << 0)
#define HA_CREATE_USED_RAID             (1L << 1) //RAID is no longer availble
#define HA_CREATE_USED_UNION            (1L << 2)
#define HA_CREATE_USED_INSERT_METHOD    (1L << 3)
#define HA_CREATE_USED_MIN_ROWS         (1L << 4)
#define HA_CREATE_USED_MAX_ROWS         (1L << 5)
#define HA_CREATE_USED_AVG_ROW_LENGTH   (1L << 6)
#define HA_CREATE_USED_PACK_KEYS        (1L << 7)
#define HA_CREATE_USED_CHARSET          (1L << 8)
#define HA_CREATE_USED_DEFAULT_CHARSET  (1L << 9)
#define HA_CREATE_USED_DATADIR          (1L << 10)
#define HA_CREATE_USED_INDEXDIR         (1L << 11)
#define HA_CREATE_USED_ENGINE           (1L << 12)
#define HA_CREATE_USED_CHECKSUM         (1L << 13)
#define HA_CREATE_USED_DELAY_KEY_WRITE  (1L << 14)
#define HA_CREATE_USED_ROW_FORMAT       (1L << 15)
#define HA_CREATE_USED_COMMENT          (1L << 16)
#define HA_CREATE_USED_PASSWORD         (1L << 17)
#define HA_CREATE_USED_CONNECTION       (1L << 18)
#define HA_CREATE_USED_KEY_BLOCK_SIZE   (1L << 19)
#define HA_CREATE_USED_TRANSACTIONAL    (1L << 20)

typedef ulonglong my_xid; // this line is the same as in log_event.h
#define MYSQL_XID_PREFIX "MySQLXid"
#define MYSQL_XID_PREFIX_LEN 8 // must be a multiple of 8
#define MYSQL_XID_OFFSET (MYSQL_XID_PREFIX_LEN+sizeof(server_id))
#define MYSQL_XID_GTRID_LEN (MYSQL_XID_OFFSET+sizeof(my_xid))

#define XIDDATASIZE MYSQL_XIDDATASIZE
#define MAXGTRIDSIZE 64
#define MAXBQUALSIZE 64

#define COMPATIBLE_DATA_YES 0
#define COMPATIBLE_DATA_NO  1

/**
  struct xid_t is binary compatible with the XID structure as
  in the X/Open CAE Specification, Distributed Transaction Processing:
  The XA Specification, X/Open Company Ltd., 1991.
  http://www.opengroup.org/bookstore/catalog/c193.htm

  @see MYSQL_XID in mysql/plugin.h
*/
struct xid_t {
  long formatID;
  long gtrid_length;
  long bqual_length;
  char data[XIDDATASIZE];  // not \0-terminated !

  xid_t() {}                                /* Remove gcc warning */  
  bool eq(struct xid_t *xid)
  { return eq(xid->gtrid_length, xid->bqual_length, xid->data); }
  bool eq(long g, long b, const char *d)
  { return g == gtrid_length && b == bqual_length && !memcmp(d, data, g+b); }
  void set(struct xid_t *xid)
  { memcpy(this, xid, xid->length()); }
  void set(long f, const char *g, long gl, const char *b, long bl)
  {
    formatID= f;
    memcpy(data, g, gtrid_length= gl);
    memcpy(data+gl, b, bqual_length= bl);
  }
  void set(ulonglong xid)
  {
    my_xid tmp;
    formatID= 1;
    set(MYSQL_XID_PREFIX_LEN, 0, MYSQL_XID_PREFIX);
    memcpy(data+MYSQL_XID_PREFIX_LEN, &server_id, sizeof(server_id));
    tmp= xid;
    memcpy(data+MYSQL_XID_OFFSET, &tmp, sizeof(tmp));
    gtrid_length=MYSQL_XID_GTRID_LEN;
  }
  void set(long g, long b, const char *d)
  {
    formatID= 1;
    gtrid_length= g;
    bqual_length= b;
    memcpy(data, d, g+b);
  }
  bool is_null() { return formatID == -1; }
  void null() { formatID= -1; }
  my_xid quick_get_my_xid()
  {
    my_xid tmp;
    memcpy(&tmp, data+MYSQL_XID_OFFSET, sizeof(tmp));
    return tmp;
  }
  my_xid get_my_xid()
  {
    return gtrid_length == MYSQL_XID_GTRID_LEN && bqual_length == 0 &&
           !memcmp(data+MYSQL_XID_PREFIX_LEN, &server_id, sizeof(server_id)) &&
           !memcmp(data, MYSQL_XID_PREFIX, MYSQL_XID_PREFIX_LEN) ?
           quick_get_my_xid() : 0;
  }
  uint length()
  {
    return sizeof(formatID)+sizeof(gtrid_length)+sizeof(bqual_length)+
           gtrid_length+bqual_length;
  }
  uchar *key()
  {
    return (uchar *)&gtrid_length;
  }
  uint key_length()
  {
    return sizeof(gtrid_length)+sizeof(bqual_length)+gtrid_length+bqual_length;
  }
};
typedef struct xid_t XID;

/* for recover() handlerton call */
#define MIN_XID_LIST_SIZE  128
#ifdef SAFEMALLOC
#define MAX_XID_LIST_SIZE  256
#else
#define MAX_XID_LIST_SIZE  (1024*128)
#endif

/*
  These structures are used to pass information from a set of SQL commands
  on add/drop/change tablespace definitions to the proper hton.
*/
#define UNDEF_NODEGROUP 65535
enum ts_command_type
{
  TS_CMD_NOT_DEFINED = -1,
  CREATE_TABLESPACE = 0,
  ALTER_TABLESPACE = 1,
  CREATE_LOGFILE_GROUP = 2,
  ALTER_LOGFILE_GROUP = 3,
  DROP_TABLESPACE = 4,
  DROP_LOGFILE_GROUP = 5,
  CHANGE_FILE_TABLESPACE = 6,
  ALTER_ACCESS_MODE_TABLESPACE = 7
};

enum ts_alter_tablespace_type
{
  TS_ALTER_TABLESPACE_TYPE_NOT_DEFINED = -1,
  ALTER_TABLESPACE_ADD_FILE = 1,
  ALTER_TABLESPACE_DROP_FILE = 2
};

enum tablespace_access_mode
{
  TS_NOT_DEFINED= -1,
  TS_READ_ONLY = 0,
  TS_READ_WRITE = 1,
  TS_NOT_ACCESSIBLE = 2
};

struct handlerton;
class st_alter_tablespace : public Sql_alloc
{
  public:
  const char *tablespace_name;
  const char *logfile_group_name;
  enum ts_command_type ts_cmd_type;
  enum ts_alter_tablespace_type ts_alter_tablespace_type;
  const char *data_file_name;
  const char *undo_file_name;
  const char *redo_file_name;
  ulonglong extent_size;
  ulonglong undo_buffer_size;
  ulonglong redo_buffer_size;
  ulonglong initial_size;
  ulonglong autoextend_size;
  ulonglong max_size;
  uint nodegroup_id;
  handlerton *storage_engine;
  bool wait_until_completed;
  const char *ts_comment;
  enum tablespace_access_mode ts_access_mode;
  st_alter_tablespace()
  {
    tablespace_name= NULL;
    logfile_group_name= "DEFAULT_LG"; //Default log file group
    ts_cmd_type= TS_CMD_NOT_DEFINED;
    data_file_name= NULL;
    undo_file_name= NULL;
    redo_file_name= NULL;
    extent_size= 1024*1024;        //Default 1 MByte
    undo_buffer_size= 8*1024*1024; //Default 8 MByte
    redo_buffer_size= 8*1024*1024; //Default 8 MByte
    initial_size= 128*1024*1024;   //Default 128 MByte
    autoextend_size= 0;            //No autoextension as default
    max_size= 0;                   //Max size == initial size => no extension
    storage_engine= NULL;
    nodegroup_id= UNDEF_NODEGROUP;
    wait_until_completed= TRUE;
    ts_comment= NULL;
    ts_access_mode= TS_NOT_DEFINED;
  }
};

/* The handler for a table type.  Will be included in the TABLE structure */

struct st_table;
typedef struct st_table TABLE;
typedef struct st_table_share TABLE_SHARE;
struct st_foreign_key_info;
typedef struct st_foreign_key_info FOREIGN_KEY_INFO;
typedef bool (stat_print_fn)(THD *thd, const char *type, uint type_len,
                             const char *file, uint file_len,
                             const char *status, uint status_len);
enum ha_stat_type { HA_ENGINE_STATUS, HA_ENGINE_LOGS, HA_ENGINE_MUTEX };
extern st_plugin_int *hton2plugin[MAX_HA];

/* Transaction log maintains type definitions */
enum log_status
{
  HA_LOG_STATUS_FREE= 0,      /* log is free and can be deleted */
  HA_LOG_STATUS_INUSE= 1,     /* log can't be deleted because it is in use */
  HA_LOG_STATUS_NOSUCHLOG= 2  /* no such log (can't be returned by
                                the log iterator status) */
};
/*
  Function for signaling that the log file changed its state from
  LOG_STATUS_INUSE to LOG_STATUS_FREE

  Now it do nothing, will be implemented as part of new transaction
  log management for engines.
  TODO: implement the function.
*/
void signal_log_not_needed(struct handlerton, char *log_file);
/*
  Data of transaction log iterator.
*/
struct handler_log_file_data {
  LEX_STRING filename;
  enum log_status status;
};


enum handler_iterator_type
{
  /* request of transaction log iterator */
  HA_TRANSACTLOG_ITERATOR= 1
};
enum handler_create_iterator_result
{
  HA_ITERATOR_OK,          /* iterator created */
  HA_ITERATOR_UNSUPPORTED, /* such type of iterator is not supported */
  HA_ITERATOR_ERROR        /* error during iterator creation */
};

/*
  Iterator structure. Can be used by handler/handlerton for different purposes.

  Iterator should be created in the way to point "before" the first object
  it iterate, so next() call move it to the first object or return !=0 if
  there is nothing to iterate through.
*/
struct handler_iterator {
  /*
    Moves iterator to next record and return 0 or return !=0
    if there is no records.
    iterator_object will be filled by this function if next() returns 0.
    Content of the iterator_object depend on iterator type.
  */
  int (*next)(struct handler_iterator *, void *iterator_object);
  /*
    Free resources allocated by iterator, after this call iterator
    is not usable.
  */
  void (*destroy)(struct handler_iterator *);
  /*
    Pointer to buffer for the iterator to use.
    Should be allocated by function which created the iterator and
    destroied by freed by above "destroy" call
  */
  void *buffer;
};

/*
  handlerton is a singleton structure - one instance per storage engine -
  to provide access to storage engine functionality that works on the
  "global" level (unlike handler class that works on a per-table basis)

  usually handlerton instance is defined statically in ha_xxx.cc as

  static handlerton { ... } xxx_hton;

  savepoint_*, prepare, recover, and *_by_xid pointers can be 0.
*/
struct handlerton
{
  /*
    Historical marker for if the engine is available of not
  */
  SHOW_COMP_OPTION state;

  /*
    Historical number used for frm file to determine the correct storage engine.
    This is going away and new engines will just use "name" for this.
  */
  enum legacy_db_type db_type;
  /*
    each storage engine has it's own memory area (actually a pointer)
    in the thd, for storing per-connection information.
    It is accessed as

      thd->ha_data[xxx_hton.slot]

   slot number is initialized by MySQL after xxx_init() is called.
   */
   uint slot;
   /*
     to store per-savepoint data storage engine is provided with an area
     of a requested size (0 is ok here).
     savepoint_offset must be initialized statically to the size of
     the needed memory to store per-savepoint information.
     After xxx_init it is changed to be an offset to savepoint storage
     area and need not be used by storage engine.
     see binlog_hton and binlog_savepoint_set/rollback for an example.
   */
   uint savepoint_offset;
   /*
     handlerton methods:

     close_connection is only called if
     thd->ha_data[xxx_hton.slot] is non-zero, so even if you don't need
     this storage area - set it to something, so that MySQL would know
     this storage engine was accessed in this connection
   */
   int  (*close_connection)(handlerton *hton, THD *thd);
   /*
     sv points to an uninitialized storage area of requested size
     (see savepoint_offset description)
   */
   int  (*savepoint_set)(handlerton *hton, THD *thd, void *sv);
   /*
     sv points to a storage area, that was earlier passed
     to the savepoint_set call
   */
   int  (*savepoint_rollback)(handlerton *hton, THD *thd, void *sv);
   int  (*savepoint_release)(handlerton *hton, THD *thd, void *sv);
   /*
     'all' is true if it's a real commit, that makes persistent changes
     'all' is false if it's not in fact a commit but an end of the
     statement that is part of the transaction.
     NOTE 'all' is also false in auto-commit mode where 'end of statement'
     and 'real commit' mean the same event.
   */
   int  (*commit)(handlerton *hton, THD *thd, bool all);
   int  (*rollback)(handlerton *hton, THD *thd, bool all);
   int  (*prepare)(handlerton *hton, THD *thd, bool all);
   int  (*recover)(handlerton *hton, XID *xid_list, uint len);
   int  (*commit_by_xid)(handlerton *hton, XID *xid);
   int  (*rollback_by_xid)(handlerton *hton, XID *xid);
   void *(*create_cursor_read_view)(handlerton *hton, THD *thd);
   void (*set_cursor_read_view)(handlerton *hton, THD *thd, void *read_view);
   void (*close_cursor_read_view)(handlerton *hton, THD *thd, void *read_view);
   handler *(*create)(handlerton *hton, TABLE_SHARE *table, MEM_ROOT *mem_root);
   void (*drop_database)(handlerton *hton, char* path);
   int (*panic)(handlerton *hton, enum ha_panic_function flag);
   int (*start_consistent_snapshot)(handlerton *hton, THD *thd);
   bool (*flush_logs)(handlerton *hton);
   bool (*show_status)(handlerton *hton, THD *thd, stat_print_fn *print, enum ha_stat_type stat);
   uint (*partition_flags)();
   uint (*alter_partition_flags)();
   int (*alter_tablespace)(handlerton *hton, THD *thd, st_alter_tablespace *ts_info);
   int (*fill_files_table)(handlerton *hton, THD *thd,
                           TABLE_LIST *tables,
                           class Item *cond);
   uint32 flags;                                /* global handler flags */
   /*
      Those handlerton functions below are properly initialized at handler
      init.
   */
   int (*binlog_func)(handlerton *hton, THD *thd, enum_binlog_func fn, void *arg);
   void (*binlog_log_query)(handlerton *hton, THD *thd, 
                            enum_binlog_command binlog_command,
                            const char *query, uint query_length,
                            const char *db, const char *table_name);
   int (*release_temporary_latches)(handlerton *hton, THD *thd);

   /*
     Get log status.
     If log_status is null then the handler do not support transaction
     log information (i.e. log iterator can't be created).
     (see example of implementation in handler.cc, TRANS_LOG_MGM_EXAMPLE_CODE)

   */
   enum log_status (*get_log_status)(handlerton *hton, char *log);

   /*
     Iterators creator.
     Presence of the pointer should be checked before using
   */
   enum handler_create_iterator_result
     (*create_iterator)(handlerton *hton, enum handler_iterator_type type,
                        struct handler_iterator *fill_this_in);
   int (*discover)(handlerton *hton, THD* thd, const char *db, 
                   const char *name,
                   uchar **frmblob, 
                   size_t *frmlen);
   int (*find_files)(handlerton *hton, THD *thd,
                     const char *db,
                     const char *path,
                     const char *wild, bool dir, List<LEX_STRING> *files);
   int (*table_exists_in_engine)(handlerton *hton, THD* thd, const char *db,
                                 const char *name);
   uint32 license; /* Flag for Engine License */
   void *data; /* Location for engines to keep personal structures */
};


/* Possible flags of a handlerton (there can be 32 of them) */
#define HTON_NO_FLAGS                 0
#define HTON_CLOSE_CURSORS_AT_COMMIT (1 << 0)
#define HTON_ALTER_NOT_SUPPORTED     (1 << 1) //Engine does not support alter
#define HTON_CAN_RECREATE            (1 << 2) //Delete all is used fro truncate
#define HTON_HIDDEN                  (1 << 3) //Engine does not appear in lists
#define HTON_FLUSH_AFTER_RENAME      (1 << 4)
#define HTON_NOT_USER_SELECTABLE     (1 << 5)
#define HTON_TEMPORARY_NOT_SUPPORTED (1 << 6) //Having temporary tables not supported
#define HTON_SUPPORT_LOG_TABLES      (1 << 7) //Engine supports log tables
#define HTON_NO_PARTITION            (1 << 8) //You can not partition these tables

typedef struct st_thd_trans
{
  /* number of entries in the ht[] */
  uint        nht;
  /* true is not all entries in the ht[] support 2pc */
  bool        no_2pc;
  /* storage engines that registered themselves for this transaction */
  handlerton *ht[MAX_HA];
  /* 
    The purpose of this flag is to keep track of non-transactional
    tables that were modified in scope of:
    - transaction, when the variable is a member of
    THD::transaction.all
    - top-level statement or sub-statement, when the variable is a
    member of THD::transaction.stmt
    This member has the following life cycle:
    * stmt.modified_non_trans_table is used to keep track of
    modified non-transactional tables of top-level statements. At
    the end of the previous statement and at the beginning of the session,
    it is reset to FALSE.  If such functions
    as mysql_insert, mysql_update, mysql_delete etc modify a
    non-transactional table, they set this flag to TRUE.  At the
    end of the statement, the value of stmt.modified_non_trans_table 
    is merged with all.modified_non_trans_table and gets reset.
    * all.modified_non_trans_table is reset at the end of transaction
    
    * Since we do not have a dedicated context for execution of a
    sub-statement, to keep track of non-transactional changes in a
    sub-statement, we re-use stmt.modified_non_trans_table. 
    At entrance into a sub-statement, a copy of the value of
    stmt.modified_non_trans_table (containing the changes of the
    outer statement) is saved on stack. Then 
    stmt.modified_non_trans_table is reset to FALSE and the
    substatement is executed. Then the new value is merged with the
    saved value.
  */
  bool modified_non_trans_table;
} THD_TRANS;

enum enum_tx_isolation { ISO_READ_UNCOMMITTED, ISO_READ_COMMITTED,
                         ISO_REPEATABLE_READ, ISO_SERIALIZABLE};


enum ndb_distribution { ND_KEYHASH= 0, ND_LINHASH= 1 };


typedef struct {
  ulonglong data_file_length;
  ulonglong max_data_file_length;
  ulonglong index_file_length;
  ulonglong delete_length;
  ha_rows records;
  ulong mean_rec_length;
  time_t create_time;
  time_t check_time;
  time_t update_time;
  ulonglong check_sum;
} PARTITION_INFO;

#define UNDEF_NODEGROUP 65535
class Item;
struct st_table_log_memory_entry;

class partition_info;

struct st_partition_iter;
#define NOT_A_PARTITION_ID ((uint32)-1)

enum ha_choice { HA_CHOICE_UNDEF, HA_CHOICE_NO, HA_CHOICE_YES };

typedef struct st_ha_create_information
{
  CHARSET_INFO *table_charset, *default_table_charset;
  LEX_STRING connect_string;
  const char *password, *tablespace;
  LEX_STRING comment;
  const char *data_file_name, *index_file_name;
  const char *alias;
  ulonglong max_rows,min_rows;
  ulonglong auto_increment_value;
  ulong table_options;
  ulong avg_row_length;
  ulong used_fields;
  ulong key_block_size;
  SQL_LIST merge_list;
  handlerton *db_type;
  enum row_type row_type;
  uint null_bits;                       /* NULL bits at start of record */
  uint options;				/* OR of HA_CREATE_ options */
  uint merge_insert_method;
  uint extra_size;                      /* length of extra data segment */
  /* 0 not used, 1 if not transactional, 2 if transactional */
  enum ha_choice transactional;
  bool table_existed;			/* 1 in create if table existed */
  bool frm_only;                        /* 1 if no ha_create_table() */
  bool varchar;                         /* 1 if table has a VARCHAR */
  enum ha_storage_media default_storage_media;  /* DEFAULT, DISK or MEMORY */
} HA_CREATE_INFO;

typedef struct st_ha_alter_information
{
  KEY  *key_info_buffer;
  uint key_count;
  uint index_drop_count;
  uint *index_drop_buffer;
  uint index_add_count;
  uint *index_add_buffer;
  void *data;
} HA_ALTER_INFO;


typedef struct st_key_create_information
{
  enum ha_key_alg algorithm;
  ulong block_size;
  LEX_STRING parser_name;
  LEX_STRING comment;
} KEY_CREATE_INFO;


/*
  Class for maintaining hooks used inside operations on tables such
  as: create table functions, delete table functions, and alter table
  functions.

  Class is using the Template Method pattern to separate the public
  usage interface from the private inheritance interface.  This
  imposes no overhead, since the public non-virtual function is small
  enough to be inlined.

  The hooks are usually used for functions that does several things,
  e.g., create_table_from_items(), which both create a table and lock
  it.
 */
class TABLEOP_HOOKS
{
public:
  TABLEOP_HOOKS() {}
  virtual ~TABLEOP_HOOKS() {}

  inline void prelock(TABLE **tables, uint count)
  {
    do_prelock(tables, count);
  }

  inline int postlock(TABLE **tables, uint count)
  {
    return do_postlock(tables, count);
  }
private:
  /* Function primitive that is called prior to locking tables */
  virtual void do_prelock(TABLE **tables, uint count)
  {
    /* Default is to do nothing */
  }

  /**
     Primitive called after tables are locked.

     If an error is returned, the tables will be unlocked and error
     handling start.

     @return Error code or zero.
   */
  virtual int do_postlock(TABLE **tables, uint count)
  {
    return 0;                           /* Default is to do nothing */
  }
};

typedef struct st_savepoint SAVEPOINT;
extern ulong savepoint_alloc_size;
extern KEY_CREATE_INFO default_key_create_info;

/* Forward declaration for condition pushdown to storage engine */
typedef class Item COND;

typedef struct st_ha_check_opt
{
  st_ha_check_opt() {}                        /* Remove gcc warning */
  ulong sort_buffer_size;
  uint flags;       /* isam layer flags (e.g. for myisamchk) */
  uint sql_flags;   /* sql layer flags - for something myisamchk cannot do */
  KEY_CACHE *key_cache;	/* new key cache when changing key cache */
  void init();
} HA_CHECK_OPT;



/*
  This is a buffer area that the handler can use to store rows.
  'end_of_used_area' should be kept updated after calls to
  read-functions so that other parts of the code can use the
  remaining area (until next read calls is issued).
*/

typedef struct st_handler_buffer
{
  uchar *buffer;         /* Buffer one can start using */
  uchar *buffer_end;     /* End of buffer */
  uchar *end_of_used_area;     /* End of area that was used by handler */
} HANDLER_BUFFER;

typedef struct system_status_var SSV;


typedef void *range_seq_t;

typedef struct st_range_seq_if
{
  /*
    Initialize the traversal of range sequence
    
    SYNOPSIS
      init()
        init_params  The seq_init_param parameter 
        n_ranges     The number of ranges obtained 
        flags        A combination of HA_MRR_SINGLE_POINT, HA_MRR_FIXED_KEY

    RETURN
      An opaque value to be used as RANGE_SEQ_IF::next() parameter
  */
  range_seq_t (*init)(void *init_params, uint n_ranges, uint flags);


  /*
    Get the next range in the range sequence

    SYNOPSIS
      next()
        seq    The value returned by RANGE_SEQ_IF::init()
        range  OUT Information about the next range
    
    RETURN
      0 - Ok, the range structure filled with info about the next range
      1 - No more ranges
  */
  uint (*next) (range_seq_t seq, KEY_MULTI_RANGE *range);
} RANGE_SEQ_IF;

uint16 &mrr_persistent_flag_storage(range_seq_t seq, uint idx);
char* &mrr_get_ptr_by_idx(range_seq_t seq, uint idx);

class COST_VECT
{ 
public:
  double io_count;     /* number of I/O                 */
  double avg_io_cost;  /* cost of an average I/O oper.  */
  double cpu_cost;     /* cost of operations in CPU     */
  double mem_cost;     /* cost of used memory           */ 
  double import_cost;  /* cost of remote operations     */
  
  enum { IO_COEFF=1 };
  enum { CPU_COEFF=1 };
  enum { MEM_COEFF=1 };
  enum { IMPORT_COEFF=1 };

  double total_cost() 
  {
    return IO_COEFF*io_count*avg_io_cost + CPU_COEFF * cpu_cost +
           MEM_COEFF*mem_cost + IMPORT_COEFF*import_cost;
  }

  void zero()
  {
    avg_io_cost= 1.0;
    io_count= cpu_cost= mem_cost= import_cost= 0.0;
  }

  void multiply(double m)
  {
    io_count *= m;
    cpu_cost *= m;
    import_cost *= m;
    /* Don't multiply mem_cost */
  }

  void add(const COST_VECT* cost)
  {
    double io_count_sum= io_count + cost->io_count;
    add_io(cost->io_count, cost->avg_io_cost);
    io_count= io_count_sum;
    cpu_cost += cost->cpu_cost;
  }
  void add_io(double add_io_cnt, double add_avg_cost)
  {
    double io_count_sum= io_count + add_io_cnt;
    avg_io_cost= (io_count * avg_io_cost + 
                  add_io_cnt * add_avg_cost) / io_count_sum;
    io_count= io_count_sum;
  }
};

void get_sweep_read_cost(TABLE *table, ha_rows nrows, bool interrupted, 
                         COST_VECT *cost);

/*
  The below two are not used (and not handled) in this milestone of this WL
  entry because there seems to be no use for them at this stage of
  implementation.
*/
#define HA_MRR_SINGLE_POINT 1
#define HA_MRR_FIXED_KEY  2

/* 
  Indicates that RANGE_SEQ_IF::next(&range) doesn't need to fill in the
  'range' parameter.
*/
#define HA_MRR_NO_ASSOCIATION 4

/* 
  The MRR user will provide ranges in key order, and MRR implementation
  must return rows in key order.
*/
#define HA_MRR_SORTED 8

/* MRR implementation doesn't have to retrieve full records */
#define HA_MRR_INDEX_ONLY 16

/* 
  The passed memory buffer is of maximum possible size, the caller can't
  assume larger buffer.
*/
#define HA_MRR_LIMITS 32


/*
  Flag set <=> default MRR implementation is used
  (The choice is made by **_info[_const]() function which may set this
   flag. SQL layer remembers the flag value and then passes it to
   multi_read_range_init().
*/
#define HA_MRR_USE_DEFAULT_IMPL 64

/*
  Used only as parameter to multi_range_read_info():
  Flag set <=> the caller guarantees that the bounds of the scanned ranges
  will not have NULL values.
*/
#define HA_MRR_NO_NULL_ENDPOINTS 128


class ha_statistics
{
public:
  ulonglong data_file_length;		/* Length off data file */
  ulonglong max_data_file_length;	/* Length off data file */
  ulonglong index_file_length;
  ulonglong max_index_file_length;
  ulonglong delete_length;		/* Free bytes */
  ulonglong auto_increment_value;
  /*
    The number of records in the table. 
      0    - means the table has exactly 0 rows
    other  - if (table_flags() & HA_STATS_RECORDS_IS_EXACT)
               the value is the exact number of records in the table
             else
               it is an estimate
  */
  ha_rows records;
  ha_rows deleted;			/* Deleted records */
  ulong mean_rec_length;		/* physical reclength */
  time_t create_time;			/* When table was created */
  time_t check_time;
  time_t update_time;
  uint block_size;			/* index block size */

  ha_statistics():
    data_file_length(0), max_data_file_length(0),
    index_file_length(0), delete_length(0), auto_increment_value(0),
    records(0), deleted(0), mean_rec_length(0), create_time(0),
    check_time(0), update_time(0), block_size(0)
  {}
};

uint calculate_key_len(TABLE *, uint, const uchar *, key_part_map);
/*
  bitmap with first N+1 bits set
  (keypart_map for a key prefix of [0..N] keyparts)
*/
#define make_keypart_map(N) (((key_part_map)2 << (N)) - 1)
/*
  bitmap with first N bits set
  (keypart_map for a key prefix of [0..N-1] keyparts)
*/
#define make_prev_keypart_map(N) (((key_part_map)1 << (N)) - 1)

/**
  The handler class is the interface for dynamically loadable
  storage engines. Do not add ifdefs and take care when adding or
  changing virtual functions to avoid vtable confusion

  Functions in this class accept and return table columns data. Two data
  representation formats are used:
  1. TableRecordFormat - Used to pass [partial] table records to/from
     storage engine

  2. KeyTupleFormat - used to pass index search tuples (aka "keys") to
     storage engine. See opt_range.cc for description of this format.

  TableRecordFormat
  =================
  [Warning: this description is work in progress and may be incomplete]
  The table record is stored in a fixed-size buffer:
   
    record: null_bytes, column1_data, column2_data, ...
  
  The offsets of the parts of the buffer are also fixed: every column has 
  an offset to its column{i}_data, and if it is nullable it also has its own
  bit in null_bytes. 

  The record buffer only includes data about columns that are marked in the
  relevant column set (table->read_set and/or table->write_set, depending on
  the situation). 
  <not-sure>It could be that it is required that null bits of non-present
  columns are set to 1</not-sure>

  VARIOUS EXCEPTIONS AND SPECIAL CASES

  f the table has no nullable columns, then null_bytes is still 
  present, its length is one byte <not-sure> which must be set to 0xFF 
  at all times. </not-sure>
  
  If the table has columns of type BIT, then certain bits from those columns
  may be stored in null_bytes as well. Grep around for Field_bit for
  details.

  For blob columns (see Field_blob), the record buffer stores length of the 
  data, following by memory pointer to the blob data. The pointer is owned 
  by the storage engine and is valid until the next operation.

  If a blob column has NULL value, then its length and blob data pointer
  must be set to 0.
*/

class handler :public Sql_alloc
{
  friend class ha_partition;
  friend class DsMrr_impl;
  friend int ha_delete_table(THD*,handlerton*,const char*,const char*,
                             const char*,bool);

public:
  typedef ulonglong Table_flags;
protected:
  struct st_table_share *table_share;   /* The table definition */
  struct st_table *table;               /* The current open table */
  Table_flags cached_table_flags;       /* Set on init() and open() */

  ha_rows estimation_rows_to_insert;
public:
  handlerton *ht;                 /* storage engine of this handler */
  uchar *ref;				/* Pointer to current row */
  uchar *dup_ref;			/* Pointer to duplicate row */

  ha_statistics stats;

  /** Multi range read implementation-used members: */
  range_seq_t mrr_iter;    /* MRR range sequence iterator being traversed */
  RANGE_SEQ_IF mrr_funcs;  /* Saved MRR range sequence traversal functions */
  HANDLER_BUFFER *multi_range_buffer; /* Saved MRR buffer info */
  uint ranges_in_seq; /* Total number of ranges in the traversed sequence */
  /* TRUE <=> source MRR ranges and the output are ordered */
  bool mrr_is_output_sorted;

  /** TRUE <=> we're currently traversing a range in mrr_cur_range. */
  bool mrr_have_range;
  /** Current range (the one we're now returning rows from) */
  KEY_MULTI_RANGE mrr_cur_range;

  /* Default MRR implementation: */
  //bool mrr_restore_scan; /* TRUE <=> we're restoring the scan */
  //int mrr_restore_scan_res; /* iff mrr_restore_scan: return value of next call */

  /** The following are for read_range() */
  key_range save_end_range, *end_range;
  KEY_PART_INFO *range_key_part;
  int key_compare_result_on_equal;
  bool eq_range;
  /* 
    TRUE <=> the engine checks that returned records are within the range
    being scanned.
  */
  bool in_range_check_pushed_down;

  uint errkey;				/* Last dup key */
  uint key_used_on_scan;
  uint active_index;
  /** Length of ref (1-8 or the clustered key length) */
  uint ref_length;
  FT_INFO *ft_handler;
  enum {NONE=0, INDEX, RND} inited;
  bool locked;
  bool implicit_emptied;                /* Can be !=0 only if HEAP */
  const COND *pushed_cond;
  /**
    next_insert_id is the next value which should be inserted into the
    auto_increment column: in a inserting-multi-row statement (like INSERT
    SELECT), for the first row where the autoinc value is not specified by the
    statement, get_auto_increment() called and asked to generate a value,
    next_insert_id is set to the next value, then for all other rows
    next_insert_id is used (and increased each time) without calling
    get_auto_increment().
  */
  ulonglong next_insert_id;
  /**
    insert id for the current row (*autogenerated*; if not
    autogenerated, it's 0).
    At first successful insertion, this variable is stored into
    THD::first_successful_insert_id_in_cur_stmt.
  */
  ulonglong insert_id_for_cur_row;
  /**
    Interval returned by get_auto_increment() and being consumed by the
    inserter.
  */
  Discrete_interval auto_inc_interval_for_cur_row;

  handler(handlerton *ht_arg, TABLE_SHARE *share_arg)
    :table_share(share_arg), table(0),
    estimation_rows_to_insert(0), ht(ht_arg),
    ref(0), /*mrr_restore_scan(FALSE), */ in_range_check_pushed_down(FALSE),
    key_used_on_scan(MAX_KEY), active_index(MAX_KEY),
    ref_length(sizeof(my_off_t)),
    ft_handler(0), inited(NONE),
    locked(FALSE), implicit_emptied(0),
    pushed_cond(0), next_insert_id(0), insert_id_for_cur_row(0)
    {}
  virtual ~handler(void)
  {
    DBUG_ASSERT(locked == FALSE);
    /* TODO: DBUG_ASSERT(inited == NONE); */
  }
  virtual handler *clone(MEM_ROOT *mem_root);
  /** This is called after create to allow us to set up cached variables */
  void init()
  {
    cached_table_flags= table_flags();
  }
  /* ha_ methods: pubilc wrappers for private virtual API */

  int ha_open(TABLE *table, const char *name, int mode, int test_if_locked);
  int ha_index_init(uint idx, bool sorted)
  {
    int result;
    DBUG_ENTER("ha_index_init");
    DBUG_ASSERT(inited==NONE);
    if (!(result= index_init(idx, sorted)))
      inited=INDEX;
    DBUG_RETURN(result);
  }
  int ha_index_end()
  {
    DBUG_ENTER("ha_index_end");
    DBUG_ASSERT(inited==INDEX);
    inited=NONE;
    DBUG_RETURN(index_end());
  }
  int ha_rnd_init(bool scan)
  {
    int result;
    DBUG_ENTER("ha_rnd_init");
    DBUG_ASSERT(inited==NONE || (inited==RND && scan));
    inited= (result= rnd_init(scan)) ? NONE: RND;
    DBUG_RETURN(result);
  }
  int ha_rnd_end()
  {
    DBUG_ENTER("ha_rnd_end");
    DBUG_ASSERT(inited==RND);
    inited=NONE;
    DBUG_RETURN(rnd_end());
  }
  int ha_reset();
  /* this is necessary in many places, e.g. in HANDLER command */
  int ha_index_or_rnd_end()
  {
    return inited == INDEX ? ha_index_end() : inited == RND ? ha_rnd_end() : 0;
  }
  Table_flags ha_table_flags() const { return cached_table_flags; }
  /**
    These functions represent the public interface to *users* of the
    handler class, hence they are *not* virtual. For the inheritance
    interface, see the (private) functions write_row(), update_row(),
    and delete_row() below.
  */
  int ha_external_lock(THD *thd, int lock_type);
  int ha_write_row(uchar * buf);
  int ha_update_row(const uchar * old_data, uchar * new_data);
  int ha_delete_row(const uchar * buf);
  void ha_release_auto_increment();

  int ha_check_for_upgrade(HA_CHECK_OPT *check_opt);
  /** to be actually called to get 'check()' functionality*/
  int ha_check(THD *thd, HA_CHECK_OPT *check_opt);
  int ha_repair(THD* thd, HA_CHECK_OPT* check_opt);
  void ha_start_bulk_insert(ha_rows rows)
  {
    estimation_rows_to_insert= rows;
    start_bulk_insert(rows);
  }
  int ha_end_bulk_insert()
  {
    estimation_rows_to_insert= 0;
    return end_bulk_insert();
  }

  void adjust_next_insert_id_after_explicit_value(ulonglong nr);
  int update_auto_increment();
  void print_keydup_error(uint key_nr, const char *msg);
  virtual void print_error(int error, myf errflag);
  virtual bool get_error_message(int error, String *buf);
  uint get_dup_key(int error);
  virtual void change_table_ptr(TABLE *table_arg, TABLE_SHARE *share)
  {
    table= table_arg;
    table_share= share;
  }
  /* Estimates calculation */
  virtual double scan_time()
  { return ulonglong2double(stats.data_file_length) / IO_SIZE + 2; }
  virtual double read_time(uint index, uint ranges, ha_rows rows)
  { return rows2double(ranges+rows); }

  virtual double index_only_read_time(uint keynr, double records);
  
  virtual ha_rows multi_range_read_info_const(uint keyno, RANGE_SEQ_IF *seq,
                                              void *seq_init_param, 
                                              uint n_ranges, uint *bufsz,
                                              uint *flags, COST_VECT *cost);
  virtual int multi_range_read_info(uint keyno, uint n_ranges, uint keys,
                                    uint *bufsz, uint *flags, COST_VECT *cost);
  virtual int multi_range_read_init(RANGE_SEQ_IF *seq, void *seq_init_param,
                                    uint n_ranges, uint mode,
                                    HANDLER_BUFFER *buf);
  virtual int multi_range_read_next(char **range_info);


  virtual const key_map *keys_to_use_for_scanning() { return &key_map_empty; }
  bool has_transactions()
  { return (ha_table_flags() & HA_NO_TRANSACTIONS) == 0; }
  virtual uint extra_rec_buf_length() const { return 0; }

  /**
    This method is used to analyse the error to see whether the error
    is ignorable or not, certain handlers can have more error that are
    ignorable than others. E.g. the partition handler can get inserts
    into a range where there is no partition and this is an ignorable
    error.
    HA_ERR_FOUND_DUP_UNIQUE is a special case in MyISAM that means the
    same thing as HA_ERR_FOUND_DUP_KEY but can in some cases lead to
    a slightly different error message.
  */
  virtual bool is_fatal_error(int error, uint flags)
  {
    if (!error ||
        ((flags & HA_CHECK_DUP_KEY) &&
         (error == HA_ERR_FOUND_DUPP_KEY ||
          error == HA_ERR_FOUND_DUPP_UNIQUE)))
      return FALSE;
    return TRUE;
  }

  /**
    Number of rows in table. It will only be called if
    (table_flags() & (HA_HAS_RECORDS | HA_STATS_RECORDS_IS_EXACT)) != 0
  */
  virtual ha_rows records() { return stats.records; }
  /**
    Return upper bound of current number of records in the table
    (max. of how many records one will retrieve when doing a full table scan)
    If upper bound is not known, HA_POS_ERROR should be returned as a max
    possible upper bound.
  */
  virtual ha_rows estimate_rows_upper_bound()
  { return stats.records+EXTRA_RECORDS; }

  /**
    Get the row type from the storage engine.  If this method returns
    ROW_TYPE_NOT_USED, the information in HA_CREATE_INFO should be used.
  */
  virtual enum row_type get_row_type() const { return ROW_TYPE_NOT_USED; }

  virtual const char *index_type(uint key_number) { DBUG_ASSERT(0); return "";}


  /**
    Signal that the table->read_set and table->write_set table maps changed
    The handler is allowed to set additional bits in the above map in this
    call. Normally the handler should ignore all calls until we have done
    a ha_rnd_init() or ha_index_init(), write_row(), update_row or delete_row()
    as there may be several calls to this routine.
  */
  virtual void column_bitmaps_signal();
  uint get_index(void) const { return active_index; }
  virtual int close(void)=0;

  /**
    @retval  0   Bulk update used by handler
    @retval  1   Bulk update not used, normal operation used
  */
  virtual bool start_bulk_update() { return 1; }
  /**
    @retval  0   Bulk delete used by handler
    @retval  1   Bulk delete not used, normal operation used
  */
  virtual bool start_bulk_delete() { return 1; }
  /**
    This method is similar to update_row, however the handler doesn't need
    to execute the updates at this point in time. The handler can be certain
    that another call to bulk_update_row will occur OR a call to
    exec_bulk_update before the set of updates in this query is concluded.

    @param    old_data       Old record
    @param    new_data       New record
    @param    dup_key_found  Number of duplicate keys found

    @retval  0   Bulk delete used by handler
    @retval  1   Bulk delete not used, normal operation used
  */
  virtual int bulk_update_row(const uchar *old_data, uchar *new_data,
                              uint *dup_key_found)
  {
    DBUG_ASSERT(FALSE);
    return HA_ERR_WRONG_COMMAND;
  }
  /**
    After this call all outstanding updates must be performed. The number
    of duplicate key errors are reported in the duplicate key parameter.
    It is allowed to continue to the batched update after this call, the
    handler has to wait until end_bulk_update with changing state.

    @param    dup_key_found       Number of duplicate keys found

    @retval  0           Success
    @retval  >0          Error code
  */
  virtual int exec_bulk_update(uint *dup_key_found)
  {
    DBUG_ASSERT(FALSE);
    return HA_ERR_WRONG_COMMAND;
  }
  /**
    Perform any needed clean-up, no outstanding updates are there at the
    moment.
  */
  virtual void end_bulk_update() { return; }
  /**
    Execute all outstanding deletes and close down the bulk delete.

    @retval 0             Success
    @retval >0            Error code
  */
  virtual int end_bulk_delete()
  {
    DBUG_ASSERT(FALSE);
    return HA_ERR_WRONG_COMMAND;
  }
  /**
     @brief
     Positions an index cursor to the index specified in the handle. Fetches the
     row if available. If the key value is null, begin at the first key of the
     index.
  */
  virtual int index_read_map(uchar * buf, const uchar * key,
                             key_part_map keypart_map,
                             enum ha_rkey_function find_flag)
  {
    uint key_len= calculate_key_len(table, active_index, key, keypart_map);
    return  index_read(buf, key, key_len, find_flag);
  }
  /**
     @brief
     Positions an index cursor to the index specified in the handle. Fetches the
     row if available. If the key value is null, begin at the first key of the
     index.
  */
  virtual int index_read_idx_map(uchar * buf, uint index, const uchar * key,
                                 key_part_map keypart_map,
                                 enum ha_rkey_function find_flag);
  virtual int index_next(uchar * buf)
   { return  HA_ERR_WRONG_COMMAND; }
  virtual int index_prev(uchar * buf)
   { return  HA_ERR_WRONG_COMMAND; }
  virtual int index_first(uchar * buf)
   { return  HA_ERR_WRONG_COMMAND; }
  virtual int index_last(uchar * buf)
   { return  HA_ERR_WRONG_COMMAND; }
  virtual int index_next_same(uchar *buf, const uchar *key, uint keylen);
  /**
     @brief
     The following functions works like index_read, but it find the last
     row with the current key value or prefix.
  */
  virtual int index_read_last_map(uchar * buf, const uchar * key,
                                  key_part_map keypart_map)
  {
    uint key_len= calculate_key_len(table, active_index, key, keypart_map);
    return index_read_last(buf, key, key_len);
  }
  virtual int read_range_first(const key_range *start_key,
                               const key_range *end_key,
                               bool eq_range, bool sorted);
  virtual int read_range_next();
  int compare_key(key_range *range);
  virtual int ft_init() { return HA_ERR_WRONG_COMMAND; }
  void ft_end() { ft_handler=NULL; }
  virtual FT_INFO *ft_init_ext(uint flags, uint inx,String *key)
    { return NULL; }
  virtual int ft_read(uchar *buf) { return HA_ERR_WRONG_COMMAND; }
  virtual int rnd_next(uchar *buf)=0;
  virtual int rnd_pos(uchar * buf, uchar *pos)=0;
  /**
    One has to use this method when to find
    random position by record as the plain
    position() call doesn't work for some
    handlers for random position.
  */
  virtual int rnd_pos_by_record(uchar *record);
  virtual int read_first_row(uchar *buf, uint primary_key);
  /**
    The following function is only needed for tables that may be temporary
    tables during joins.
  */
  virtual int restart_rnd_next(uchar *buf, uchar *pos)
    { return HA_ERR_WRONG_COMMAND; }
  virtual int rnd_same(uchar *buf, uint inx)
    { return HA_ERR_WRONG_COMMAND; }
  virtual ha_rows records_in_range(uint inx, key_range *min_key, key_range *max_key)
    { return (ha_rows) 10; }
  virtual void position(const uchar *record)=0;
  virtual int info(uint)=0; // see my_base.h for full description
  virtual void get_dynamic_partition_info(PARTITION_INFO *stat_info,
                                          uint part_id);
  virtual uint32 calculate_key_hash_value(Field **field_array)
  { DBUG_ASSERT(0); return 0; }
  virtual int extra(enum ha_extra_function operation)
  { return 0; }
  virtual int extra_opt(enum ha_extra_function operation, ulong cache_size)
  { return extra(operation); }

  /**
    In an UPDATE or DELETE, if the row under the cursor was locked by another
    transaction, and the engine used an optimistic read of the last
    committed row value under the cursor, then the engine returns 1 from this
    function. MySQL must NOT try to update this optimistic value. If the
    optimistic value does not match the WHERE condition, MySQL can decide to
    skip over this row. Currently only works for InnoDB. This can be used to
    avoid unnecessary lock waits.

    If this method returns nonzero, it will also signal the storage
    engine that the next read will be a locking re-read of the row.
  */
  virtual bool was_semi_consistent_read() { return 0; }
  /**
    Tell the engine whether it should avoid unnecessary lock waits.
    If yes, in an UPDATE or DELETE, if the row under the cursor was locked
    by another transaction, the engine may try an optimistic read of
    the last committed row value under the cursor.
  */
  virtual void try_semi_consistent_read(bool) {}
  virtual void unlock_row() {}
  virtual int start_stmt(THD *thd, thr_lock_type lock_type) {return 0;}
  /**
    This is called to delete all rows in a table
    If the handler don't support this, then this function will
    return HA_ERR_WRONG_COMMAND and MySQL will delete the rows one
    by one.
  */
  virtual int delete_all_rows()
  { return (my_errno=HA_ERR_WRONG_COMMAND); }
  virtual void get_auto_increment(ulonglong offset, ulonglong increment,
                                  ulonglong nb_desired_values,
                                  ulonglong *first_value,
                                  ulonglong *nb_reserved_values);
  void set_next_insert_id(ulonglong id)
  {
    DBUG_PRINT("info",("auto_increment: next value %lu", (ulong)id));
    next_insert_id= id;
  }
  void restore_auto_increment(ulonglong prev_insert_id)
  {
    /*
      Insertion of a row failed, re-use the lastly generated auto_increment
      id, for the next row. This is achieved by resetting next_insert_id to
      what it was before the failed insertion (that old value is provided by
      the caller). If that value was 0, it was the first row of the INSERT;
      then if insert_id_for_cur_row contains 0 it means no id was generated
      for this first row, so no id was generated since the INSERT started, so
      we should set next_insert_id to 0; if insert_id_for_cur_row is not 0, it
      is the generated id of the first and failed row, so we use it.
    */
    next_insert_id= (prev_insert_id > 0) ? prev_insert_id :
      insert_id_for_cur_row;
  }
  /**
    Reset the auto-increment counter to the given value, i.e. the next row
    inserted will get the given value. This is called e.g. after TRUNCATE
    is emulated by doing a 'DELETE FROM t'. HA_ERR_WRONG_COMMAND is
    returned by storage engines that don't support this operation.
  */
  virtual int reset_auto_increment(ulonglong value)
  { return HA_ERR_WRONG_COMMAND; }

  virtual void update_create_info(HA_CREATE_INFO *create_info) {}
  int check_old_types();
  virtual int optimize(THD* thd, HA_CHECK_OPT* check_opt)
  { return HA_ADMIN_NOT_IMPLEMENTED; }
  virtual int analyze(THD* thd, HA_CHECK_OPT* check_opt)
  { return HA_ADMIN_NOT_IMPLEMENTED; }
  virtual int assign_to_keycache(THD* thd, HA_CHECK_OPT* check_opt)
  { return HA_ADMIN_NOT_IMPLEMENTED; }
  virtual int preload_keys(THD* thd, HA_CHECK_OPT* check_opt)
  { return HA_ADMIN_NOT_IMPLEMENTED; }
  /* end of the list of admin commands */

  virtual bool check_and_repair(THD *thd) { return HA_ERR_WRONG_COMMAND; }
  virtual int disable_indexes(uint mode) { return HA_ERR_WRONG_COMMAND; }
  virtual int enable_indexes(uint mode) { return HA_ERR_WRONG_COMMAND; }
  virtual int indexes_are_disabled(void) {return 0;}
  virtual int discard_or_import_tablespace(my_bool discard)
  {return HA_ERR_WRONG_COMMAND;}
  virtual char *update_table_comment(const char * comment)
  { return (char*) comment;}
  virtual void append_create_info(String *packet) {}
  /**
    If index == MAX_KEY then a check for table is made and if index <
    MAX_KEY then a check is made if the table has foreign keys and if
    a foreign key uses this index (and thus the index cannot be dropped).

    @param  index            Index to check if foreign key uses it

    @retval   TRUE            Foreign key defined on table or index
    @retval   FALSE           No foreign key defined
  */
  virtual bool is_fk_defined_on_table_or_index(uint index)
  { return FALSE; }
  virtual char* get_foreign_key_create_info()
  { return(NULL);}  /* gets foreign key create string from InnoDB */
  /* gets tablespace name from handler */
  const char* get_tablespace_name();
  /** used in ALTER TABLE; 1 if changing storage engine is allowed */
  virtual bool can_switch_engines() { return 1; }
  /** used in REPLACE; is > 0 if table is referred by a FOREIGN KEY */
  virtual int get_foreign_key_list(THD *thd, List<FOREIGN_KEY_INFO> *f_key_list)
  { return 0; }
  virtual uint referenced_by_foreign_key() { return 0;}
  virtual void init_table_handle_for_HANDLER()
  { return; }       /* prepare InnoDB for HANDLER */
  virtual void free_foreign_key_create_info(char* str) {}
  /** The following can be called without an open handler */
  virtual const char *table_type() const =0;
  /**
    If frm_error() is called then we will use this to find out what file
    extentions exist for the storage engine. This is also used by the default
    rename_table and delete_table method in handler.cc.

    For engines that have two file name extentions (separate meta/index file
    and data file), the order of elements is relevant. First element of engine
    file name extentions array should be meta/index file extention. Second
    element - data file extention. This order is assumed by
    prepare_for_repair() when REPAIR TABLE ... USE_FRM is issued.
  */
  virtual const char **bas_ext() const =0;

  virtual int get_default_no_partitions(HA_CREATE_INFO *info) { return 1;}
  virtual void set_auto_partitions(partition_info *part_info) { return; }
  virtual bool get_no_parts(const char *name,
                            uint *no_parts)
  {
    *no_parts= 0;
    return 0;
  }
  virtual void set_part_info(partition_info *part_info,
                             bool early)
  {return;}

  virtual ulong index_flags(uint idx, uint part, bool all_parts) const =0;

  virtual void prepare_for_alter() { return; }
  virtual int add_index(TABLE *table_arg, KEY *key_info, uint num_of_keys)
  { return (HA_ERR_WRONG_COMMAND); }
  virtual int prepare_drop_index(TABLE *table_arg, uint *key_num,
                                 uint num_of_keys)
  { return (HA_ERR_WRONG_COMMAND); }
  virtual int final_drop_index(TABLE *table_arg)
  { return (HA_ERR_WRONG_COMMAND); }

  uint max_record_length() const
  { return min(HA_MAX_REC_LENGTH, max_supported_record_length()); }
  uint max_keys() const
  { return min(MAX_KEY, max_supported_keys()); }
  uint max_key_parts() const
  { return min(MAX_REF_PARTS, max_supported_key_parts()); }
  uint max_key_length() const
  { return min(MAX_KEY_LENGTH, max_supported_key_length()); }
  uint max_key_part_length() const
  { return min(MAX_KEY_LENGTH, max_supported_key_part_length()); }

  virtual uint max_supported_record_length() const { return HA_MAX_REC_LENGTH; }
  virtual uint max_supported_keys() const { return 0; }
  virtual uint max_supported_key_parts() const { return MAX_REF_PARTS; }
  virtual uint max_supported_key_length() const { return MAX_KEY_LENGTH; }
  virtual uint max_supported_key_part_length() const { return 255; }
  virtual uint min_record_length(uint options) const { return 1; }

  virtual bool low_byte_first() const { return 1; }
  virtual uint checksum() const { return 0; }
  virtual bool is_crashed() const  { return 0; }
  virtual bool auto_repair() const { return 0; }

  /**
    default rename_table() and delete_table() rename/delete files with a
    given name and extensions from bas_ext()
  */
  virtual int rename_table(const char *from, const char *to);
  virtual int delete_table(const char *name);
  virtual void drop_table(const char *name);

  virtual int create(const char *name, TABLE *form, HA_CREATE_INFO *info)=0;

#define CHF_CREATE_FLAG 0
#define CHF_DELETE_FLAG 1
#define CHF_RENAME_FLAG 2

  virtual int create_handler_files(const char *name, const char *old_name,
                                   int action_flag, HA_CREATE_INFO *info)
  { return FALSE; }

  virtual int change_partitions(HA_CREATE_INFO *create_info,
                                const char *path,
                                ulonglong *copied,
                                ulonglong *deleted,
                                const uchar *pack_frm_data,
                                size_t pack_frm_len)
  { return HA_ERR_WRONG_COMMAND; }
  virtual int drop_partitions(const char *path)
  { return HA_ERR_WRONG_COMMAND; }
  virtual int rename_partitions(const char *path)
  { return HA_ERR_WRONG_COMMAND; }
  virtual int optimize_partitions(THD *thd)
  { return HA_ERR_WRONG_COMMAND; }
  virtual int analyze_partitions(THD *thd)
  { return HA_ERR_WRONG_COMMAND; }
  virtual int check_partitions(THD *thd)
  { return HA_ERR_WRONG_COMMAND; }
  virtual int repair_partitions(THD *thd)
  { return HA_ERR_WRONG_COMMAND; }

  /**
    @note lock_count() can return > 1 if the table is MERGE or partitioned.
  */
  virtual uint lock_count(void) const { return 1; }
  /**
    Is not invoked for non-transactional temporary tables.

    @note store_lock() can return more than one lock if the table is MERGE
    or partitioned.

    @note that one can NOT rely on table->in_use in store_lock().  It may
    refer to a different thread if called from mysql_lock_abort_for_thread().

    @note If the table is MERGE, store_lock() can return less locks
    than lock_count() claimed. This can happen when the MERGE children
    are not attached when this is called from another thread.
  */
  virtual THR_LOCK_DATA **store_lock(THD *thd,
                                     THR_LOCK_DATA **to,
                                     enum thr_lock_type lock_type)=0;

  /** Type of table for caching query */
  virtual uint8 table_cache_type() { return HA_CACHE_TBL_NONTRANSACT; }


  /**
    @brief Register a named table with a call back function to the query cache.

    @param thd The thread handle
    @param table_key A pointer to the table name in the table cache
    @param key_length The length of the table name
    @param[out] engine_callback The pointer to the storage engine call back
      function
    @param[out] engine_data Storage engine specific data which could be
      anything

    This method offers the storage engine, the possibility to store a reference
    to a table name which is going to be used with query cache. 
    The method is called each time a statement is written to the cache and can
    be used to verify if a specific statement is cachable. It also offers
    the possibility to register a generic (but static) call back function which
    is called each time a statement is matched against the query cache.

    @note If engine_data supplied with this function is different from
      engine_data supplied with the callback function, and the callback returns
      FALSE, a table invalidation on the current table will occur.

    @return Upon success the engine_callback will point to the storage engine
      call back function, if any, and engine_data will point to any storage
      engine data used in the specific implementation.
      @retval TRUE Success
      @retval FALSE The specified table or current statement should not be
        cached
  */

  virtual my_bool register_query_cache_table(THD *thd, char *table_key,
                                             uint key_length,
                                             qc_engine_callback
                                             *engine_callback,
                                             ulonglong *engine_data)
  {
    *engine_callback= 0;
    return TRUE;
  }


 /*
   @retval TRUE   Primary key (if there is one) is clustered
                  key covering all fields
   @retval FALSE  otherwise
 */
 virtual bool primary_key_is_clustered() { return FALSE; }
 virtual int cmp_ref(const uchar *ref1, const uchar *ref2)
 {
   return memcmp(ref1, ref2, ref_length);
 }

 /*
   Condition pushdown to storage engines
 */

 /**
   Push condition down to the table handler.

   @param  cond   Condition to be pushed. The condition tree must not be
                  modified by the by the caller.

   @return
     The 'remainder' condition that caller must use to filter out records.
     NULL means the handler will not return rows that do not match the
     passed condition.

   @note
   The pushed conditions form a stack (from which one can remove the
   last pushed condition using cond_pop).
   The table handler filters out rows using (pushed_cond1 AND pushed_cond2 
   AND ... AND pushed_condN)
   or less restrictive condition, depending on handler's capabilities.

   handler->ha_reset() call empties the condition stack.
   Calls to rnd_init/rnd_end, index_init/index_end etc do not affect the
   condition stack.
 */ 
 virtual const COND *cond_push(const COND *cond) { return cond; }
 
 /**
   Pop the top condition from the condition stack of the handler instance.

   Pops the top if condition stack, if stack is not empty.
 */
 virtual void cond_pop() { return; }

 virtual Item *idx_cond_push(uint keyno, Item* idx_cond) { return idx_cond; }

 /*
    Part of old fast alter table, to be depricated
  */
 virtual bool check_if_incompatible_data(HA_CREATE_INFO *create_info,
                                         uint table_changes)
 { return COMPATIBLE_DATA_NO; }

<<<<<<< HEAD
 /* On-line ALTER TABLE interface */

 /**
    Check if a storage engine supports a particular alter table on-line

    @param    altered_table     A temporary table show what table is to
                                change to
    @param    create_info       Information from the parsing phase about new
                                table properties.
    @param    alter_flags       Bitmask that shows what will be changed
    @param    table_changes     Shows if table layout has changed (for
                                backwards compatibility with
                                check_if_incompatible_data

    @retval   HA_ALTER_ERROR                Unexpected error
    @retval   HA_ALTER_SUPPORTED_WAIT_LOCK  Supported, but requires DDL lock
    @retval   HA_ALTER_SUPPORTED_NO_LOCK    Supported
    @retval   HA_ALTER_NOT_SUPPORTED        Not supported

    @note
      The default implementation is implemented to support fast
      alter table (storage engines that support some changes by
      just changing the frm file) without any change in the handler
      implementation.    
 */
 virtual int check_if_supported_alter(TABLE *altered_table,
                                      HA_CREATE_INFO *create_info,
                                      HA_ALTER_FLAGS *alter_flags,
                                      uint table_changes)
 {
   DBUG_ENTER("check_if_supported_alter");
   if (this->check_if_incompatible_data(create_info, table_changes)
       == COMPATIBLE_DATA_NO)
     DBUG_RETURN(HA_ALTER_NOT_SUPPORTED);
   else
     DBUG_RETURN(HA_ALTER_SUPPORTED_WAIT_LOCK);
 }
 /**
   Tell storage engine to prepare for the on-line alter table (pre-alter)

   @param     thd               The thread handle
   @param     altered_table     A temporary table show what table is to
                                change to
   @param     alter_info        Storage place for data used during phase1
                                and phase2
   @param     alter_flags       Bitmask that shows what will be changed

   @retval   0      OK
   @retval   error  error code passed from storage engine
 */
 virtual int alter_table_phase1(THD *thd,
                                TABLE *altered_table,
                                HA_CREATE_INFO *create_info,
                                HA_ALTER_INFO *alter_info,
                                HA_ALTER_FLAGS *alter_flags)
 {
   return HA_ERR_UNSUPPORTED;
 }
 /**
    Tell storage engine to perform the on-line alter table (alter)

    @param    thd               The thread handle
    @param    altered_table     A temporary table show what table is to
                                change to
    @param    alter_info        Storage place for data used during phase1
                                and phase2
    @param    alter_flags       Bitmask that shows what will be changed

    @retval  0      OK
    @retval  error  error code passed from storage engine

    @note
      If check_if_supported_alter returns HA_ALTER_SUPPORTED_WAIT_LOCK
      this call is to be wrapped with a DDL lock. This is currently NOT
      supported.
 */
 virtual int alter_table_phase2(THD *thd,
                                TABLE *altered_table,
                                HA_CREATE_INFO *create_info,
                                HA_ALTER_INFO *alter_info,
                                HA_ALTER_FLAGS *alter_flags)
 {
   return HA_ERR_UNSUPPORTED;
 }
 /**
    Tell storage engine that changed frm file is now on disk and table
    has been re-opened (post-alter)

    @param    thd               The thread handle
    @param    table             The altered table, re-opened
 */
 virtual int alter_table_phase3(THD *thd, TABLE *table)
 {
   return HA_ERR_UNSUPPORTED;
 }


 /** These are only called from sql_select for internal temporary tables. */
  virtual int write_row(uchar *buf __attribute__((unused)))
  {
    return HA_ERR_WRONG_COMMAND;
  }

  virtual int update_row(const uchar *old_data __attribute__((unused)),
                         uchar *new_data __attribute__((unused)))
  {
    return HA_ERR_WRONG_COMMAND;
  }

  virtual int delete_row(const uchar *buf __attribute__((unused)))
  {
    return HA_ERR_WRONG_COMMAND;
  }
=======
>>>>>>> 136da177
  /**
    use_hidden_primary_key() is called in case of an update/delete when
    (table_flags() and HA_PRIMARY_KEY_REQUIRED_FOR_DELETE) is defined
    but we don't have a primary key
  */
  virtual void use_hidden_primary_key();

  /**
    Lock table.

    @param    thd                     Thread handle
    @param    lock_type               HA_LOCK_IN_SHARE_MODE     (F_RDLCK)
                                      HA_LOCK_IN_EXCLUSIVE_MODE (F_WRLCK)
    @param    lock_timeout            -1 default timeout
                                      0  no wait
                                      >0 wait timeout in milliseconds.

   @note
      lock_timeout >0 is not used by MySQL currently. If the storage
      engine does not support NOWAIT (lock_timeout == 0) it should
      return an error. But if it does not support WAIT X (lock_timeout
      >0) it should treat it as lock_timeout == -1 and wait a default
      (or even hard-coded) timeout.

    @retval HA_ERR_WRONG_COMMAND      Storage engine does not support
                                      lock_table()
    @retval HA_ERR_UNSUPPORTED        Storage engine does not support NOWAIT
    @retval HA_ERR_LOCK_WAIT_TIMEOUT  Lock request timed out or
                                      lock conflict with NOWAIT option
    @retval HA_ERR_LOCK_DEADLOCK      Deadlock detected
  */
  virtual int lock_table(THD *thd         __attribute__((unused)),
                         int lock_type    __attribute__((unused)),
                         int lock_timeout __attribute__((unused)))
  {
    return HA_ERR_WRONG_COMMAND;
  }

  virtual void add_explain_extra_info(uint keyno, String *extra) {}
protected:
  /* Service methods for use by storage engines. */
  void ha_statistic_increment(ulong SSV::*offset) const;
  void **ha_data(THD *) const;
  THD *ha_thd(void) const;
private:
  /*
    Low-level primitives for storage engines.  These should be
    overridden by the storage engine class. To call these methods, use
    the corresponding 'ha_*' method above.
  */

  virtual int open(const char *name, int mode, uint test_if_locked)=0;
  virtual int index_init(uint idx, bool sorted) { active_index= idx; return 0; }
  virtual int index_end() { active_index= MAX_KEY; return 0; }
  /**
    rnd_init() can be called two times without rnd_end() in between
    (it only makes sense if scan=1).
    then the second call should prepare for the new table scan (e.g
    if rnd_init allocates the cursor, second call should position it
    to the start of the table, no need to deallocate and allocate it again
  */
  virtual int rnd_init(bool scan)= 0;
  virtual int rnd_end() { return 0; }
  virtual int write_row(uchar *buf __attribute__((unused)))
  {
    return HA_ERR_WRONG_COMMAND;
  }

  virtual int update_row(const uchar *old_data __attribute__((unused)),
                         uchar *new_data __attribute__((unused)))
  {
    return HA_ERR_WRONG_COMMAND;
  }

  virtual int delete_row(const uchar *buf __attribute__((unused)))
  {
    return HA_ERR_WRONG_COMMAND;
  }
  /**
    Reset state of file to after 'open'.
    This function is called after every statement for all tables used
    by that statement.
  */
  virtual int reset() { return 0; }
  virtual Table_flags table_flags(void) const= 0;
  /**
    Is not invoked for non-transactional temporary tables.

    Tells the storage engine that we intend to read or write data
    from the table. This call is prefixed with a call to handler::store_lock()
    and is invoked only for those handler instances that stored the lock.

    Calls to rnd_init/index_init are prefixed with this call. When table
    IO is complete, we call external_lock(F_UNLCK).
    A storage engine writer should expect that each call to
    ::external_lock(F_[RD|WR]LOCK is followed by a call to
    ::external_lock(F_UNLCK). If it is not, it is a bug in MySQL.

    The name and signature originate from the first implementation
    in MyISAM, which would call fcntl to set/clear an advisory
    lock on the data file in this method.

    @param   lock_type    F_RDLCK, F_WRLCK, F_UNLCK

    @return  non-0 in case of failure, 0 in case of success.
    When lock_type is F_UNLCK, the return value is ignored.
  */
  virtual int external_lock(THD *thd __attribute__((unused)),
                            int lock_type __attribute__((unused)))
  {
    return 0;
  }
  virtual void release_auto_increment() { return; };
  /** admin commands - called from mysql_admin_table */
  virtual int check_for_upgrade(HA_CHECK_OPT *check_opt)
  { return 0; }
  virtual int check(THD* thd, HA_CHECK_OPT* check_opt)
  { return HA_ADMIN_NOT_IMPLEMENTED; }

  /**
     In this method check_opt can be modified
     to specify CHECK option to use to call check()
     upon the table.
  */
  virtual int repair(THD* thd, HA_CHECK_OPT* check_opt)
  { return HA_ADMIN_NOT_IMPLEMENTED; }
  virtual void start_bulk_insert(ha_rows rows) {}
  virtual int end_bulk_insert() { return 0; }
  virtual int index_read(uchar * buf, const uchar * key, uint key_len,
                         enum ha_rkey_function find_flag)
   { return  HA_ERR_WRONG_COMMAND; }
  virtual int index_read_last(uchar * buf, const uchar * key, uint key_len)
   { return (my_errno= HA_ERR_WRONG_COMMAND); }
};



/*
  A Disk-Sweep MRR interface implementation

  This implementation makes range (and, in the future, 'ref') scans to read
  table rows in disk sweeps. 
  
  Currently it is used by MyISAM and InnoDB. Potentially it can be used with
  any table handler that has non-clustered indexes and on-disk rows.
*/

class DsMrr_impl
{
public:
  typedef void (handler::*range_check_toggle_func_t)(bool on);

  DsMrr_impl(range_check_toggle_func_t func)
    : last_idx_tuple(NULL), range_check_toggle_func(func) {};

  uchar *rowids_buf;       /* ROWIDs buffer */
  uchar *rowids_buf_cur;   /* Current position when reading/writing */
  uchar *rowids_buf_last;  /* Wen reading: end of used buffer space */
  uchar *rowids_buf_end;   /* End of the buffer */
  
  KEY  *mrr_key;           /* Index to use */
  uint mrr_keyno;          /* Number of the index */

  uchar *last_idx_tuple; //TODO: remove 
  bool dsmrr_eof;        //TODO: remove 

  /* TRUE <=> need range association, buffer holds {rowid, range_id} pairs */
  bool is_mrr_assoc; 

  handler *h; /* Owner table handler */
  handler *h2; /* Slave handler for doing rnd_pos(). */
   
  /* Bitmaps for the rnd_pos()-calling handler object */
  MY_BITMAP row_access_bitmap;
  MY_BITMAP *save_read_set, *save_write_set;

  bool use_default_impl; /* TRUE <=> shortcut the calls to default MRR impl */
  range_check_toggle_func_t range_check_toggle_func;


  int dsmrr_init(handler *h, KEY *key, RANGE_SEQ_IF *seq_funcs, 
                 void *seq_init_param, uint n_ranges, uint mode, 
                 HANDLER_BUFFER *buf);
  void dsmrr_close();
  int dsmrr_fill_buffer(handler *h);
  int dsmrr_next(handler *h, char **range_info);

  int dsmrr_info(uint keyno, uint n_ranges, uint keys, uint *bufsz,
                 uint *flags, COST_VECT *cost);

  ha_rows dsmrr_info_const(uint keyno, RANGE_SEQ_IF *seq, 
                            void *seq_init_param, uint n_ranges, uint *bufsz,
                            uint *flags, COST_VECT *cost);
private:
  bool key_uses_partial_cols(uint keyno);
  bool choose_mrr_impl(uint keyno, ha_rows rows, uint *flags, uint *bufsz, 
                       COST_VECT *cost);
  bool get_disk_sweep_mrr_cost(uint keynr, ha_rows rows, uint flags, 
                               uint *buffer_size, COST_VECT *cost);
};

extern const char *ha_row_type[];
extern const char *tx_isolation_names[];
extern const char *binlog_format_names[];
extern TYPELIB tx_isolation_typelib;
extern TYPELIB myisam_stats_method_typelib;
extern ulong total_ha, total_ha_2pc;

/* Wrapper functions */
#define ha_commit_stmt(thd) (ha_commit_trans((thd), FALSE))
#define ha_rollback_stmt(thd) (ha_rollback_trans((thd), FALSE))
#define ha_commit(thd) (ha_commit_trans((thd), TRUE))
#define ha_rollback(thd) (ha_rollback_trans((thd), TRUE))

/* lookups */
handlerton *ha_default_handlerton(THD *thd);
plugin_ref ha_resolve_by_name(THD *thd, const LEX_STRING *name);
plugin_ref ha_lock_engine(THD *thd, handlerton *hton);
handlerton *ha_resolve_by_legacy_type(THD *thd, enum legacy_db_type db_type);
handler *get_new_handler(TABLE_SHARE *share, MEM_ROOT *alloc,
                         handlerton *db_type);
handlerton *ha_checktype(THD *thd, enum legacy_db_type database_type,
                          bool no_substitute, bool report_error);


static inline enum legacy_db_type ha_legacy_type(const handlerton *db_type)
{
  return (db_type == NULL) ? DB_TYPE_UNKNOWN : db_type->db_type;
}

static inline const char *ha_resolve_storage_engine_name(const handlerton *db_type)
{
  return db_type == NULL ? "UNKNOWN" : hton2plugin[db_type->slot]->name.str;
}

static inline bool ha_check_storage_engine_flag(const handlerton *db_type, uint32 flag)
{
  return db_type == NULL ? FALSE : test(db_type->flags & flag);
}

static inline bool ha_storage_engine_is_enabled(const handlerton *db_type)
{
  return (db_type && db_type->create) ?
         (db_type->state == SHOW_OPTION_YES) : FALSE;
}

/* basic stuff */
int ha_init(void);
int ha_end(void);
int ha_initialize_handlerton(st_plugin_int *plugin);
int ha_finalize_handlerton(st_plugin_int *plugin);

TYPELIB *ha_known_exts(void);
int ha_panic(enum ha_panic_function flag);
void ha_close_connection(THD* thd);
bool ha_flush_logs(handlerton *db_type);
void ha_drop_database(char* path);
int ha_create_table(THD *thd, const char *path,
                    const char *db, const char *table_name,
                    HA_CREATE_INFO *create_info,
                    bool update_create_info);
int ha_delete_table(THD *thd, handlerton *db_type, const char *path,
                    const char *db, const char *alias, bool generate_warning);

/* statistics and info */
bool ha_show_status(THD *thd, handlerton *db_type, enum ha_stat_type stat);

/* discovery */
int ha_create_table_from_engine(THD* thd, const char *db, const char *name);
int ha_discover(THD* thd, const char* dbname, const char* name,
                uchar** frmblob, size_t* frmlen);
int ha_find_files(THD *thd,const char *db,const char *path,
                  const char *wild, bool dir, List<LEX_STRING>* files);
int ha_table_exists_in_engine(THD* thd, const char* db, const char* name);

/* key cache */
extern "C" int ha_init_key_cache(const char *name, KEY_CACHE *key_cache);
int ha_resize_key_cache(KEY_CACHE *key_cache);
int ha_change_key_cache_param(KEY_CACHE *key_cache);
int ha_change_key_cache(KEY_CACHE *old_key_cache, KEY_CACHE *new_key_cache);
int ha_end_key_cache(KEY_CACHE *key_cache);

/* report to InnoDB that control passes to the client */
int ha_release_temporary_latches(THD *thd);

/* transactions: interface to handlerton functions */
int ha_start_consistent_snapshot(THD *thd);
int ha_commit_or_rollback_by_xid(XID *xid, bool commit);
int ha_commit_one_phase(THD *thd, bool all);
int ha_rollback_trans(THD *thd, bool all);
int ha_prepare(THD *thd);
int ha_recover(HASH *commit_list);

/* transactions: these functions never call handlerton functions directly */
int ha_commit_trans(THD *thd, bool all);
int ha_autocommit_or_rollback(THD *thd, int error);
int ha_enable_transaction(THD *thd, bool on);

/* savepoints */
int ha_rollback_to_savepoint(THD *thd, SAVEPOINT *sv);
int ha_savepoint(THD *thd, SAVEPOINT *sv);
int ha_release_savepoint(THD *thd, SAVEPOINT *sv);

/* these are called by storage engines */
void trans_register_ha(THD *thd, bool all, handlerton *ht);

/*
  Storage engine has to assume the transaction will end up with 2pc if
   - there is more than one 2pc-capable storage engine available
   - in the current transaction 2pc was not disabled yet
*/
#define trans_need_2pc(thd, all)                   ((total_ha_2pc > 1) && \
        !((all ? &thd->transaction.all : &thd->transaction.stmt)->no_2pc))

#ifdef HAVE_NDB_BINLOG
int ha_reset_logs(THD *thd);
int ha_binlog_index_purge_file(THD *thd, const char *file);
void ha_reset_slave(THD *thd);
void ha_binlog_log_query(THD *thd, handlerton *db_type,
                         enum_binlog_command binlog_command,
                         const char *query, uint query_length,
                         const char *db, const char *table_name);
void ha_binlog_wait(THD *thd);
int ha_binlog_end(THD *thd);
#else
#define ha_reset_logs(a) do {} while (0)
#define ha_binlog_index_purge_file(a,b) do {} while (0)
#define ha_reset_slave(a) do {} while (0)
#define ha_binlog_log_query(a,b,c,d,e,f,g) do {} while (0)
#define ha_binlog_wait(a) do {} while (0)
#define ha_binlog_end(a)  do {} while (0)
#endif<|MERGE_RESOLUTION|>--- conflicted
+++ resolved
@@ -1936,7 +1936,6 @@
                                          uint table_changes)
  { return COMPATIBLE_DATA_NO; }
 
-<<<<<<< HEAD
  /* On-line ALTER TABLE interface */
 
  /**
@@ -2033,25 +2032,6 @@
    return HA_ERR_UNSUPPORTED;
  }
 
-
- /** These are only called from sql_select for internal temporary tables. */
-  virtual int write_row(uchar *buf __attribute__((unused)))
-  {
-    return HA_ERR_WRONG_COMMAND;
-  }
-
-  virtual int update_row(const uchar *old_data __attribute__((unused)),
-                         uchar *new_data __attribute__((unused)))
-  {
-    return HA_ERR_WRONG_COMMAND;
-  }
-
-  virtual int delete_row(const uchar *buf __attribute__((unused)))
-  {
-    return HA_ERR_WRONG_COMMAND;
-  }
-=======
->>>>>>> 136da177
   /**
     use_hidden_primary_key() is called in case of an update/delete when
     (table_flags() and HA_PRIMARY_KEY_REQUIRED_FOR_DELETE) is defined
