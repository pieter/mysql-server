--- conflicted
+++ resolved
@@ -163,7 +163,7 @@
 rnd_diff	tmp_table_diff
 20	8
 flush status;
-show global status like 'Com%function';
+show status like 'Com%function';
 Variable_name	Value
 Com_alter_function	0
 Com_create_function	0
@@ -175,14 +175,11 @@
 return ret;
 end //
 drop function f1;
-show global status like 'Com%function';
+show status like 'Com%function';
 Variable_name	Value
 Com_alter_function	0
 Com_create_function	1
-<<<<<<< HEAD
 Com_drop_function	1
-Com_show_function_code	0
-Com_show_function_status	0
 SELECT VARIABLE_VALUE INTO @tc FROM INFORMATION_SCHEMA.GLOBAL_STATUS WHERE VARIABLE_NAME = 'Threads_connected';
 SELECT VARIABLE_NAME FROM INFORMATION_SCHEMA.GLOBAL_STATUS WHERE VARIABLE_NAME = 'Threads_created' AND VARIABLE_VALUE < @tc;
 VARIABLE_NAME
@@ -191,7 +188,4 @@
 SELECT * FROM INFORMATION_SCHEMA.GLOBAL_STATUS WHERE VARIABLE_NAME = 'Threads_connected' AND VARIABLE_VALUE < @tc;
 VARIABLE_NAME	VARIABLE_VALUE
 SELECT * FROM INFORMATION_SCHEMA.GLOBAL_STATUS WHERE VARIABLE_NAME = 'Threads_running' AND VARIABLE_VALUE < @tr;
-VARIABLE_NAME	VARIABLE_VALUE
-=======
-Com_drop_function	1
->>>>>>> 24e00e46
+VARIABLE_NAME	VARIABLE_VALUE