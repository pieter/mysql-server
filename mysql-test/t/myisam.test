#
# Test bugs in the MyISAM code
#

# Initialise
--disable_warnings
drop table if exists t1,t2;
--enable_warnings
SET SQL_WARNINGS=1;

#
# Test problem with CHECK TABLE;
#

CREATE TABLE t1 (
  STRING_DATA char(255) default NULL,
  KEY string_data (STRING_DATA)
) ENGINE=MyISAM;

INSERT INTO t1 VALUES ('AAAAAAAAAAAAAAAAAAAAAAAAAAAAAAAAAAAAAAAAAAAAAAAAAAAAAAAAAAAAAAAAAAAAAAAAAAAAAAAAAAAAAAAAAAAAAAAAAAAAAAAAAAAAAAAAAAAAAAAAAAAAAAAAAAAAAAAAAAAAAAAAAAAAAAAAAAAAAAAAAAAAAAAAAAAAAAAAAAAAAAAAAAAAAAAAAAAAAAAAAAAAAAAAAAAAAAAAAAAAAAAAAAAAAAAAAAAAAAAAAAAAAAAAAAAAAAA');
INSERT INTO t1 VALUES ('DDDDDDDDDDDDDDDDDDDDDDDDDDDDDDDDDDDDDDDDDDDDDDDDDDDDDDDDDDDDDDDDDDDDDDDDDDDDDDDDDDDDDDDDDDDDDDDDDDDDDDDDDDDDDDDDDDDDDDDDDDDDDDDDDDDDDDDDDDDDDDDDDDDDDDDDDDDDDDDDDDDDDDDDDDDDDDDDDDDDDDDDDDDDDDDDDDDDDDDDDDDDDDDDDDDDDDDDDDDDDDDDDDDDDDDDDDDDDDDDDDDDDDDDDDDDDDD');
INSERT INTO t1 VALUES ('FFFFFFFFFFFFFFFFFFFFFFFFFFFFFFFFFFFFFFFFFFFFFFFFFFFFFFFFFFFFFFFFFFFFFFFFFFFFFFFFFFFFFFFFFFFFFFFFFFFFFFFFFFFFFFFFFFFFFFFFFFFFFFFFFFFFFFFFFFFFFFFFFFFFFFFFFFFFFFFFFFFFFFFFFFFFFFFFFFFFFFFFFFFFFFFFFFFFFFFFFFFFFFFFFFFFFFFFFFFFFFFFFFFFFFFFFFFFFFFFFFFFFFFFFFFFFFF');
INSERT INTO t1 VALUES ('FGGGGGGGGGGGGGGGGGGGGGGGGGGGGGGGGGGGGGGGGGGGGGGGGGGGGGGGGGGGGGGGGGGGGGGGGGGGGGGGGGGGGGGGGGGGGGGGGGGGGGGGGGGGGGGGGGGGGGGGGGGGGGGGGGGGGGGGGGGGGGGGGGGGGGGGGGGGGGGGGGGGGGGGGGGGGGGGGGGGGGGGGGGGGGGGGGGGGGGGGGGGGGGGGGGGGGGGGGGGGGGGGGGGGGGGGGGGGGGGGGGGGGGGGGGGGGG');
INSERT INTO t1 VALUES ('HHHHHHHHHHHHHHHHHHHHHHHHHHHHHHHHHHHHHHHHHHHHHHHHHHHHHHHHHHHHHHHHHHHHHHHHHHHHHHHHHHHHHHHHHHHHHHHHHHHHHHHHHHHHHHHHHHHHHHHHHHHHHHHHHHHHHHHHHHHHHHHHHHHHHHHHHHHHHHHHHHHHHHHHHHHHHHHHHHHHHHHHHHHHHHHHHHHHHHHHHHHHHHHHHHHHHHHHHHHHHHHHHHHHHHHHHHHHHHHHHHHHHHHHHHHHHHH');
INSERT INTO t1 VALUES ('WWWWWWWWWWWWWWWWWWWWWWWWWWWWWWWWWWWWWWWWWWWWWWWWWWWWWWWWWWWWWWWWWWWWWWWWWWWWWWWWWWWWWWWWWWWWWWWWWWWWWWWWWWWWWWWWWWWWWWWWWWWWWWWWWWWWWWWWWWWWWWWWWWWWWWWWWWWWWWWWWWWWWWWWWWWWWWWWWWWWWWWWWWWWWWWWWWWWWWWWWWWWWWWWWWWWWWWWWWWWWWWWWWWWWWWWWWWWWWWWWWWWWWWWWWWWWWW');
CHECK TABLE t1;
drop table t1;

#
# Test problem with rows that are 65517-65520 bytes long
#

create table t1 (a tinyint not null auto_increment, b blob not null, primary key (a));

let $1=100;
disable_query_log;
--disable_warnings
SET SQL_WARNINGS=0;
while ($1)
{
  eval insert into t1 (b) values(repeat(char(65+$1),65550-$1));
  dec $1;
}
SET SQL_WARNINGS=1;
--enable_warnings
enable_query_log;
check table t1;
repair table t1;
delete from t1 where (a & 1);
check table t1;
repair table t1;
check table t1;
drop table t1;

#
# Test bug: Two optimize in a row reset index cardinality
#

create table t1 (a int not null auto_increment, b int not null, primary key (a), index(b));
insert into t1 (b) values (1),(2),(2),(2),(2);
optimize table t1;
show index from t1;
optimize table t1;
show index from t1;
drop table t1;

#
# Test of how ORDER BY works when doing it on the whole table
#

create table t1 (a int not null, b int not null, c int not null, primary key (a),key(b)) engine=myisam;
insert into t1 values (3,3,3),(1,1,1),(2,2,2),(4,4,4);
explain select * from t1 order by a;
explain select * from t1 order by b;
explain select * from t1 order by c;
explain select a from t1 order by a;
explain select b from t1 order by b;
explain select a,b from t1 order by b;
explain select a,b from t1;
explain select a,b,c from t1;
drop table t1;

#
# Test of OPTIMIZE of locked and modified tables
#
CREATE TABLE t1 (a INT);
INSERT INTO  t1 VALUES (1), (2), (3);
LOCK TABLES t1 WRITE;
INSERT INTO  t1 VALUES (1), (2), (3);
OPTIMIZE TABLE t1;
DROP TABLE t1;

#
# Test of optimize, when only mi_sort_index (but not mi_repair*) is done
# in ha_myisam::repair, and index size is changed (decreased).
#

create table t1 ( t1 char(255), key(t1(250)));
insert t1 values ('137513751375137513751375137513751375137569516951695169516951695169516951695169');
insert t1 values ('178417841784178417841784178417841784178403420342034203420342034203420342034203');
insert t1 values ('213872387238723872387238723872387238723867376737673767376737673767376737673767');
insert t1 values ('242624262426242624262426242624262426242607890789078907890789078907890789078907');
insert t1 values ('256025602560256025602560256025602560256011701170117011701170117011701170117011');
insert t1 values ('276027602760276027602760276027602760276001610161016101610161016101610161016101');
insert t1 values ('281528152815281528152815281528152815281564956495649564956495649564956495649564');
insert t1 values ('292129212921292129212921292129212921292102100210021002100210021002100210021002');
insert t1 values ('380638063806380638063806380638063806380634483448344834483448344834483448344834');
insert t1 values ('411641164116411641164116411641164116411616301630163016301630163016301630163016');
insert t1 values ('420842084208420842084208420842084208420899889988998899889988998899889988998899');
insert t1 values ('438443844384438443844384438443844384438482448244824482448244824482448244824482');
insert t1 values ('443244324432443244324432443244324432443239613961396139613961396139613961396139');
insert t1 values ('485448544854485448544854485448544854485477847784778477847784778477847784778477');
insert t1 values ('494549454945494549454945494549454945494555275527552755275527552755275527552755');
insert t1 values ('538647864786478647864786478647864786478688918891889188918891889188918891889188');
insert t1 values ('565556555655565556555655565556555655565554845484548454845484548454845484548454');
insert t1 values ('607860786078607860786078607860786078607856665666566656665666566656665666566656');
insert t1 values ('640164016401640164016401640164016401640141274127412741274127412741274127412741');
insert t1 values ('719471947194719471947194719471947194719478717871787178717871787178717871787178');
insert t1 values ('742574257425742574257425742574257425742549604960496049604960496049604960496049');
insert t1 values ('887088708870887088708870887088708870887035963596359635963596359635963596359635');
insert t1 values ('917791779177917791779177917791779177917773857385738573857385738573857385738573');
insert t1 values ('933293329332933293329332933293329332933278987898789878987898789878987898789878');
insert t1 values ('963896389638963896389638963896389638963877807780778077807780778077807780778077');
delete from t1 where t1>'2';
insert t1 values ('70'), ('84'), ('60'), ('20'), ('76'), ('89'), ('49'), ('50'),
('88'), ('61'), ('42'), ('98'), ('39'), ('30'), ('25'), ('66'), ('61'), ('48'),
('80'), ('84'), ('98'), ('19'), ('91'), ('42'), ('47');
optimize table t1;
check table t1;
drop table t1;

#
# test of myisam with huge number of packed fields
#

create table t1 (i1 int, i2 int, i3 int, i4 int, i5 int, i6 int, i7 int, i8
int, i9 int, i10 int, i11 int, i12 int, i13 int, i14 int, i15 int, i16 int, i17
int, i18 int, i19 int, i20 int, i21 int, i22 int, i23 int, i24 int, i25 int,
i26 int, i27 int, i28 int, i29 int, i30 int, i31 int, i32 int, i33 int, i34
int, i35 int, i36 int, i37 int, i38 int, i39 int, i40 int, i41 int, i42 int,
i43 int, i44 int, i45 int, i46 int, i47 int, i48 int, i49 int, i50 int, i51
int, i52 int, i53 int, i54 int, i55 int, i56 int, i57 int, i58 int, i59 int,
i60 int, i61 int, i62 int, i63 int, i64 int, i65 int, i66 int, i67 int, i68
int, i69 int, i70 int, i71 int, i72 int, i73 int, i74 int, i75 int, i76 int,
i77 int, i78 int, i79 int, i80 int, i81 int, i82 int, i83 int, i84 int, i85
int, i86 int, i87 int, i88 int, i89 int, i90 int, i91 int, i92 int, i93 int,
i94 int, i95 int, i96 int, i97 int, i98 int, i99 int, i100 int, i101 int, i102
int, i103 int, i104 int, i105 int, i106 int, i107 int, i108 int, i109 int, i110
int, i111 int, i112 int, i113 int, i114 int, i115 int, i116 int, i117 int, i118
int, i119 int, i120 int, i121 int, i122 int, i123 int, i124 int, i125 int, i126
int, i127 int, i128 int, i129 int, i130 int, i131 int, i132 int, i133 int, i134
int, i135 int, i136 int, i137 int, i138 int, i139 int, i140 int, i141 int, i142
int, i143 int, i144 int, i145 int, i146 int, i147 int, i148 int, i149 int, i150
int, i151 int, i152 int, i153 int, i154 int, i155 int, i156 int, i157 int, i158
int, i159 int, i160 int, i161 int, i162 int, i163 int, i164 int, i165 int, i166
int, i167 int, i168 int, i169 int, i170 int, i171 int, i172 int, i173 int, i174
int, i175 int, i176 int, i177 int, i178 int, i179 int, i180 int, i181 int, i182
int, i183 int, i184 int, i185 int, i186 int, i187 int, i188 int, i189 int, i190
int, i191 int, i192 int, i193 int, i194 int, i195 int, i196 int, i197 int, i198
int, i199 int, i200 int, i201 int, i202 int, i203 int, i204 int, i205 int, i206
int, i207 int, i208 int, i209 int, i210 int, i211 int, i212 int, i213 int, i214
int, i215 int, i216 int, i217 int, i218 int, i219 int, i220 int, i221 int, i222
int, i223 int, i224 int, i225 int, i226 int, i227 int, i228 int, i229 int, i230
int, i231 int, i232 int, i233 int, i234 int, i235 int, i236 int, i237 int, i238
int, i239 int, i240 int, i241 int, i242 int, i243 int, i244 int, i245 int, i246
int, i247 int, i248 int, i249 int, i250 int, i251 int, i252 int, i253 int, i254
int, i255 int, i256 int, i257 int, i258 int, i259 int, i260 int, i261 int, i262
int, i263 int, i264 int, i265 int, i266 int, i267 int, i268 int, i269 int, i270
int, i271 int, i272 int, i273 int, i274 int, i275 int, i276 int, i277 int, i278
int, i279 int, i280 int, i281 int, i282 int, i283 int, i284 int, i285 int, i286
int, i287 int, i288 int, i289 int, i290 int, i291 int, i292 int, i293 int, i294
int, i295 int, i296 int, i297 int, i298 int, i299 int, i300 int, i301 int, i302
int, i303 int, i304 int, i305 int, i306 int, i307 int, i308 int, i309 int, i310
int, i311 int, i312 int, i313 int, i314 int, i315 int, i316 int, i317 int, i318
int, i319 int, i320 int, i321 int, i322 int, i323 int, i324 int, i325 int, i326
int, i327 int, i328 int, i329 int, i330 int, i331 int, i332 int, i333 int, i334
int, i335 int, i336 int, i337 int, i338 int, i339 int, i340 int, i341 int, i342
int, i343 int, i344 int, i345 int, i346 int, i347 int, i348 int, i349 int, i350
int, i351 int, i352 int, i353 int, i354 int, i355 int, i356 int, i357 int, i358
int, i359 int, i360 int, i361 int, i362 int, i363 int, i364 int, i365 int, i366
int, i367 int, i368 int, i369 int, i370 int, i371 int, i372 int, i373 int, i374
int, i375 int, i376 int, i377 int, i378 int, i379 int, i380 int, i381 int, i382
int, i383 int, i384 int, i385 int, i386 int, i387 int, i388 int, i389 int, i390
int, i391 int, i392 int, i393 int, i394 int, i395 int, i396 int, i397 int, i398
int, i399 int, i400 int, i401 int, i402 int, i403 int, i404 int, i405 int, i406
int, i407 int, i408 int, i409 int, i410 int, i411 int, i412 int, i413 int, i414
int, i415 int, i416 int, i417 int, i418 int, i419 int, i420 int, i421 int, i422
int, i423 int, i424 int, i425 int, i426 int, i427 int, i428 int, i429 int, i430
int, i431 int, i432 int, i433 int, i434 int, i435 int, i436 int, i437 int, i438
int, i439 int, i440 int, i441 int, i442 int, i443 int, i444 int, i445 int, i446
int, i447 int, i448 int, i449 int, i450 int, i451 int, i452 int, i453 int, i454
int, i455 int, i456 int, i457 int, i458 int, i459 int, i460 int, i461 int, i462
int, i463 int, i464 int, i465 int, i466 int, i467 int, i468 int, i469 int, i470
int, i471 int, i472 int, i473 int, i474 int, i475 int, i476 int, i477 int, i478
int, i479 int, i480 int, i481 int, i482 int, i483 int, i484 int, i485 int, i486
int, i487 int, i488 int, i489 int, i490 int, i491 int, i492 int, i493 int, i494
int, i495 int, i496 int, i497 int, i498 int, i499 int, i500 int, i501 int, i502
int, i503 int, i504 int, i505 int, i506 int, i507 int, i508 int, i509 int, i510
int, i511 int, i512 int, i513 int, i514 int, i515 int, i516 int, i517 int, i518
int, i519 int, i520 int, i521 int, i522 int, i523 int, i524 int, i525 int, i526
int, i527 int, i528 int, i529 int, i530 int, i531 int, i532 int, i533 int, i534
int, i535 int, i536 int, i537 int, i538 int, i539 int, i540 int, i541 int, i542
int, i543 int, i544 int, i545 int, i546 int, i547 int, i548 int, i549 int, i550
int, i551 int, i552 int, i553 int, i554 int, i555 int, i556 int, i557 int, i558
int, i559 int, i560 int, i561 int, i562 int, i563 int, i564 int, i565 int, i566
int, i567 int, i568 int, i569 int, i570 int, i571 int, i572 int, i573 int, i574
int, i575 int, i576 int, i577 int, i578 int, i579 int, i580 int, i581 int, i582
int, i583 int, i584 int, i585 int, i586 int, i587 int, i588 int, i589 int, i590
int, i591 int, i592 int, i593 int, i594 int, i595 int, i596 int, i597 int, i598
int, i599 int, i600 int, i601 int, i602 int, i603 int, i604 int, i605 int, i606
int, i607 int, i608 int, i609 int, i610 int, i611 int, i612 int, i613 int, i614
int, i615 int, i616 int, i617 int, i618 int, i619 int, i620 int, i621 int, i622
int, i623 int, i624 int, i625 int, i626 int, i627 int, i628 int, i629 int, i630
int, i631 int, i632 int, i633 int, i634 int, i635 int, i636 int, i637 int, i638
int, i639 int, i640 int, i641 int, i642 int, i643 int, i644 int, i645 int, i646
int, i647 int, i648 int, i649 int, i650 int, i651 int, i652 int, i653 int, i654
int, i655 int, i656 int, i657 int, i658 int, i659 int, i660 int, i661 int, i662
int, i663 int, i664 int, i665 int, i666 int, i667 int, i668 int, i669 int, i670
int, i671 int, i672 int, i673 int, i674 int, i675 int, i676 int, i677 int, i678
int, i679 int, i680 int, i681 int, i682 int, i683 int, i684 int, i685 int, i686
int, i687 int, i688 int, i689 int, i690 int, i691 int, i692 int, i693 int, i694
int, i695 int, i696 int, i697 int, i698 int, i699 int, i700 int, i701 int, i702
int, i703 int, i704 int, i705 int, i706 int, i707 int, i708 int, i709 int, i710
int, i711 int, i712 int, i713 int, i714 int, i715 int, i716 int, i717 int, i718
int, i719 int, i720 int, i721 int, i722 int, i723 int, i724 int, i725 int, i726
int, i727 int, i728 int, i729 int, i730 int, i731 int, i732 int, i733 int, i734
int, i735 int, i736 int, i737 int, i738 int, i739 int, i740 int, i741 int, i742
int, i743 int, i744 int, i745 int, i746 int, i747 int, i748 int, i749 int, i750
int, i751 int, i752 int, i753 int, i754 int, i755 int, i756 int, i757 int, i758
int, i759 int, i760 int, i761 int, i762 int, i763 int, i764 int, i765 int, i766
int, i767 int, i768 int, i769 int, i770 int, i771 int, i772 int, i773 int, i774
int, i775 int, i776 int, i777 int, i778 int, i779 int, i780 int, i781 int, i782
int, i783 int, i784 int, i785 int, i786 int, i787 int, i788 int, i789 int, i790
int, i791 int, i792 int, i793 int, i794 int, i795 int, i796 int, i797 int, i798
int, i799 int, i800 int, i801 int, i802 int, i803 int, i804 int, i805 int, i806
int, i807 int, i808 int, i809 int, i810 int, i811 int, i812 int, i813 int, i814
int, i815 int, i816 int, i817 int, i818 int, i819 int, i820 int, i821 int, i822
int, i823 int, i824 int, i825 int, i826 int, i827 int, i828 int, i829 int, i830
int, i831 int, i832 int, i833 int, i834 int, i835 int, i836 int, i837 int, i838
int, i839 int, i840 int, i841 int, i842 int, i843 int, i844 int, i845 int, i846
int, i847 int, i848 int, i849 int, i850 int, i851 int, i852 int, i853 int, i854
int, i855 int, i856 int, i857 int, i858 int, i859 int, i860 int, i861 int, i862
int, i863 int, i864 int, i865 int, i866 int, i867 int, i868 int, i869 int, i870
int, i871 int, i872 int, i873 int, i874 int, i875 int, i876 int, i877 int, i878
int, i879 int, i880 int, i881 int, i882 int, i883 int, i884 int, i885 int, i886
int, i887 int, i888 int, i889 int, i890 int, i891 int, i892 int, i893 int, i894
int, i895 int, i896 int, i897 int, i898 int, i899 int, i900 int, i901 int, i902
int, i903 int, i904 int, i905 int, i906 int, i907 int, i908 int, i909 int, i910
int, i911 int, i912 int, i913 int, i914 int, i915 int, i916 int, i917 int, i918
int, i919 int, i920 int, i921 int, i922 int, i923 int, i924 int, i925 int, i926
int, i927 int, i928 int, i929 int, i930 int, i931 int, i932 int, i933 int, i934
int, i935 int, i936 int, i937 int, i938 int, i939 int, i940 int, i941 int, i942
int, i943 int, i944 int, i945 int, i946 int, i947 int, i948 int, i949 int, i950
int, i951 int, i952 int, i953 int, i954 int, i955 int, i956 int, i957 int, i958
int, i959 int, i960 int, i961 int, i962 int, i963 int, i964 int, i965 int, i966
int, i967 int, i968 int, i969 int, i970 int, i971 int, i972 int, i973 int, i974
int, i975 int, i976 int, i977 int, i978 int, i979 int, i980 int, i981 int, i982
int, i983 int, i984 int, i985 int, i986 int, i987 int, i988 int, i989 int, i990
int, i991 int, i992 int, i993 int, i994 int, i995 int, i996 int, i997 int, i998
int, i999 int, i1000 int, b blob) row_format=dynamic;
insert into t1 values (1, 1, 1, 1, 1, 1, 1, 1, 1, 1, 1, 1, 1, 1, 1, 1, 1, 1, 1,
1, 1, 1, 1, 1, 1, 1, 1, 1, 1, 1, 1, 1, 1, 1, 1, 1, 1, 1, 1, 1, 1, 1, 1, 1, 1,
1, 1, 1, 1, 1, 1, 1, 1, 1, 1, 1, 1, 1, 1, 1, 1, 1, 1, 1, 1, 1, 1, 1, 1, 1, 1,
1, 1, 1, 1, 1, 1, 1, 1, 1, 1, 1, 1, 1, 1, 1, 1, 1, 1, 1, 1, 1, 1, 1, 1, 1, 1,
1, 1, 1, 1, 1, 1, 1, 1, 1, 1, 1, 1, 1, 1, 1, 1, 1, 1, 1, 1, 1, 1, 1, 1, 1, 1,
1, 1, 1, 1, 1, 1, 1, 1, 1, 1, 1, 1, 1, 1, 1, 1, 1, 1, 1, 1, 1, 1, 1, 1, 1, 1,
1, 1, 1, 1, 1, 1, 1, 1, 1, 1, 1, 1, 1, 1, 1, 1, 1, 1, 1, 1, 1, 1, 1, 1, 1, 1,
1, 1, 1, 1, 1, 1, 1, 1, 1, 1, 1, 1, 1, 1, 1, 1, 1, 1, 1, 1, 1, 1, 1, 1, 1, 1,
1, 1, 1, 1, 1, 1, 1, 1, 1, 1, 1, 1, 1, 1, 1, 1, 1, 1, 1, 1, 1, 1, 1, 1, 1, 1,
1, 1, 1, 1, 1, 1, 1, 1, 1, 1, 1, 1, 1, 1, 1, 1, 1, 1, 1, 1, 1, 1, 1, 1, 1, 1,
1, 1, 1, 1, 1, 1, 1, 1, 1, 1, 1, 1, 1, 1, 1, 1, 1, 1, 1, 1, 1, 1, 1, 1, 1, 1,
1, 1, 1, 1, 1, 1, 1, 1, 1, 1, 1, 1, 1, 1, 1, 1, 1, 1, 1, 1, 1, 1, 1, 1, 1, 1,
1, 1, 1, 1, 1, 1, 1, 1, 1, 1, 1, 1, 1, 1, 1, 1, 1, 1, 1, 1, 1, 1, 1, 1, 1, 1,
1, 1, 1, 1, 1, 1, 1, 1, 1, 1, 1, 1, 1, 1, 1, 1, 1, 1, 1, 1, 1, 1, 1, 1, 1, 1,
1, 1, 1, 1, 1, 1, 1, 1, 1, 1, 1, 1, 1, 1, 1, 1, 1, 1, 1, 1, 1, 1, 1, 1, 1, 1,
1, 1, 1, 1, 1, 1, 1, 1, 1, 1, 1, 1, 1, 1, 1, 1, 1, 1, 1, 1, 1, 1, 1, 1, 1, 1,
1, 1, 1, 1, 1, 1, 1, 1, 1, 1, 1, 1, 1, 1, 1, 1, 1, 1, 1, 1, 1, 1, 1, 1, 1, 1,
1, 1, 1, 1, 1, 1, 1, 1, 1, 1, 1, 1, 1, 1, 1, 1, 1, 1, 1, 1, 1, 1, 1, 1, 1, 1,
1, 1, 1, 1, 1, 1, 1, 1, 1, 1, 1, 1, 1, 1, 1, 1, 1, 1, 1, 1, 1, 1, 1, 1, 1, 1,
1, 1, 1, 1, 1, 1, 1, 1, 1, 1, 1, 1, 1, 1, 1, 1, 1, 1, 1, 1, 1, 1, 1, 1, 1, 1,
1, 1, 1, 1, 1, 1, 1, 1, 1, 1, 1, 1, 1, 1, 1, 1, 1, 1, 1, 1, 1, 1, 1, 1, 1, 1,
1, 1, 1, 1, 1, 1, 1, 1, 1, 1, 1, 1, 1, 1, 1, 1, 1, 1, 1, 1, 1, 1, 1, 1, 1, 1,
1, 1, 1, 1, 1, 1, 1, 1, 1, 1, 1, 1, 1, 1, 1, 1, 1, 1, 1, 1, 1, 1, 1, 1, 1, 1,
1, 1, 1, 1, 1, 1, 1, 1, 1, 1, 1, 1, 1, 1, 1, 1, 1, 1, 1, 1, 1, 1, 1, 1, 1, 1,
1, 1, 1, 1, 1, 1, 1, 1, 1, 1, 1, 1, 1, 1, 1, 1, 1, 1, 1, 1, 1, 1, 1, 1, 1, 1,
1, 1, 1, 1, 1, 1, 1, 1, 1, 1, 1, 1, 1, 1, 1, 1, 1, 1, 1, 1, 1, 1, 1, 1, 1, 1,
1, 1, 1, 1, 1, 1, 1, 1, 1, 1, 1, 1, 1, 1, 1, 1, 1, 1, 1, 1, 1, 1, 1, 1, 1, 1,
1, 1, 1, 1, 1, 1, 1, 1, 1, 1, 1, 1, 1, 1, 1, 1, 1, 1, 1, 1, 1, 1, 1, 1, 1, 1,
1, 1, 1, 1, 1, 1, 1, 1, 1, 1, 1, 1, 1, 1, 1, 1, 1, 1, 1, 1, 1, 1, 1, 1, 1, 1,
1, 1, 1, 1, 1, 1, 1, 1, 1, 1, 1, 1, 1, 1, 1, 1, 1, 1, 1, 1, 1, 1, 1, 1, 1, 1,
1, 1, 1, 1, 1, 1, 1, 1, 1, 1, 1, 1, 1, 1, 1, 1, 1, 1, 1, 1, 1, 1, 1, 1, 1, 1,
1, 1, 1, 1, 1, 1, 1, 1, 1, 1, 1, 1, 1, 1, 1, 1, 1, 1, 1, 1, 1, 1, 1, 1, 1, 1,
1, 1, 1, 1, 1, 1, 1, 1, 1, 1, 1, 1, 1, 1, 1, 1, 1, 1, 1, 1, 1, 1, 1, 1, 1, 1,
1, 1, 1, 1, 1, 1, 1, 1, 1, 1, 1, 1, 1, 1, 1, 1, 1, 1, 1, 1, 1, 1, 1, 1, 1, 1,
1, 1, 1, 1, 1, 1, 1, 1, 1, 1, 1, 1, 1, 1, 1, 1, 1, 1, 1, 1, 1, 1, 1, 1, 1, 1,
1, 1, 1, 1, 1, 1, 1, 1, 1, 1, 1, 1, 1, 1, 1, 1, 1, 1, 1, 1, 1, 1, 1, 1, 1, 1,
1, 1, 1, 1, 1, 1, 1, 1, 1, 1, 1, 1, 1, 1, 1, 1, 1, 1, 1, 1, 1, 1, 1, 1, 1, 1,
1, 1, 1, 1, 1, 1, 1, 1, 1, 1, 1, 1, 1, 1, 1, 1, 1, 1, 1, 1, 1, 1, 1, 1, 1, 1,
1, 1, 1, 1, 1, 1, 1, 1, 1, 1, 1, 1, 1, 1, 1, 1, 1, 1, 1, "Sergei");
update t1 set b=repeat('a',256);
update t1 set i1=0, i2=0, i3=0, i4=0, i5=0, i6=0, i7=0;
check table t1;
delete from t1 where i8=1;
select i1,i2 from t1;
check table t1;
drop table t1;

#
# Test of REPAIR that once failed
#
CREATE TABLE `t1` (
  `post_id` mediumint(8) unsigned NOT NULL auto_increment,
  `topic_id` mediumint(8) unsigned NOT NULL default '0',
  `post_time` datetime NOT NULL default '0000-00-00 00:00:00',
  `post_text` text NOT NULL,
  `icon_url` varchar(10) NOT NULL default '',
  `sign` tinyint(1) unsigned NOT NULL default '0',
  `post_edit` varchar(150) NOT NULL default '',
  `poster_login` varchar(35) NOT NULL default '',
  `ip` varchar(15) NOT NULL default '',
  PRIMARY KEY  (`post_id`),
  KEY `post_time` (`post_time`),
  KEY `ip` (`ip`),
  KEY `poster_login` (`poster_login`),
  KEY `topic_id` (`topic_id`),
  FULLTEXT KEY `post_text` (`post_text`)
) ENGINE=MyISAM;

INSERT INTO t1 (post_text) VALUES ('ceci est un test'),('ceci est un test'),('ceci est un test'),('ceci est un test'),('ceci est un test');

REPAIR TABLE t1;
CHECK TABLE t1;
drop table t1;

#
# Test of creating table with too long key
#

--error 1071
CREATE TABLE t1 (a varchar(255), b varchar(255), c varchar(255), d varchar(255), e varchar(255), KEY t1 (a, b, c, d, e));
CREATE TABLE t1 (a varchar(255), b varchar(255), c varchar(255), d varchar(255), e varchar(255));
--error 1071
ALTER TABLE t1 ADD INDEX t1 (a, b, c, d, e);
DROP TABLE t1;

#
# Test of cardinality of keys with NULL
#

CREATE TABLE t1 (a int not null, b int, c int, key(b), key(c), key(a,b), key(c,a));
INSERT into t1 values (0, null, 0), (0, null, 1), (0, null, 2), (0, null,3), (1,1,4);
create table t2 (a int not null, b int, c int, key(b), key(c), key(a));
INSERT into t2 values (1,1,1), (2,2,2);
optimize table t1;
show index from t1;
explain select * from t1,t2 where t1.a=t2.a;
explain select * from t1,t2 force index(a) where t1.a=t2.a;
explain select * from t1 force index(a),t2 force index(a) where t1.a=t2.a;
explain select * from t1,t2 where t1.b=t2.b;
explain select * from t1,t2 force index(c) where t1.a=t2.a;
explain select * from t1 where a=0 or a=2;
explain select * from t1 force index (a) where a=0 or a=2;
explain select * from t1 where c=1;
explain select * from t1 use index() where c=1;
drop table t1,t2;

#
# Test bug when updating a split dynamic row where keys are not changed
#

create table t1 (a int not null auto_increment primary key, b varchar(255));
insert into t1 (b) values (repeat('a',100)),(repeat('b',100)),(repeat('c',100));
update t1 set b=repeat(left(b,1),200) where a=1;
delete from t1 where (a & 1)= 0;
update t1 set b=repeat('e',200) where a=1;
flush tables;
check table t1;

#
# check updating with keys
#

disable_query_log;
let $1 = 100;
while ($1)
{
  eval insert into t1 (b) values (repeat(char(($1 & 32)+65), $1));
  dec $1;
}
enable_query_log;
update t1 set b=repeat(left(b,1),255) where a between 1 and 5;
update t1 set b=repeat(left(b,1),10) where a between 32 and 43;
update t1 set b=repeat(left(b,1),2) where a between 64 and 66;
update t1 set b=repeat(left(b,1),65) where a between 67 and 70;
check table t1;
insert into t1 (b) values (repeat('z',100));
update t1 set b="test" where left(b,1) > 'n';
check table t1;
drop table t1;

#
# two bugs in myisam-space-stripping feature
#
create table t1 ( a text not null, key a (a(20)));
insert into t1 values ('aaa   '),('aaa'),('aa');
check table t1;
repair table t1;
select concat(a,'.') from t1 where a='aaa';
select concat(a,'.') from t1 where binary a='aaa';
update t1 set a='bbb' where a='aaa';
select concat(a,'.') from t1;
drop table t1;

#
# Third bug in the same code (BUG#2295)
#

create table t1(a text not null, b text not null, c text not null, index (a(10),b(10),c(10)));
insert into t1 values('807780', '477', '165');
insert into t1 values('807780', '477', '162');
insert into t1 values('807780', '472', '162');
select * from t1 where a='807780' and b='477' and c='165';
drop table t1;

#
# space-stripping in _mi_prefix_search: BUG#5284
#
DROP TABLE IF EXISTS t1;
CREATE TABLE t1 (a varchar(150) NOT NULL, KEY (a)); 
INSERT t1 VALUES ("can \tcan"); 
INSERT t1 VALUES ("can   can"); 
INSERT t1 VALUES ("can"); 
SELECT * FROM t1;
CHECK TABLE t1;
DROP TABLE t1;

#
# Verify blob handling
#
create table t1 (a blob);
insert into t1 values('a '),('a');
select concat(a,'.') from t1 where a='a';
select concat(a,'.') from t1 where a='a ';
alter table t1 add key(a(2));
select concat(a,'.') from t1 where a='a';
select concat(a,'.') from t1 where a='a ';
drop table t1;

#
# Test text and unique
#
create table t1 (a int not null auto_increment primary key, b text not null, unique b (b(20)));
insert into t1 (b) values ('a'),('b'),('c');
select concat(b,'.') from t1;
update t1 set b='b ' where a=2;
--error 1062
update t1 set b='b  ' where a > 1;
--error 1062
insert into t1 (b) values ('b');
select * from t1;
delete from t1 where b='b';
select a,concat(b,'.') from t1;
drop table t1;

#
# Test keys with 0 segments. (Bug #3203)
#
create table t1 (a int not null);
create table t2 (a int not null, primary key (a));
insert into t1 values (1);
insert into t2 values (1),(2);
select sql_big_result distinct t1.a from t1,t2 order by t2.a;
select distinct t1.a from t1,t2 order by t2.a;
select sql_big_result distinct t1.a from t1,t2;
explain select sql_big_result distinct t1.a from t1,t2 order by t2.a;
explain select distinct t1.a from t1,t2 order by t2.a;
drop table t1,t2;

#
# Bug#14616 - Freshly imported table returns error 124 when using LIMIT
#
create table t1 (
  c1 varchar(32),
  key (c1)
) engine=myisam;
alter table t1 disable keys;
insert into t1 values ('a'), ('b');
select c1 from t1 order by c1 limit 1;
drop table t1;

#
# Bug #14400  Join could miss concurrently inserted row
#
# Partial key.
create table t1 (a int not null, primary key(a));
create table t2 (a int not null, b int not null, primary key(a,b));
insert into t1 values (1),(2),(3),(4),(5),(6);
insert into t2 values (1,1),(2,1);
lock tables t1 read local, t2 read local;
select straight_join * from t1,t2 force index (primary) where t1.a=t2.a;
connect (root,localhost,root,,test,$MASTER_MYPORT,$MASTER_MYSOCK);
insert into t2 values(2,0);
disconnect root;
connection default;
select straight_join * from t1,t2 force index (primary) where t1.a=t2.a;
drop table t1,t2;
#
# Full key.
CREATE TABLE t1 (c1 varchar(250) NOT NULL);
CREATE TABLE t2 (c1 varchar(250) NOT NULL, PRIMARY KEY (c1));
INSERT INTO t1 VALUES ('test000001'), ('test000002'), ('test000003');
INSERT INTO t2 VALUES ('test000002'), ('test000003'), ('test000004');
LOCK TABLES t1 READ LOCAL, t2 READ LOCAL;
SELECT t1.c1 AS t1c1, t2.c1 AS t2c1 FROM t1, t2
  WHERE t1.c1 = t2.c1 HAVING t1c1 != t2c1;
connect (con1,localhost,root,,);
connection con1;
INSERT INTO t2 VALUES ('test000001'), ('test000005');
disconnect con1;
connection default;
SELECT t1.c1 AS t1c1, t2.c1 AS t2c1 FROM t1, t2
  WHERE t1.c1 = t2.c1 HAVING t1c1 != t2c1;
DROP TABLE t1,t2;

# End of 4.0 tests

#
# Test RTREE index
#
--error 1235, 1289
CREATE TABLE t1 (`a` int(11) NOT NULL default '0', `b` int(11) NOT NULL default '0', UNIQUE KEY `a` USING RTREE (`a`,`b`)) ENGINE=MyISAM;
# INSERT INTO t1 VALUES (1,1),(1,1);
# DELETE FROM rt WHERE a<1;
# DROP TABLE IF EXISTS t1;

create table t1 (a int, b varchar(200), c text not null) checksum=1;
create table t2 (a int, b varchar(200), c text not null) checksum=0;
insert t1 values (1, "aaa", "bbb"), (NULL, "", "ccccc"), (0, NULL, "");
insert t2 select * from t1;
checksum table t1, t2, t3 quick;
checksum table t1, t2, t3;
checksum table t1, t2, t3 extended;
#show table status;
drop table t1,t2;

create table t1 (a int, key (a));
show keys from t1;
alter table t1 disable keys;
show keys from t1;
create table t2 (a int);
let $i=1000;
set @@rand_seed1=31415926,@@rand_seed2=2718281828;
--disable_query_log
while ($i)
{
  dec $i;
  insert t2 values (rand()*100000);
}
--enable_query_log
insert t1 select * from t2;
show keys from t1;
alter table t1 enable keys;
show keys from t1;
alter table t1 engine=heap;
alter table t1 disable keys;
show keys from t1;
drop table t1,t2;

#
# index search for NULL in blob. Bug #4816
#
create table t1 ( a tinytext, b char(1), index idx (a(1),b) );
insert into t1 values (null,''), (null,'');
explain select count(*) from t1 where a is null;
select count(*) from t1 where a is null;
drop table t1;

#
# Bug #8306: TRUNCATE leads to index corruption 
#
create table t1 (c1 int, index(c1));
create table t2 (c1 int, index(c1)) engine=merge union=(t1);
insert into t1 values (1);
# Close all tables.
flush tables;
# Open t2 and (implicitly) t1.
select * from t2;
# Truncate after flush works (unless another threads reopens t2 in between).
flush tables;
truncate table t1;
insert into t1 values (1);
# Close all tables.
flush tables;
# Open t2 and (implicitly) t1.
select * from t2;
# Truncate t1, wich was not recognized as open without the bugfix.
# Now, it should fail with a table-in-use error message.
--error 1105
truncate table t1;
# The insert used to fail on the crashed table.
insert into t1 values (1);
drop table t1,t2;

#
# bug9188 - Corruption Can't open file: 'table.MYI' (errno: 145)
#
create table t1 (c1 int, c2 varchar(4) not null default '',
                 key(c2(3))) default charset=utf8;
insert into t1 values (1,'A'), (2, 'B'), (3, 'A');
update t1 set c2='A  B' where c1=2;
check table t1;
drop table t1;


#
# Bug#12296 - CHECKSUM TABLE reports 0 for the table
# This happened if the first record was marked as deleted.
#
create table t1 (c1 int);
insert into t1 values (1),(2),(3),(4);
checksum table t1;
delete from t1 where c1 = 1;
create table t2 as select * from t1;
# The following returns 0 with the bug in place.
checksum table t1;
# The above should give the same number as the following.
checksum table t2;
drop table t1, t2;

#
# BUG#12232: New myisam_stats_method variable.
#

show variables like 'myisam_stats_method';

create table t1 (a int, key(a));
insert into t1 values (0),(1),(2),(3),(4);
insert into t1 select NULL from t1;

# default: NULLs considered inequal
analyze table t1; 
show index from t1;
insert into t1 values (11);
delete from t1 where a=11;
check table t1;
show index from t1;

# Set nulls to be equal:
set myisam_stats_method=nulls_equal;
show variables like 'myisam_stats_method';
insert into t1 values (11);
delete from t1 where a=11;

analyze table t1; 
show index from t1;

insert into t1 values (11);
delete from t1 where a=11;

check table t1;
show index from t1;

# Set nulls back to be equal 
set myisam_stats_method=DEFAULT;
show variables like 'myisam_stats_method';
insert into t1 values (11);
delete from t1 where a=11;

analyze table t1; 
show index from t1;

insert into t1 values (11);
delete from t1 where a=11;

check table t1;
show index from t1;

drop table t1;

# WL#2609, CSC#XXXX: MyISAM 
set myisam_stats_method=nulls_ignored;
show variables like 'myisam_stats_method';

create table t1 (
  a char(3), b char(4), c char(5), d char(6),
  key(a,b,c,d)
);
insert into t1 values ('bcd','def1', NULL, 'zz');
insert into t1 values ('bcd','def2', NULL, 'zz');
insert into t1 values ('bce','def1', 'yuu', NULL);
insert into t1 values ('bce','def2', NULL, 'quux');
analyze table t1;
show index from t1;
delete from t1;
analyze table t1;
show index from t1;

set myisam_stats_method=DEFAULT;
drop table t1;

# BUG#13814 - key value packed incorrectly for TINYBLOBs

create table t1(
  cip INT NOT NULL,
  time TIME NOT NULL,
  score INT NOT NULL DEFAULT 0,
  bob TINYBLOB
);

insert into t1 (cip, time) VALUES (1, '00:01'), (2, '00:02'), (3,'00:03');
insert into t1 (cip, bob, time) VALUES (4, 'a', '00:04'), (5, 'b', '00:05'), 
                                       (6, 'c', '00:06');
select * from t1 where bob is null and cip=1;
create index bug on t1 (bob(22), cip, time);
select * from t1 where bob is null and cip=1;
drop table t1;

#
# Bug#14980 - COUNT(*) incorrect on MyISAM table with certain INDEX
#
create table t1 (
  id1 int not null auto_increment,
  id2 int not null default '0',
  t text not null,
  primary key  (id1),
  key x (id2, t(32))
) engine=myisam;
insert into t1 (id2, t) values
(10, 'abc'), (10, 'abc'), (10, 'abc'),
(20, 'abc'), (20, 'abc'), (20, 'def'),
(10, 'abc'), (10, 'abc');
select count(*)   from t1 where id2 = 10;
select count(id1) from t1 where id2 = 10;
drop table t1;

#
# BUG##20357 - Got error 124 from storage engine using MIN and MAX functions
#              in queries
#
CREATE TABLE t1(a TINYINT, KEY(a)) ENGINE=MyISAM;
INSERT INTO t1 VALUES(1);
SELECT MAX(a) FROM t1 IGNORE INDEX(a);
ALTER TABLE t1 DISABLE KEYS;
SELECT MAX(a) FROM t1;
SELECT MAX(a) FROM t1 IGNORE INDEX(a);
DROP TABLE t1;

#
# BUG#18036 - update of table joined to self reports table as crashed
#
CREATE TABLE t1(a CHAR(9), b VARCHAR(7)) ENGINE=MyISAM;
INSERT INTO t1(a) VALUES('xxxxxxxxx'),('xxxxxxxxx');
UPDATE t1 AS ta1,t1 AS ta2 SET ta1.b='aaaaaa',ta2.b='bbbbbb';
SELECT * FROM t1;
DROP TABLE t1;

#
# Bug#8283 - OPTIMIZE TABLE causes data loss
#
SET @@myisam_repair_threads=2;
SHOW VARIABLES LIKE 'myisam_repair%';
#
# Test OPTIMIZE. This creates a new data file.
CREATE TABLE t1 (
  `_id` int(11) NOT NULL default '0',
  `url` text,
  `email` text,
  `description` text,
  `loverlap` int(11) default NULL,
  `roverlap` int(11) default NULL,
  `lneighbor_id` int(11) default NULL,
  `rneighbor_id` int(11) default NULL,
  `length_` int(11) default NULL,
  `sequence` mediumtext,
  `name` text,
  `_obj_class` text NOT NULL,
  PRIMARY KEY  (`_id`),
  UNIQUE KEY `sequence_name_index` (`name`(50)),
  KEY (`length_`)
) ENGINE=MyISAM DEFAULT CHARSET=latin1;
#
INSERT INTO t1 VALUES
  (1,NULL,NULL,NULL,NULL,NULL,NULL,NULL,NULL,NULL,'sample1',''),
  (2,NULL,NULL,NULL,NULL,NULL,NULL,NULL,NULL,NULL,'sample2',''),
  (3,NULL,NULL,NULL,NULL,NULL,NULL,NULL,NULL,NULL,'sample3',''),
  (4,NULL,NULL,NULL,NULL,NULL,NULL,NULL,NULL,NULL,'sample4',''),
  (5,NULL,NULL,NULL,NULL,NULL,NULL,NULL,NULL,NULL,'sample5',''),
  (6,NULL,NULL,NULL,NULL,NULL,NULL,NULL,NULL,NULL,'sample6',''),
  (7,NULL,NULL,NULL,NULL,NULL,NULL,NULL,NULL,NULL,'sample7',''),
  (8,NULL,NULL,NULL,NULL,NULL,NULL,NULL,NULL,NULL,'sample8',''),
  (9,NULL,NULL,NULL,NULL,NULL,NULL,NULL,NULL,NULL,'sample9','');
#
SELECT _id FROM t1;
DELETE FROM t1 WHERE _id < 8;
--replace_column 6 # 7 # 8 # 9 # 11 # 12 # 13 # 14 # 15 # 16 #
SHOW TABLE STATUS LIKE 't1';
CHECK TABLE t1 EXTENDED;
OPTIMIZE TABLE t1;
CHECK TABLE t1 EXTENDED;
--replace_column 6 # 7 # 8 # 9 # 11 # 12 # 13 # 14 # 15 # 16 #
SHOW TABLE STATUS LIKE 't1';
SELECT _id FROM t1;
DROP TABLE t1;
#
# Test REPAIR QUICK. This retains the old data file.
CREATE TABLE t1 (
  `_id` int(11) NOT NULL default '0',
  `url` text,
  `email` text,
  `description` text,
  `loverlap` int(11) default NULL,
  `roverlap` int(11) default NULL,
  `lneighbor_id` int(11) default NULL,
  `rneighbor_id` int(11) default NULL,
  `length_` int(11) default NULL,
  `sequence` mediumtext,
  `name` text,
  `_obj_class` text NOT NULL,
  PRIMARY KEY  (`_id`),
  UNIQUE KEY `sequence_name_index` (`name`(50)),
  KEY (`length_`)
) ENGINE=MyISAM DEFAULT CHARSET=latin1;
#
INSERT INTO t1 VALUES
  (1,NULL,NULL,NULL,NULL,NULL,NULL,NULL,NULL,NULL,'sample1',''),
  (2,NULL,NULL,NULL,NULL,NULL,NULL,NULL,NULL,NULL,'sample2',''),
  (3,NULL,NULL,NULL,NULL,NULL,NULL,NULL,NULL,NULL,'sample3',''),
  (4,NULL,NULL,NULL,NULL,NULL,NULL,NULL,NULL,NULL,'sample4',''),
  (5,NULL,NULL,NULL,NULL,NULL,NULL,NULL,NULL,NULL,'sample5',''),
  (6,NULL,NULL,NULL,NULL,NULL,NULL,NULL,NULL,NULL,'sample6',''),
  (7,NULL,NULL,NULL,NULL,NULL,NULL,NULL,NULL,NULL,'sample7',''),
  (8,NULL,NULL,NULL,NULL,NULL,NULL,NULL,NULL,NULL,'sample8',''),
  (9,NULL,NULL,NULL,NULL,NULL,NULL,NULL,NULL,NULL,'sample9','');
#
SELECT _id FROM t1;
DELETE FROM t1 WHERE _id < 8;
--replace_column 6 # 7 # 8 # 9 # 11 # 12 # 13 # 14 # 15 # 16 #
SHOW TABLE STATUS LIKE 't1';
CHECK TABLE t1 EXTENDED;
REPAIR TABLE t1 QUICK;
CHECK TABLE t1 EXTENDED;
--replace_column 6 # 7 # 8 # 9 # 11 # 12 # 13 # 14 # 15 # 16 #
SHOW TABLE STATUS LIKE 't1';
SELECT _id FROM t1;
DROP TABLE t1;
#
SET @@myisam_repair_threads=1;
SHOW VARIABLES LIKE 'myisam_repair%';
# Test varchar
#

let $default=`select @@storage_engine`;
set storage_engine=MyISAM;
source include/varchar.inc;

#
# Some errors/warnings on create
#

create table t1 (v varchar(65530), key(v));
drop table if exists t1;
create table t1 (v varchar(65536));
show create table t1;
drop table t1;
create table t1 (v varchar(65530) character set utf8);
show create table t1;
drop table t1;

# MyISAM specific varchar tests
--error 1118
create table t1 (v varchar(65535));

eval set storage_engine=$default;

#
# Test concurrent insert
# First with static record length
#
set @save_concurrent_insert=@@concurrent_insert;
set global concurrent_insert=1;
create table t1 (a int);
insert into t1 values (1),(2),(3),(4),(5);
lock table t1 read local;
connect (con1,localhost,root,,);
connection con1;
# Insert in table without hole
insert into t1 values(6),(7);
connection default;
unlock tables;
delete from t1 where a>=3 and a<=4;
lock table t1 read local;
connection con1;
set global concurrent_insert=2;
# Insert in table with hole -> Should insert at end
insert into t1 values (8),(9);
connection default;
unlock tables;
# Insert into hole
insert into t1 values (10),(11),(12);
select * from t1;
check table t1;
drop table t1;
disconnect con1;

# Same test with dynamic record length
create table t1 (a int, b varchar(30) default "hello");
insert into t1 (a) values (1),(2),(3),(4),(5);
lock table t1 read local;
connect (con1,localhost,root,,);
connection con1;
# Insert in table without hole
insert into t1 (a) values(6),(7);
connection default;
unlock tables;
delete from t1 where a>=3 and a<=4;
lock table t1 read local;
connection con1;
set global concurrent_insert=2;
# Insert in table with hole -> Should insert at end
insert into t1 (a) values (8),(9);
connection default;
unlock tables;
# Insert into hole
insert into t1 (a) values (10),(11),(12);
select a from t1;
check table t1;
drop table t1;
disconnect con1;
set global concurrent_insert=@save_concurrent_insert;


# BUG#9622 - ANALYZE TABLE and ALTER TABLE .. ENABLE INDEX produce
# different statistics on the same table with NULL values.
create table t1 (a int, key(a));

insert into t1 values (1),(2),(3),(4),(NULL),(NULL),(NULL),(NULL);
analyze table t1;
show keys from t1;

alter table t1 disable keys;
alter table t1 enable keys;
show keys from t1;

drop table t1;
<<<<<<< HEAD
#
# Bug#8706 - temporary table with data directory option fails
#
connect (session1,localhost,root,,);
connect (session2,localhost,root,,);

connection session1;
disable_query_log;
eval create temporary table t1 (a int) engine=myisam data directory="$MYSQLTEST_VARDIR/tmp" select 9 a;
enable_query_log;
disable_result_log;
show create table t1;
enable_result_log;

connection session2;
disable_query_log;
eval create temporary table t1 (a int) engine=myisam data directory="$MYSQLTEST_VARDIR/tmp" select 99 a;
enable_query_log;
disable_result_log;
show create table t1;
enable_result_log;

connection default;
create table t1 (a int) engine=myisam select 42 a;

connection session1;
select * from t1;
disconnect session1;
connection session2;
select * from t1;
disconnect session2;
connection default;
select * from t1;
drop table t1;
=======

#
# Bug#10056 - PACK_KEYS option take values greater than 1 while creating table
#
create table t1 (c1 int) engine=myisam pack_keys=0;
create table t2 (c1 int) engine=myisam pack_keys=1;
create table t3 (c1 int) engine=myisam pack_keys=default;
--error 1064
create table t4 (c1 int) engine=myisam pack_keys=2;
drop table t1, t2, t3;
>>>>>>> 77d5c1f2

#
# BUG#21310 - Trees in SQL causing a "crashed" table with MyISAM storage
#             engine
#

# A simplified test case that reflect crashed table issue.
CREATE TABLE t1(a VARCHAR(16));
INSERT INTO t1 VALUES('aaaaaaaa'),(NULL);
UPDATE t1 AS ta1, t1 AS ta2 SET ta1.a='aaaaaaaaaaaaaaaa';
SELECT * FROM t1;
DROP TABLE t1;

# A test case that reflect wrong result set.
CREATE TABLE t1(a INT);
INSERT INTO t1 VALUES(1),(2);
UPDATE t1,t1 AS t2 SET t1.a=t1.a+2 WHERE t1.a=t2.a-1;
SELECT * FROM t1 ORDER BY a;
DROP TABLE t1;

#
# Bug#24607 - MyISAM pointer size determined incorrectly
#
CREATE TABLE t1 (c1 TEXT) AVG_ROW_LENGTH=70100 MAX_ROWS=5100100100;
--replace_column 5 X 6 X 7 X 9 X 10 X 11 X 12 X 13 X 14 X 16 X
SHOW TABLE STATUS LIKE 't1';
DROP TABLE t1;
<<<<<<< HEAD
--echo End of 4.1 tests

#
# Bug#10056 - PACK_KEYS option take values greater than 1 while creating table
#
create table t1 (c1 int) engine=myisam pack_keys=0;
create table t2 (c1 int) engine=myisam pack_keys=1;
create table t3 (c1 int) engine=myisam pack_keys=default;
--error 1064
create table t4 (c1 int) engine=myisam pack_keys=2;
drop table t1, t2, t3;

--echo End of 5.0 tests

#
# Test of key_block_size
#

create table t1 (a int not null, key `a` (a) key_block_size=1024);
show create table t1;
drop table t1;

create table t1 (a int not null, key `a` (a) key_block_size=2048);
show create table t1;
drop table t1;

create table t1 (a varchar(2048), key `a` (a));
show create table t1;
drop table t1;

create table t1 (a varchar(2048), key `a` (a) key_block_size=1024);
show create table t1;
drop table t1;

create table t1 (a int not null, b varchar(2048), key (a), key(b)) key_block_size=1024;
show create table t1;
alter table t1 key_block_size=2048;
show create table t1;
alter table t1 add c int, add key (c);
show create table t1;
alter table t1 key_block_size=0;
alter table t1 add d int, add key (d);
show create table t1;
drop table t1;

create table t1 (a int not null, b varchar(2048), key (a), key(b)) key_block_size=8192;
show create table t1;
drop table t1;

create table t1 (a int not null, b varchar(2048), key (a) key_block_size=1024, key(b)) key_block_size=8192;
show create table t1;
drop table t1;

create table t1 (a int not null, b int, key (a) key_block_size=1024, key(b) key_block_size=8192) key_block_size=16384;
show create table t1;
drop table t1;


# Test limits and errors of key_block_size

create table t1 (a int not null, key `a` (a) key_block_size=512);
show create table t1;
drop table t1;

create table t1 (a varchar(2048), key `a` (a) key_block_size=1000000000000000000);
show create table t1;
drop table t1;

create table t1 (a int not null, key `a` (a) key_block_size=1025);
show create table t1;
drop table t1;

--error 1064
create table t1 (a int not null, key key_block_size=1024 (a));
--error 1064
create table t1 (a int not null, key `a` key_block_size=1024 (a));

#
# Bug#22119 - Changing MI_KEY_BLOCK_LENGTH makes a wrong myisamchk
#
CREATE TABLE t1 (
  c1 INT,
  c2 VARCHAR(300),
  KEY (c1) KEY_BLOCK_SIZE 1024,
  KEY (c2) KEY_BLOCK_SIZE 8192
  );
INSERT INTO t1 VALUES (10, REPEAT('a', CEIL(RAND(10) * 300))),
  (11, REPEAT('b', CEIL(RAND() * 300))),
  (12, REPEAT('c', CEIL(RAND() * 300))),
  (13, REPEAT('d', CEIL(RAND() * 300))),
  (14, REPEAT('e', CEIL(RAND() * 300))),
  (15, REPEAT('f', CEIL(RAND() * 300))),
  (16, REPEAT('g', CEIL(RAND() * 300))),
  (17, REPEAT('h', CEIL(RAND() * 300))),
  (18, REPEAT('i', CEIL(RAND() * 300))),
  (19, REPEAT('j', CEIL(RAND() * 300))),
  (20, REPEAT('k', CEIL(RAND() * 300))),
  (21, REPEAT('l', CEIL(RAND() * 300))),
  (22, REPEAT('m', CEIL(RAND() * 300))),
  (23, REPEAT('n', CEIL(RAND() * 300))),
  (24, REPEAT('o', CEIL(RAND() * 300))),
  (25, REPEAT('p', CEIL(RAND() * 300))),
  (26, REPEAT('q', CEIL(RAND() * 300))),
  (27, REPEAT('r', CEIL(RAND() * 300))),
  (28, REPEAT('s', CEIL(RAND() * 300))),
  (29, REPEAT('t', CEIL(RAND() * 300))),
  (30, REPEAT('u', CEIL(RAND() * 300))),
  (31, REPEAT('v', CEIL(RAND() * 300))),
  (32, REPEAT('w', CEIL(RAND() * 300))),
  (33, REPEAT('x', CEIL(RAND() * 300))),
  (34, REPEAT('y', CEIL(RAND() * 300))),
  (35, REPEAT('z', CEIL(RAND() * 300)));
INSERT INTO t1 SELECT * FROM t1;
INSERT INTO t1 SELECT * FROM t1;
CHECK TABLE t1;
REPAIR TABLE t1;
DELETE FROM t1 WHERE c1 >= 10;
CHECK TABLE t1;
DROP TABLE t1;

--echo End of 5.1 tests
=======

# End of 4.1 tests
>>>>>>> 77d5c1f2
<|MERGE_RESOLUTION|>--- conflicted
+++ resolved
@@ -942,53 +942,6 @@
 show keys from t1;
 
 drop table t1;
-<<<<<<< HEAD
-#
-# Bug#8706 - temporary table with data directory option fails
-#
-connect (session1,localhost,root,,);
-connect (session2,localhost,root,,);
-
-connection session1;
-disable_query_log;
-eval create temporary table t1 (a int) engine=myisam data directory="$MYSQLTEST_VARDIR/tmp" select 9 a;
-enable_query_log;
-disable_result_log;
-show create table t1;
-enable_result_log;
-
-connection session2;
-disable_query_log;
-eval create temporary table t1 (a int) engine=myisam data directory="$MYSQLTEST_VARDIR/tmp" select 99 a;
-enable_query_log;
-disable_result_log;
-show create table t1;
-enable_result_log;
-
-connection default;
-create table t1 (a int) engine=myisam select 42 a;
-
-connection session1;
-select * from t1;
-disconnect session1;
-connection session2;
-select * from t1;
-disconnect session2;
-connection default;
-select * from t1;
-drop table t1;
-=======
-
-#
-# Bug#10056 - PACK_KEYS option take values greater than 1 while creating table
-#
-create table t1 (c1 int) engine=myisam pack_keys=0;
-create table t2 (c1 int) engine=myisam pack_keys=1;
-create table t3 (c1 int) engine=myisam pack_keys=default;
---error 1064
-create table t4 (c1 int) engine=myisam pack_keys=2;
-drop table t1, t2, t3;
->>>>>>> 77d5c1f2
 
 #
 # BUG#21310 - Trees in SQL causing a "crashed" table with MyISAM storage
@@ -1016,7 +969,6 @@
 --replace_column 5 X 6 X 7 X 9 X 10 X 11 X 12 X 13 X 14 X 16 X
 SHOW TABLE STATUS LIKE 't1';
 DROP TABLE t1;
-<<<<<<< HEAD
 --echo End of 4.1 tests
 
 #
@@ -1137,8 +1089,4 @@
 CHECK TABLE t1;
 DROP TABLE t1;
 
---echo End of 5.1 tests
-=======
-
-# End of 4.1 tests
->>>>>>> 77d5c1f2
+--echo End of 5.1 tests