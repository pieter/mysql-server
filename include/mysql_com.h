/* Copyright (C) 2000 MySQL AB

   This program is free software; you can redistribute it and/or modify
   it under the terms of the GNU General Public License as published by
   the Free Software Foundation; version 2 of the License.

   This program is distributed in the hope that it will be useful,
   but WITHOUT ANY WARRANTY; without even the implied warranty of
   MERCHANTABILITY or FITNESS FOR A PARTICULAR PURPOSE.  See the
   GNU General Public License for more details.

   You should have received a copy of the GNU General Public License
   along with this program; if not, write to the Free Software
   Foundation, Inc., 59 Temple Place, Suite 330, Boston, MA  02111-1307  USA */

/*
** Common definition between mysql server & client
*/

#ifndef _mysql_com_h
#define _mysql_com_h

#define HOSTNAME_LENGTH 60
#define SYSTEM_CHARSET_MBMAXLEN 3
#define NAME_CHAR_LEN	64              /* Field/table name length */
#define USERNAME_CHAR_LENGTH 16
#define NAME_LEN                (NAME_CHAR_LEN*SYSTEM_CHARSET_MBMAXLEN)
#define USERNAME_LENGTH         (USERNAME_CHAR_LENGTH*SYSTEM_CHARSET_MBMAXLEN)

#define SERVER_VERSION_LENGTH 60
#define SQLSTATE_LENGTH 5

/*
  Maximum length of comments
*/
#define TABLE_COMMENT_MAXLEN 2048
#define COLUMN_COMMENT_MAXLEN 1024
#define INDEX_COMMENT_MAXLEN 1024


/*
  USER_HOST_BUFF_SIZE -- length of string buffer, that is enough to contain
  username and hostname parts of the user identifier with trailing zero in
  MySQL standard format:
  user_name_part@host_name_part\0
*/
#define USER_HOST_BUFF_SIZE HOSTNAME_LENGTH + USERNAME_LENGTH + 2

#define LOCAL_HOST	"localhost"
#define LOCAL_HOST_NAMEDPIPE "."


#if defined(__WIN__) && !defined( _CUSTOMCONFIG_)
#define MYSQL_NAMEDPIPE "MySQL"
#define MYSQL_SERVICENAME "MySQL"
#endif /* __WIN__ */

/*
  You should add new commands to the end of this list, otherwise old
  servers won't be able to handle them as 'unsupported'.
*/

enum enum_server_command
{
  COM_SLEEP, COM_QUIT, COM_INIT_DB, COM_QUERY, COM_FIELD_LIST,
  COM_CREATE_DB, COM_DROP_DB, COM_REFRESH, COM_SHUTDOWN, COM_STATISTICS,
  COM_PROCESS_INFO, COM_CONNECT, COM_PROCESS_KILL, COM_DEBUG, COM_PING,
  COM_TIME, COM_DELAYED_INSERT, COM_CHANGE_USER, COM_BINLOG_DUMP,
  COM_TABLE_DUMP, COM_CONNECT_OUT, COM_REGISTER_SLAVE,
  COM_STMT_PREPARE, COM_STMT_EXECUTE, COM_STMT_SEND_LONG_DATA, COM_STMT_CLOSE,
  COM_STMT_RESET, COM_SET_OPTION, COM_STMT_FETCH, COM_DAEMON,
  /* don't forget to update const char *command_name[] in sql_parse.cc */

  /* Must be last */
  COM_END
};


/*
  Length of random string sent by server on handshake; this is also length of
  obfuscated password, recieved from client
*/
#define SCRAMBLE_LENGTH 20
#define SCRAMBLE_LENGTH_323 8
/* length of password stored in the db: new passwords are preceeded with '*' */
#define SCRAMBLED_PASSWORD_CHAR_LENGTH (SCRAMBLE_LENGTH*2+1)
#define SCRAMBLED_PASSWORD_CHAR_LENGTH_323 (SCRAMBLE_LENGTH_323*2)


#define NOT_NULL_FLAG	1		/* Field can't be NULL */
#define PRI_KEY_FLAG	2		/* Field is part of a primary key */
#define UNIQUE_KEY_FLAG 4		/* Field is part of a unique key */
#define MULTIPLE_KEY_FLAG 8		/* Field is part of a key */
#define BLOB_FLAG	16		/* Field is a blob */
#define UNSIGNED_FLAG	32		/* Field is unsigned */
#define ZEROFILL_FLAG	64		/* Field is zerofill */
#define BINARY_FLAG	128		/* Field is binary   */

/* The following are only sent to new clients */
#define ENUM_FLAG	256		/* field is an enum */
#define AUTO_INCREMENT_FLAG 512		/* field is a autoincrement field */
#define TIMESTAMP_FLAG	1024		/* Field is a timestamp */
#define SET_FLAG	2048		/* field is a set */
#define NO_DEFAULT_VALUE_FLAG 4096	/* Field doesn't have default value */
#define NUM_FLAG	32768		/* Field is num (for clients) */
#define PART_KEY_FLAG	16384		/* Intern; Part of some key */
#define GROUP_FLAG	32768		/* Intern: Group field */
#define UNIQUE_FLAG	65536		/* Intern: Used by sql_yacc */
#define BINCMP_FLAG	131072		/* Intern: Used by sql_yacc */
#define GET_FIXED_FIELDS_FLAG (1 << 18) /* Used to get fields in item tree */
#define FIELD_IN_PART_FUNC_FLAG (1 << 19)/* Field part of partition func */
#define FIELD_IN_ADD_INDEX (1<< 20)	/* Intern: Field used in ADD INDEX */
#define FIELD_IS_RENAMED (1<< 21)       /* Intern: Field is being renamed */
<<<<<<< HEAD
#define FIELD_STORAGE_FLAGS 22          /* Storage type: bit 22, 23 and 24 */
#define COLUMN_FORMAT_FLAGS 25          /* Column format: bit 25, 26 and 27 */
=======
>>>>>>> 64a4466e

#define REFRESH_GRANT		1	/* Refresh grant tables */
#define REFRESH_LOG		2	/* Start on new log file */
#define REFRESH_TABLES		4	/* close all tables */
#define REFRESH_HOSTS		8	/* Flush host cache */
#define REFRESH_STATUS		16	/* Flush status variables */
#define REFRESH_THREADS		32	/* Flush thread cache */
#define REFRESH_SLAVE           64      /* Reset master info and restart slave
					   thread */
#define REFRESH_MASTER          128     /* Remove all bin logs in the index
					   and truncate the index */

/* The following can't be set with mysql_refresh() */
#define REFRESH_READ_LOCK	16384	/* Lock tables for read */
#define REFRESH_FAST		32768	/* Intern flag */

/* RESET (remove all queries) from query cache */
#define REFRESH_QUERY_CACHE	65536
#define REFRESH_QUERY_CACHE_FREE 0x20000L /* pack query cache */
#define REFRESH_DES_KEY_FILE	0x40000L
#define REFRESH_USER_RESOURCES	0x80000L

#define CLIENT_LONG_PASSWORD	1	/* new more secure passwords */
#define CLIENT_FOUND_ROWS	2	/* Found instead of affected rows */
#define CLIENT_LONG_FLAG	4	/* Get all column flags */
#define CLIENT_CONNECT_WITH_DB	8	/* One can specify db on connect */
#define CLIENT_NO_SCHEMA	16	/* Don't allow database.table.column */
#define CLIENT_COMPRESS		32	/* Can use compression protocol */
#define CLIENT_ODBC		64	/* Odbc client */
#define CLIENT_LOCAL_FILES	128	/* Can use LOAD DATA LOCAL */
#define CLIENT_IGNORE_SPACE	256	/* Ignore spaces before '(' */
#define CLIENT_PROTOCOL_41	512	/* New 4.1 protocol */
#define CLIENT_INTERACTIVE	1024	/* This is an interactive client */
#define CLIENT_SSL              2048	/* Switch to SSL after handshake */
#define CLIENT_IGNORE_SIGPIPE   4096    /* IGNORE sigpipes */
#define CLIENT_TRANSACTIONS	8192	/* Client knows about transactions */
#define CLIENT_RESERVED         16384   /* Old flag for 4.1 protocol  */
#define CLIENT_SECURE_CONNECTION 32768  /* New 4.1 authentication */
#define CLIENT_MULTI_STATEMENTS (1UL << 16) /* Enable/disable multi-stmt support */
#define CLIENT_MULTI_RESULTS    (1UL << 17) /* Enable/disable multi-results */

#define CLIENT_SSL_VERIFY_SERVER_CERT (1UL << 30)
#define CLIENT_REMEMBER_OPTIONS (1UL << 31)

#define SERVER_STATUS_IN_TRANS     1	/* Transaction has started */
#define SERVER_STATUS_AUTOCOMMIT   2	/* Server in auto_commit mode */
#define SERVER_MORE_RESULTS_EXISTS 8    /* Multi query - next query exists */
#define SERVER_QUERY_NO_GOOD_INDEX_USED 16
#define SERVER_QUERY_NO_INDEX_USED      32
/*
  The server was able to fulfill the clients request and opened a
  read-only non-scrollable cursor for a query. This flag comes
  in reply to COM_STMT_EXECUTE and COM_STMT_FETCH commands.
*/
#define SERVER_STATUS_CURSOR_EXISTS 64
/*
  This flag is sent when a read-only cursor is exhausted, in reply to
  COM_STMT_FETCH command.
*/
#define SERVER_STATUS_LAST_ROW_SENT 128
#define SERVER_STATUS_DB_DROPPED        256 /* A database was dropped */
#define SERVER_STATUS_NO_BACKSLASH_ESCAPES 512

#define MYSQL_ERRMSG_SIZE	512
#define NET_READ_TIMEOUT	30		/* Timeout on read */
#define NET_WRITE_TIMEOUT	60		/* Timeout on write */
#define NET_WAIT_TIMEOUT	8*60*60		/* Wait for new query */

#define ONLY_KILL_QUERY         1

struct st_vio;					/* Only C */
typedef struct st_vio Vio;

#define MAX_TINYINT_WIDTH       3       /* Max width for a TINY w.o. sign */
#define MAX_SMALLINT_WIDTH      5       /* Max width for a SHORT w.o. sign */
#define MAX_MEDIUMINT_WIDTH     8       /* Max width for a INT24 w.o. sign */
#define MAX_INT_WIDTH           10      /* Max width for a LONG w.o. sign */
#define MAX_BIGINT_WIDTH        20      /* Max width for a LONGLONG */
#define MAX_CHAR_WIDTH		255	/* Max length for a CHAR colum */
#define MAX_BLOB_WIDTH		16777216	/* Default width for blob */

typedef struct st_net {
#if !defined(CHECK_EMBEDDED_DIFFERENCES) || !defined(EMBEDDED_LIBRARY)
  Vio *vio;
  unsigned char *buff,*buff_end,*write_pos,*read_pos;
  my_socket fd;					/* For Perl DBI/dbd */
  /*
    The following variable is set if we are doing several queries in one
    command ( as in LOAD TABLE ... FROM MASTER ),
    and do not want to confuse the client with OK at the wrong time
  */
  unsigned long remain_in_buf,length, buf_length, where_b;
  unsigned long max_packet,max_packet_size;
  unsigned int pkt_nr,compress_pkt_nr;
  unsigned int write_timeout, read_timeout, retry_count;
  int fcntl;
  unsigned int *return_status;
  unsigned char reading_or_writing;
  char save_char;
  my_bool no_send_ok;  /* For SPs and other things that do multiple stmts */
<<<<<<< HEAD
  my_bool no_send_eof; /* For SPs' first version read-only cursors */
=======
  my_bool unused; /* Please remove with the next incompatible ABI change */
>>>>>>> 64a4466e
  my_bool compress;
  /*
    Set if OK packet is already sent, and we do not need to send error
    messages
  */
  my_bool no_send_error;
  /*
    Pointer to query object in query cache, do not equal NULL (0) for
    queries in cache that have not stored its results yet
  */
#endif
  /*
    'query_cache_query' should be accessed only via query cache
    functions and methods to maintain proper locking.
  */
  unsigned char *query_cache_query;
  unsigned int last_errno;
  unsigned char error;
  my_bool report_error; /* We should report error (we have unreported error) */
  my_bool return_errno;
  char last_error[MYSQL_ERRMSG_SIZE], sqlstate[SQLSTATE_LENGTH+1];
  void *extension;
} NET;


#define packet_error (~(unsigned long) 0)

enum enum_field_types { MYSQL_TYPE_DECIMAL, MYSQL_TYPE_TINY,
			MYSQL_TYPE_SHORT,  MYSQL_TYPE_LONG,
			MYSQL_TYPE_FLOAT,  MYSQL_TYPE_DOUBLE,
			MYSQL_TYPE_NULL,   MYSQL_TYPE_TIMESTAMP,
			MYSQL_TYPE_LONGLONG,MYSQL_TYPE_INT24,
			MYSQL_TYPE_DATE,   MYSQL_TYPE_TIME,
			MYSQL_TYPE_DATETIME, MYSQL_TYPE_YEAR,
			MYSQL_TYPE_NEWDATE, MYSQL_TYPE_VARCHAR,
			MYSQL_TYPE_BIT,
                        MYSQL_TYPE_NEWDECIMAL=246,
			MYSQL_TYPE_ENUM=247,
			MYSQL_TYPE_SET=248,
			MYSQL_TYPE_TINY_BLOB=249,
			MYSQL_TYPE_MEDIUM_BLOB=250,
			MYSQL_TYPE_LONG_BLOB=251,
			MYSQL_TYPE_BLOB=252,
			MYSQL_TYPE_VAR_STRING=253,
			MYSQL_TYPE_STRING=254,
			MYSQL_TYPE_GEOMETRY=255

};

/* For backward compatibility */
#define CLIENT_MULTI_QUERIES    CLIENT_MULTI_STATEMENTS    
#define FIELD_TYPE_DECIMAL     MYSQL_TYPE_DECIMAL
#define FIELD_TYPE_NEWDECIMAL  MYSQL_TYPE_NEWDECIMAL
#define FIELD_TYPE_TINY        MYSQL_TYPE_TINY
#define FIELD_TYPE_SHORT       MYSQL_TYPE_SHORT
#define FIELD_TYPE_LONG        MYSQL_TYPE_LONG
#define FIELD_TYPE_FLOAT       MYSQL_TYPE_FLOAT
#define FIELD_TYPE_DOUBLE      MYSQL_TYPE_DOUBLE
#define FIELD_TYPE_NULL        MYSQL_TYPE_NULL
#define FIELD_TYPE_TIMESTAMP   MYSQL_TYPE_TIMESTAMP
#define FIELD_TYPE_LONGLONG    MYSQL_TYPE_LONGLONG
#define FIELD_TYPE_INT24       MYSQL_TYPE_INT24
#define FIELD_TYPE_DATE        MYSQL_TYPE_DATE
#define FIELD_TYPE_TIME        MYSQL_TYPE_TIME
#define FIELD_TYPE_DATETIME    MYSQL_TYPE_DATETIME
#define FIELD_TYPE_YEAR        MYSQL_TYPE_YEAR
#define FIELD_TYPE_NEWDATE     MYSQL_TYPE_NEWDATE
#define FIELD_TYPE_ENUM        MYSQL_TYPE_ENUM
#define FIELD_TYPE_SET         MYSQL_TYPE_SET
#define FIELD_TYPE_TINY_BLOB   MYSQL_TYPE_TINY_BLOB
#define FIELD_TYPE_MEDIUM_BLOB MYSQL_TYPE_MEDIUM_BLOB
#define FIELD_TYPE_LONG_BLOB   MYSQL_TYPE_LONG_BLOB
#define FIELD_TYPE_BLOB        MYSQL_TYPE_BLOB
#define FIELD_TYPE_VAR_STRING  MYSQL_TYPE_VAR_STRING
#define FIELD_TYPE_STRING      MYSQL_TYPE_STRING
#define FIELD_TYPE_CHAR        MYSQL_TYPE_TINY
#define FIELD_TYPE_INTERVAL    MYSQL_TYPE_ENUM
#define FIELD_TYPE_GEOMETRY    MYSQL_TYPE_GEOMETRY
#define FIELD_TYPE_BIT         MYSQL_TYPE_BIT


/* Shutdown/kill enums and constants */ 

/* Bits for THD::killable. */
#define MYSQL_SHUTDOWN_KILLABLE_CONNECT    (unsigned char)(1 << 0)
#define MYSQL_SHUTDOWN_KILLABLE_TRANS      (unsigned char)(1 << 1)
#define MYSQL_SHUTDOWN_KILLABLE_LOCK_TABLE (unsigned char)(1 << 2)
#define MYSQL_SHUTDOWN_KILLABLE_UPDATE     (unsigned char)(1 << 3)

enum mysql_enum_shutdown_level {
  /*
    We want levels to be in growing order of hardness (because we use number
    comparisons). Note that DEFAULT does not respect the growing property, but
    it's ok.
  */
  SHUTDOWN_DEFAULT = 0,
  /* wait for existing connections to finish */
  SHUTDOWN_WAIT_CONNECTIONS= MYSQL_SHUTDOWN_KILLABLE_CONNECT,
  /* wait for existing trans to finish */
  SHUTDOWN_WAIT_TRANSACTIONS= MYSQL_SHUTDOWN_KILLABLE_TRANS,
  /* wait for existing updates to finish (=> no partial MyISAM update) */
  SHUTDOWN_WAIT_UPDATES= MYSQL_SHUTDOWN_KILLABLE_UPDATE,
  /* flush InnoDB buffers and other storage engines' buffers*/
  SHUTDOWN_WAIT_ALL_BUFFERS= (MYSQL_SHUTDOWN_KILLABLE_UPDATE << 1),
  /* don't flush InnoDB buffers, flush other storage engines' buffers*/
  SHUTDOWN_WAIT_CRITICAL_BUFFERS= (MYSQL_SHUTDOWN_KILLABLE_UPDATE << 1) + 1,
  /* Now the 2 levels of the KILL command */
#if MYSQL_VERSION_ID >= 50000
  KILL_QUERY= 254,
#endif
  KILL_CONNECTION= 255
};


enum enum_cursor_type
{
  CURSOR_TYPE_NO_CURSOR= 0,
  CURSOR_TYPE_READ_ONLY= 1,
  CURSOR_TYPE_FOR_UPDATE= 2,
  CURSOR_TYPE_SCROLLABLE= 4
};


/* options for mysql_set_option */
enum enum_mysql_set_option
{
  MYSQL_OPTION_MULTI_STATEMENTS_ON,
  MYSQL_OPTION_MULTI_STATEMENTS_OFF
};

#define net_new_transaction(net) ((net)->pkt_nr=0)

#ifdef __cplusplus
extern "C" {
#endif

my_bool	my_net_init(NET *net, Vio* vio);
void	my_net_local_init(NET *net);
void	net_end(NET *net);
  void	net_clear(NET *net, my_bool clear_buffer);
my_bool net_realloc(NET *net, size_t length);
my_bool	net_flush(NET *net);
my_bool	my_net_write(NET *net,const unsigned char *packet, size_t len);
my_bool	net_write_command(NET *net,unsigned char command,
			  const unsigned char *header, size_t head_len,
			  const unsigned char *packet, size_t len);
int	net_real_write(NET *net,const unsigned char *packet, size_t len);
unsigned long my_net_read(NET *net);

#ifdef _global_h
void my_net_set_write_timeout(NET *net, uint timeout);
void my_net_set_read_timeout(NET *net, uint timeout);
#endif

/*
  The following function is not meant for normal usage
  Currently it's used internally by manager.c
*/
struct sockaddr;
int my_connect(my_socket s, const struct sockaddr *name, unsigned int namelen,
	       unsigned int timeout);

struct rand_struct {
  unsigned long seed1,seed2,max_value;
  double max_value_dbl;
};

#ifdef __cplusplus
}
#endif

  /* The following is for user defined functions */

enum Item_result {STRING_RESULT=0, REAL_RESULT, INT_RESULT, ROW_RESULT,
                  DECIMAL_RESULT};

typedef struct st_udf_args
{
  unsigned int arg_count;		/* Number of arguments */
  enum Item_result *arg_type;		/* Pointer to item_results */
  char **args;				/* Pointer to argument */
  unsigned long *lengths;		/* Length of string arguments */
  char *maybe_null;			/* Set to 1 for all maybe_null args */
  char **attributes;                    /* Pointer to attribute name */
  unsigned long *attribute_lengths;     /* Length of attribute arguments */
  void *extension;
} UDF_ARGS;

  /* This holds information about the result */

typedef struct st_udf_init
{
  my_bool maybe_null;			/* 1 if function can return NULL */
  unsigned int decimals;		/* for real functions */
  unsigned long max_length;		/* For string functions */
  char	  *ptr;				/* free pointer for function data */
  /* 0 if result is independent of arguments */
  my_bool const_item;
  void *extension;
} UDF_INIT;

  /* Constants when using compression */
#define NET_HEADER_SIZE 4		/* standard header size */
#define COMP_HEADER_SIZE 3		/* compression header extra size */

  /* Prototypes to password functions */

#ifdef __cplusplus
extern "C" {
#endif

/*
  These functions are used for authentication by client and server and
  implemented in sql/password.c
*/

void randominit(struct rand_struct *, unsigned long seed1,
                unsigned long seed2);
double my_rnd(struct rand_struct *);
void create_random_string(char *to, unsigned int length, struct rand_struct *rand_st);

void hash_password(unsigned long *to, const char *password, unsigned int password_len);
void make_scrambled_password_323(char *to, const char *password);
void scramble_323(char *to, const char *message, const char *password);
my_bool check_scramble_323(const char *, const char *message,
                           unsigned long *salt);
void get_salt_from_password_323(unsigned long *res, const char *password);
void make_password_from_salt_323(char *to, const unsigned long *salt);

void make_scrambled_password(char *to, const char *password);
void scramble(char *to, const char *message, const char *password);
my_bool check_scramble(const char *reply, const char *message,
                       const unsigned char *hash_stage2);
void get_salt_from_password(unsigned char *res, const char *password);
void make_password_from_salt(char *to, const unsigned char *hash_stage2);
char *octet2hex(char *to, const char *str, unsigned int len);

/* end of password.c */

char *get_tty_password(const char *opt_message);
const char *mysql_errno_to_sqlstate(unsigned int mysql_errno);

/* Some other useful functions */

my_bool my_thread_init(void);
void my_thread_end(void);

#ifdef _global_h
ulong STDCALL net_field_length(uchar **packet);
my_ulonglong net_field_length_ll(uchar **packet);
uchar *net_store_length(uchar *pkg, ulonglong length);
#endif

#ifdef __cplusplus
}
#endif

#define NULL_LENGTH ((unsigned long) ~0) /* For net_store_length */
#define MYSQL_STMT_HEADER       4
#define MYSQL_LONG_DATA_HEADER  6

#endif<|MERGE_RESOLUTION|>--- conflicted
+++ resolved
@@ -111,11 +111,8 @@
 #define FIELD_IN_PART_FUNC_FLAG (1 << 19)/* Field part of partition func */
 #define FIELD_IN_ADD_INDEX (1<< 20)	/* Intern: Field used in ADD INDEX */
 #define FIELD_IS_RENAMED (1<< 21)       /* Intern: Field is being renamed */
-<<<<<<< HEAD
 #define FIELD_STORAGE_FLAGS 22          /* Storage type: bit 22, 23 and 24 */
 #define COLUMN_FORMAT_FLAGS 25          /* Column format: bit 25, 26 and 27 */
-=======
->>>>>>> 64a4466e
 
 #define REFRESH_GRANT		1	/* Refresh grant tables */
 #define REFRESH_LOG		2	/* Start on new log file */
@@ -216,11 +213,7 @@
   unsigned char reading_or_writing;
   char save_char;
   my_bool no_send_ok;  /* For SPs and other things that do multiple stmts */
-<<<<<<< HEAD
-  my_bool no_send_eof; /* For SPs' first version read-only cursors */
-=======
   my_bool unused; /* Please remove with the next incompatible ABI change */
->>>>>>> 64a4466e
   my_bool compress;
   /*
     Set if OK packet is already sent, and we do not need to send error
