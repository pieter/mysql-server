--- conflicted
+++ resolved
@@ -23,13 +23,13 @@
 
 static bool
 create_string(THD *thd, String *buf,
-	      int sp_type,
-	      const char *db, ulong dblen,
-	      const char *name, ulong namelen,
-	      const char *params, ulong paramslen,
-	      const char *returns, ulong returnslen,
-	      const char *body, ulong bodylen,
-	      st_sp_chistics *chistics,
+              int sp_type,
+              const char *db, ulong dblen,
+              const char *name, ulong namelen,
+              const char *params, ulong paramslen,
+              const char *returns, ulong returnslen,
+              const char *body, ulong bodylen,
+              st_sp_chistics *chistics,
               const LEX_STRING *definer_user,
               const LEX_STRING *definer_host,
               ulong sql_mode);
@@ -602,23 +602,14 @@
    */
 
   if (!create_string(thd, &defstr,
-<<<<<<< HEAD
-		     type,
-		     name->m_name.str, name->m_name.length,
-		     params, strlen(params),
-		     returns, strlen(returns),
-		     body, strlen(body),
-		     &chistics, &definer_user_name, &definer_host_name,
-                     sql_mode))
-=======
                      type,
                      NULL, 0,
                      name->m_name.str, name->m_name.length,
                      params, strlen(params),
                      returns, strlen(returns),
                      body, strlen(body),
-                     &chistics, &definer_user_name, &definer_host_name))
->>>>>>> 8508da65
+                     &chistics, &definer_user_name, &definer_host_name,
+                     sql_mode))
   {
     ret= SP_INTERNAL_ERROR;
     goto end;
@@ -939,7 +930,8 @@
                          retstr.c_ptr(), retstr.length(),
                          sp->m_body.str, sp->m_body.length,
                          sp->m_chistics, &(thd->lex->definer->user),
-                         &(thd->lex->definer->host)))
+                         &(thd->lex->definer->host,
+                         saved_mode)))
       {
         ret= SP_INTERNAL_ERROR;
         goto done;
