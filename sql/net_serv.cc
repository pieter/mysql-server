/* Copyright (C) 2000 MySQL AB

   This program is free software; you can redistribute it and/or modify
   it under the terms of the GNU General Public License as published by
   the Free Software Foundation; version 2 of the License.

   This program is distributed in the hope that it will be useful,
   but WITHOUT ANY WARRANTY; without even the implied warranty of
   MERCHANTABILITY or FITNESS FOR A PARTICULAR PURPOSE.  See the
   GNU General Public License for more details.

   You should have received a copy of the GNU General Public License
   along with this program; if not, write to the Free Software
   Foundation, Inc., 59 Temple Place, Suite 330, Boston, MA  02111-1307  USA */

/*
  This file is the net layer API for the MySQL client/server protocol,
  which is a tightly coupled, proprietary protocol owned by MySQL AB.
  Any re-implementations of this protocol must also be under GPL
  unless one has got an license from MySQL AB stating otherwise.
*/

/*
  Write and read of logical packets to/from socket

  Writes are cached into net_buffer_length big packets.
  Read packets are reallocated dynamicly when reading big packets.
  Each logical packet has the following pre-info:
  3 byte length & 1 byte package-number.

  This file needs to be written in C as it's used by the libmysql client as a
  C file.
*/

/*
  HFTODO this must be hidden if we don't want client capabilities in 
  embedded library
 */
#include <my_global.h>
#include <mysql.h>
#include <mysql_embed.h>
#include <mysql_com.h>
#include <mysqld_error.h>
#include <my_sys.h>
#include <m_string.h>
#include <my_net.h>
#include <violite.h>
#include <signal.h>
#include <errno.h>
#ifdef __NETWARE__
#include <sys/select.h>
#endif

#ifdef EMBEDDED_LIBRARY
#undef MYSQL_SERVER
#undef MYSQL_CLIENT
#define MYSQL_CLIENT
#endif /*EMBEDDED_LIBRARY */


/*
  The following handles the differences when this is linked between the
  client and the server.

  This gives an error if a too big packet is found
  The server can change this with the -O switch, but because the client
  can't normally do this the client should have a bigger max_allowed_packet.
*/

#if defined(__WIN__) || !defined(MYSQL_SERVER)
  /* The following is because alarms doesn't work on windows. */
#define NO_ALARM
#endif

#ifndef NO_ALARM
#include "my_pthread.h"
void sql_print_error(const char *format,...);
#else
#define DONT_USE_THR_ALARM
#endif /* NO_ALARM */

#include "thr_alarm.h"

#ifdef MYSQL_SERVER
/*
  The following variables/functions should really not be declared
  extern, but as it's hard to include mysql_priv.h here, we have to
  live with this for a while.
*/
extern uint test_flags;
extern ulong bytes_sent, bytes_received, net_big_packet_count;
extern pthread_mutex_t LOCK_bytes_sent , LOCK_bytes_received;
#ifndef MYSQL_INSTANCE_MANAGER
#ifdef HAVE_QUERY_CACHE
#define USE_QUERY_CACHE
extern void query_cache_insert(const char *packet, ulong length,
                               unsigned pkt_nr);
#endif // HAVE_QUERY_CACHE
#define update_statistics(A) A
#endif /* MYSQL_INSTANCE_MANGER */
#endif /* defined(MYSQL_SERVER) && !defined(MYSQL_INSTANCE_MANAGER) */

#if !defined(MYSQL_SERVER) || defined(MYSQL_INSTANCE_MANAGER)
#define update_statistics(A)
#define thd_increment_bytes_sent(N)
#endif

#define TEST_BLOCKING		8
#define MAX_PACKET_LENGTH (256L*256L*256L-1)

static my_bool net_write_buff(NET *net,const uchar *packet,ulong len);


	/* Init with packet info */

my_bool my_net_init(NET *net, Vio* vio)
{
  DBUG_ENTER("my_net_init");
  net->vio = vio;
  my_net_local_init(net);			/* Set some limits */
  if (!(net->buff=(uchar*) my_malloc((size_t) net->max_packet+
				     NET_HEADER_SIZE + COMP_HEADER_SIZE,
				     MYF(MY_WME))))
    DBUG_RETURN(1);
  net->buff_end=net->buff+net->max_packet;
  net->error=0; net->return_errno=0; net->return_status=0;
  net->pkt_nr=net->compress_pkt_nr=0;
  net->write_pos=net->read_pos = net->buff;
  net->client_last_error[0]=0;
  net->compress=0; net->reading_or_writing=0;
  net->where_b = net->remain_in_buf=0;
<<<<<<< HEAD
  net->client_last_errno=0;
#ifdef USE_QUERY_CACHE
  query_cache_init_query(net);
#else
  net->query_cache_query= 0;
#endif
=======
  net->last_errno=0;
  net->unused= 0;
  net->report_error= 0;
>>>>>>> e6f260c9

  if (vio != 0)					/* If real connection */
  {
    net->fd  = vio_fd(vio);			/* For perl DBI/DBD */
#if defined(MYSQL_SERVER) && !defined(__WIN__)
    if (!(test_flags & TEST_BLOCKING))
    {
      my_bool old_mode;
      vio_blocking(vio, FALSE, &old_mode);
    }
#endif
    vio_fastsend(vio);
  }
  DBUG_RETURN(0);
}


void net_end(NET *net)
{
  DBUG_ENTER("net_end");
  my_free(net->buff,MYF(MY_ALLOW_ZERO_PTR));
  net->buff=0;
  DBUG_VOID_RETURN;
}


/* Realloc the packet buffer */

my_bool net_realloc(NET *net, size_t length)
{
  uchar *buff;
  size_t pkt_length;
  DBUG_ENTER("net_realloc");
  DBUG_PRINT("enter",("length: %lu", (ulong) length));

  if (length >= net->max_packet_size)
  {
    DBUG_PRINT("error", ("Packet too large. Max size: %lu",
                         net->max_packet_size));
    /* @todo: 1 and 2 codes are identical. */
    net->error= 1;
    net->client_last_errno= ER_NET_PACKET_TOO_LARGE;
#ifdef MYSQL_SERVER
    my_error(ER_NET_PACKET_TOO_LARGE, MYF(0));
#endif
    DBUG_RETURN(1);
  }
  pkt_length = (length+IO_SIZE-1) & ~(IO_SIZE-1); 
  /*
    We must allocate some extra bytes for the end 0 and to be able to
    read big compressed blocks
  */
  if (!(buff= (uchar*) my_realloc((char*) net->buff, pkt_length +
                                  NET_HEADER_SIZE + COMP_HEADER_SIZE,
                                  MYF(MY_WME))))
  {
    /* @todo: 1 and 2 codes are identical. */
    net->error= 1;
    net->client_last_errno= ER_OUT_OF_RESOURCES;
    /* In the server the error is reported by MY_WME flag. */
    DBUG_RETURN(1);
  }
  net->buff=net->write_pos=buff;
  net->buff_end=buff+(net->max_packet= (ulong) pkt_length);
  DBUG_RETURN(0);
}


/*
  Check if there is any data to be read from the socket

  SYNOPSIS
    net_data_is_ready()
    sd   socket descriptor

  DESCRIPTION
    Check if there is any data to be read from the socket.

  RETURN VALUES
    0	No data to read
    1	Data or EOF to read
    -1  Don't know if data is ready or not
*/

#if !defined(EMBEDDED_LIBRARY)

static int net_data_is_ready(my_socket sd)
{
#ifdef HAVE_POLL
  struct pollfd ufds;
  int res;

  ufds.fd= sd;
  ufds.events= POLLIN | POLLPRI;
  if (!(res= poll(&ufds, 1, 0)))
    return 0;
  if (res < 0 || !(ufds.revents & (POLLIN | POLLPRI)))
    return 0;
  return 1;
#else
  fd_set sfds;
  struct timeval tv;
  int res;

#ifndef __WIN__
  /* Windows uses an _array_ of 64 fd's as default, so it's safe */
  if (sd >= FD_SETSIZE)
    return -1;
#define NET_DATA_IS_READY_CAN_RETURN_MINUS_ONE
#endif

  FD_ZERO(&sfds);
  FD_SET(sd, &sfds);

  tv.tv_sec= tv.tv_usec= 0;

  if ((res= select(sd+1, &sfds, NULL, NULL, &tv)) < 0)
    return 0;
  else
    return test(res ? FD_ISSET(sd, &sfds) : 0);
#endif /* HAVE_POLL */
}

#endif /* EMBEDDED_LIBRARY */

/*
  Remove unwanted characters from connection
  and check if disconnected

  SYNOPSIS
    net_clear()
    net			NET handler
    clear_buffer	If <> 0, then clear all data from communication buffer

  DESCRIPTION
    Read from socket until there is nothing more to read. Discard
    what is read.

    If there is anything when to read 'net_clear' is called this
    normally indicates an error in the protocol.

    When connection is properly closed (for TCP it means with
    a FIN packet), then select() considers a socket "ready to read",
    in the sense that there's EOF to read, but read() returns 0.

*/

void net_clear(NET *net, my_bool clear_buffer)
{
#if !defined(EMBEDDED_LIBRARY)
  size_t count;
  int ready;
#endif
  DBUG_ENTER("net_clear");

#if !defined(EMBEDDED_LIBRARY)
  if (clear_buffer)
  {
    while ((ready= net_data_is_ready(net->vio->sd)) > 0)
    {
      /* The socket is ready */
      if ((long) (count= vio_read(net->vio, net->buff,
                                  (size_t) net->max_packet)) > 0)
      {
        DBUG_PRINT("info",("skipped %ld bytes from file: %s",
                           (long) count, vio_description(net->vio)));
#if defined(EXTRA_DEBUG)
        fprintf(stderr,"Note: net_clear() skipped %ld bytes from file: %s\n",
                (long) count, vio_description(net->vio));
#endif
      }
      else
      {
        DBUG_PRINT("info",("socket ready but only EOF to read - disconnected"));
        net->error= 2;
        break;
      }
    }
#ifdef NET_DATA_IS_READY_CAN_RETURN_MINUS_ONE
    /* 'net_data_is_ready' returned "don't know" */
    if (ready == -1)
    {
      /* Read unblocking to clear net */
      my_bool old_mode;
      if (!vio_blocking(net->vio, FALSE, &old_mode))
      {
        while ((long) (count= vio_read(net->vio, net->buff,
                                       (size_t) net->max_packet)) > 0)
          DBUG_PRINT("info",("skipped %ld bytes from file: %s",
                             (long) count, vio_description(net->vio)));
        vio_blocking(net->vio, TRUE, &old_mode);
      }
    }
#endif /* NET_DATA_IS_READY_CAN_RETURN_MINUS_ONE */
  }
#endif /* EMBEDDED_LIBRARY */
  net->pkt_nr=net->compress_pkt_nr=0;		/* Ready for new command */
  net->write_pos=net->buff;
  DBUG_VOID_RETURN;
}


	/* Flush write_buffer if not empty. */

my_bool net_flush(NET *net)
{
  my_bool error= 0;
  DBUG_ENTER("net_flush");
  if (net->buff != net->write_pos)
  {
    error=test(net_real_write(net, net->buff,
			      (size_t) (net->write_pos - net->buff)));
    net->write_pos=net->buff;
  }
  /* Sync packet number if using compression */
  if (net->compress)
    net->pkt_nr=net->compress_pkt_nr;
  DBUG_RETURN(error);
}


/*****************************************************************************
** Write something to server/client buffer
*****************************************************************************/

/*
  Write a logical packet with packet header
  Format: Packet length (3 bytes), packet number(1 byte)
  When compression is used a 3 byte compression length is added

  NOTE
    If compression is used the original package is modified!
*/

my_bool
my_net_write(NET *net,const uchar *packet,size_t len)
{
  uchar buff[NET_HEADER_SIZE];
  if (unlikely(!net->vio)) /* nowhere to write */
    return 0;
  /*
    Big packets are handled by splitting them in packets of MAX_PACKET_LENGTH
    length. The last packet is always a packet that is < MAX_PACKET_LENGTH.
    (The last packet may even have a length of 0)
  */
  while (len >= MAX_PACKET_LENGTH)
  {
    const ulong z_size = MAX_PACKET_LENGTH;
    int3store(buff, z_size);
    buff[3]= (uchar) net->pkt_nr++;
    if (net_write_buff(net, buff, NET_HEADER_SIZE) ||
	net_write_buff(net, packet, z_size))
      return 1;
    packet += z_size;
    len-=     z_size;
  }
  /* Write last packet */
  int3store(buff,len);
  buff[3]= (uchar) net->pkt_nr++;
  if (net_write_buff(net, buff, NET_HEADER_SIZE))
    return 1;
#ifndef DEBUG_DATA_PACKETS
  DBUG_DUMP("packet_header", buff, NET_HEADER_SIZE);
#endif
  return test(net_write_buff(net,packet,len));
}

/*
  Send a command to the server.

  SYNOPSIS
    net_write_command()
    net			NET handler
    command		Command in MySQL server (enum enum_server_command)
    header		Header to write after command
    head_len		Length of header
    packet		Query or parameter to query
    len			Length of packet

  DESCRIPTION
    The reason for having both header and packet is so that libmysql
    can easy add a header to a special command (like prepared statements)
    without having to re-alloc the string.

    As the command is part of the first data packet, we have to do some data
    juggling to put the command in there, without having to create a new
    packet.
    This function will split big packets into sub-packets if needed.
    (Each sub packet can only be 2^24 bytes)

  RETURN VALUES
    0	ok
    1	error
*/

my_bool
net_write_command(NET *net,uchar command,
		  const uchar *header, size_t head_len,
		  const uchar *packet, size_t len)
{
  ulong length=len+1+head_len;			/* 1 extra byte for command */
  uchar buff[NET_HEADER_SIZE+1];
  uint header_size=NET_HEADER_SIZE+1;
  DBUG_ENTER("net_write_command");
<<<<<<< HEAD
  DBUG_PRINT("enter",("length: %lu", (ulong) len));
=======
  DBUG_PRINT("enter",("length: %u", len));
>>>>>>> e6f260c9

  buff[4]=command;				/* For first packet */

  if (length >= MAX_PACKET_LENGTH)
  {
    /* Take into account that we have the command in the first header */
    len= MAX_PACKET_LENGTH - 1 - head_len;
    do
    {
      int3store(buff, MAX_PACKET_LENGTH);
      buff[3]= (uchar) net->pkt_nr++;
      if (net_write_buff(net, buff, header_size) ||
	  net_write_buff(net, header, head_len) ||
	  net_write_buff(net, packet, len))
	DBUG_RETURN(1);
      packet+= len;
      length-= MAX_PACKET_LENGTH;
      len= MAX_PACKET_LENGTH;
      head_len= 0;
      header_size= NET_HEADER_SIZE;
    } while (length >= MAX_PACKET_LENGTH);
    len=length;					/* Data left to be written */
  }
  int3store(buff,length);
  buff[3]= (uchar) net->pkt_nr++;
  DBUG_RETURN(test(net_write_buff(net, buff, header_size) ||
                   (head_len && net_write_buff(net, header, head_len)) ||
                   net_write_buff(net, packet, len) || net_flush(net)));
}

/*
  Caching the data in a local buffer before sending it.

  SYNOPSIS
    net_write_buff()
    net		Network handler
    packet	Packet to send
    len		Length of packet

  DESCRIPTION
    Fill up net->buffer and send it to the client when full.

    If the rest of the to-be-sent-packet is bigger than buffer,
    send it in one big block (to avoid copying to internal buffer).
    If not, copy the rest of the data to the buffer and return without
    sending data.

  NOTES
    The cached buffer can be sent as it is with 'net_flush()'.

    In this code we have to be careful to not send a packet longer than
    MAX_PACKET_LENGTH to net_real_write() if we are using the compressed
    protocol as we store the length of the compressed packet in 3 bytes.

  RETURN
  0	ok
  1
*/

static my_bool
net_write_buff(NET *net, const uchar *packet, ulong len)
{
  ulong left_length;
  if (net->compress && net->max_packet > MAX_PACKET_LENGTH)
    left_length= MAX_PACKET_LENGTH - (net->write_pos - net->buff);
  else
    left_length= (ulong) (net->buff_end - net->write_pos);

#ifdef DEBUG_DATA_PACKETS
  DBUG_DUMP("data", packet, len);
#endif
  if (len > left_length)
  {
    if (net->write_pos != net->buff)
    {
      /* Fill up already used packet and write it */
      memcpy((char*) net->write_pos,packet,left_length);
      if (net_real_write(net, net->buff, 
			 (size_t) (net->write_pos - net->buff) + left_length))
	return 1;
      net->write_pos= net->buff;
      packet+= left_length;
      len-= left_length;
    }
    if (net->compress)
    {
      /*
	We can't have bigger packets than 16M with compression
	Because the uncompressed length is stored in 3 bytes
      */
      left_length= MAX_PACKET_LENGTH;
      while (len > left_length)
      {
	if (net_real_write(net, packet, left_length))
	  return 1;
	packet+= left_length;
	len-= left_length;
      }
    }
    if (len > net->max_packet)
      return net_real_write(net, packet, len) ? 1 : 0;
    /* Send out rest of the blocks as full sized blocks */
  }
  memcpy((char*) net->write_pos,packet,len);
  net->write_pos+= len;
  return 0;
}


/*
  Read and write one packet using timeouts.
  If needed, the packet is compressed before sending.
*/

int
net_real_write(NET *net,const uchar *packet, size_t len)
{
  size_t length;
  const uchar *pos,*end;
  thr_alarm_t alarmed;
#ifndef NO_ALARM
  ALARM alarm_buff;
#endif
  uint retry_count=0;
  my_bool net_blocking = vio_is_blocking(net->vio);
  DBUG_ENTER("net_real_write");

#if defined(MYSQL_SERVER) && defined(USE_QUERY_CACHE)
  query_cache_insert((char*) packet, len, net->pkt_nr);
#endif

  if (net->error == 2)
    DBUG_RETURN(-1);				/* socket can't be used */

  net->reading_or_writing=2;
#ifdef HAVE_COMPRESS
  if (net->compress)
  {
    size_t complen;
    uchar *b;
    uint header_length=NET_HEADER_SIZE+COMP_HEADER_SIZE;
    if (!(b= (uchar*) my_malloc(len + NET_HEADER_SIZE +
                                COMP_HEADER_SIZE, MYF(MY_WME))))
    {
      net->error= 2;
      net->client_last_errno= ER_OUT_OF_RESOURCES;
      /* In the server, the error is reported by MY_WME flag. */
      net->reading_or_writing= 0;
      DBUG_RETURN(1);
    }
    memcpy(b+header_length,packet,len);

    if (my_compress(b+header_length, &len, &complen))
      complen=0;
    int3store(&b[NET_HEADER_SIZE],complen);
    int3store(b,len);
    b[3]=(uchar) (net->compress_pkt_nr++);
    len+= header_length;
    packet= b;
  }
#endif /* HAVE_COMPRESS */

#ifdef DEBUG_DATA_PACKETS
  DBUG_DUMP("data", packet, len);
#endif

#ifndef NO_ALARM
  thr_alarm_init(&alarmed);
  if (net_blocking)
    thr_alarm(&alarmed, net->write_timeout, &alarm_buff);
#else
  alarmed=0;
  /* Write timeout is set in my_net_set_write_timeout */
#endif /* NO_ALARM */

  pos= packet;
  end=pos+len;
  while (pos != end)
  {
    if ((long) (length= vio_write(net->vio,pos,(size_t) (end-pos))) <= 0)
    {
      my_bool interrupted = vio_should_retry(net->vio);
#if !defined(__WIN__)
      if ((interrupted || length == 0) && !thr_alarm_in_use(&alarmed))
      {
        if (!thr_alarm(&alarmed, net->write_timeout, &alarm_buff))
        {                                       /* Always true for client */
	  my_bool old_mode;
	  while (vio_blocking(net->vio, TRUE, &old_mode) < 0)
	  {
	    if (vio_should_retry(net->vio) && retry_count++ < net->retry_count)
	      continue;
#ifdef EXTRA_DEBUG
	    fprintf(stderr,
		    "%s: my_net_write: fcntl returned error %d, aborting thread\n",
		    my_progname,vio_errno(net->vio));
#endif /* EXTRA_DEBUG */
	    net->error= 2;                     /* Close socket */
            net->client_last_errno= ER_NET_PACKET_TOO_LARGE;
#ifdef MYSQL_SERVER
            my_error(ER_NET_PACKET_TOO_LARGE, MYF(0));
#endif
	    goto end;
	  }
	  retry_count=0;
	  continue;
	}
      }
      else
#endif /* !defined(__WIN__) */
	if (thr_alarm_in_use(&alarmed) && !thr_got_alarm(&alarmed) &&
	    interrupted)
      {
	if (retry_count++ < net->retry_count)
	    continue;
#ifdef EXTRA_DEBUG
	  fprintf(stderr, "%s: write looped, aborting thread\n",
		  my_progname);
#endif /* EXTRA_DEBUG */
      }
#if defined(THREAD_SAFE_CLIENT) && !defined(MYSQL_SERVER)
      if (vio_errno(net->vio) == SOCKET_EINTR)
      {
	DBUG_PRINT("warning",("Interrupted write. Retrying..."));
	continue;
      }
#endif /* defined(THREAD_SAFE_CLIENT) && !defined(MYSQL_SERVER) */
      net->error= 2;				/* Close socket */
      net->client_last_errno= (interrupted ? ER_NET_WRITE_INTERRUPTED :
                               ER_NET_ERROR_ON_WRITE);
#ifdef MYSQL_SERVER
      my_error(net->client_last_errno, MYF(0));
#endif /* MYSQL_SERVER */
      break;
    }
    pos+=length;
    update_statistics(thd_increment_bytes_sent(length));
  }
#ifndef __WIN__
 end:
#endif
#ifdef HAVE_COMPRESS
  if (net->compress)
    my_free((char*) packet,MYF(0));
#endif
  if (thr_alarm_in_use(&alarmed))
  {
    my_bool old_mode;
    thr_end_alarm(&alarmed);
    vio_blocking(net->vio, net_blocking, &old_mode);
  }
  net->reading_or_writing=0;
  DBUG_RETURN(((int) (pos != end)));
}


/*****************************************************************************
** Read something from server/clinet
*****************************************************************************/

#ifndef NO_ALARM

static my_bool net_safe_read(NET *net, uchar *buff, size_t length,
			     thr_alarm_t *alarmed)
{
  uint retry_count=0;
  while (length > 0)
  {
    size_t tmp;
    if ((long) (tmp= vio_read(net->vio, buff, length)) <= 0)
    {
      my_bool interrupted = vio_should_retry(net->vio);
      if (!thr_got_alarm(alarmed) && interrupted)
      {					/* Probably in MIT threads */
	if (retry_count++ < net->retry_count)
	  continue;
      }
      return 1;
    }
    length-= tmp;
    buff+= tmp;
  }
  return 0;
}

/*
  Help function to clear the commuication buffer when we get a too big packet.

  SYNOPSIS
    my_net_skip_rest()
    net		Communication handle
    remain	Bytes to read
    alarmed	Parameter for thr_alarm()
    alarm_buff	Parameter for thr_alarm()

  RETURN VALUES
   0	Was able to read the whole packet
   1	Got mailformed packet from client
*/

static my_bool my_net_skip_rest(NET *net, uint32 remain, thr_alarm_t *alarmed,
				ALARM *alarm_buff)
{
  uint32 old=remain;
  DBUG_ENTER("my_net_skip_rest");
  DBUG_PRINT("enter",("bytes_to_skip: %u", (uint) remain));

  /* The following is good for debugging */
  update_statistics(thd_increment_net_big_packet_count(1));

  if (!thr_alarm_in_use(alarmed))
  {
    my_bool old_mode;
    if (thr_alarm(alarmed,net->read_timeout, alarm_buff) ||
	vio_blocking(net->vio, TRUE, &old_mode) < 0)
      DBUG_RETURN(1);				/* Can't setup, abort */
  }
  for (;;)
  {
    while (remain > 0)
    {
      size_t length= min(remain, net->max_packet);
      if (net_safe_read(net, net->buff, length, alarmed))
	DBUG_RETURN(1);
      update_statistics(thd_increment_bytes_received(length));
      remain -= (uint32) length;
    }
    if (old != MAX_PACKET_LENGTH)
      break;
    if (net_safe_read(net, net->buff, NET_HEADER_SIZE, alarmed))
      DBUG_RETURN(1);
    old=remain= uint3korr(net->buff);
    net->pkt_nr++;
  }
  DBUG_RETURN(0);
}
#endif /* NO_ALARM */


/*
  Reads one packet to net->buff + net->where_b
  Returns length of packet.  Long packets are handled by my_net_read().
  This function reallocates the net->buff buffer if necessary.
*/

static ulong
my_real_read(NET *net, size_t *complen)
{
  uchar *pos;
  size_t length;
  uint i,retry_count=0;
  ulong len=packet_error;
  thr_alarm_t alarmed;
#ifndef NO_ALARM
  ALARM alarm_buff;
#endif
  my_bool net_blocking=vio_is_blocking(net->vio);
  uint32 remain= (net->compress ? NET_HEADER_SIZE+COMP_HEADER_SIZE :
		  NET_HEADER_SIZE);
  *complen = 0;

  net->reading_or_writing=1;
  thr_alarm_init(&alarmed);
#ifndef NO_ALARM
  if (net_blocking)
    thr_alarm(&alarmed,net->read_timeout,&alarm_buff);
#else
  /* Read timeout is set in my_net_set_read_timeout */
#endif /* NO_ALARM */

    pos = net->buff + net->where_b;		/* net->packet -4 */
    for (i=0 ; i < 2 ; i++)
    {
      while (remain > 0)
      {
	/* First read is done with non blocking mode */
        if ((long) (length= vio_read(net->vio, pos, remain)) <= 0L)
        {
          my_bool interrupted = vio_should_retry(net->vio);

	  DBUG_PRINT("info",("vio_read returned %ld  errno: %d",
			     (long) length, vio_errno(net->vio)));
#if !defined(__WIN__) || defined(MYSQL_SERVER)
	  /*
	    We got an error that there was no data on the socket. We now set up
	    an alarm to not 'read forever', change the socket to non blocking
	    mode and try again
	  */
	  if ((interrupted || length == 0) && !thr_alarm_in_use(&alarmed))
	  {
	    if (!thr_alarm(&alarmed,net->read_timeout,&alarm_buff)) /* Don't wait too long */
	    {
	      my_bool old_mode;
	      while (vio_blocking(net->vio, TRUE, &old_mode) < 0)
	      {
		if (vio_should_retry(net->vio) &&
		    retry_count++ < net->retry_count)
		  continue;
		DBUG_PRINT("error",
			   ("fcntl returned error %d, aborting thread",
			    vio_errno(net->vio)));
#ifdef EXTRA_DEBUG
		fprintf(stderr,
			"%s: read: fcntl returned error %d, aborting thread\n",
			my_progname,vio_errno(net->vio));
#endif /* EXTRA_DEBUG */
		len= packet_error;
		net->error= 2;                 /* Close socket */
	        net->client_last_errno= ER_NET_FCNTL_ERROR;
#ifdef MYSQL_SERVER
		my_error(ER_NET_FCNTL_ERROR, MYF(0));
#endif
		goto end;
	      }
	      retry_count=0;
	      continue;
	    }
	  }
#endif /* (!defined(__WIN__) || defined(MYSQL_SERVER) */
	  if (thr_alarm_in_use(&alarmed) && !thr_got_alarm(&alarmed) &&
	      interrupted)
	  {					/* Probably in MIT threads */
	    if (retry_count++ < net->retry_count)
	      continue;
#ifdef EXTRA_DEBUG
	    fprintf(stderr, "%s: read looped with error %d, aborting thread\n",
		    my_progname,vio_errno(net->vio));
#endif /* EXTRA_DEBUG */
	  }
#if defined(THREAD_SAFE_CLIENT) && !defined(MYSQL_SERVER)
	  if (vio_errno(net->vio) == SOCKET_EINTR)
	  {
	    DBUG_PRINT("warning",("Interrupted read. Retrying..."));
	    continue;
	  }
#endif
	  DBUG_PRINT("error",("Couldn't read packet: remain: %u  errno: %d  length: %ld",
			      remain, vio_errno(net->vio), (long) length));
	  len= packet_error;
	  net->error= 2;				/* Close socket */
          net->client_last_errno= (vio_was_interrupted(net->vio) ?
                                   ER_NET_READ_INTERRUPTED :
                                   ER_NET_READ_ERROR);
#ifdef MYSQL_SERVER
          my_error(net->client_last_errno, MYF(0));
#endif
	  goto end;
	}
	remain -= (uint32) length;
	pos+= length;
	update_statistics(thd_increment_bytes_received(length));
      }
      if (i == 0)
      {					/* First parts is packet length */
	ulong helping;
        DBUG_DUMP("packet_header", net->buff+net->where_b,
                  NET_HEADER_SIZE);
	if (net->buff[net->where_b + 3] != (uchar) net->pkt_nr)
	{
	  if (net->buff[net->where_b] != (uchar) 255)
	  {
	    DBUG_PRINT("error",
		       ("Packets out of order (Found: %d, expected %u)",
			(int) net->buff[net->where_b + 3],
			net->pkt_nr));
#ifdef EXTRA_DEBUG
            fflush(stdout);
	    fprintf(stderr,"Error: Packets out of order (Found: %d, expected %d)\n",
		    (int) net->buff[net->where_b + 3],
		    (uint) (uchar) net->pkt_nr);
            fflush(stderr);
            DBUG_ASSERT(0);
#endif
	  }
	  len= packet_error;
          /* Not a NET error on the client. XXX: why? */
#ifdef MYSQL_SERVER
	  my_error(ER_NET_PACKETS_OUT_OF_ORDER, MYF(0));
#endif
	  goto end;
	}
	net->compress_pkt_nr= ++net->pkt_nr;
#ifdef HAVE_COMPRESS
	if (net->compress)
	{
	  /*
	    If the packet is compressed then complen > 0 and contains the
	    number of bytes in the uncompressed packet
	  */
	  *complen=uint3korr(&(net->buff[net->where_b + NET_HEADER_SIZE]));
	}
#endif

	len=uint3korr(net->buff+net->where_b);
	if (!len)				/* End of big multi-packet */
	  goto end;
	helping = max(len,*complen) + net->where_b;
	/* The necessary size of net->buff */
	if (helping >= net->max_packet)
	{
	  if (net_realloc(net,helping))
	  {
#if defined(MYSQL_SERVER) && !defined(NO_ALARM)
	    if (!net->compress &&
		!my_net_skip_rest(net, (uint32) len, &alarmed, &alarm_buff))
	      net->error= 3;		/* Successfully skiped packet */
#endif
	    len= packet_error;          /* Return error and close connection */
	    goto end;
	  }
	}
	pos=net->buff + net->where_b;
	remain = (uint32) len;
      }
    }

end:
  if (thr_alarm_in_use(&alarmed))
  {
    my_bool old_mode;
    thr_end_alarm(&alarmed);
    vio_blocking(net->vio, net_blocking, &old_mode);
  }
  net->reading_or_writing=0;
#ifdef DEBUG_DATA_PACKETS
  if (len != packet_error)
    DBUG_DUMP("data", net->buff+net->where_b, len);
#endif
  return(len);
}


/*
  Read a packet from the client/server and return it without the internal
  package header.
  If the packet is the first packet of a multi-packet packet
  (which is indicated by the length of the packet = 0xffffff) then
  all sub packets are read and concatenated.
  If the packet was compressed, its uncompressed and the length of the
  uncompressed packet is returned.

  The function returns the length of the found packet or packet_error.
  net->read_pos points to the read data.
*/

ulong
my_net_read(NET *net)
{
  size_t len, complen;

#ifdef HAVE_COMPRESS
  if (!net->compress)
  {
#endif
    len = my_real_read(net,&complen);
    if (len == MAX_PACKET_LENGTH)
    {
      /* First packet of a multi-packet.  Concatenate the packets */
      ulong save_pos = net->where_b;
      size_t total_length= 0;
      do
      {
	net->where_b += len;
	total_length += len;
	len = my_real_read(net,&complen);
      } while (len == MAX_PACKET_LENGTH);
      if (len != packet_error)
	len+= total_length;
      net->where_b = save_pos;
    }
    net->read_pos = net->buff + net->where_b;
    if (len != packet_error)
      net->read_pos[len]=0;		/* Safeguard for mysql_use_result */
    return len;
#ifdef HAVE_COMPRESS
  }
  else
  {
    /* We are using the compressed protocol */

    ulong buf_length;
    ulong start_of_packet;
    ulong first_packet_offset;
    uint read_length, multi_byte_packet=0;

    if (net->remain_in_buf)
    {
      buf_length= net->buf_length;		/* Data left in old packet */
      first_packet_offset= start_of_packet= (net->buf_length -
					     net->remain_in_buf);
      /* Restore the character that was overwritten by the end 0 */
      net->buff[start_of_packet]= net->save_char;
    }
    else
    {
      /* reuse buffer, as there is nothing in it that we need */
      buf_length= start_of_packet= first_packet_offset= 0;
    }
    for (;;)
    {
      ulong packet_len;

      if (buf_length - start_of_packet >= NET_HEADER_SIZE)
      {
	read_length = uint3korr(net->buff+start_of_packet);
	if (!read_length)
	{ 
	  /* End of multi-byte packet */
	  start_of_packet += NET_HEADER_SIZE;
	  break;
	}
	if (read_length + NET_HEADER_SIZE <= buf_length - start_of_packet)
	{
	  if (multi_byte_packet)
	  {
	    /* Remove packet header for second packet */
	    memmove(net->buff + first_packet_offset + start_of_packet,
		    net->buff + first_packet_offset + start_of_packet +
		    NET_HEADER_SIZE,
		    buf_length - start_of_packet);
	    start_of_packet += read_length;
	    buf_length -= NET_HEADER_SIZE;
	  }
	  else
	    start_of_packet+= read_length + NET_HEADER_SIZE;

	  if (read_length != MAX_PACKET_LENGTH)	/* last package */
	  {
	    multi_byte_packet= 0;		/* No last zero len packet */
	    break;
	  }
	  multi_byte_packet= NET_HEADER_SIZE;
	  /* Move data down to read next data packet after current one */
	  if (first_packet_offset)
	  {
	    memmove(net->buff,net->buff+first_packet_offset,
		    buf_length-first_packet_offset);
	    buf_length-=first_packet_offset;
	    start_of_packet -= first_packet_offset;
	    first_packet_offset=0;
	  }
	  continue;
	}
      }
      /* Move data down to read next data packet after current one */
      if (first_packet_offset)
      {
	memmove(net->buff,net->buff+first_packet_offset,
		buf_length-first_packet_offset);
	buf_length-=first_packet_offset;
	start_of_packet -= first_packet_offset;
	first_packet_offset=0;
      }

      net->where_b=buf_length;
      if ((packet_len = my_real_read(net,&complen)) == packet_error)
	return packet_error;
      if (my_uncompress(net->buff + net->where_b, packet_len,
			&complen))
      {
	net->error= 2;			/* caller will close socket */
        net->client_last_errno= ER_NET_UNCOMPRESS_ERROR;
#ifdef MYSQL_SERVER
	my_error(ER_NET_UNCOMPRESS_ERROR, MYF(0));
#endif
	return packet_error;
      }
      buf_length+= complen;
    }

    net->read_pos=      net->buff+ first_packet_offset + NET_HEADER_SIZE;
    net->buf_length=    buf_length;
    net->remain_in_buf= (ulong) (buf_length - start_of_packet);
    len = ((ulong) (start_of_packet - first_packet_offset) - NET_HEADER_SIZE -
           multi_byte_packet);
    net->save_char= net->read_pos[len];	/* Must be saved */
    net->read_pos[len]=0;		/* Safeguard for mysql_use_result */
  }
#endif /* HAVE_COMPRESS */
  return len;
}


void my_net_set_read_timeout(NET *net, uint timeout)
{
  DBUG_ENTER("my_net_set_read_timeout");
  DBUG_PRINT("enter", ("timeout: %d", timeout));
  net->read_timeout= timeout;
#ifdef NO_ALARM
  if (net->vio)
    vio_timeout(net->vio, 0, timeout);
#endif
  DBUG_VOID_RETURN;
}


void my_net_set_write_timeout(NET *net, uint timeout)
{
  DBUG_ENTER("my_net_set_write_timeout");
  DBUG_PRINT("enter", ("timeout: %d", timeout));
  net->write_timeout= timeout;
#ifdef NO_ALARM
  if (net->vio)
    vio_timeout(net->vio, 1, timeout);
#endif
  DBUG_VOID_RETURN;
}<|MERGE_RESOLUTION|>--- conflicted
+++ resolved
@@ -129,18 +129,8 @@
   net->client_last_error[0]=0;
   net->compress=0; net->reading_or_writing=0;
   net->where_b = net->remain_in_buf=0;
-<<<<<<< HEAD
   net->client_last_errno=0;
-#ifdef USE_QUERY_CACHE
-  query_cache_init_query(net);
-#else
-  net->query_cache_query= 0;
-#endif
-=======
-  net->last_errno=0;
   net->unused= 0;
-  net->report_error= 0;
->>>>>>> e6f260c9
 
   if (vio != 0)					/* If real connection */
   {
@@ -445,11 +435,7 @@
   uchar buff[NET_HEADER_SIZE+1];
   uint header_size=NET_HEADER_SIZE+1;
   DBUG_ENTER("net_write_command");
-<<<<<<< HEAD
   DBUG_PRINT("enter",("length: %lu", (ulong) len));
-=======
-  DBUG_PRINT("enter",("length: %u", len));
->>>>>>> e6f260c9
 
   buff[4]=command;				/* For first packet */
 
