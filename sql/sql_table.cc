/* Copyright (C) 2000-2004 MySQL AB

   This program is free software; you can redistribute it and/or modify
   it under the terms of the GNU General Public License as published by
   the Free Software Foundation; version 2 of the License.

   This program is distributed in the hope that it will be useful,
   but WITHOUT ANY WARRANTY; without even the implied warranty of
   MERCHANTABILITY or FITNESS FOR A PARTICULAR PURPOSE.  See the
   GNU General Public License for more details.

   You should have received a copy of the GNU General Public License
   along with this program; if not, write to the Free Software
   Foundation, Inc., 59 Temple Place, Suite 330, Boston, MA  02111-1307  USA */

/* drop and alter of tables */

#include "mysql_priv.h"
#include <hash.h>
#include <myisam.h>
#include <my_dir.h>
#include "sp_head.h"
#include "sql_trigger.h"
#include "sql_show.h"

#ifdef __WIN__
#include <io.h>
#endif

int creating_table= 0;        // How many mysql_create_table are running

const char *primary_key_name="PRIMARY";

static bool check_if_keyname_exists(const char *name,KEY *start, KEY *end);
static char *make_unique_key_name(const char *field_name,KEY *start,KEY *end);
static int copy_data_between_tables(TABLE *from,TABLE *to,
                                    List<Create_field> &create, bool ignore,
                                    uint order_num, ORDER *order,
                                    ha_rows *copied,ha_rows *deleted,
                                    enum enum_enable_or_disable keys_onoff,
                                    bool error_if_not_empty);

static bool prepare_blob_field(THD *thd, Create_field *sql_field);
static bool check_engine(THD *, const char *, HA_CREATE_INFO *);
static bool
mysql_prepare_create_table(THD *thd, HA_CREATE_INFO *create_info,
                           Alter_info *alter_info,
                           bool tmp_table,
                               uint *db_options,
                               handler *file, KEY **key_info_buffer,
                               uint *key_count, int select_field_count);
static bool
mysql_prepare_alter_table(THD *thd, TABLE *table,
                          HA_CREATE_INFO *create_info,
                          Alter_info *alter_info);

#ifndef DBUG_OFF

/* Wait until we get a 'mysql_kill' signal */

static void wait_for_kill_signal(THD *thd)
{
  while (thd->killed == 0)
    sleep(1);
  // Reset signal and continue as if nothing happend
  thd->killed= THD::NOT_KILLED;
}
#endif


/*
  Translate a file name to a table name (WL #1324).

  SYNOPSIS
    filename_to_tablename()
      from                      The file name in my_charset_filename.
      to                OUT     The table name in system_charset_info.
      to_length                 The size of the table name buffer.

  RETURN
    Table name length.
*/

uint filename_to_tablename(const char *from, char *to, uint to_length)
{
  uint errors;
  uint res;
  DBUG_ENTER("filename_to_tablename");
  DBUG_PRINT("enter", ("from '%s'", from));

  if (!memcmp(from, tmp_file_prefix, tmp_file_prefix_length))
  {
    /* Temporary table name. */
    res= (strnmov(to, from, to_length) - to);
  }
  else
  {
    res= strconvert(&my_charset_filename, from,
                    system_charset_info,  to, to_length, &errors);
    if (errors) // Old 5.0 name
    {
      res= (strxnmov(to, to_length, MYSQL50_TABLE_NAME_PREFIX,  from, NullS) -
            to);
      sql_print_error("Invalid (old?) table or database name '%s'", from);
      /*
        TODO: add a stored procedure for fix table and database names,
        and mention its name in error log.
      */
    }
  }

  DBUG_PRINT("exit", ("to '%s'", to));
  DBUG_RETURN(res);
}


/*
  Translate a table name to a file name (WL #1324).

  SYNOPSIS
    tablename_to_filename()
      from                      The table name in system_charset_info.
      to                OUT     The file name in my_charset_filename.
      to_length                 The size of the file name buffer.

  RETURN
    File name length.
*/

uint tablename_to_filename(const char *from, char *to, uint to_length)
{
  uint errors, length;
  DBUG_ENTER("tablename_to_filename");
  DBUG_PRINT("enter", ("from '%s'", from));

  if (from[0] == '#' && !strncmp(from, MYSQL50_TABLE_NAME_PREFIX,
                                 MYSQL50_TABLE_NAME_PREFIX_LENGTH))
    DBUG_RETURN((uint) (strmake(to, from+MYSQL50_TABLE_NAME_PREFIX_LENGTH,
                                to_length-1) -
                        (from + MYSQL50_TABLE_NAME_PREFIX_LENGTH)));
  length= strconvert(system_charset_info, from,
                     &my_charset_filename, to, to_length, &errors);
  if (check_if_legal_tablename(to) &&
      length + 4 < to_length)
  {
    memcpy(to + length, "@@@", 4);
    length+= 3;
  }
  DBUG_PRINT("exit", ("to '%s'", to));
  DBUG_RETURN(length);
}


/*
  Creates path to a file: mysql_data_dir/db/table.ext

  SYNOPSIS
   build_table_filename()
     buff                       Where to write result in my_charset_filename.
                                This may be the same as table_name.
     bufflen                    buff size
     db                         Database name in system_charset_info.
     table_name                 Table name in system_charset_info.
     ext                        File extension.
     flags                      FN_FROM_IS_TMP or FN_TO_IS_TMP or FN_IS_TMP
                                table_name is temporary, do not change.

  NOTES

    Uses database and table name, and extension to create
    a file name in mysql_data_dir. Database and table
    names are converted from system_charset_info into "fscs".
    Unless flags indicate a temporary table name.
    'db' is always converted.
    'ext' is not converted.

    The conversion suppression is required for ALTER TABLE. This
    statement creates intermediate tables. These are regular
    (non-temporary) tables with a temporary name. Their path names must
    be derivable from the table name. So we cannot use
    build_tmptable_filename() for them.

  RETURN
    path length
*/

uint build_table_filename(char *buff, size_t bufflen, const char *db,
                          const char *table_name, const char *ext, uint flags)
{
  char dbbuff[FN_REFLEN];
  char tbbuff[FN_REFLEN];
  DBUG_ENTER("build_table_filename");
  DBUG_PRINT("enter", ("db: '%s'  table_name: '%s'  ext: '%s'  flags: %x",
                       db, table_name, ext, flags));

  if (flags & FN_IS_TMP) // FN_FROM_IS_TMP | FN_TO_IS_TMP
    strnmov(tbbuff, table_name, sizeof(tbbuff));
  else
    VOID(tablename_to_filename(table_name, tbbuff, sizeof(tbbuff)));

  VOID(tablename_to_filename(db, dbbuff, sizeof(dbbuff)));

  char *end = buff + bufflen;
  /* Don't add FN_ROOTDIR if mysql_data_home already includes it */
  char *pos = strnmov(buff, mysql_data_home, bufflen);
  int rootdir_len= strlen(FN_ROOTDIR);
  if (pos - rootdir_len >= buff &&
      memcmp(pos - rootdir_len, FN_ROOTDIR, rootdir_len) != 0)
    pos= strnmov(pos, FN_ROOTDIR, end - pos);
  pos= strxnmov(pos, end - pos, dbbuff, FN_ROOTDIR, tbbuff, ext, NullS);

  DBUG_PRINT("exit", ("buff: '%s'", buff));
  DBUG_RETURN(pos - buff);
}


/*
  Creates path to a file: mysql_tmpdir/#sql1234_12_1.ext

  SYNOPSIS
   build_tmptable_filename()
     thd                        The thread handle.
     buff                       Where to write result in my_charset_filename.
     bufflen                    buff size

  NOTES

    Uses current_pid, thread_id, and tmp_table counter to create
    a file name in mysql_tmpdir.

  RETURN
    path length
*/

uint build_tmptable_filename(THD* thd, char *buff, size_t bufflen)
{
  DBUG_ENTER("build_tmptable_filename");

  char *p= strnmov(buff, mysql_tmpdir, bufflen);
  my_snprintf(p, bufflen - (p - buff), "/%s%lx_%lx_%x%s",
	      tmp_file_prefix, current_pid,
              thd->thread_id, thd->tmp_table++, reg_ext);

  if (lower_case_table_names)
  {
    /* Convert all except tmpdir to lower case */
    my_casedn_str(files_charset_info, p);
  }

  uint length= unpack_filename(buff, buff);
  DBUG_PRINT("exit", ("buff: '%s'", buff));
  DBUG_RETURN(length);
}

/*
--------------------------------------------------------------------------

   MODULE: DDL log
   -----------------

   This module is used to ensure that we can recover from crashes that occur
   in the middle of a meta-data operation in MySQL. E.g. DROP TABLE t1, t2;
   We need to ensure that both t1 and t2 are dropped and not only t1 and
   also that each table drop is entirely done and not "half-baked".

   To support this we create log entries for each meta-data statement in the
   ddl log while we are executing. These entries are dropped when the
   operation is completed.

   At recovery those entries that were not completed will be executed.

   There is only one ddl log in the system and it is protected by a mutex
   and there is a global struct that contains information about its current
   state.

   History:
   First version written in 2006 by Mikael Ronstrom
--------------------------------------------------------------------------
*/


typedef struct st_global_ddl_log
{
  /*
    We need to adjust buffer size to be able to handle downgrades/upgrades
    where IO_SIZE has changed. We'll set the buffer size such that we can
    handle that the buffer size was upto 4 times bigger in the version
    that wrote the DDL log.
  */
  char file_entry_buf[4*IO_SIZE];
  char file_name_str[FN_REFLEN];
  char *file_name;
  DDL_LOG_MEMORY_ENTRY *first_free;
  DDL_LOG_MEMORY_ENTRY *first_used;
  uint num_entries;
  File file_id;
  uint name_len;
  uint io_size;
  bool inited;
  bool recovery_phase;
} GLOBAL_DDL_LOG;

GLOBAL_DDL_LOG global_ddl_log;

pthread_mutex_t LOCK_gdl;

#define DDL_LOG_ENTRY_TYPE_POS 0
#define DDL_LOG_ACTION_TYPE_POS 1
#define DDL_LOG_PHASE_POS 2
#define DDL_LOG_NEXT_ENTRY_POS 4
#define DDL_LOG_NAME_POS 8

#define DDL_LOG_NUM_ENTRY_POS 0
#define DDL_LOG_NAME_LEN_POS 4
#define DDL_LOG_IO_SIZE_POS 8

/*
  Read one entry from ddl log file
  SYNOPSIS
    read_ddl_log_file_entry()
    entry_no                     Entry number to read
  RETURN VALUES
    TRUE                         Error
    FALSE                        Success
*/

static bool read_ddl_log_file_entry(uint entry_no)
{
  bool error= FALSE;
  File file_id= global_ddl_log.file_id;
  uchar *file_entry_buf= (uchar*)global_ddl_log.file_entry_buf;
  uint io_size= global_ddl_log.io_size;
  DBUG_ENTER("read_ddl_log_file_entry");

  if (my_pread(file_id, file_entry_buf, io_size, io_size * entry_no,
               MYF(MY_WME)) != io_size)
    error= TRUE;
  DBUG_RETURN(error);
}


/*
  Write one entry from ddl log file
  SYNOPSIS
    write_ddl_log_file_entry()
    entry_no                     Entry number to read
  RETURN VALUES
    TRUE                         Error
    FALSE                        Success
*/

static bool write_ddl_log_file_entry(uint entry_no)
{
  bool error= FALSE;
  File file_id= global_ddl_log.file_id;
  char *file_entry_buf= (char*)global_ddl_log.file_entry_buf;
  DBUG_ENTER("write_ddl_log_file_entry");

  if (my_pwrite(file_id, (uchar*)file_entry_buf,
                IO_SIZE, IO_SIZE * entry_no, MYF(MY_WME)) != IO_SIZE)
    error= TRUE;
  DBUG_RETURN(error);
}


/*
  Write ddl log header
  SYNOPSIS
    write_ddl_log_header()
  RETURN VALUES
    TRUE                      Error
    FALSE                     Success
*/

static bool write_ddl_log_header()
{
  uint16 const_var;
  bool error= FALSE;
  DBUG_ENTER("write_ddl_log_header");

  int4store(&global_ddl_log.file_entry_buf[DDL_LOG_NUM_ENTRY_POS],
            global_ddl_log.num_entries);
  const_var= FN_LEN;
  int4store(&global_ddl_log.file_entry_buf[DDL_LOG_NAME_LEN_POS],
            (ulong) const_var);
  const_var= IO_SIZE;
  int4store(&global_ddl_log.file_entry_buf[DDL_LOG_IO_SIZE_POS],
            (ulong) const_var);
  if (write_ddl_log_file_entry(0UL))
  {
    sql_print_error("Error writing ddl log header");
    DBUG_RETURN(TRUE);
  }
  VOID(sync_ddl_log());
  DBUG_RETURN(error);
}


/*
  Create ddl log file name
  SYNOPSIS
    create_ddl_log_file_name()
    file_name                   Filename setup
  RETURN VALUES
    NONE
*/

static inline void create_ddl_log_file_name(char *file_name)
{
  strxmov(file_name, mysql_data_home, "/", "ddl_log.log", NullS);
}


/*
  Read header of ddl log file
  SYNOPSIS
    read_ddl_log_header()
  RETURN VALUES
    > 0                  Last entry in ddl log
    0                    No entries in ddl log
  DESCRIPTION
    When we read the ddl log header we get information about maximum sizes
    of names in the ddl log and we also get information about the number
    of entries in the ddl log.
*/

static uint read_ddl_log_header()
{
  char *file_entry_buf= (char*)global_ddl_log.file_entry_buf;
  char file_name[FN_REFLEN];
  uint entry_no;
  bool successful_open= FALSE;
  DBUG_ENTER("read_ddl_log_header");

  create_ddl_log_file_name(file_name);
  if ((global_ddl_log.file_id= my_open(file_name,
                                        O_RDWR | O_BINARY, MYF(0))) >= 0)
  {
    if (read_ddl_log_file_entry(0UL))
    {
      /* Write message into error log */
      sql_print_error("Failed to read ddl log file in recovery");
    }
    else
      successful_open= TRUE;
  }
  entry_no= uint4korr(&file_entry_buf[DDL_LOG_NUM_ENTRY_POS]);
  global_ddl_log.name_len= uint4korr(&file_entry_buf[DDL_LOG_NAME_LEN_POS]);
  if (successful_open)
  {
    global_ddl_log.io_size= uint4korr(&file_entry_buf[DDL_LOG_IO_SIZE_POS]);
    DBUG_ASSERT(global_ddl_log.io_size <=
                sizeof(global_ddl_log.file_entry_buf));
  }
  else
  {
    entry_no= 0;
  }
  global_ddl_log.first_free= NULL;
  global_ddl_log.first_used= NULL;
  global_ddl_log.num_entries= 0;
  VOID(pthread_mutex_init(&LOCK_gdl, MY_MUTEX_INIT_FAST));
  DBUG_RETURN(entry_no);
}


/*
  Read a ddl log entry
  SYNOPSIS
    read_ddl_log_entry()
    read_entry               Number of entry to read
    out:entry_info           Information from entry
  RETURN VALUES
    TRUE                     Error
    FALSE                    Success
  DESCRIPTION
    Read a specified entry in the ddl log
*/

bool read_ddl_log_entry(uint read_entry, DDL_LOG_ENTRY *ddl_log_entry)
{
  char *file_entry_buf= (char*)&global_ddl_log.file_entry_buf;
  uint inx;
  uchar single_char;
  DBUG_ENTER("read_ddl_log_entry");

  if (read_ddl_log_file_entry(read_entry))
  {
    DBUG_RETURN(TRUE);
  }
  ddl_log_entry->entry_pos= read_entry;
  single_char= file_entry_buf[DDL_LOG_ENTRY_TYPE_POS];
  ddl_log_entry->entry_type= (enum ddl_log_entry_code)single_char;
  single_char= file_entry_buf[DDL_LOG_ACTION_TYPE_POS];
  ddl_log_entry->action_type= (enum ddl_log_action_code)single_char;
  ddl_log_entry->phase= file_entry_buf[DDL_LOG_PHASE_POS];
  ddl_log_entry->next_entry= uint4korr(&file_entry_buf[DDL_LOG_NEXT_ENTRY_POS]);
  ddl_log_entry->name= &file_entry_buf[DDL_LOG_NAME_POS];
  inx= DDL_LOG_NAME_POS + global_ddl_log.name_len;
  ddl_log_entry->from_name= &file_entry_buf[inx];
  inx+= global_ddl_log.name_len;
  ddl_log_entry->handler_name= &file_entry_buf[inx];
  DBUG_RETURN(FALSE);
}


/*
  Initialise ddl log
  SYNOPSIS
    init_ddl_log()

  DESCRIPTION
    Write the header of the ddl log file and length of names. Also set
    number of entries to zero.

  RETURN VALUES
    TRUE                     Error
    FALSE                    Success
*/

static bool init_ddl_log()
{
  char file_name[FN_REFLEN];
  DBUG_ENTER("init_ddl_log");

  if (global_ddl_log.inited)
    goto end;

  global_ddl_log.io_size= IO_SIZE;
  create_ddl_log_file_name(file_name);
  if ((global_ddl_log.file_id= my_create(file_name,
                                         CREATE_MODE,
                                         O_RDWR | O_TRUNC | O_BINARY,
                                         MYF(MY_WME))) < 0)
  {
    /* Couldn't create ddl log file, this is serious error */
    sql_print_error("Failed to open ddl log file");
    DBUG_RETURN(TRUE);
  }
  global_ddl_log.inited= TRUE;
  if (write_ddl_log_header())
  {
    VOID(my_close(global_ddl_log.file_id, MYF(MY_WME)));
    global_ddl_log.inited= FALSE;
    DBUG_RETURN(TRUE);
  }

end:
  DBUG_RETURN(FALSE);
}


/*
  Execute one action in a ddl log entry
  SYNOPSIS
    execute_ddl_log_action()
    ddl_log_entry              Information in action entry to execute
  RETURN VALUES
    TRUE                       Error
    FALSE                      Success
*/

static int execute_ddl_log_action(THD *thd, DDL_LOG_ENTRY *ddl_log_entry)
{
  bool frm_action= FALSE;
  LEX_STRING handler_name;
  handler *file= NULL;
  MEM_ROOT mem_root;
  int error= TRUE;
  char to_path[FN_REFLEN];
  char from_path[FN_REFLEN];
#ifdef WITH_PARTITION_STORAGE_ENGINE
  char *par_ext= (char*)".par";
#endif
  handlerton *hton;
  DBUG_ENTER("execute_ddl_log_action");

  if (ddl_log_entry->entry_type == DDL_IGNORE_LOG_ENTRY_CODE)
  {
    DBUG_RETURN(FALSE);
  }
  handler_name.str= (char*)ddl_log_entry->handler_name;
  handler_name.length= strlen(ddl_log_entry->handler_name);
  init_sql_alloc(&mem_root, TABLE_ALLOC_BLOCK_SIZE, 0); 
  if (!strcmp(ddl_log_entry->handler_name, reg_ext))
    frm_action= TRUE;
  else
  {
    plugin_ref plugin= ha_resolve_by_name(thd, &handler_name);
    if (!plugin)
    {
      my_error(ER_ILLEGAL_HA, MYF(0), ddl_log_entry->handler_name);
      goto error;
    }
    hton= plugin_data(plugin, handlerton*);
    file= get_new_handler((TABLE_SHARE*)0, &mem_root, hton);
    if (!file)
    {
      mem_alloc_error(sizeof(handler));
      goto error;
    }
  }
  switch (ddl_log_entry->action_type)
  {
    case DDL_LOG_REPLACE_ACTION:
    case DDL_LOG_DELETE_ACTION:
    {
      if (ddl_log_entry->phase == 0)
      {
        if (frm_action)
        {
          strxmov(to_path, ddl_log_entry->name, reg_ext, NullS);
          if ((error= my_delete(to_path, MYF(MY_WME))))
          {
            if (my_errno != ENOENT)
              break;
          }
#ifdef WITH_PARTITION_STORAGE_ENGINE
          strxmov(to_path, ddl_log_entry->name, par_ext, NullS);
          VOID(my_delete(to_path, MYF(MY_WME)));
#endif
        }
        else
        {
          if ((error= file->delete_table(ddl_log_entry->name)))
          {
            if (error != ENOENT && error != HA_ERR_NO_SUCH_TABLE)
              break;
          }
        }
        if ((deactivate_ddl_log_entry(ddl_log_entry->entry_pos)))
          break;
        VOID(sync_ddl_log());
        error= FALSE;
        if (ddl_log_entry->action_type == DDL_LOG_DELETE_ACTION)
          break;
      }
      DBUG_ASSERT(ddl_log_entry->action_type == DDL_LOG_REPLACE_ACTION);
      /*
        Fall through and perform the rename action of the replace
        action. We have already indicated the success of the delete
        action in the log entry by stepping up the phase.
      */
    }
    case DDL_LOG_RENAME_ACTION:
    {
      error= TRUE;
      if (frm_action)
      {
        strxmov(to_path, ddl_log_entry->name, reg_ext, NullS);
        strxmov(from_path, ddl_log_entry->from_name, reg_ext, NullS);
        if (my_rename(from_path, to_path, MYF(MY_WME)))
          break;
#ifdef WITH_PARTITION_STORAGE_ENGINE
        strxmov(to_path, ddl_log_entry->name, par_ext, NullS);
        strxmov(from_path, ddl_log_entry->from_name, par_ext, NullS);
        VOID(my_rename(from_path, to_path, MYF(MY_WME)));
#endif
      }
      else
      {
        if (file->rename_table(ddl_log_entry->from_name,
                               ddl_log_entry->name))
          break;
      }
      if ((deactivate_ddl_log_entry(ddl_log_entry->entry_pos)))
        break;
      VOID(sync_ddl_log());
      error= FALSE;
      break;
    }
    default:
      DBUG_ASSERT(0);
      break;
  }
  delete file;
error:
  free_root(&mem_root, MYF(0)); 
  DBUG_RETURN(error);
}


/*
  Get a free entry in the ddl log
  SYNOPSIS
    get_free_ddl_log_entry()
    out:active_entry                A ddl log memory entry returned
  RETURN VALUES
    TRUE                       Error
    FALSE                      Success
*/

static bool get_free_ddl_log_entry(DDL_LOG_MEMORY_ENTRY **active_entry,
                                   bool *write_header)
{
  DDL_LOG_MEMORY_ENTRY *used_entry;
  DDL_LOG_MEMORY_ENTRY *first_used= global_ddl_log.first_used;
  DBUG_ENTER("get_free_ddl_log_entry");

  if (global_ddl_log.first_free == NULL)
  {
    if (!(used_entry= (DDL_LOG_MEMORY_ENTRY*)my_malloc(
                              sizeof(DDL_LOG_MEMORY_ENTRY), MYF(MY_WME))))
    {
      sql_print_error("Failed to allocate memory for ddl log free list");
      DBUG_RETURN(TRUE);
    }
    global_ddl_log.num_entries++;
    used_entry->entry_pos= global_ddl_log.num_entries;
    *write_header= TRUE;
  }
  else
  {
    used_entry= global_ddl_log.first_free;
    global_ddl_log.first_free= used_entry->next_log_entry;
    *write_header= FALSE;
  }
  /*
    Move from free list to used list
  */
  used_entry->next_log_entry= first_used;
  used_entry->prev_log_entry= NULL;
  global_ddl_log.first_used= used_entry;
  if (first_used)
    first_used->prev_log_entry= used_entry;

  *active_entry= used_entry;
  DBUG_RETURN(FALSE);
}


/*
  External interface methods for the DDL log Module
  ---------------------------------------------------
*/

/*
  SYNOPSIS
    write_ddl_log_entry()
    ddl_log_entry         Information about log entry
    out:entry_written     Entry information written into   

  RETURN VALUES
    TRUE                      Error
    FALSE                     Success

  DESCRIPTION
    A careful write of the ddl log is performed to ensure that we can
    handle crashes occurring during CREATE and ALTER TABLE processing.
*/

bool write_ddl_log_entry(DDL_LOG_ENTRY *ddl_log_entry,
                         DDL_LOG_MEMORY_ENTRY **active_entry)
{
  bool error, write_header;
  DBUG_ENTER("write_ddl_log_entry");

  if (init_ddl_log())
  {
    DBUG_RETURN(TRUE);
  }
  global_ddl_log.file_entry_buf[DDL_LOG_ENTRY_TYPE_POS]=
                                    (char)DDL_LOG_ENTRY_CODE;
  global_ddl_log.file_entry_buf[DDL_LOG_ACTION_TYPE_POS]=
                                    (char)ddl_log_entry->action_type;
  global_ddl_log.file_entry_buf[DDL_LOG_PHASE_POS]= 0;
  int4store(&global_ddl_log.file_entry_buf[DDL_LOG_NEXT_ENTRY_POS],
            ddl_log_entry->next_entry);
  DBUG_ASSERT(strlen(ddl_log_entry->name) < FN_LEN);
  strmake(&global_ddl_log.file_entry_buf[DDL_LOG_NAME_POS],
          ddl_log_entry->name, FN_LEN - 1);
  if (ddl_log_entry->action_type == DDL_LOG_RENAME_ACTION ||
      ddl_log_entry->action_type == DDL_LOG_REPLACE_ACTION)
  {
    DBUG_ASSERT(strlen(ddl_log_entry->from_name) < FN_LEN);
    strmake(&global_ddl_log.file_entry_buf[DDL_LOG_NAME_POS + FN_LEN],
          ddl_log_entry->from_name, FN_LEN - 1);
  }
  else
    global_ddl_log.file_entry_buf[DDL_LOG_NAME_POS + FN_LEN]= 0;
  DBUG_ASSERT(strlen(ddl_log_entry->handler_name) < FN_LEN);
  strmake(&global_ddl_log.file_entry_buf[DDL_LOG_NAME_POS + (2*FN_LEN)],
          ddl_log_entry->handler_name, FN_LEN - 1);
  if (get_free_ddl_log_entry(active_entry, &write_header))
  {
    DBUG_RETURN(TRUE);
  }
  error= FALSE;
  if (write_ddl_log_file_entry((*active_entry)->entry_pos))
  {
    error= TRUE;
    sql_print_error("Failed to write entry_no = %u",
                    (*active_entry)->entry_pos);
  }
  if (write_header && !error)
  {
    VOID(sync_ddl_log());
    if (write_ddl_log_header())
      error= TRUE;
  }
  if (error)
    release_ddl_log_memory_entry(*active_entry);
  DBUG_RETURN(error);
}


/*
  Write final entry in the ddl log
  SYNOPSIS
    write_execute_ddl_log_entry()
    first_entry                    First entry in linked list of entries
                                   to execute, if 0 = NULL it means that
                                   the entry is removed and the entries
                                   are put into the free list.
    complete                       Flag indicating we are simply writing
                                   info about that entry has been completed
    in:out:active_entry            Entry to execute, 0 = NULL if the entry
                                   is written first time and needs to be
                                   returned. In this case the entry written
                                   is returned in this parameter
  RETURN VALUES
    TRUE                           Error
    FALSE                          Success

  DESCRIPTION
    This is the last write in the ddl log. The previous log entries have
    already been written but not yet synched to disk.
    We write a couple of log entries that describes action to perform.
    This entries are set-up in a linked list, however only when a first
    execute entry is put as the first entry these will be executed.
    This routine writes this first 
*/ 

bool write_execute_ddl_log_entry(uint first_entry,
                                 bool complete,
                                 DDL_LOG_MEMORY_ENTRY **active_entry)
{
  bool write_header= FALSE;
  char *file_entry_buf= (char*)global_ddl_log.file_entry_buf;
  DBUG_ENTER("write_execute_ddl_log_entry");

  if (init_ddl_log())
  {
    DBUG_RETURN(TRUE);
  }
  if (!complete)
  {
    /*
      We haven't synched the log entries yet, we synch them now before
      writing the execute entry. If complete is true we haven't written
      any log entries before, we are only here to write the execute
      entry to indicate it is done.
    */
    VOID(sync_ddl_log());
    file_entry_buf[DDL_LOG_ENTRY_TYPE_POS]= (char)DDL_LOG_EXECUTE_CODE;
  }
  else
    file_entry_buf[DDL_LOG_ENTRY_TYPE_POS]= (char)DDL_IGNORE_LOG_ENTRY_CODE;
  file_entry_buf[DDL_LOG_ACTION_TYPE_POS]= 0; /* Ignored for execute entries */
  file_entry_buf[DDL_LOG_PHASE_POS]= 0;
  int4store(&file_entry_buf[DDL_LOG_NEXT_ENTRY_POS], first_entry);
  file_entry_buf[DDL_LOG_NAME_POS]= 0;
  file_entry_buf[DDL_LOG_NAME_POS + FN_LEN]= 0;
  file_entry_buf[DDL_LOG_NAME_POS + 2*FN_LEN]= 0;
  if (!(*active_entry))
  {
    if (get_free_ddl_log_entry(active_entry, &write_header))
    {
      DBUG_RETURN(TRUE);
    }
  }
  if (write_ddl_log_file_entry((*active_entry)->entry_pos))
  {
    sql_print_error("Error writing execute entry in ddl log");
    release_ddl_log_memory_entry(*active_entry);
    DBUG_RETURN(TRUE);
  }
  VOID(sync_ddl_log());
  if (write_header)
  {
    if (write_ddl_log_header())
    {
      release_ddl_log_memory_entry(*active_entry);
      DBUG_RETURN(TRUE);
    }
  }
  DBUG_RETURN(FALSE);
}


/*
  For complex rename operations we need to deactivate individual entries.
  SYNOPSIS
    deactivate_ddl_log_entry()
    entry_no                      Entry position of record to change
  RETURN VALUES
    TRUE                         Error
    FALSE                        Success
  DESCRIPTION
    During replace operations where we start with an existing table called
    t1 and a replacement table called t1#temp or something else and where
    we want to delete t1 and rename t1#temp to t1 this is not possible to
    do in a safe manner unless the ddl log is informed of the phases in
    the change.

    Delete actions are 1-phase actions that can be ignored immediately after
    being executed.
    Rename actions from x to y is also a 1-phase action since there is no
    interaction with any other handlers named x and y.
    Replace action where drop y and x -> y happens needs to be a two-phase
    action. Thus the first phase will drop y and the second phase will
    rename x -> y.
*/

bool deactivate_ddl_log_entry(uint entry_no)
{
  char *file_entry_buf= (char*)global_ddl_log.file_entry_buf;
  DBUG_ENTER("deactivate_ddl_log_entry");

  if (!read_ddl_log_file_entry(entry_no))
  {
    if (file_entry_buf[DDL_LOG_ENTRY_TYPE_POS] == DDL_LOG_ENTRY_CODE)
    {
      if (file_entry_buf[DDL_LOG_ACTION_TYPE_POS] == DDL_LOG_DELETE_ACTION ||
          file_entry_buf[DDL_LOG_ACTION_TYPE_POS] == DDL_LOG_RENAME_ACTION ||
          (file_entry_buf[DDL_LOG_ACTION_TYPE_POS] == DDL_LOG_REPLACE_ACTION &&
           file_entry_buf[DDL_LOG_PHASE_POS] == 1))
        file_entry_buf[DDL_LOG_ENTRY_TYPE_POS]= DDL_IGNORE_LOG_ENTRY_CODE;
      else if (file_entry_buf[DDL_LOG_ACTION_TYPE_POS] == DDL_LOG_REPLACE_ACTION)
      {
        DBUG_ASSERT(file_entry_buf[DDL_LOG_PHASE_POS] == 0);
        file_entry_buf[DDL_LOG_PHASE_POS]= 1;
      }
      else
      {
        DBUG_ASSERT(0);
      }
      if (write_ddl_log_file_entry(entry_no))
      {
        sql_print_error("Error in deactivating log entry. Position = %u",
                        entry_no);
        DBUG_RETURN(TRUE);
      }
    }
  }
  else
  {
    sql_print_error("Failed in reading entry before deactivating it");
    DBUG_RETURN(TRUE);
  }
  DBUG_RETURN(FALSE);
}


/*
  Sync ddl log file
  SYNOPSIS
    sync_ddl_log()
  RETURN VALUES
    TRUE                      Error
    FALSE                     Success
*/

bool sync_ddl_log()
{
  bool error= FALSE;
  DBUG_ENTER("sync_ddl_log");

  if ((!global_ddl_log.recovery_phase) &&
      init_ddl_log())
  {
    DBUG_RETURN(TRUE);
  }
  if (my_sync(global_ddl_log.file_id, MYF(0)))
  {
    /* Write to error log */
    sql_print_error("Failed to sync ddl log");
    error= TRUE;
  }
  DBUG_RETURN(error);
}


/*
  Release a log memory entry
  SYNOPSIS
    release_ddl_log_memory_entry()
    log_memory_entry                Log memory entry to release
  RETURN VALUES
    NONE
*/

void release_ddl_log_memory_entry(DDL_LOG_MEMORY_ENTRY *log_entry)
{
  DDL_LOG_MEMORY_ENTRY *first_free= global_ddl_log.first_free;
  DDL_LOG_MEMORY_ENTRY *next_log_entry= log_entry->next_log_entry;
  DDL_LOG_MEMORY_ENTRY *prev_log_entry= log_entry->prev_log_entry;
  DBUG_ENTER("release_ddl_log_memory_entry");

  global_ddl_log.first_free= log_entry;
  log_entry->next_log_entry= first_free;

  if (prev_log_entry)
    prev_log_entry->next_log_entry= next_log_entry;
  else
    global_ddl_log.first_used= next_log_entry;
  if (next_log_entry)
    next_log_entry->prev_log_entry= prev_log_entry;
  DBUG_VOID_RETURN;
}


/*
  Execute one entry in the ddl log. Executing an entry means executing
  a linked list of actions.
  SYNOPSIS
    execute_ddl_log_entry()
    first_entry                Reference to first action in entry
  RETURN VALUES
    TRUE                       Error
    FALSE                      Success
*/

bool execute_ddl_log_entry(THD *thd, uint first_entry)
{
  DDL_LOG_ENTRY ddl_log_entry;
  uint read_entry= first_entry;
  DBUG_ENTER("execute_ddl_log_entry");

  pthread_mutex_lock(&LOCK_gdl);
  do
  {
    if (read_ddl_log_entry(read_entry, &ddl_log_entry))
    {
      /* Write to error log and continue with next log entry */
      sql_print_error("Failed to read entry = %u from ddl log",
                      read_entry);
      break;
    }
    DBUG_ASSERT(ddl_log_entry.entry_type == DDL_LOG_ENTRY_CODE ||
                ddl_log_entry.entry_type == DDL_IGNORE_LOG_ENTRY_CODE);

    if (execute_ddl_log_action(thd, &ddl_log_entry))
    {
      /* Write to error log and continue with next log entry */
      sql_print_error("Failed to execute action for entry = %u from ddl log",
                      read_entry);
      break;
    }
    read_entry= ddl_log_entry.next_entry;
  } while (read_entry);
  pthread_mutex_unlock(&LOCK_gdl);
  DBUG_RETURN(FALSE);
}


/*
  Close the ddl log
  SYNOPSIS
    close_ddl_log()
  RETURN VALUES
    NONE
*/

static void close_ddl_log()
{
  DBUG_ENTER("close_ddl_log");
  if (global_ddl_log.file_id >= 0)
  {
    VOID(my_close(global_ddl_log.file_id, MYF(MY_WME)));
    global_ddl_log.file_id= (File) -1;
  }
  DBUG_VOID_RETURN;
}


/*
  Execute the ddl log at recovery of MySQL Server
  SYNOPSIS
    execute_ddl_log_recovery()
  RETURN VALUES
    NONE
*/

void execute_ddl_log_recovery()
{
  uint num_entries, i;
  THD *thd;
  DDL_LOG_ENTRY ddl_log_entry;
  char file_name[FN_REFLEN];
  DBUG_ENTER("execute_ddl_log_recovery");

  /*
    Initialise global_ddl_log struct
  */
  bzero(global_ddl_log.file_entry_buf, sizeof(global_ddl_log.file_entry_buf));
  global_ddl_log.inited= FALSE;
  global_ddl_log.recovery_phase= TRUE;
  global_ddl_log.io_size= IO_SIZE;
  global_ddl_log.file_id= (File) -1;

  /*
    To be able to run this from boot, we allocate a temporary THD
  */
  if (!(thd=new THD))
    DBUG_VOID_RETURN;
  thd->thread_stack= (char*) &thd;
  thd->store_globals();

  num_entries= read_ddl_log_header();
  for (i= 1; i < num_entries + 1; i++)
  {
    if (read_ddl_log_entry(i, &ddl_log_entry))
    {
      sql_print_error("Failed to read entry no = %u from ddl log",
                       i);
      continue;
    }
    if (ddl_log_entry.entry_type == DDL_LOG_EXECUTE_CODE)
    {
      if (execute_ddl_log_entry(thd, ddl_log_entry.next_entry))
      {
        /* Real unpleasant scenario but we continue anyways.  */
        continue;
      }
    }
  }
  close_ddl_log();
  create_ddl_log_file_name(file_name);
  VOID(my_delete(file_name, MYF(0)));
  global_ddl_log.recovery_phase= FALSE;
  delete thd;
  /* Remember that we don't have a THD */
  my_pthread_setspecific_ptr(THR_THD,  0);
  DBUG_VOID_RETURN;
}


/*
  Release all memory allocated to the ddl log
  SYNOPSIS
    release_ddl_log()
  RETURN VALUES
    NONE
*/

void release_ddl_log()
{
  DDL_LOG_MEMORY_ENTRY *free_list= global_ddl_log.first_free;
  DDL_LOG_MEMORY_ENTRY *used_list= global_ddl_log.first_used;
  DBUG_ENTER("release_ddl_log");

  pthread_mutex_lock(&LOCK_gdl);
  while (used_list)
  {
    DDL_LOG_MEMORY_ENTRY *tmp= used_list->next_log_entry;
    my_free(used_list, MYF(0));
    used_list= tmp;
  }
  while (free_list)
  {
    DDL_LOG_MEMORY_ENTRY *tmp= free_list->next_log_entry;
    my_free(free_list, MYF(0));
    free_list= tmp;
  }
  close_ddl_log();
  global_ddl_log.inited= 0;
  pthread_mutex_unlock(&LOCK_gdl);
  VOID(pthread_mutex_destroy(&LOCK_gdl));
  DBUG_VOID_RETURN;
}


/*
---------------------------------------------------------------------------

  END MODULE DDL log
  --------------------

---------------------------------------------------------------------------
*/


/**
   @brief construct a temporary shadow file name.

   @details Make a shadow file name used by ALTER TABLE to construct the
   modified table (with keeping the original). The modified table is then
   moved back as original table. The name must start with the temp file
   prefix so it gets filtered out by table files listing routines. 
    
   @param[out] buff      buffer to receive the constructed name
   @param      bufflen   size of buff
   @param      lpt       alter table data structure

   @retval     path length
*/

uint build_table_shadow_filename(char *buff, size_t bufflen, 
                                 ALTER_PARTITION_PARAM_TYPE *lpt)
{
  char tmp_name[FN_REFLEN];
  my_snprintf (tmp_name, sizeof (tmp_name), "%s-%s", tmp_file_prefix,
               lpt->table_name);
  return build_table_filename(buff, bufflen, lpt->db, tmp_name, "", FN_IS_TMP);
}


/*
  SYNOPSIS
    mysql_write_frm()
    lpt                    Struct carrying many parameters needed for this
                           method
    flags                  Flags as defined below
      WFRM_INITIAL_WRITE        If set we need to prepare table before
                                creating the frm file
      WFRM_CREATE_HANDLER_FILES If set we need to create the handler file as
                                part of the creation of the frm file
      WFRM_PACK_FRM             If set we should pack the frm file and delete
                                the frm file

  RETURN VALUES
    TRUE                   Error
    FALSE                  Success

  DESCRIPTION
    A support method that creates a new frm file and in this process it
    regenerates the partition data. It works fine also for non-partitioned
    tables since it only handles partitioned data if it exists.
*/

bool mysql_write_frm(ALTER_PARTITION_PARAM_TYPE *lpt, uint flags)
{
  /*
    Prepare table to prepare for writing a new frm file where the
    partitions in add/drop state have temporarily changed their state
    We set tmp_table to avoid get errors on naming of primary key index.
  */
  int error= 0;
  char path[FN_REFLEN+1];
  char shadow_path[FN_REFLEN+1];
  char shadow_frm_name[FN_REFLEN+1];
  char frm_name[FN_REFLEN+1];
  DBUG_ENTER("mysql_write_frm");

  /*
    Build shadow frm file name
  */
  build_table_shadow_filename(shadow_path, sizeof(shadow_path), lpt);
  strxmov(shadow_frm_name, shadow_path, reg_ext, NullS);
  if (flags & WFRM_WRITE_SHADOW)
  {
    if (mysql_prepare_create_table(lpt->thd, lpt->create_info,
                                   lpt->alter_info,
                            /*tmp_table*/ 1,
                            &lpt->db_options,
                            lpt->table->file,
                            &lpt->key_info_buffer,
                            &lpt->key_count,
                            /*select_field_count*/ 0))
    {
      DBUG_RETURN(TRUE);
    }
#ifdef WITH_PARTITION_STORAGE_ENGINE
    {
      partition_info *part_info= lpt->table->part_info;
      char *part_syntax_buf;
      uint syntax_len;

      if (part_info)
      {
        TABLE_SHARE *share= lpt->table->s;
        if (!(part_syntax_buf= generate_partition_syntax(part_info,
                                                         &syntax_len,
                                                         TRUE, TRUE)))
        {
          DBUG_RETURN(TRUE);
        }
        part_info->part_info_string= part_syntax_buf;
        share->partition_info_len= part_info->part_info_len= syntax_len;
        if (share->partition_info_buffer_size < syntax_len + 1)
        {
          share->partition_info_buffer_size= syntax_len+1;
          if (!(share->partition_info=
                  (char*) alloc_root(&share->mem_root, syntax_len+1)))
            DBUG_RETURN(TRUE);

        }
        memcpy((char*) share->partition_info, part_syntax_buf, syntax_len + 1);
      }
    }
#endif
    /* Write shadow frm file */
    lpt->create_info->table_options= lpt->db_options;
    if ((mysql_create_frm(lpt->thd, shadow_frm_name, lpt->db,
                          lpt->table_name, lpt->create_info,
                          lpt->alter_info->create_list, lpt->key_count,
                          lpt->key_info_buffer, lpt->table->file)) ||
         lpt->table->file->create_handler_files(shadow_path, NULL,
                                                CHF_CREATE_FLAG,
                                                lpt->create_info))
    {
      my_delete(shadow_frm_name, MYF(0));
      error= 1;
      goto end;
    }
  }
  if (flags & WFRM_PACK_FRM)
  {
    /*
      We need to pack the frm file and after packing it we delete the
      frm file to ensure it doesn't get used. This is only used for
      handlers that have the main version of the frm file stored in the
      handler.
    */
    uchar *data;
    size_t length;
    if (readfrm(shadow_path, &data, &length) ||
        packfrm(data, length, &lpt->pack_frm_data, &lpt->pack_frm_len))
    {
      my_free(data, MYF(MY_ALLOW_ZERO_PTR));
      my_free(lpt->pack_frm_data, MYF(MY_ALLOW_ZERO_PTR));
      mem_alloc_error(length);
      error= 1;
      goto end;
    }
    error= my_delete(shadow_frm_name, MYF(MY_WME));
  }
  if (flags & WFRM_INSTALL_SHADOW)
  {
#ifdef WITH_PARTITION_STORAGE_ENGINE
    partition_info *part_info= lpt->part_info;
#endif
    /*
      Build frm file name
    */
    build_table_filename(path, sizeof(path), lpt->db,
                         lpt->table_name, "", 0);
    strxmov(frm_name, path, reg_ext, NullS);
    /*
      When we are changing to use new frm file we need to ensure that we
      don't collide with another thread in process to open the frm file.
      We start by deleting the .frm file and possible .par file. Then we
      write to the DDL log that we have completed the delete phase by
      increasing the phase of the log entry. Next step is to rename the
      new .frm file and the new .par file to the real name. After
      completing this we write a new phase to the log entry that will
      deactivate it.
    */
    VOID(pthread_mutex_lock(&LOCK_open));
    if (my_delete(frm_name, MYF(MY_WME)) ||
#ifdef WITH_PARTITION_STORAGE_ENGINE
        lpt->table->file->create_handler_files(path, shadow_path,
                                               CHF_DELETE_FLAG, NULL) ||
        deactivate_ddl_log_entry(part_info->frm_log_entry->entry_pos) ||
        (sync_ddl_log(), FALSE) ||
#endif
#ifdef WITH_PARTITION_STORAGE_ENGINE
        my_rename(shadow_frm_name, frm_name, MYF(MY_WME)) ||
        lpt->table->file->create_handler_files(path, shadow_path,
                                               CHF_RENAME_FLAG, NULL))
#else
        my_rename(shadow_frm_name, frm_name, MYF(MY_WME)))
#endif
    {
      error= 1;
    }
    VOID(pthread_mutex_unlock(&LOCK_open));
#ifdef WITH_PARTITION_STORAGE_ENGINE
    deactivate_ddl_log_entry(part_info->frm_log_entry->entry_pos);
    part_info->frm_log_entry= NULL;
    VOID(sync_ddl_log());
#endif
  }

end:
  DBUG_RETURN(error);
}


/*
  SYNOPSIS
    write_bin_log()
    thd                           Thread object
    clear_error                   is clear_error to be called
    query                         Query to log
    query_length                  Length of query

  RETURN VALUES
    NONE

  DESCRIPTION
    Write the binlog if open, routine used in multiple places in this
    file
*/

void write_bin_log(THD *thd, bool clear_error,
                   char const *query, ulong query_length)
{
  if (mysql_bin_log.is_open())
  {
    if (clear_error)
      thd->clear_error();
    thd->binlog_query(THD::STMT_QUERY_TYPE,
                      query, query_length, FALSE, FALSE);
  }
}


/*
 delete (drop) tables.

  SYNOPSIS
   mysql_rm_table()
   thd			Thread handle
   tables		List of tables to delete
   if_exists		If 1, don't give error if one table doesn't exists

  NOTES
    Will delete all tables that can be deleted and give a compact error
    messages for tables that could not be deleted.
    If a table is in use, we will wait for all users to free the table
    before dropping it

    Wait if global_read_lock (FLUSH TABLES WITH READ LOCK) is set.

  RETURN
    FALSE OK.  In this case ok packet is sent to user
    TRUE  Error

*/

bool mysql_rm_table(THD *thd,TABLE_LIST *tables, my_bool if_exists,
                    my_bool drop_temporary)
{
  bool error= FALSE, need_start_waiters= FALSE;
  DBUG_ENTER("mysql_rm_table");

  /* mark for close and remove all cached entries */

  if (!drop_temporary)
  {
    if ((error= wait_if_global_read_lock(thd, 0, 1)))
    {
      my_error(ER_TABLE_NOT_LOCKED_FOR_WRITE, MYF(0), tables->table_name);
      DBUG_RETURN(TRUE);
    }
    else
      need_start_waiters= TRUE;
  }

  /*
    Acquire LOCK_open after wait_if_global_read_lock(). If we would hold
    LOCK_open during wait_if_global_read_lock(), other threads could not
    close their tables. This would make a pretty deadlock.
  */
  error= mysql_rm_table_part2(thd, tables, if_exists, drop_temporary, 0, 0);

  if (need_start_waiters)
    start_waiting_global_read_lock(thd);

  if (error)
    DBUG_RETURN(TRUE);
  send_ok(thd);
  DBUG_RETURN(FALSE);
}

/*
  Execute the drop of a normal or temporary table

  SYNOPSIS
    mysql_rm_table_part2()
    thd			Thread handler
    tables		Tables to drop
    if_exists		If set, don't give an error if table doesn't exists.
			In this case we give an warning of level 'NOTE'
    drop_temporary	Only drop temporary tables
    drop_view		Allow to delete VIEW .frm
    dont_log_query	Don't write query to log files. This will also not
			generate warnings if the handler files doesn't exists  

  TODO:
    When logging to the binary log, we should log
    tmp_tables and transactional tables as separate statements if we
    are in a transaction;  This is needed to get these tables into the
    cached binary log that is only written on COMMIT.

   The current code only writes DROP statements that only uses temporary
   tables to the cache binary log.  This should be ok on most cases, but
   not all.

 RETURN
   0	ok
   1	Error
   -1	Thread was killed
*/

int mysql_rm_table_part2(THD *thd, TABLE_LIST *tables, bool if_exists,
                         bool drop_temporary, bool drop_view,
                         bool dont_log_query)
{
  TABLE_LIST *table;
  char path[FN_REFLEN], *alias;
  uint path_length;
  String wrong_tables;
  int error= 0;
  int non_temp_tables_count= 0;
  bool some_tables_deleted=0, tmp_table_deleted=0, foreign_key_error=0;
  String built_query;
  DBUG_ENTER("mysql_rm_table_part2");

  LINT_INIT(alias);
  LINT_INIT(path_length);

  if (thd->current_stmt_binlog_row_based && !dont_log_query)
  {
    built_query.set_charset(system_charset_info);
    if (if_exists)
      built_query.append("DROP TABLE IF EXISTS ");
    else
      built_query.append("DROP TABLE ");
  }

  mysql_ha_rm_tables(thd, tables);

  pthread_mutex_lock(&LOCK_open);

  /*
    If we have the table in the definition cache, we don't have to check the
    .frm file to find if the table is a normal table (not view) and what
    engine to use.
  */

  for (table= tables; table; table= table->next_local)
  {
    TABLE_SHARE *share;
    table->db_type= NULL;
    if ((share= get_cached_table_share(table->db, table->table_name)))
      table->db_type= share->db_type();

    /* Disable drop of enabled log tables */
    if (share && (share->table_category == TABLE_CATEGORY_PERFORMANCE) &&
        check_if_log_table(table->db_length, table->db,
                           table->table_name_length, table->table_name, 1))
    {
      my_error(ER_BAD_LOG_STATEMENT, MYF(0), "DROP");
      pthread_mutex_unlock(&LOCK_open);
      DBUG_RETURN(1);
    }
  }

  if (!drop_temporary && lock_table_names_exclusively(thd, tables))
  {
    pthread_mutex_unlock(&LOCK_open);
    DBUG_RETURN(1);
  }

  /* Don't give warnings for not found errors, as we already generate notes */
  thd->no_warnings_for_error= 1;

  /* Remove the tables from the HANDLER list, if they are in it. */
  mysql_ha_flush(thd, tables, MYSQL_HA_CLOSE_FINAL, 1);

  for (table= tables; table; table= table->next_local)
  {
    char *db=table->db;
    handlerton *table_type;
    enum legacy_db_type frm_db_type;

<<<<<<< HEAD
=======
    DBUG_PRINT("table", ("table_l: '%s'.'%s'  table: 0x%lx  s: 0x%lx",
                         table->db, table->table_name, (long) table->table,
                         table->table ? (long) table->table->s : (long) -1));

>>>>>>> a09198f6
    error= drop_temporary_table(thd, table);

    switch (error) {
    case  0:
      // removed temporary table
      tmp_table_deleted= 1;
      continue;
    case -1:
      DBUG_ASSERT(thd->in_sub_stmt);
      error= 1;
      goto err_with_placeholders;
    default:
      // temporary table not found
      error= 0;
    }

    /*
      If row-based replication is used and the table is not a
      temporary table, we add the table name to the drop statement
      being built.  The string always end in a comma and the comma
      will be chopped off before being written to the binary log.
      */
    if (thd->current_stmt_binlog_row_based && !dont_log_query)
    {
      non_temp_tables_count++;
      /*
        Don't write the database name if it is the current one (or if
        thd->db is NULL).
      */
      built_query.append("`");
      if (thd->db == NULL || strcmp(db,thd->db) != 0)
      {
        built_query.append(db);
        built_query.append("`.`");
      }

      built_query.append(table->table_name);
      built_query.append("`,");
    }

    table_type= table->db_type;
    if (!drop_temporary)
    {
      TABLE *locked_table;
      abort_locked_tables(thd, db, table->table_name);
      remove_table_from_cache(thd, db, table->table_name,
                              RTFC_WAIT_OTHER_THREAD_FLAG |
                              RTFC_CHECK_KILLED_FLAG);
      /*
        If the table was used in lock tables, remember it so that
        unlock_table_names can free it
      */
      if ((locked_table= drop_locked_tables(thd, db, table->table_name)))
        table->table= locked_table;

      if (thd->killed)
      {
        error= -1;
        goto err_with_placeholders;
      }
      alias= (lower_case_table_names == 2) ? table->alias : table->table_name;
      /* remove .frm file and engine files */
      path_length= build_table_filename(path, sizeof(path),
                                        db, alias, reg_ext, 0);
    }
    if (drop_temporary ||
        (table_type == NULL &&        
         (access(path, F_OK) &&
          ha_create_table_from_engine(thd, db, alias)) ||
         (!drop_view &&
          mysql_frm_type(thd, path, &frm_db_type) != FRMTYPE_TABLE)))
    {
      // Table was not found on disk and table can't be created from engine
      if (if_exists)
        push_warning_printf(thd, MYSQL_ERROR::WARN_LEVEL_NOTE,
                            ER_BAD_TABLE_ERROR, ER(ER_BAD_TABLE_ERROR),
                            table->table_name);
      else
        error= 1;
    }
    else
    {
      char *end;
      if (table_type == NULL)
      {
        mysql_frm_type(thd, path, &frm_db_type);
        table_type= ha_resolve_by_legacy_type(thd, frm_db_type);
      }
      // Remove extension for delete
      *(end= path + path_length - reg_ext_length)= '\0';
      error= ha_delete_table(thd, table_type, path, db, table->table_name,
                             !dont_log_query);
      if ((error == ENOENT || error == HA_ERR_NO_SUCH_TABLE) && 
          (if_exists || table_type == NULL))
        error= 0;
      if (error == HA_ERR_ROW_IS_REFERENCED)
      {
        /* the table is referenced by a foreign key constraint */
        foreign_key_error=1;
      }
      if (!error || error == ENOENT || error == HA_ERR_NO_SUCH_TABLE)
      {
        int new_error;
        /* Delete the table definition file */
        strmov(end,reg_ext);
        if (!(new_error=my_delete(path,MYF(MY_WME))))
        {
          some_tables_deleted=1;
          new_error= Table_triggers_list::drop_all_triggers(thd, db,
                                                            table->table_name);
        }
        error|= new_error;
      }
    }
    if (error)
    {
      if (wrong_tables.length())
        wrong_tables.append(',');
      wrong_tables.append(String(table->table_name,system_charset_info));
    }
    DBUG_PRINT("table", ("table: 0x%lx  s: 0x%lx", (long) table->table,
                         table->table ? (long) table->table->s : (long) -1));
  }
  /*
    It's safe to unlock LOCK_open: we have an exclusive lock
    on the table name.
  */
  pthread_mutex_unlock(&LOCK_open);
  thd->thread_specific_used|= tmp_table_deleted;
  error= 0;
  if (wrong_tables.length())
  {
    if (!foreign_key_error)
      my_printf_error(ER_BAD_TABLE_ERROR, ER(ER_BAD_TABLE_ERROR), MYF(0),
                      wrong_tables.c_ptr());
    else
      my_message(ER_ROW_IS_REFERENCED, ER(ER_ROW_IS_REFERENCED), MYF(0));
    error= 1;
  }

  if (some_tables_deleted || tmp_table_deleted || !error)
  {
    query_cache_invalidate3(thd, tables, 0);
    if (!dont_log_query)
    {
      if (!thd->current_stmt_binlog_row_based ||
          non_temp_tables_count > 0 && !tmp_table_deleted)
      {
        /*
          In this case, we are either using statement-based
          replication or using row-based replication but have only
          deleted one or more non-temporary tables (and no temporary
          tables).  In this case, we can write the original query into
          the binary log.
         */
        write_bin_log(thd, !error, thd->query, thd->query_length);
      }
      else if (thd->current_stmt_binlog_row_based &&
               non_temp_tables_count > 0 &&
               tmp_table_deleted)
      {
        /*
          In this case we have deleted both temporary and
          non-temporary tables, so:
          - since we have deleted a non-temporary table we have to
            binlog the statement, but
          - since we have deleted a temporary table we cannot binlog
            the statement (since the table has not been created on the
            slave, this might cause the slave to stop).

          Instead, we write a built statement, only containing the
          non-temporary tables, to the binary log
        */
        built_query.chop();                  // Chop of the last comma
        built_query.append(" /* generated by server */");
        write_bin_log(thd, !error, built_query.ptr(), built_query.length());
      }
      /*
        The remaining cases are:
        - no tables where deleted and
        - only temporary tables where deleted and row-based
          replication is used.
        In both these cases, nothing should be written to the binary
        log.
      */
    }
  }
  pthread_mutex_lock(&LOCK_open);
err_with_placeholders:
  unlock_table_names(thd, tables, (TABLE_LIST*) 0);
  pthread_mutex_unlock(&LOCK_open);
  thd->no_warnings_for_error= 0;
  DBUG_RETURN(error);
}


/*
  Quickly remove a table.

  SYNOPSIS
    quick_rm_table()
      base                      The handlerton handle.
      db                        The database name.
      table_name                The table name.
      flags                     flags for build_table_filename().

  RETURN
    0           OK
    != 0        Error
*/

bool quick_rm_table(handlerton *base,const char *db,
                    const char *table_name, uint flags)
{
  char path[FN_REFLEN];
  bool error= 0;
  DBUG_ENTER("quick_rm_table");

  uint path_length= build_table_filename(path, sizeof(path),
                                         db, table_name, reg_ext, flags);
  if (my_delete(path,MYF(0)))
    error= 1; /* purecov: inspected */
  path[path_length - reg_ext_length]= '\0'; // Remove reg_ext
  DBUG_RETURN(ha_delete_table(current_thd, base, path, db, table_name, 0) ||
              error);
}

/*
  Sort keys in the following order:
  - PRIMARY KEY
  - UNIQUE keyws where all column are NOT NULL
  - Other UNIQUE keys
  - Normal keys
  - Fulltext keys

  This will make checking for duplicated keys faster and ensure that
  PRIMARY keys are prioritized.
*/

static int sort_keys(KEY *a, KEY *b)
{
  if (a->flags & HA_NOSAME)
  {
    if (!(b->flags & HA_NOSAME))
      return -1;
    if ((a->flags ^ b->flags) & (HA_NULL_PART_KEY | HA_END_SPACE_KEY))
    {
      /* Sort NOT NULL keys before other keys */
      return (a->flags & (HA_NULL_PART_KEY | HA_END_SPACE_KEY)) ? 1 : -1;
    }
    if (a->name == primary_key_name)
      return -1;
    if (b->name == primary_key_name)
      return 1;
  }
  else if (b->flags & HA_NOSAME)
    return 1;					// Prefer b

  if ((a->flags ^ b->flags) & HA_FULLTEXT)
  {
    return (a->flags & HA_FULLTEXT) ? 1 : -1;
  }
  /*
    Prefer original key order.	usable_key_parts contains here
    the original key position.
  */
  return ((a->usable_key_parts < b->usable_key_parts) ? -1 :
          (a->usable_key_parts > b->usable_key_parts) ? 1 :
          0);
}

/*
  Check TYPELIB (set or enum) for duplicates

  SYNOPSIS
    check_duplicates_in_interval()
    set_or_name   "SET" or "ENUM" string for warning message
    name	  name of the checked column
    typelib	  list of values for the column
    dup_val_count  returns count of duplicate elements

  DESCRIPTION
    This function prints an warning for each value in list
    which has some duplicates on its right

  RETURN VALUES
    0             ok
    1             Error
*/

bool check_duplicates_in_interval(const char *set_or_name,
                                  const char *name, TYPELIB *typelib,
                                  CHARSET_INFO *cs, unsigned int *dup_val_count)
{
  TYPELIB tmp= *typelib;
  const char **cur_value= typelib->type_names;
  unsigned int *cur_length= typelib->type_lengths;
  *dup_val_count= 0;  
  
  for ( ; tmp.count > 1; cur_value++, cur_length++)
  {
    tmp.type_names++;
    tmp.type_lengths++;
    tmp.count--;
    if (find_type2(&tmp, (const char*)*cur_value, *cur_length, cs))
    {
      if ((current_thd->variables.sql_mode &
         (MODE_STRICT_TRANS_TABLES | MODE_STRICT_ALL_TABLES)))
      {
        my_error(ER_DUPLICATED_VALUE_IN_TYPE, MYF(0),
                 name,*cur_value,set_or_name);
        return 1;
      }
      push_warning_printf(current_thd,MYSQL_ERROR::WARN_LEVEL_NOTE,
                          ER_DUPLICATED_VALUE_IN_TYPE,
                          ER(ER_DUPLICATED_VALUE_IN_TYPE),
                          name,*cur_value,set_or_name);
      (*dup_val_count)++;
    }
  }
  return 0;
}


/*
  Check TYPELIB (set or enum) max and total lengths

  SYNOPSIS
    calculate_interval_lengths()
    cs            charset+collation pair of the interval
    typelib       list of values for the column
    max_length    length of the longest item
    tot_length    sum of the item lengths

  DESCRIPTION
    After this function call:
    - ENUM uses max_length
    - SET uses tot_length.

  RETURN VALUES
    void
*/
void calculate_interval_lengths(CHARSET_INFO *cs, TYPELIB *interval,
                                uint32 *max_length, uint32 *tot_length)
{
  const char **pos;
  uint *len;
  *max_length= *tot_length= 0;
  for (pos= interval->type_names, len= interval->type_lengths;
       *pos ; pos++, len++)
  {
    uint length= cs->cset->numchars(cs, *pos, *pos + *len);
    *tot_length+= length;
    set_if_bigger(*max_length, (uint32)length);
  }
}


/*
  Prepare a create_table instance for packing

  SYNOPSIS
    prepare_create_field()
    sql_field     field to prepare for packing
    blob_columns  count for BLOBs
    timestamps    count for timestamps
    table_flags   table flags

  DESCRIPTION
    This function prepares a Create_field instance.
    Fields such as pack_flag are valid after this call.

  RETURN VALUES
   0	ok
   1	Error
*/

int prepare_create_field(Create_field *sql_field, 
                         uint *blob_columns,
                         int *timestamps, int *timestamps_with_niladic,
                         longlong table_flags)
{
  unsigned int dup_val_count;
  DBUG_ENTER("prepare_field");

  /*
    This code came from mysql_prepare_create_table.
    Indent preserved to make patching easier
  */
  DBUG_ASSERT(sql_field->charset);

  switch (sql_field->sql_type) {
  case MYSQL_TYPE_BLOB:
  case MYSQL_TYPE_MEDIUM_BLOB:
  case MYSQL_TYPE_TINY_BLOB:
  case MYSQL_TYPE_LONG_BLOB:
    sql_field->pack_flag=FIELDFLAG_BLOB |
      pack_length_to_packflag(sql_field->pack_length -
                              portable_sizeof_char_ptr);
    if (sql_field->charset->state & MY_CS_BINSORT)
      sql_field->pack_flag|=FIELDFLAG_BINARY;
    sql_field->length=8;			// Unireg field length
    sql_field->unireg_check=Field::BLOB_FIELD;
    (*blob_columns)++;
    break;
  case MYSQL_TYPE_GEOMETRY:
#ifdef HAVE_SPATIAL
    if (!(table_flags & HA_CAN_GEOMETRY))
    {
      my_printf_error(ER_CHECK_NOT_IMPLEMENTED, ER(ER_CHECK_NOT_IMPLEMENTED),
                      MYF(0), "GEOMETRY");
      DBUG_RETURN(1);
    }
    sql_field->pack_flag=FIELDFLAG_GEOM |
      pack_length_to_packflag(sql_field->pack_length -
                              portable_sizeof_char_ptr);
    if (sql_field->charset->state & MY_CS_BINSORT)
      sql_field->pack_flag|=FIELDFLAG_BINARY;
    sql_field->length=8;			// Unireg field length
    sql_field->unireg_check=Field::BLOB_FIELD;
    (*blob_columns)++;
    break;
#else
    my_printf_error(ER_FEATURE_DISABLED,ER(ER_FEATURE_DISABLED), MYF(0),
                    sym_group_geom.name, sym_group_geom.needed_define);
    DBUG_RETURN(1);
#endif /*HAVE_SPATIAL*/
  case MYSQL_TYPE_VARCHAR:
#ifndef QQ_ALL_HANDLERS_SUPPORT_VARCHAR
    if (table_flags & HA_NO_VARCHAR)
    {
      /* convert VARCHAR to CHAR because handler is not yet up to date */
      sql_field->sql_type=    MYSQL_TYPE_VAR_STRING;
      sql_field->pack_length= calc_pack_length(sql_field->sql_type,
                                               (uint) sql_field->length);
      if ((sql_field->length / sql_field->charset->mbmaxlen) >
          MAX_FIELD_CHARLENGTH)
      {
        my_printf_error(ER_TOO_BIG_FIELDLENGTH, ER(ER_TOO_BIG_FIELDLENGTH),
                        MYF(0), sql_field->field_name, MAX_FIELD_CHARLENGTH);
        DBUG_RETURN(1);
      }
    }
#endif
    /* fall through */
  case MYSQL_TYPE_STRING:
    sql_field->pack_flag=0;
    if (sql_field->charset->state & MY_CS_BINSORT)
      sql_field->pack_flag|=FIELDFLAG_BINARY;
    break;
  case MYSQL_TYPE_ENUM:
    sql_field->pack_flag=pack_length_to_packflag(sql_field->pack_length) |
      FIELDFLAG_INTERVAL;
    if (sql_field->charset->state & MY_CS_BINSORT)
      sql_field->pack_flag|=FIELDFLAG_BINARY;
    sql_field->unireg_check=Field::INTERVAL_FIELD;
    if (check_duplicates_in_interval("ENUM",sql_field->field_name,
                                 sql_field->interval,
                                     sql_field->charset, &dup_val_count))
      DBUG_RETURN(1);
    break;
  case MYSQL_TYPE_SET:
    sql_field->pack_flag=pack_length_to_packflag(sql_field->pack_length) |
      FIELDFLAG_BITFIELD;
    if (sql_field->charset->state & MY_CS_BINSORT)
      sql_field->pack_flag|=FIELDFLAG_BINARY;
    sql_field->unireg_check=Field::BIT_FIELD;
    if (check_duplicates_in_interval("SET",sql_field->field_name,
                                 sql_field->interval,
                                     sql_field->charset, &dup_val_count))
      DBUG_RETURN(1);
    /* Check that count of unique members is not more then 64 */
    if (sql_field->interval->count -  dup_val_count > sizeof(longlong)*8)
    {
       my_error(ER_TOO_BIG_SET, MYF(0), sql_field->field_name);
       DBUG_RETURN(1);
    }
    break;
  case MYSQL_TYPE_DATE:			// Rest of string types
  case MYSQL_TYPE_NEWDATE:
  case MYSQL_TYPE_TIME:
  case MYSQL_TYPE_DATETIME:
  case MYSQL_TYPE_NULL:
    sql_field->pack_flag=f_settype((uint) sql_field->sql_type);
    break;
  case MYSQL_TYPE_BIT:
    /* 
      We have sql_field->pack_flag already set here, see
      mysql_prepare_create_table().
    */
    break;
  case MYSQL_TYPE_NEWDECIMAL:
    sql_field->pack_flag=(FIELDFLAG_NUMBER |
                          (sql_field->flags & UNSIGNED_FLAG ? 0 :
                           FIELDFLAG_DECIMAL) |
                          (sql_field->flags & ZEROFILL_FLAG ?
                           FIELDFLAG_ZEROFILL : 0) |
                          (sql_field->decimals << FIELDFLAG_DEC_SHIFT));
    break;
  case MYSQL_TYPE_TIMESTAMP:
    /* We should replace old TIMESTAMP fields with their newer analogs */
    if (sql_field->unireg_check == Field::TIMESTAMP_OLD_FIELD)
    {
      if (!*timestamps)
      {
        sql_field->unireg_check= Field::TIMESTAMP_DNUN_FIELD;
        (*timestamps_with_niladic)++;
      }
      else
        sql_field->unireg_check= Field::NONE;
    }
    else if (sql_field->unireg_check != Field::NONE)
      (*timestamps_with_niladic)++;

    (*timestamps)++;
    /* fall-through */
  default:
    sql_field->pack_flag=(FIELDFLAG_NUMBER |
                          (sql_field->flags & UNSIGNED_FLAG ? 0 :
                           FIELDFLAG_DECIMAL) |
                          (sql_field->flags & ZEROFILL_FLAG ?
                           FIELDFLAG_ZEROFILL : 0) |
                          f_settype((uint) sql_field->sql_type) |
                          (sql_field->decimals << FIELDFLAG_DEC_SHIFT));
    break;
  }
  if (!(sql_field->flags & NOT_NULL_FLAG))
    sql_field->pack_flag|= FIELDFLAG_MAYBE_NULL;
  if (sql_field->flags & NO_DEFAULT_VALUE_FLAG)
    sql_field->pack_flag|= FIELDFLAG_NO_DEFAULT;
  DBUG_RETURN(0);
}

/*
  Preparation for table creation

  SYNOPSIS
    mysql_prepare_create_table()
      thd                       Thread object.
      create_info               Create information (like MAX_ROWS).
      alter_info                List of columns and indexes to create
      tmp_table                 If a temporary table is to be created.
      db_options          INOUT Table options (like HA_OPTION_PACK_RECORD).
      file                      The handler for the new table.
      key_info_buffer     OUT   An array of KEY structs for the indexes.
      key_count           OUT   The number of elements in the array.
      select_field_count        The number of fields coming from a select table.

  DESCRIPTION
    Prepares the table and key structures for table creation.

  NOTES
    sets create_info->varchar if the table has a varchar

  RETURN VALUES
    FALSE    OK
    TRUE     error
*/

static bool
mysql_prepare_create_table(THD *thd, HA_CREATE_INFO *create_info,
                           Alter_info *alter_info,
                           bool tmp_table,
                               uint *db_options,
                               handler *file, KEY **key_info_buffer,
                               uint *key_count, int select_field_count)
{
  const char	*key_name;
  Create_field	*sql_field,*dup_field;
  uint		field,null_fields,blob_columns,max_key_length;
  ulong		record_offset= 0;
  KEY		*key_info;
  KEY_PART_INFO *key_part_info;
  int		timestamps= 0, timestamps_with_niladic= 0;
  int		field_no,dup_no;
  int		select_field_pos,auto_increment=0;
  List_iterator<Create_field> it(alter_info->create_list);
  List_iterator<Create_field> it2(alter_info->create_list);
  uint total_uneven_bit_length= 0;
  DBUG_ENTER("mysql_prepare_create_table");

  select_field_pos= alter_info->create_list.elements - select_field_count;
  null_fields=blob_columns=0;
  create_info->varchar= 0;
  max_key_length= file->max_key_length();

  for (field_no=0; (sql_field=it++) ; field_no++)
  {
    CHARSET_INFO *save_cs;

    /*
      Initialize length from its original value (number of characters),
      which was set in the parser. This is necessary if we're
      executing a prepared statement for the second time.
    */
    sql_field->length= sql_field->char_length;
    if (!sql_field->charset)
      sql_field->charset= create_info->default_table_charset;
    /*
      table_charset is set in ALTER TABLE if we want change character set
      for all varchar/char columns.
      But the table charset must not affect the BLOB fields, so don't
      allow to change my_charset_bin to somethig else.
    */
    if (create_info->table_charset && sql_field->charset != &my_charset_bin)
      sql_field->charset= create_info->table_charset;

    save_cs= sql_field->charset;
    if ((sql_field->flags & BINCMP_FLAG) &&
        !(sql_field->charset= get_charset_by_csname(sql_field->charset->csname,
                                                    MY_CS_BINSORT,MYF(0))))
    {
      char tmp[64];
      strmake(strmake(tmp, save_cs->csname, sizeof(tmp)-4),
              STRING_WITH_LEN("_bin"));
      my_error(ER_UNKNOWN_COLLATION, MYF(0), tmp);
      DBUG_RETURN(TRUE);
    }

    /*
      Convert the default value from client character
      set into the column character set if necessary.
    */
    if (sql_field->def && 
        save_cs != sql_field->def->collation.collation &&
        (sql_field->sql_type == MYSQL_TYPE_VAR_STRING ||
         sql_field->sql_type == MYSQL_TYPE_STRING ||
         sql_field->sql_type == MYSQL_TYPE_SET ||
         sql_field->sql_type == MYSQL_TYPE_ENUM))
    {
      /*
        Starting from 5.1 we work here with a copy of Create_field
        created by the caller, not with the instance that was
        originally created during parsing. It's OK to create
        a temporary item and initialize with it a member of the
        copy -- this item will be thrown away along with the copy
        at the end of execution, and thus not introduce a dangling
        pointer in the parsed tree of a prepared statement or a
        stored procedure statement.
      */
      sql_field->def= sql_field->def->safe_charset_converter(save_cs);

      if (sql_field->def == NULL)
      {
        /* Could not convert */
        my_error(ER_INVALID_DEFAULT, MYF(0), sql_field->field_name);
        DBUG_RETURN(TRUE);
      }
    }

    if (sql_field->sql_type == MYSQL_TYPE_SET ||
        sql_field->sql_type == MYSQL_TYPE_ENUM)
    {
      uint32 dummy;
      CHARSET_INFO *cs= sql_field->charset;
      TYPELIB *interval= sql_field->interval;

      /*
        Create typelib from interval_list, and if necessary
        convert strings from client character set to the
        column character set.
      */
      if (!interval)
      {
        /*
          Create the typelib in runtime memory - we will free the
          occupied memory at the same time when we free this
          sql_field -- at the end of execution.
        */
        interval= sql_field->interval= typelib(thd->mem_root,
                                               sql_field->interval_list);
        List_iterator<String> int_it(sql_field->interval_list);
        String conv, *tmp;
        char comma_buf[4];
        int comma_length= cs->cset->wc_mb(cs, ',', (uchar*) comma_buf,
                                          (uchar*) comma_buf + 
                                          sizeof(comma_buf));
        DBUG_ASSERT(comma_length > 0);
        for (uint i= 0; (tmp= int_it++); i++)
        {
          uint lengthsp;
          if (String::needs_conversion(tmp->length(), tmp->charset(),
                                       cs, &dummy))
          {
            uint cnv_errs;
            conv.copy(tmp->ptr(), tmp->length(), tmp->charset(), cs, &cnv_errs);
            interval->type_names[i]= strmake_root(thd->mem_root, conv.ptr(),
                                                  conv.length());
            interval->type_lengths[i]= conv.length();
          }

          // Strip trailing spaces.
          lengthsp= cs->cset->lengthsp(cs, interval->type_names[i],
                                       interval->type_lengths[i]);
          interval->type_lengths[i]= lengthsp;
          ((uchar *)interval->type_names[i])[lengthsp]= '\0';
          if (sql_field->sql_type == MYSQL_TYPE_SET)
          {
            if (cs->coll->instr(cs, interval->type_names[i], 
                                interval->type_lengths[i], 
                                comma_buf, comma_length, NULL, 0))
            {
              my_error(ER_ILLEGAL_VALUE_FOR_TYPE, MYF(0), "set", tmp->ptr());
              DBUG_RETURN(TRUE);
            }
          }
        }
        sql_field->interval_list.empty(); // Don't need interval_list anymore
      }

      if (sql_field->sql_type == MYSQL_TYPE_SET)
      {
        uint32 field_length;
        if (sql_field->def != NULL)
        {
          char *not_used;
          uint not_used2;
          bool not_found= 0;
          String str, *def= sql_field->def->val_str(&str);
          if (def == NULL) /* SQL "NULL" maps to NULL */
          {
            if ((sql_field->flags & NOT_NULL_FLAG) != 0)
            {
              my_error(ER_INVALID_DEFAULT, MYF(0), sql_field->field_name);
              DBUG_RETURN(TRUE);
            }

            /* else, NULL is an allowed value */
            (void) find_set(interval, NULL, 0,
                            cs, &not_used, &not_used2, &not_found);
          }
          else /* not NULL */
          {
            (void) find_set(interval, def->ptr(), def->length(),
                            cs, &not_used, &not_used2, &not_found);
          }

          if (not_found)
          {
            my_error(ER_INVALID_DEFAULT, MYF(0), sql_field->field_name);
            DBUG_RETURN(TRUE);
          }
        }
        calculate_interval_lengths(cs, interval, &dummy, &field_length);
        sql_field->length= field_length + (interval->count - 1);
      }
      else  /* MYSQL_TYPE_ENUM */
      {
        uint32 field_length;
        DBUG_ASSERT(sql_field->sql_type == MYSQL_TYPE_ENUM);
        if (sql_field->def != NULL)
        {
          String str, *def= sql_field->def->val_str(&str);
          if (def == NULL) /* SQL "NULL" maps to NULL */
          {
            if ((sql_field->flags & NOT_NULL_FLAG) != 0)
            {
              my_error(ER_INVALID_DEFAULT, MYF(0), sql_field->field_name);
              DBUG_RETURN(TRUE);
            }

            /* else, the defaults yield the correct length for NULLs. */
          } 
          else /* not NULL */
          {
            def->length(cs->cset->lengthsp(cs, def->ptr(), def->length()));
            if (find_type2(interval, def->ptr(), def->length(), cs) == 0) /* not found */
            {
              my_error(ER_INVALID_DEFAULT, MYF(0), sql_field->field_name);
              DBUG_RETURN(TRUE);
            }
          }
        }
        calculate_interval_lengths(cs, interval, &field_length, &dummy);
        sql_field->length= field_length;
      }
      set_if_smaller(sql_field->length, MAX_FIELD_WIDTH-1);
    }

    if (sql_field->sql_type == MYSQL_TYPE_BIT)
    { 
      sql_field->pack_flag= FIELDFLAG_NUMBER;
      if (file->ha_table_flags() & HA_CAN_BIT_FIELD)
        total_uneven_bit_length+= sql_field->length & 7;
      else
        sql_field->pack_flag|= FIELDFLAG_TREAT_BIT_AS_CHAR;
    }

    sql_field->create_length_to_internal_length();
    if (prepare_blob_field(thd, sql_field))
      DBUG_RETURN(TRUE);

    if (!(sql_field->flags & NOT_NULL_FLAG))
      null_fields++;

    if (check_column_name(sql_field->field_name))
    {
      my_error(ER_WRONG_COLUMN_NAME, MYF(0), sql_field->field_name);
      DBUG_RETURN(TRUE);
    }

    /* Check if we have used the same field name before */
    for (dup_no=0; (dup_field=it2++) != sql_field; dup_no++)
    {
      if (my_strcasecmp(system_charset_info,
                        sql_field->field_name,
                        dup_field->field_name) == 0)
      {
	/*
	  If this was a CREATE ... SELECT statement, accept a field
	  redefinition if we are changing a field in the SELECT part
	*/
	if (field_no < select_field_pos || dup_no >= select_field_pos)
	{
	  my_error(ER_DUP_FIELDNAME, MYF(0), sql_field->field_name);
	  DBUG_RETURN(TRUE);
	}
	else
	{
	  /* Field redefined */
	  sql_field->def=		dup_field->def;
	  sql_field->sql_type=		dup_field->sql_type;
	  sql_field->charset=		(dup_field->charset ?
					 dup_field->charset :
					 create_info->default_table_charset);
	  sql_field->length=		dup_field->char_length;
          sql_field->pack_length=	dup_field->pack_length;
          sql_field->key_length=	dup_field->key_length;
	  sql_field->decimals=		dup_field->decimals;
	  sql_field->create_length_to_internal_length();
	  sql_field->unireg_check=	dup_field->unireg_check;
          /* 
            We're making one field from two, the result field will have
            dup_field->flags as flags. If we've incremented null_fields
            because of sql_field->flags, decrement it back.
          */
          if (!(sql_field->flags & NOT_NULL_FLAG))
            null_fields--;
	  sql_field->flags=		dup_field->flags;
          sql_field->interval=          dup_field->interval;
	  it2.remove();			// Remove first (create) definition
	  select_field_pos--;
	  break;
	}
      }
    }
    /* Don't pack rows in old tables if the user has requested this */
    if ((sql_field->flags & BLOB_FLAG) ||
	sql_field->sql_type == MYSQL_TYPE_VARCHAR &&
	create_info->row_type != ROW_TYPE_FIXED)
      (*db_options)|= HA_OPTION_PACK_RECORD;
    it2.rewind();
  }

  /* record_offset will be increased with 'length-of-null-bits' later */
  record_offset= 0;
  null_fields+= total_uneven_bit_length;

  it.rewind();
  while ((sql_field=it++))
  {
    DBUG_ASSERT(sql_field->charset != 0);

    if (prepare_create_field(sql_field, &blob_columns, 
			     &timestamps, &timestamps_with_niladic,
			     file->ha_table_flags()))
      DBUG_RETURN(TRUE);
    if (sql_field->sql_type == MYSQL_TYPE_VARCHAR)
      create_info->varchar= TRUE;
    sql_field->offset= record_offset;
    if (MTYP_TYPENR(sql_field->unireg_check) == Field::NEXT_NUMBER)
      auto_increment++;
    record_offset+= sql_field->pack_length;
  }
  if (timestamps_with_niladic > 1)
  {
    my_message(ER_TOO_MUCH_AUTO_TIMESTAMP_COLS,
               ER(ER_TOO_MUCH_AUTO_TIMESTAMP_COLS), MYF(0));
    DBUG_RETURN(TRUE);
  }
  if (auto_increment > 1)
  {
    my_message(ER_WRONG_AUTO_KEY, ER(ER_WRONG_AUTO_KEY), MYF(0));
    DBUG_RETURN(TRUE);
  }
  if (auto_increment &&
      (file->ha_table_flags() & HA_NO_AUTO_INCREMENT))
  {
    my_message(ER_TABLE_CANT_HANDLE_AUTO_INCREMENT,
               ER(ER_TABLE_CANT_HANDLE_AUTO_INCREMENT), MYF(0));
    DBUG_RETURN(TRUE);
  }

  if (blob_columns && (file->ha_table_flags() & HA_NO_BLOBS))
  {
    my_message(ER_TABLE_CANT_HANDLE_BLOB, ER(ER_TABLE_CANT_HANDLE_BLOB),
               MYF(0));
    DBUG_RETURN(TRUE);
  }

  /* Create keys */

  List_iterator<Key> key_iterator(alter_info->key_list);
  List_iterator<Key> key_iterator2(alter_info->key_list);
  uint key_parts=0, fk_key_count=0;
  bool primary_key=0,unique_key=0;
  Key *key, *key2;
  uint tmp, key_number;
  /* special marker for keys to be ignored */
  static char ignore_key[1];

  /* Calculate number of key segements */
  *key_count= 0;

  while ((key=key_iterator++))
  {
    DBUG_PRINT("info", ("key name: '%s'  type: %d", key->name ? key->name :
                        "(none)" , key->type));
    LEX_STRING key_name_str;
    if (key->type == Key::FOREIGN_KEY)
    {
      fk_key_count++;
      Foreign_key *fk_key= (Foreign_key*) key;
      if (fk_key->ref_columns.elements &&
	  fk_key->ref_columns.elements != fk_key->columns.elements)
      {
        my_error(ER_WRONG_FK_DEF, MYF(0),
                 (fk_key->name ?  fk_key->name : "foreign key without name"),
                 ER(ER_KEY_REF_DO_NOT_MATCH_TABLE_REF));
	DBUG_RETURN(TRUE);
      }
      continue;
    }
    (*key_count)++;
    tmp=file->max_key_parts();
    if (key->columns.elements > tmp)
    {
      my_error(ER_TOO_MANY_KEY_PARTS,MYF(0),tmp);
      DBUG_RETURN(TRUE);
    }
    key_name_str.str= (char*) key->name;
    key_name_str.length= key->name ? strlen(key->name) : 0;
    if (check_identifier_name(&key_name_str, ER_TOO_LONG_IDENT))
      DBUG_RETURN(TRUE);
    key_iterator2.rewind ();
    if (key->type != Key::FOREIGN_KEY)
    {
      while ((key2 = key_iterator2++) != key)
      {
	/*
          foreign_key_prefix(key, key2) returns 0 if key or key2, or both, is
          'generated', and a generated key is a prefix of the other key.
          Then we do not need the generated shorter key.
        */
        if ((key2->type != Key::FOREIGN_KEY &&
             key2->name != ignore_key &&
             !foreign_key_prefix(key, key2)))
        {
          /* TODO: issue warning message */
          /* mark that the generated key should be ignored */
          if (!key2->generated ||
              (key->generated && key->columns.elements <
               key2->columns.elements))
            key->name= ignore_key;
          else
          {
            key2->name= ignore_key;
            key_parts-= key2->columns.elements;
            (*key_count)--;
          }
          break;
        }
      }
    }
    if (key->name != ignore_key)
      key_parts+=key->columns.elements;
    else
      (*key_count)--;
    if (key->name && !tmp_table && (key->type != Key::PRIMARY) &&
	!my_strcasecmp(system_charset_info,key->name,primary_key_name))
    {
      my_error(ER_WRONG_NAME_FOR_INDEX, MYF(0), key->name);
      DBUG_RETURN(TRUE);
    }
  }
  tmp=file->max_keys();
  if (*key_count > tmp)
  {
    my_error(ER_TOO_MANY_KEYS,MYF(0),tmp);
    DBUG_RETURN(TRUE);
  }

  (*key_info_buffer)= key_info= (KEY*) sql_calloc(sizeof(KEY) * (*key_count));
  key_part_info=(KEY_PART_INFO*) sql_calloc(sizeof(KEY_PART_INFO)*key_parts);
  if (!*key_info_buffer || ! key_part_info)
    DBUG_RETURN(TRUE);				// Out of memory

  key_iterator.rewind();
  key_number=0;
  for (; (key=key_iterator++) ; key_number++)
  {
    uint key_length=0;
    Key_part_spec *column;

    if (key->name == ignore_key)
    {
      /* ignore redundant keys */
      do
	key=key_iterator++;
      while (key && key->name == ignore_key);
      if (!key)
	break;
    }

    switch (key->type) {
    case Key::MULTIPLE:
	key_info->flags= 0;
	break;
    case Key::FULLTEXT:
	key_info->flags= HA_FULLTEXT;
	if ((key_info->parser_name= &key->key_create_info.parser_name)->str)
          key_info->flags|= HA_USES_PARSER;
        else
          key_info->parser_name= 0;
	break;
    case Key::SPATIAL:
#ifdef HAVE_SPATIAL
	key_info->flags= HA_SPATIAL;
	break;
#else
	my_error(ER_FEATURE_DISABLED, MYF(0),
                 sym_group_geom.name, sym_group_geom.needed_define);
	DBUG_RETURN(TRUE);
#endif
    case Key::FOREIGN_KEY:
      key_number--;				// Skip this key
      continue;
    default:
      key_info->flags = HA_NOSAME;
      break;
    }
    if (key->generated)
      key_info->flags|= HA_GENERATED_KEY;

    key_info->key_parts=(uint8) key->columns.elements;
    key_info->key_part=key_part_info;
    key_info->usable_key_parts= key_number;
    key_info->algorithm= key->key_create_info.algorithm;

    if (key->type == Key::FULLTEXT)
    {
      if (!(file->ha_table_flags() & HA_CAN_FULLTEXT))
      {
	my_message(ER_TABLE_CANT_HANDLE_FT, ER(ER_TABLE_CANT_HANDLE_FT),
                   MYF(0));
	DBUG_RETURN(TRUE);
      }
    }
    /*
       Make SPATIAL to be RTREE by default
       SPATIAL only on BLOB or at least BINARY, this
       actually should be replaced by special GEOM type
       in near future when new frm file is ready
       checking for proper key parts number:
    */

    /* TODO: Add proper checks if handler supports key_type and algorithm */
    if (key_info->flags & HA_SPATIAL)
    {
      if (!(file->ha_table_flags() & HA_CAN_RTREEKEYS))
      {
        my_message(ER_TABLE_CANT_HANDLE_SPKEYS, ER(ER_TABLE_CANT_HANDLE_SPKEYS),
                   MYF(0));
        DBUG_RETURN(TRUE);
      }
      if (key_info->key_parts != 1)
      {
	my_error(ER_WRONG_ARGUMENTS, MYF(0), "SPATIAL INDEX");
	DBUG_RETURN(TRUE);
      }
    }
    else if (key_info->algorithm == HA_KEY_ALG_RTREE)
    {
#ifdef HAVE_RTREE_KEYS
      if ((key_info->key_parts & 1) == 1)
      {
	my_error(ER_WRONG_ARGUMENTS, MYF(0), "RTREE INDEX");
	DBUG_RETURN(TRUE);
      }
      /* TODO: To be deleted */
      my_error(ER_NOT_SUPPORTED_YET, MYF(0), "RTREE INDEX");
      DBUG_RETURN(TRUE);
#else
      my_error(ER_FEATURE_DISABLED, MYF(0),
               sym_group_rtree.name, sym_group_rtree.needed_define);
      DBUG_RETURN(TRUE);
#endif
    }

    /* Take block size from key part or table part */
    /*
      TODO: Add warning if block size changes. We can't do it here, as
      this may depend on the size of the key
    */
    key_info->block_size= (key->key_create_info.block_size ?
                           key->key_create_info.block_size :
                           create_info->key_block_size);

    if (key_info->block_size)
      key_info->flags|= HA_USES_BLOCK_SIZE;

    uint tmp_len= system_charset_info->cset->charpos(system_charset_info,
                                           key->key_create_info.comment.str,
                                           key->key_create_info.comment.str +
                                           key->key_create_info.comment.length,
                                           INDEX_COMMENT_MAXLEN);

    if (tmp_len < key->key_create_info.comment.length)
    {
      if ((thd->variables.sql_mode &
	   (MODE_STRICT_TRANS_TABLES | MODE_STRICT_ALL_TABLES)))
      {
        my_error(ER_WRONG_STRING_LENGTH, MYF(0),
                   key->key_create_info.comment.str,"INDEX COMMENT",
                   (uint) INDEX_COMMENT_MAXLEN);
        DBUG_RETURN(-1);
      }
      push_warning_printf(thd, MYSQL_ERROR::WARN_LEVEL_WARN,
                          ER_WRONG_STRING_LENGTH, ER(ER_WRONG_STRING_LENGTH),
                          key->key_create_info.comment.str,"INDEX COMMENT",
                          (uint) INDEX_COMMENT_MAXLEN);
      key->key_create_info.comment.length= tmp_len;
    }

    key_info->comment.length= key->key_create_info.comment.length;
    if (key_info->comment.length > 0)
    {
      key_info->flags|= HA_USES_COMMENT;
      key_info->comment.str= key->key_create_info.comment.str;
    }

    List_iterator<Key_part_spec> cols(key->columns), cols2(key->columns);
    CHARSET_INFO *ft_key_charset=0;  // for FULLTEXT
    for (uint column_nr=0 ; (column=cols++) ; column_nr++)
    {
      uint length;
      Key_part_spec *dup_column;

      it.rewind();
      field=0;
      while ((sql_field=it++) &&
	     my_strcasecmp(system_charset_info,
			   column->field_name,
			   sql_field->field_name))
	field++;
      if (!sql_field)
      {
	my_error(ER_KEY_COLUMN_DOES_NOT_EXITS, MYF(0), column->field_name);
	DBUG_RETURN(TRUE);
      }
      while ((dup_column= cols2++) != column)
      {
        if (!my_strcasecmp(system_charset_info,
	     	           column->field_name, dup_column->field_name))
	{
	  my_printf_error(ER_DUP_FIELDNAME,
			  ER(ER_DUP_FIELDNAME),MYF(0),
			  column->field_name);
	  DBUG_RETURN(TRUE);
	}
      }
      cols2.rewind();
      if (key->type == Key::FULLTEXT)
      {
	if ((sql_field->sql_type != MYSQL_TYPE_STRING &&
	     sql_field->sql_type != MYSQL_TYPE_VARCHAR &&
	     !f_is_blob(sql_field->pack_flag)) ||
	    sql_field->charset == &my_charset_bin ||
	    sql_field->charset->mbminlen > 1 || // ucs2 doesn't work yet
	    (ft_key_charset && sql_field->charset != ft_key_charset))
	{
	    my_error(ER_BAD_FT_COLUMN, MYF(0), column->field_name);
	    DBUG_RETURN(-1);
	}
	ft_key_charset=sql_field->charset;
	/*
	  for fulltext keys keyseg length is 1 for blobs (it's ignored in ft
	  code anyway, and 0 (set to column width later) for char's. it has
	  to be correct col width for char's, as char data are not prefixed
	  with length (unlike blobs, where ft code takes data length from a
	  data prefix, ignoring column->length).
	*/
	column->length=test(f_is_blob(sql_field->pack_flag));
      }
      else
      {
	column->length*= sql_field->charset->mbmaxlen;

        if (key->type == Key::SPATIAL && column->length)
        {
          my_error(ER_WRONG_SUB_KEY, MYF(0));
	  DBUG_RETURN(TRUE);
	}

	if (f_is_blob(sql_field->pack_flag) ||
            (f_is_geom(sql_field->pack_flag) && key->type != Key::SPATIAL))
	{
	  if (!(file->ha_table_flags() & HA_CAN_INDEX_BLOBS))
	  {
	    my_error(ER_BLOB_USED_AS_KEY, MYF(0), column->field_name);
	    DBUG_RETURN(TRUE);
	  }
          if (f_is_geom(sql_field->pack_flag) && sql_field->geom_type ==
              Field::GEOM_POINT)
            column->length= 25;
	  if (!column->length)
	  {
	    my_error(ER_BLOB_KEY_WITHOUT_LENGTH, MYF(0), column->field_name);
	    DBUG_RETURN(TRUE);
	  }
	}
#ifdef HAVE_SPATIAL
	if (key->type == Key::SPATIAL)
	{
	  if (!column->length)
	  {
	    /*
              4 is: (Xmin,Xmax,Ymin,Ymax), this is for 2D case
              Lately we'll extend this code to support more dimensions
	    */
	    column->length= 4*sizeof(double);
	  }
	}
#endif
	if (!(sql_field->flags & NOT_NULL_FLAG))
	{
	  if (key->type == Key::PRIMARY)
	  {
	    /* Implicitly set primary key fields to NOT NULL for ISO conf. */
	    sql_field->flags|= NOT_NULL_FLAG;
	    sql_field->pack_flag&= ~FIELDFLAG_MAYBE_NULL;
            null_fields--;
	  }
	  else
          {
            key_info->flags|= HA_NULL_PART_KEY;
            if (!(file->ha_table_flags() & HA_NULL_IN_KEY))
            {
              my_error(ER_NULL_COLUMN_IN_INDEX, MYF(0), column->field_name);
              DBUG_RETURN(TRUE);
            }
            if (key->type == Key::SPATIAL)
            {
              my_message(ER_SPATIAL_CANT_HAVE_NULL,
                         ER(ER_SPATIAL_CANT_HAVE_NULL), MYF(0));
              DBUG_RETURN(TRUE);
            }
          }
	}
	if (MTYP_TYPENR(sql_field->unireg_check) == Field::NEXT_NUMBER)
	{
	  if (column_nr == 0 || (file->ha_table_flags() & HA_AUTO_PART_KEY))
	    auto_increment--;			// Field is used
	}
      }

      key_part_info->fieldnr= field;
      key_part_info->offset=  (uint16) sql_field->offset;
      key_part_info->key_type=sql_field->pack_flag;
      length= sql_field->key_length;

      if (column->length)
      {
	if (f_is_blob(sql_field->pack_flag))
	{
	  if ((length=column->length) > max_key_length ||
	      length > file->max_key_part_length())
	  {
	    length=min(max_key_length, file->max_key_part_length());
	    if (key->type == Key::MULTIPLE)
	    {
	      /* not a critical problem */
	      char warn_buff[MYSQL_ERRMSG_SIZE];
	      my_snprintf(warn_buff, sizeof(warn_buff), ER(ER_TOO_LONG_KEY),
			  length);
	      push_warning(thd, MYSQL_ERROR::WARN_LEVEL_WARN,
			   ER_TOO_LONG_KEY, warn_buff);
              /* Align key length to multibyte char boundary */
              length-= length % sql_field->charset->mbmaxlen;
	    }
	    else
	    {
	      my_error(ER_TOO_LONG_KEY,MYF(0),length);
	      DBUG_RETURN(TRUE);
	    }
	  }
	}
	else if (!f_is_geom(sql_field->pack_flag) &&
		  (column->length > length ||
                   !Field::type_can_have_key_part (sql_field->sql_type) ||
		   ((f_is_packed(sql_field->pack_flag) ||
		     ((file->ha_table_flags() & HA_NO_PREFIX_CHAR_KEYS) &&
		      (key_info->flags & HA_NOSAME))) &&
		    column->length != length)))
	{
	  my_message(ER_WRONG_SUB_KEY, ER(ER_WRONG_SUB_KEY), MYF(0));
	  DBUG_RETURN(TRUE);
	}
	else if (!(file->ha_table_flags() & HA_NO_PREFIX_CHAR_KEYS))
	  length=column->length;
      }
      else if (length == 0)
      {
	my_error(ER_WRONG_KEY_COLUMN, MYF(0), column->field_name);
	  DBUG_RETURN(TRUE);
      }
      if (length > file->max_key_part_length() && key->type != Key::FULLTEXT)
      {
        length= file->max_key_part_length();
	if (key->type == Key::MULTIPLE)
	{
	  /* not a critical problem */
	  char warn_buff[MYSQL_ERRMSG_SIZE];
	  my_snprintf(warn_buff, sizeof(warn_buff), ER(ER_TOO_LONG_KEY),
		      length);
	  push_warning(thd, MYSQL_ERROR::WARN_LEVEL_WARN,
		       ER_TOO_LONG_KEY, warn_buff);
          /* Align key length to multibyte char boundary */
          length-= length % sql_field->charset->mbmaxlen;
	}
	else
	{
	  my_error(ER_TOO_LONG_KEY,MYF(0),length);
	  DBUG_RETURN(TRUE);
	}
      }
      key_part_info->length=(uint16) length;
      /* Use packed keys for long strings on the first column */
      if (!((*db_options) & HA_OPTION_NO_PACK_KEYS) &&
	  (length >= KEY_DEFAULT_PACK_LENGTH &&
	   (sql_field->sql_type == MYSQL_TYPE_STRING ||
	    sql_field->sql_type == MYSQL_TYPE_VARCHAR ||
	    sql_field->pack_flag & FIELDFLAG_BLOB)))
      {
	if (column_nr == 0 && (sql_field->pack_flag & FIELDFLAG_BLOB) ||
            sql_field->sql_type == MYSQL_TYPE_VARCHAR)
	  key_info->flags|= HA_BINARY_PACK_KEY | HA_VAR_LENGTH_KEY;
	else
	  key_info->flags|= HA_PACK_KEY;
      }
      key_length+=length;
      key_part_info++;

      /* Create the key name based on the first column (if not given) */
      if (column_nr == 0)
      {
	if (key->type == Key::PRIMARY)
	{
	  if (primary_key)
	  {
	    my_message(ER_MULTIPLE_PRI_KEY, ER(ER_MULTIPLE_PRI_KEY),
                       MYF(0));
	    DBUG_RETURN(TRUE);
	  }
	  key_name=primary_key_name;
	  primary_key=1;
	}
	else if (!(key_name = key->name))
	  key_name=make_unique_key_name(sql_field->field_name,
					*key_info_buffer, key_info);
	if (check_if_keyname_exists(key_name, *key_info_buffer, key_info))
	{
	  my_error(ER_DUP_KEYNAME, MYF(0), key_name);
	  DBUG_RETURN(TRUE);
	}
	key_info->name=(char*) key_name;
      }
    }
    if (!key_info->name || check_column_name(key_info->name))
    {
      my_error(ER_WRONG_NAME_FOR_INDEX, MYF(0), key_info->name);
      DBUG_RETURN(TRUE);
    }
    if (!(key_info->flags & HA_NULL_PART_KEY))
      unique_key=1;
    key_info->key_length=(uint16) key_length;
    if (key_length > max_key_length && key->type != Key::FULLTEXT)
    {
      my_error(ER_TOO_LONG_KEY,MYF(0),max_key_length);
      DBUG_RETURN(TRUE);
    }
    key_info++;
  }
  if (!unique_key && !primary_key &&
      (file->ha_table_flags() & HA_REQUIRE_PRIMARY_KEY))
  {
    my_message(ER_REQUIRES_PRIMARY_KEY, ER(ER_REQUIRES_PRIMARY_KEY), MYF(0));
    DBUG_RETURN(TRUE);
  }
  if (auto_increment > 0)
  {
    my_message(ER_WRONG_AUTO_KEY, ER(ER_WRONG_AUTO_KEY), MYF(0));
    DBUG_RETURN(TRUE);
  }
  /* Sort keys in optimized order */
  qsort((uchar*) *key_info_buffer, *key_count, sizeof(KEY),
	(qsort_cmp) sort_keys);
  create_info->null_bits= null_fields;

  DBUG_RETURN(FALSE);
}


/*
  Set table default charset, if not set

  SYNOPSIS
    set_table_default_charset()
    create_info        Table create information

  DESCRIPTION
    If the table character set was not given explicitely,
    let's fetch the database default character set and
    apply it to the table.
*/

static void set_table_default_charset(THD *thd,
				      HA_CREATE_INFO *create_info, char *db)
{
  /*
    If the table character set was not given explicitly,
    let's fetch the database default character set and
    apply it to the table.
  */
  if (!create_info->default_table_charset)
  {
    HA_CREATE_INFO db_info;

    load_db_opt_by_name(thd, db, &db_info);

    create_info->default_table_charset= db_info.default_table_charset;
  }
}


/*
  Extend long VARCHAR fields to blob & prepare field if it's a blob

  SYNOPSIS
    prepare_blob_field()
    sql_field		Field to check

  RETURN
    0	ok
    1	Error (sql_field can't be converted to blob)
        In this case the error is given
*/

static bool prepare_blob_field(THD *thd, Create_field *sql_field)
{
  DBUG_ENTER("prepare_blob_field");

  if (sql_field->length > MAX_FIELD_VARCHARLENGTH &&
      !(sql_field->flags & BLOB_FLAG))
  {
    /* Convert long VARCHAR columns to TEXT or BLOB */
    char warn_buff[MYSQL_ERRMSG_SIZE];

    if (sql_field->def || (thd->variables.sql_mode & (MODE_STRICT_TRANS_TABLES |
                                                      MODE_STRICT_ALL_TABLES)))
    {
      my_error(ER_TOO_BIG_FIELDLENGTH, MYF(0), sql_field->field_name,
               MAX_FIELD_VARCHARLENGTH / sql_field->charset->mbmaxlen);
      DBUG_RETURN(1);
    }
    sql_field->sql_type= MYSQL_TYPE_BLOB;
    sql_field->flags|= BLOB_FLAG;
    sprintf(warn_buff, ER(ER_AUTO_CONVERT), sql_field->field_name,
            (sql_field->charset == &my_charset_bin) ? "VARBINARY" : "VARCHAR",
            (sql_field->charset == &my_charset_bin) ? "BLOB" : "TEXT");
    push_warning(thd, MYSQL_ERROR::WARN_LEVEL_NOTE, ER_AUTO_CONVERT,
                 warn_buff);
  }
    
  if ((sql_field->flags & BLOB_FLAG) && sql_field->length)
  {
    if (sql_field->sql_type == MYSQL_TYPE_BLOB)
    {
      /* The user has given a length to the blob column */
      sql_field->sql_type= get_blob_type_from_length(sql_field->length);
      sql_field->pack_length= calc_pack_length(sql_field->sql_type, 0);
    }
    sql_field->length= 0;
  }
  DBUG_RETURN(0);
}


/*
  Preparation of Create_field for SP function return values.
  Based on code used in the inner loop of mysql_prepare_create_table()
  above.

  SYNOPSIS
    sp_prepare_create_field()
    thd			Thread object
    sql_field		Field to prepare

  DESCRIPTION
    Prepares the field structures for field creation.

*/

void sp_prepare_create_field(THD *thd, Create_field *sql_field)
{
  if (sql_field->sql_type == MYSQL_TYPE_SET ||
      sql_field->sql_type == MYSQL_TYPE_ENUM)
  {
    uint32 field_length, dummy;
    if (sql_field->sql_type == MYSQL_TYPE_SET)
    {
      calculate_interval_lengths(sql_field->charset,
                                 sql_field->interval, &dummy, 
                                 &field_length);
      sql_field->length= field_length + 
                         (sql_field->interval->count - 1);
    }
    else /* MYSQL_TYPE_ENUM */
    {
      calculate_interval_lengths(sql_field->charset,
                                 sql_field->interval,
                                 &field_length, &dummy);
      sql_field->length= field_length;
    }
    set_if_smaller(sql_field->length, MAX_FIELD_WIDTH-1);
  }

  if (sql_field->sql_type == MYSQL_TYPE_BIT)
  {
    sql_field->pack_flag= FIELDFLAG_NUMBER |
                          FIELDFLAG_TREAT_BIT_AS_CHAR;
  }
  sql_field->create_length_to_internal_length();
  DBUG_ASSERT(sql_field->def == 0);
  /* Can't go wrong as sql_field->def is not defined */
  (void) prepare_blob_field(thd, sql_field);
}


/*
  Create a table

  SYNOPSIS
    mysql_create_table_no_lock()
    thd			Thread object
    db			Database
    table_name		Table name
    create_info	        Create information (like MAX_ROWS)
    fields		List of fields to create
    keys		List of keys to create
    internal_tmp_table  Set to 1 if this is an internal temporary table
			(From ALTER TABLE)
    select_field_count  

  DESCRIPTION
    If one creates a temporary table, this is automatically opened

    Note that this function assumes that caller already have taken
    name-lock on table being created or used some other way to ensure
    that concurrent operations won't intervene. mysql_create_table()
    is a wrapper that can be used for this.

    no_log is needed for the case of CREATE ... SELECT,
    as the logging will be done later in sql_insert.cc
    select_field_count is also used for CREATE ... SELECT,
    and must be zero for standard create of table.

  RETURN VALUES
    FALSE OK
    TRUE  error
*/

bool mysql_create_table_no_lock(THD *thd,
                                const char *db, const char *table_name,
                                HA_CREATE_INFO *create_info,
                                Alter_info *alter_info,
                                bool internal_tmp_table,
                                uint select_field_count)
{
  char		path[FN_REFLEN];
  uint          path_length;
  const char	*alias;
  uint		db_options, key_count;
  KEY		*key_info_buffer;
  handler	*file;
  bool		error= TRUE;
  DBUG_ENTER("mysql_create_table_no_lock");
  DBUG_PRINT("enter", ("db: '%s'  table: '%s'  tmp: %d",
                       db, table_name, internal_tmp_table));

 
  /* Check for duplicate fields and check type of table to create */
  if (!alter_info->create_list.elements)
  {
    my_message(ER_TABLE_MUST_HAVE_COLUMNS, ER(ER_TABLE_MUST_HAVE_COLUMNS),
               MYF(0));
    DBUG_RETURN(TRUE);
  }
  if (check_engine(thd, table_name, create_info))
    DBUG_RETURN(TRUE);
  db_options= create_info->table_options;
  if (create_info->row_type == ROW_TYPE_DYNAMIC)
    db_options|=HA_OPTION_PACK_RECORD;
  alias= table_case_name(create_info, table_name);
  if (!(file= get_new_handler((TABLE_SHARE*) 0, thd->mem_root,
                              create_info->db_type)))
  {
    mem_alloc_error(sizeof(handler));
    DBUG_RETURN(TRUE);
  }
#ifdef WITH_PARTITION_STORAGE_ENGINE
  partition_info *part_info= thd->work_part_info;

  if (!part_info && create_info->db_type->partition_flags &&
      (create_info->db_type->partition_flags() & HA_USE_AUTO_PARTITION))
  {
    /*
      Table is not defined as a partitioned table but the engine handles
      all tables as partitioned. The handler will set up the partition info
      object with the default settings.
    */
    thd->work_part_info= part_info= new partition_info();
    if (!part_info)
    {
      mem_alloc_error(sizeof(partition_info));
      DBUG_RETURN(TRUE);
    }
    file->set_auto_partitions(part_info);
    part_info->default_engine_type= create_info->db_type;
    part_info->is_auto_partitioned= TRUE;
  }
  if (part_info)
  {
    /*
      The table has been specified as a partitioned table.
      If this is part of an ALTER TABLE the handler will be the partition
      handler but we need to specify the default handler to use for
      partitions also in the call to check_partition_info. We transport
      this information in the default_db_type variable, it is either
      DB_TYPE_DEFAULT or the engine set in the ALTER TABLE command.

      Check that we don't use foreign keys in the table since it won't
      work even with InnoDB beneath it.
    */
    List_iterator<Key> key_iterator(alter_info->key_list);
    Key *key;
    handlerton *part_engine_type= create_info->db_type;
    char *part_syntax_buf;
    uint syntax_len;
    handlerton *engine_type;
    if (create_info->options & HA_LEX_CREATE_TMP_TABLE)
    {
      my_error(ER_PARTITION_NO_TEMPORARY, MYF(0));
      goto err;
    }
    while ((key= key_iterator++))
    {
      if (key->type == Key::FOREIGN_KEY &&
          !part_info->is_auto_partitioned)
      {
        my_error(ER_CANNOT_ADD_FOREIGN, MYF(0));
        goto err;
      }
    }
    if ((part_engine_type == partition_hton) &&
        part_info->default_engine_type)
    {
      /*
        This only happens at ALTER TABLE.
        default_engine_type was assigned from the engine set in the ALTER
        TABLE command.
      */
      ;
    }
    else
    {
      if (create_info->used_fields & HA_CREATE_USED_ENGINE)
      {
        part_info->default_engine_type= create_info->db_type;
      }
      else
      {
        if (part_info->default_engine_type == NULL)
        {
          part_info->default_engine_type= ha_checktype(thd,
                                          DB_TYPE_DEFAULT, 0, 0);
        }
      }
    }
    DBUG_PRINT("info", ("db_type = %d",
                         ha_legacy_type(part_info->default_engine_type)));
    if (part_info->check_partition_info(thd, &engine_type, file,
                                        create_info, TRUE))
      goto err;
    part_info->default_engine_type= engine_type;

    /*
      We reverse the partitioning parser and generate a standard format
      for syntax stored in frm file.
    */
    if (!(part_syntax_buf= generate_partition_syntax(part_info,
                                                     &syntax_len,
                                                     TRUE, TRUE)))
      goto err;
    part_info->part_info_string= part_syntax_buf;
    part_info->part_info_len= syntax_len;
    if ((!(engine_type->partition_flags &&
           engine_type->partition_flags() & HA_CAN_PARTITION)) ||
        create_info->db_type == partition_hton)
    {
      /*
        The handler assigned to the table cannot handle partitioning.
        Assign the partition handler as the handler of the table.
      */
      DBUG_PRINT("info", ("db_type: %d",
                          ha_legacy_type(create_info->db_type)));
      delete file;
      create_info->db_type= partition_hton;
      if (!(file= get_ha_partition(part_info)))
      {
        DBUG_RETURN(TRUE);
      }
      /*
        If we have default number of partitions or subpartitions we
        might require to set-up the part_info object such that it
        creates a proper .par file. The current part_info object is
        only used to create the frm-file and .par-file.
      */
      if (part_info->use_default_no_partitions &&
          part_info->no_parts &&
          (int)part_info->no_parts !=
          file->get_default_no_partitions(create_info))
      {
        uint i;
        List_iterator<partition_element> part_it(part_info->partitions);
        part_it++;
        DBUG_ASSERT(thd->lex->sql_command != SQLCOM_CREATE_TABLE);
        for (i= 1; i < part_info->partitions.elements; i++)
          (part_it++)->part_state= PART_TO_BE_DROPPED;
      }
      else if (part_info->is_sub_partitioned() &&
               part_info->use_default_no_subpartitions &&
               part_info->no_subparts &&
               (int)part_info->no_subparts !=
                 file->get_default_no_partitions(create_info))
      {
        DBUG_ASSERT(thd->lex->sql_command != SQLCOM_CREATE_TABLE);
        part_info->no_subparts= file->get_default_no_partitions(create_info);
      }
    }
    else if (create_info->db_type != engine_type)
    {
      /*
        We come here when we don't use a partitioned handler.
        Since we use a partitioned table it must be "native partitioned".
        We have switched engine from defaults, most likely only specified
        engines in partition clauses.
      */
      delete file;
      if (!(file= get_new_handler((TABLE_SHARE*) 0, thd->mem_root,
                                  engine_type)))
      {
        mem_alloc_error(sizeof(handler));
        DBUG_RETURN(TRUE);
      }
    }
  }
#endif

  set_table_default_charset(thd, create_info, (char*) db);

  if (mysql_prepare_create_table(thd, create_info, alter_info,
                                 internal_tmp_table,
                                 &db_options, file,
			  &key_info_buffer, &key_count,
			  select_field_count))
    goto err;

      /* Check if table exists */
  if (create_info->options & HA_LEX_CREATE_TMP_TABLE)
  {
    path_length= build_tmptable_filename(thd, path, sizeof(path));
    create_info->table_options|=HA_CREATE_DELAY_KEY_WRITE;
  }
  else  
  {
 #ifdef FN_DEVCHAR
    /* check if the table name contains FN_DEVCHAR when defined */
    if (strchr(alias, FN_DEVCHAR))
    {
      my_error(ER_WRONG_TABLE_NAME, MYF(0), alias);
      DBUG_RETURN(TRUE);
    }
#endif
    path_length= build_table_filename(path, sizeof(path), db, alias, reg_ext,
                                      internal_tmp_table ? FN_IS_TMP : 0);
  }

  /* Check if table already exists */
  if ((create_info->options & HA_LEX_CREATE_TMP_TABLE) &&
      find_temporary_table(thd, db, table_name))
  {
    if (create_info->options & HA_LEX_CREATE_IF_NOT_EXISTS)
    {
      create_info->table_existed= 1;		// Mark that table existed
      push_warning_printf(thd, MYSQL_ERROR::WARN_LEVEL_NOTE,
                          ER_TABLE_EXISTS_ERROR, ER(ER_TABLE_EXISTS_ERROR),
                          alias);
      error= 0;
      goto err;
    }
    my_error(ER_TABLE_EXISTS_ERROR, MYF(0), alias);
    goto err;
  }

  VOID(pthread_mutex_lock(&LOCK_open));
  if (!internal_tmp_table && !(create_info->options & HA_LEX_CREATE_TMP_TABLE))
  {
    if (!access(path,F_OK))
    {
      if (create_info->options & HA_LEX_CREATE_IF_NOT_EXISTS)
        goto warn;
      my_error(ER_TABLE_EXISTS_ERROR,MYF(0),table_name);
      goto unlock_and_end;
    }
    /*
      We don't assert here, but check the result, because the table could be
      in the table definition cache and in the same time the .frm could be
      missing from the disk, in case of manual intervention which deletes
      the .frm file. The user has to use FLUSH TABLES; to clear the cache.
      Then she could create the table. This case is pretty obscure and
      therefore we don't introduce a new error message only for it.
    */
    if (get_cached_table_share(db, alias))
    {
      my_error(ER_TABLE_EXISTS_ERROR, MYF(0), table_name);
      goto unlock_and_end;
    }
  }

  /*
    Check that table with given name does not already
    exist in any storage engine. In such a case it should
    be discovered and the error ER_TABLE_EXISTS_ERROR be returned
    unless user specified CREATE TABLE IF EXISTS
    The LOCK_open mutex has been locked to make sure no
    one else is attempting to discover the table. Since
    it's not on disk as a frm file, no one could be using it!
  */
  if (!(create_info->options & HA_LEX_CREATE_TMP_TABLE))
  {
    bool create_if_not_exists =
      create_info->options & HA_LEX_CREATE_IF_NOT_EXISTS;
    int retcode = ha_table_exists_in_engine(thd, db, table_name);
    DBUG_PRINT("info", ("exists_in_engine: %u",retcode));
    switch (retcode)
    {
      case HA_ERR_NO_SUCH_TABLE:
        /* Normal case, no table exists. we can go and create it */
        break;
      case HA_ERR_TABLE_EXIST:
        DBUG_PRINT("info", ("Table existed in handler"));

      if (create_if_not_exists)
        goto warn;
      my_error(ER_TABLE_EXISTS_ERROR,MYF(0),table_name);
      goto unlock_and_end;
        break;
      default:
        DBUG_PRINT("info", ("error: %u from storage engine", retcode));
        my_error(retcode, MYF(0),table_name);
        goto unlock_and_end;
    }
  }

  THD_SET_PROC_INFO(thd, "creating table");
  create_info->table_existed= 0;		// Mark that table is created

  if (thd->variables.sql_mode & MODE_NO_DIR_IN_CREATE)
    create_info->data_file_name= create_info->index_file_name= 0;
  create_info->table_options=db_options;

  path[path_length - reg_ext_length]= '\0'; // Remove .frm extension
  if (rea_create_table(thd, path, db, table_name,
                       create_info, alter_info->create_list,
                       key_count, key_info_buffer, file))
    goto unlock_and_end;

  if (create_info->options & HA_LEX_CREATE_TMP_TABLE)
  {
    /* Open table and put in temporary table list */
    if (!(open_temporary_table(thd, path, db, table_name, 1, OTM_OPEN)))
    {
      (void) rm_temporary_table(create_info->db_type, path, false);
      goto unlock_and_end;
    }
    thd->thread_specific_used= TRUE;
  }

  /*
    Don't write statement if:
    - It is an internal temporary table,
    - Row-based logging is used and it we are creating a temporary table, or
    - The binary log is not open.
    Otherwise, the statement shall be binlogged.
   */
  if (!internal_tmp_table &&
      (!thd->current_stmt_binlog_row_based ||
       (thd->current_stmt_binlog_row_based &&
        !(create_info->options & HA_LEX_CREATE_TMP_TABLE))))
    write_bin_log(thd, TRUE, thd->query, thd->query_length);
  error= FALSE;
unlock_and_end:
  VOID(pthread_mutex_unlock(&LOCK_open));

err:
  THD_SET_PROC_INFO(thd, "After create");
  delete file;
  DBUG_RETURN(error);

warn:
  error= FALSE;
  push_warning_printf(thd, MYSQL_ERROR::WARN_LEVEL_NOTE,
                      ER_TABLE_EXISTS_ERROR, ER(ER_TABLE_EXISTS_ERROR),
                      alias);
  create_info->table_existed= 1;		// Mark that table existed
  goto unlock_and_end;
}


/*
  Database locking aware wrapper for mysql_create_table_no_lock(),
*/

bool mysql_create_table(THD *thd, const char *db, const char *table_name,
                        HA_CREATE_INFO *create_info,
                        Alter_info *alter_info,
                        bool internal_tmp_table,
                        uint select_field_count)
{
  TABLE *name_lock= 0;
  bool result;
  DBUG_ENTER("mysql_create_table");

  /* Wait for any database locks */
  pthread_mutex_lock(&LOCK_lock_db);
  while (!thd->killed &&
         hash_search(&lock_db_cache,(uchar*) db, strlen(db)))
  {
    wait_for_condition(thd, &LOCK_lock_db, &COND_refresh);
    pthread_mutex_lock(&LOCK_lock_db);
  }

  if (thd->killed)
  {
    pthread_mutex_unlock(&LOCK_lock_db);
    DBUG_RETURN(TRUE);
  }
  creating_table++;
  pthread_mutex_unlock(&LOCK_lock_db);

  if (!(create_info->options & HA_LEX_CREATE_TMP_TABLE))
  {
    if (lock_table_name_if_not_cached(thd, db, table_name, &name_lock))
    {
      result= TRUE;
      goto unlock;
    }
    if (!name_lock)
    {
      if (create_info->options & HA_LEX_CREATE_IF_NOT_EXISTS)
      {
        push_warning_printf(thd, MYSQL_ERROR::WARN_LEVEL_NOTE,
                            ER_TABLE_EXISTS_ERROR, ER(ER_TABLE_EXISTS_ERROR),
                            table_name);
        create_info->table_existed= 1;
        result= FALSE;
      }
      else
      {
        my_error(ER_TABLE_EXISTS_ERROR,MYF(0),table_name);
        result= TRUE;
      }
      goto unlock;
    }
  }

  result= mysql_create_table_no_lock(thd, db, table_name, create_info,
                                     alter_info,
                                     internal_tmp_table,
                                     select_field_count);

unlock:
  if (name_lock)
  {
    pthread_mutex_lock(&LOCK_open);
    unlink_open_table(thd, name_lock, FALSE);
    pthread_mutex_unlock(&LOCK_open);
  }
  pthread_mutex_lock(&LOCK_lock_db);
  if (!--creating_table && creating_database)
    pthread_cond_signal(&COND_refresh);
  pthread_mutex_unlock(&LOCK_lock_db);
  DBUG_RETURN(result);
}


/*
** Give the key name after the first field with an optional '_#' after
**/

static bool
check_if_keyname_exists(const char *name, KEY *start, KEY *end)
{
  for (KEY *key=start ; key != end ; key++)
    if (!my_strcasecmp(system_charset_info,name,key->name))
      return 1;
  return 0;
}


static char *
make_unique_key_name(const char *field_name,KEY *start,KEY *end)
{
  char buff[MAX_FIELD_NAME],*buff_end;

  if (!check_if_keyname_exists(field_name,start,end) &&
      my_strcasecmp(system_charset_info,field_name,primary_key_name))
    return (char*) field_name;			// Use fieldname
  buff_end=strmake(buff,field_name, sizeof(buff)-4);

  /*
    Only 3 chars + '\0' left, so need to limit to 2 digit
    This is ok as we can't have more than 100 keys anyway
  */
  for (uint i=2 ; i< 100; i++)
  {
    *buff_end= '_';
    int10_to_str(i, buff_end+1, 10);
    if (!check_if_keyname_exists(buff,start,end))
      return sql_strdup(buff);
  }
  return (char*) "not_specified";		// Should never happen
}


/****************************************************************************
** Alter a table definition
****************************************************************************/


/*
  Rename a table.

  SYNOPSIS
    mysql_rename_table()
      base                      The handlerton handle.
      old_db                    The old database name.
      old_name                  The old table name.
      new_db                    The new database name.
      new_name                  The new table name.
      flags                     flags for build_table_filename().
                                FN_FROM_IS_TMP old_name is temporary.
                                FN_TO_IS_TMP   new_name is temporary.
                                NO_FRM_RENAME  Don't rename the FRM file
                                but only the table in the storage engine.

  RETURN
    FALSE   OK
    TRUE    Error
*/

bool
mysql_rename_table(handlerton *base, const char *old_db,
                   const char *old_name, const char *new_db,
                   const char *new_name, uint flags)
{
  THD *thd= current_thd;
  char from[FN_REFLEN], to[FN_REFLEN], lc_from[FN_REFLEN], lc_to[FN_REFLEN];
  char *from_base= from, *to_base= to;
  char tmp_name[NAME_LEN+1];
  handler *file;
  int error=0;
  DBUG_ENTER("mysql_rename_table");
  DBUG_PRINT("enter", ("old: '%s'.'%s'  new: '%s'.'%s'",
                       old_db, old_name, new_db, new_name));

  file= (base == NULL ? 0 :
         get_new_handler((TABLE_SHARE*) 0, thd->mem_root, base));

  build_table_filename(from, sizeof(from), old_db, old_name, "",
                       flags & FN_FROM_IS_TMP);
  build_table_filename(to, sizeof(to), new_db, new_name, "",
                       flags & FN_TO_IS_TMP);

  /*
    If lower_case_table_names == 2 (case-preserving but case-insensitive
    file system) and the storage is not HA_FILE_BASED, we need to provide
    a lowercase file name, but we leave the .frm in mixed case.
   */
  if (lower_case_table_names == 2 && file &&
      !(file->ha_table_flags() & HA_FILE_BASED))
  {
    strmov(tmp_name, old_name);
    my_casedn_str(files_charset_info, tmp_name);
    build_table_filename(lc_from, sizeof(lc_from), old_db, tmp_name, "",
                         flags & FN_FROM_IS_TMP);
    from_base= lc_from;

    strmov(tmp_name, new_name);
    my_casedn_str(files_charset_info, tmp_name);
    build_table_filename(lc_to, sizeof(lc_to), new_db, tmp_name, "",
                         flags & FN_TO_IS_TMP);
    to_base= lc_to;
  }
  if (!file || !(error=file->rename_table(from_base, to_base)))
  {
    if (!(flags & NO_FRM_RENAME) && rename_file_ext(from,to,reg_ext))
    {
      error=my_errno;
      /* Restore old file name */
      if (file)
        file->rename_table(to_base, from_base);
    }
  }
  delete file;
  if (error == HA_ERR_WRONG_COMMAND)
    my_error(ER_NOT_SUPPORTED_YET, MYF(0), "ALTER TABLE");
  else if (error)
    my_error(ER_ERROR_ON_RENAME, MYF(0), from, to, error);
  DBUG_RETURN(error != 0);
}


/*
  Force all other threads to stop using the table

  SYNOPSIS
    wait_while_table_is_used()
    thd			Thread handler
    table		Table to remove from cache
    function		HA_EXTRA_PREPARE_FOR_DELETE if table is to be deleted
			HA_EXTRA_FORCE_REOPEN if table is not be used
  NOTES
   When returning, the table will be unusable for other threads until
   the table is closed.

  PREREQUISITES
    Lock on LOCK_open
    Win32 clients must also have a WRITE LOCK on the table !
*/

static void wait_while_table_is_used(THD *thd,TABLE *table,
				     enum ha_extra_function function)
{
  DBUG_ENTER("wait_while_table_is_used");
  DBUG_PRINT("enter", ("table: '%s'  share: 0x%lx  db_stat: %u  version: %lu",
                       table->s->table_name.str, (ulong) table->s,
                       table->db_stat, table->s->version));

  VOID(table->file->extra(function));
  /* Mark all tables that are in use as 'old' */
  mysql_lock_abort(thd, table, TRUE);	/* end threads waiting on lock */

  /* Wait until all there are no other threads that has this table open */
  remove_table_from_cache(thd, table->s->db.str,
                          table->s->table_name.str,
                          RTFC_WAIT_OTHER_THREAD_FLAG);
  DBUG_VOID_RETURN;
}

/*
  Close a cached table

  SYNOPSIS
    close_cached_table()
    thd			Thread handler
    table		Table to remove from cache

  NOTES
    Function ends by signaling threads waiting for the table to try to
    reopen the table.

  PREREQUISITES
    Lock on LOCK_open
    Win32 clients must also have a WRITE LOCK on the table !
*/

void close_cached_table(THD *thd, TABLE *table)
{
  DBUG_ENTER("close_cached_table");

  wait_while_table_is_used(thd, table, HA_EXTRA_PREPARE_FOR_DELETE);
  /* Close lock if this is not got with LOCK TABLES */
  if (thd->lock)
  {
    mysql_unlock_tables(thd, thd->lock);
    thd->lock=0;			// Start locked threads
  }
  /* Close all copies of 'table'.  This also frees all LOCK TABLES lock */
  unlink_open_table(thd, table, TRUE);

  /* When lock on LOCK_open is freed other threads can continue */
  broadcast_refresh();
  DBUG_VOID_RETURN;
}

static int send_check_errmsg(THD *thd, TABLE_LIST* table,
			     const char* operator_name, const char* errmsg)

{
  Protocol *protocol= thd->protocol;
  protocol->prepare_for_resend();
  protocol->store(table->alias, system_charset_info);
  protocol->store((char*) operator_name, system_charset_info);
  protocol->store(STRING_WITH_LEN("error"), system_charset_info);
  protocol->store(errmsg, system_charset_info);
  thd->clear_error();
  if (protocol->write())
    return -1;
  return 1;
}


static int prepare_for_repair(THD *thd, TABLE_LIST *table_list,
			      HA_CHECK_OPT *check_opt)
{
  int error= 0;
  TABLE tmp_table, *table;
  TABLE_SHARE *share;
  char from[FN_REFLEN],tmp[FN_REFLEN+32];
  const char **ext;
  MY_STAT stat_info;
  DBUG_ENTER("prepare_for_repair");

  if (!(check_opt->sql_flags & TT_USEFRM))
    DBUG_RETURN(0);

  if (!(table= table_list->table))		/* if open_ltable failed */
  {
    char key[MAX_DBKEY_LENGTH];
    uint key_length;

    key_length= create_table_def_key(thd, key, table_list, 0);
    pthread_mutex_lock(&LOCK_open);
    if (!(share= (get_table_share(thd, table_list, key, key_length, 0,
                                  &error))))
    {
      pthread_mutex_unlock(&LOCK_open);
      DBUG_RETURN(0);				// Can't open frm file
    }

    if (open_table_from_share(thd, share, "", 0, 0, 0, &tmp_table, OTM_OPEN))
    {
      release_table_share(share, RELEASE_NORMAL);
      pthread_mutex_unlock(&LOCK_open);
      DBUG_RETURN(0);                           // Out of memory
    }
    table= &tmp_table;
    pthread_mutex_unlock(&LOCK_open);
  }

  /* A MERGE table must not come here. */
  DBUG_ASSERT(!table->child_l);

  /*
    REPAIR TABLE ... USE_FRM for temporary tables makes little sense.
  */
  if (table->s->tmp_table)
  {
    error= send_check_errmsg(thd, table_list, "repair",
			     "Cannot repair temporary table from .frm file");
    goto end;
  }

  /*
    User gave us USE_FRM which means that the header in the index file is
    trashed.
    In this case we will try to fix the table the following way:
    - Rename the data file to a temporary name
    - Truncate the table
    - Replace the new data file with the old one
    - Run a normal repair using the new index file and the old data file
  */

  /*
    Check if this is a table type that stores index and data separately,
    like ISAM or MyISAM. We assume fixed order of engine file name
    extentions array. First element of engine file name extentions array
    is meta/index file extention. Second element - data file extention. 
  */
  ext= table->file->bas_ext();
  if (!ext[0] || !ext[1])
    goto end;					// No data file

  // Name of data file
  strxmov(from, table->s->normalized_path.str, ext[1], NullS);
  if (!my_stat(from, &stat_info, MYF(0)))
    goto end;				// Can't use USE_FRM flag

  my_snprintf(tmp, sizeof(tmp), "%s-%lx_%lx",
	      from, current_pid, thd->thread_id);

  /* If we could open the table, close it */
  if (table_list->table)
  {
    pthread_mutex_lock(&LOCK_open);
    close_cached_table(thd, table);
    pthread_mutex_unlock(&LOCK_open);
  }
  if (lock_and_wait_for_table_name(thd,table_list))
  {
    error= -1;
    goto end;
  }
  if (my_rename(from, tmp, MYF(MY_WME)))
  {
    pthread_mutex_lock(&LOCK_open);
    unlock_table_name(thd, table_list);
    pthread_mutex_unlock(&LOCK_open);
    error= send_check_errmsg(thd, table_list, "repair",
			     "Failed renaming data file");
    goto end;
  }
  if (mysql_truncate(thd, table_list, 1))
  {
    pthread_mutex_lock(&LOCK_open);
    unlock_table_name(thd, table_list);
    pthread_mutex_unlock(&LOCK_open);
    error= send_check_errmsg(thd, table_list, "repair",
			     "Failed generating table from .frm file");
    goto end;
  }
  if (my_rename(tmp, from, MYF(MY_WME)))
  {
    pthread_mutex_lock(&LOCK_open);
    unlock_table_name(thd, table_list);
    pthread_mutex_unlock(&LOCK_open);
    error= send_check_errmsg(thd, table_list, "repair",
			     "Failed restoring .MYD file");
    goto end;
  }

  /*
    Now we should be able to open the partially repaired table
    to finish the repair in the handler later on.
  */
  pthread_mutex_lock(&LOCK_open);
  if (reopen_name_locked_table(thd, table_list, TRUE))
  {
    unlock_table_name(thd, table_list);
    pthread_mutex_unlock(&LOCK_open);
    error= send_check_errmsg(thd, table_list, "repair",
                             "Failed to open partially repaired table");
    goto end;
  }
  pthread_mutex_unlock(&LOCK_open);

end:
  if (table == &tmp_table)
  {
    pthread_mutex_lock(&LOCK_open);
    closefrm(table, 1);				// Free allocated memory
    pthread_mutex_unlock(&LOCK_open);
  }
  DBUG_RETURN(error);
}



/*
  RETURN VALUES
    FALSE Message sent to net (admin operation went ok)
    TRUE  Message should be sent by caller 
          (admin operation or network communication failed)
*/
static bool mysql_admin_table(THD* thd, TABLE_LIST* tables,
                              HA_CHECK_OPT* check_opt,
                              const char *operator_name,
                              thr_lock_type lock_type,
                              bool open_for_modify,
                              bool no_warnings_for_error,
                              uint extra_open_options,
                              int (*prepare_func)(THD *, TABLE_LIST *,
                                                  HA_CHECK_OPT *),
                              int (handler::*operator_func)(THD *,
                                                            HA_CHECK_OPT *),
                              int (view_operator_func)(THD *, TABLE_LIST*))
{
  TABLE_LIST *table;
  SELECT_LEX *select= &thd->lex->select_lex;
  List<Item> field_list;
  Item *item;
  Protocol *protocol= thd->protocol;
  LEX *lex= thd->lex;
  int result_code;
  CHARSET_INFO *cs= system_charset_info;
  DBUG_ENTER("mysql_admin_table");

  if (end_active_trans(thd))
    DBUG_RETURN(1);
  field_list.push_back(item = new Item_empty_string("Table",
                                                    NAME_CHAR_LEN * 2,
                                                    cs));
  item->maybe_null = 1;
  field_list.push_back(item = new Item_empty_string("Op", 10, cs));
  item->maybe_null = 1;
  field_list.push_back(item = new Item_empty_string("Msg_type", 10, cs));
  item->maybe_null = 1;
  field_list.push_back(item = new Item_empty_string("Msg_text", 255, cs));
  item->maybe_null = 1;
  if (protocol->send_fields(&field_list,
                            Protocol::SEND_NUM_ROWS | Protocol::SEND_EOF))
    DBUG_RETURN(TRUE);

  mysql_ha_rm_tables(thd, tables);

  for (table= tables; table; table= table->next_local)
  {
    char table_name[NAME_LEN*2+2];
    char* db = table->db;
    bool fatal_error=0;

    DBUG_PRINT("admin", ("table: '%s'.'%s'", table->db, table->table_name));
    DBUG_PRINT("admin", ("extra_open_options: %u", extra_open_options));
    strxmov(table_name, db, ".", table->table_name, NullS);
    thd->open_options|= extra_open_options;
    table->lock_type= lock_type;
    /* open only one table from local list of command */
    {
      TABLE_LIST *save_next_global, *save_next_local;
      save_next_global= table->next_global;
      table->next_global= 0;
      save_next_local= table->next_local;
      table->next_local= 0;
      select->table_list.first= (uchar*)table;
      /*
        Time zone tables and SP tables can be add to lex->query_tables list,
        so it have to be prepared.
        TODO: Investigate if we can put extra tables into argument instead of
        using lex->query_tables
      */
      lex->query_tables= table;
      lex->query_tables_last= &table->next_global;
      lex->query_tables_own_last= 0;
      thd->no_warnings_for_error= no_warnings_for_error;
      if (view_operator_func == NULL)
        table->required_type=FRMTYPE_TABLE;

      open_and_lock_tables(thd, table);
      thd->no_warnings_for_error= 0;
      table->next_global= save_next_global;
      table->next_local= save_next_local;
      thd->open_options&= ~extra_open_options;
    }
    DBUG_PRINT("admin", ("table: 0x%lx", (long) table->table));

    if (prepare_func)
    {
      DBUG_PRINT("admin", ("calling prepare_func"));
      switch ((*prepare_func)(thd, table, check_opt)) {
      case  1:           // error, message written to net
        ha_autocommit_or_rollback(thd, 1);
        close_thread_tables(thd);
        DBUG_PRINT("admin", ("simple error, admin next table"));
        continue;
      case -1:           // error, message could be written to net
        /* purecov: begin inspected */
        DBUG_PRINT("admin", ("severe error, stop"));
        goto err;
        /* purecov: end */
      default:           // should be 0 otherwise
        DBUG_PRINT("admin", ("prepare_func succeeded"));
        ;
      }
    }

    /*
      CHECK TABLE command is only command where VIEW allowed here and this
      command use only temporary teble method for VIEWs resolving => there
      can't be VIEW tree substitition of join view => if opening table
      succeed then table->table will have real TABLE pointer as value (in
      case of join view substitution table->table can be 0, but here it is
      impossible)
    */
    if (!table->table)
    {
      DBUG_PRINT("admin", ("open table failed"));
      if (!thd->warn_list.elements)
        push_warning(thd, MYSQL_ERROR::WARN_LEVEL_ERROR,
                     ER_CHECK_NO_SUCH_TABLE, ER(ER_CHECK_NO_SUCH_TABLE));
      /* if it was a view will check md5 sum */
      if (table->view &&
          view_checksum(thd, table) == HA_ADMIN_WRONG_CHECKSUM)
        push_warning(thd, MYSQL_ERROR::WARN_LEVEL_ERROR,
                     ER_VIEW_CHECKSUM, ER(ER_VIEW_CHECKSUM));
      result_code= HA_ADMIN_CORRUPT;
      goto send_result;
    }

    if (table->view)
    {
      DBUG_PRINT("admin", ("calling view_operator_func"));
      result_code= (*view_operator_func)(thd, table);
      goto send_result;
    }

    if ((table->table->db_stat & HA_READ_ONLY) && open_for_modify)
    {
      /* purecov: begin inspected */
      char buff[FN_REFLEN + MYSQL_ERRMSG_SIZE];
      uint length;
      DBUG_PRINT("admin", ("sending error message"));
      protocol->prepare_for_resend();
      protocol->store(table_name, system_charset_info);
      protocol->store(operator_name, system_charset_info);
      protocol->store(STRING_WITH_LEN("error"), system_charset_info);
      length= my_snprintf(buff, sizeof(buff), ER(ER_OPEN_AS_READONLY),
                          table_name);
      protocol->store(buff, length, system_charset_info);
      ha_autocommit_or_rollback(thd, 0);
      close_thread_tables(thd);
      lex->reset_query_tables_list(FALSE);
      table->table=0;				// For query cache
      if (protocol->write())
	goto err;
      continue;
      /* purecov: end */
    }

    /* Close all instances of the table to allow repair to rename files */
    if (lock_type == TL_WRITE && table->table->s->version)
    {
      DBUG_PRINT("admin", ("removing table from cache"));
      pthread_mutex_lock(&LOCK_open);
      const char *old_message=thd->enter_cond(&COND_refresh, &LOCK_open,
					      "Waiting to get writelock");
      mysql_lock_abort(thd,table->table, TRUE);
      remove_table_from_cache(thd, table->table->s->db.str,
                              table->table->s->table_name.str,
                              RTFC_WAIT_OTHER_THREAD_FLAG |
                              RTFC_CHECK_KILLED_FLAG);
      thd->exit_cond(old_message);
      DBUG_EXECUTE_IF("wait_in_mysql_admin_table", wait_for_kill_signal(thd););
      if (thd->killed)
	goto err;
      /* Flush entries in the query cache involving this table. */
      query_cache_invalidate3(thd, table->table, 0);
      open_for_modify= 0;
    }

    if (table->table->s->crashed && operator_func == &handler::ha_check)
    {
      /* purecov: begin inspected */
      DBUG_PRINT("admin", ("sending crashed warning"));
      protocol->prepare_for_resend();
      protocol->store(table_name, system_charset_info);
      protocol->store(operator_name, system_charset_info);
      protocol->store(STRING_WITH_LEN("warning"), system_charset_info);
      protocol->store(STRING_WITH_LEN("Table is marked as crashed"),
                      system_charset_info);
      if (protocol->write())
        goto err;
      /* purecov: end */
    }

    if (operator_func == &handler::ha_repair &&
        !(check_opt->sql_flags & TT_USEFRM))
    {
      if ((table->table->file->check_old_types() == HA_ADMIN_NEEDS_ALTER) ||
          (table->table->file->ha_check_for_upgrade(check_opt) ==
           HA_ADMIN_NEEDS_ALTER))
      {
        my_bool save_no_send_ok= thd->net.no_send_ok;
        DBUG_PRINT("admin", ("recreating table"));
        ha_autocommit_or_rollback(thd, 1);
        close_thread_tables(thd);
        tmp_disable_binlog(thd); // binlogging is done by caller if wanted
        thd->net.no_send_ok= TRUE;
        result_code= mysql_recreate_table(thd, table);
        thd->net.no_send_ok= save_no_send_ok;
        reenable_binlog(thd);
        goto send_result;
      }

    }

    DBUG_PRINT("admin", ("calling operator_func '%s'", operator_name));
    result_code = (table->table->file->*operator_func)(thd, check_opt);
    DBUG_PRINT("admin", ("operator_func returned: %d", result_code));

send_result:

    lex->cleanup_after_one_table_open();
    thd->clear_error();  // these errors shouldn't get client
    {
      List_iterator_fast<MYSQL_ERROR> it(thd->warn_list);
      MYSQL_ERROR *err;
      while ((err= it++))
      {
        protocol->prepare_for_resend();
        protocol->store(table_name, system_charset_info);
        protocol->store((char*) operator_name, system_charset_info);
        protocol->store(warning_level_names[err->level].str,
                        warning_level_names[err->level].length,
                        system_charset_info);
        protocol->store(err->msg, system_charset_info);
        if (protocol->write())
          goto err;
      }
      mysql_reset_errors(thd, true);
    }
    protocol->prepare_for_resend();
    protocol->store(table_name, system_charset_info);
    protocol->store(operator_name, system_charset_info);

send_result_message:

    DBUG_PRINT("info", ("result_code: %d", result_code));
    switch (result_code) {
    case HA_ADMIN_NOT_IMPLEMENTED:
      {
	char buf[ERRMSGSIZE+20];
	uint length=my_snprintf(buf, ERRMSGSIZE,
				ER(ER_CHECK_NOT_IMPLEMENTED), operator_name);
	protocol->store(STRING_WITH_LEN("note"), system_charset_info);
	protocol->store(buf, length, system_charset_info);
      }
      break;

    case HA_ADMIN_NOT_BASE_TABLE:
      {
        char buf[ERRMSGSIZE+20];
        uint length= my_snprintf(buf, ERRMSGSIZE,
                                 ER(ER_BAD_TABLE_ERROR), table_name);
        protocol->store(STRING_WITH_LEN("note"), system_charset_info);
        protocol->store(buf, length, system_charset_info);
      }
      break;

    case HA_ADMIN_OK:
      protocol->store(STRING_WITH_LEN("status"), system_charset_info);
      protocol->store(STRING_WITH_LEN("OK"), system_charset_info);
      break;

    case HA_ADMIN_FAILED:
      protocol->store(STRING_WITH_LEN("status"), system_charset_info);
      protocol->store(STRING_WITH_LEN("Operation failed"),
                      system_charset_info);
      break;

    case HA_ADMIN_REJECT:
      protocol->store(STRING_WITH_LEN("status"), system_charset_info);
      protocol->store(STRING_WITH_LEN("Operation need committed state"),
                      system_charset_info);
      open_for_modify= FALSE;
      break;

    case HA_ADMIN_ALREADY_DONE:
      protocol->store(STRING_WITH_LEN("status"), system_charset_info);
      protocol->store(STRING_WITH_LEN("Table is already up to date"),
                      system_charset_info);
      break;

    case HA_ADMIN_CORRUPT:
      protocol->store(STRING_WITH_LEN("error"), system_charset_info);
      protocol->store(STRING_WITH_LEN("Corrupt"), system_charset_info);
      fatal_error=1;
      break;

    case HA_ADMIN_INVALID:
      protocol->store(STRING_WITH_LEN("error"), system_charset_info);
      protocol->store(STRING_WITH_LEN("Invalid argument"),
                      system_charset_info);
      break;

    case HA_ADMIN_TRY_ALTER:
    {
      my_bool save_no_send_ok= thd->net.no_send_ok;
      /*
        This is currently used only by InnoDB. ha_innobase::optimize() answers
        "try with alter", so here we close the table, do an ALTER TABLE,
        reopen the table and do ha_innobase::analyze() on it.
      */
      ha_autocommit_or_rollback(thd, 0);
      close_thread_tables(thd);
      TABLE_LIST *save_next_local= table->next_local,
                 *save_next_global= table->next_global;
      table->next_local= table->next_global= 0;
      tmp_disable_binlog(thd); // binlogging is done by caller if wanted
      thd->net.no_send_ok= TRUE;
      result_code= mysql_recreate_table(thd, table);
      thd->net.no_send_ok= save_no_send_ok;
      reenable_binlog(thd);
      ha_autocommit_or_rollback(thd, 0);
      close_thread_tables(thd);
      if (!result_code) // recreation went ok
      {
        if ((table->table= open_ltable(thd, table, lock_type, 0)) &&
            ((result_code= table->table->file->analyze(thd, check_opt)) > 0))
          result_code= 0; // analyze went ok
      }
      if (result_code) // either mysql_recreate_table or analyze failed
      {
        const char *err_msg;
        if ((err_msg= thd->net.last_error))
        {
          if (!thd->vio_ok())
          {
            sql_print_error(err_msg);
          }
          else
          {
            /* Hijack the row already in-progress. */
            protocol->store(STRING_WITH_LEN("error"), system_charset_info);
            protocol->store(err_msg, system_charset_info);
            (void)protocol->write();
            /* Start off another row for HA_ADMIN_FAILED */
            protocol->prepare_for_resend();
            protocol->store(table_name, system_charset_info);
            protocol->store(operator_name, system_charset_info);
          }
        }
      }
      result_code= result_code ? HA_ADMIN_FAILED : HA_ADMIN_OK;
      table->next_local= save_next_local;
      table->next_global= save_next_global;
      goto send_result_message;
    }
    case HA_ADMIN_WRONG_CHECKSUM:
    {
      protocol->store(STRING_WITH_LEN("note"), system_charset_info);
      protocol->store(ER(ER_VIEW_CHECKSUM), strlen(ER(ER_VIEW_CHECKSUM)),
                      system_charset_info);
      break;
    }

    case HA_ADMIN_NEEDS_UPGRADE:
    case HA_ADMIN_NEEDS_ALTER:
    {
      char buf[ERRMSGSIZE];
      uint length;

      protocol->store(STRING_WITH_LEN("error"), system_charset_info);
      length=my_snprintf(buf, ERRMSGSIZE, ER(ER_TABLE_NEEDS_UPGRADE), table->table_name);
      protocol->store(buf, length, system_charset_info);
      fatal_error=1;
      break;
    }

    default:				// Probably HA_ADMIN_INTERNAL_ERROR
      {
        char buf[ERRMSGSIZE+20];
        uint length=my_snprintf(buf, ERRMSGSIZE,
                                "Unknown - internal error %d during operation",
                                result_code);
        protocol->store(STRING_WITH_LEN("error"), system_charset_info);
        protocol->store(buf, length, system_charset_info);
        fatal_error=1;
        break;
      }
    }
    if (table->table)
    {
      if (fatal_error)
        table->table->s->version=0;               // Force close of table
      else if (open_for_modify)
      {
        if (table->table->s->tmp_table)
          table->table->file->info(HA_STATUS_CONST);
        else
        {
          pthread_mutex_lock(&LOCK_open);
          remove_table_from_cache(thd, table->table->s->db.str,
                                  table->table->s->table_name.str, RTFC_NO_FLAG);
          pthread_mutex_unlock(&LOCK_open);
        }
        /* May be something modified consequently we have to invalidate cache */
        query_cache_invalidate3(thd, table->table, 0);
      }
    }
    ha_autocommit_or_rollback(thd, 0);
    close_thread_tables(thd);
    table->table=0;				// For query cache
    if (protocol->write())
      goto err;
  }

  send_eof(thd);
  DBUG_RETURN(FALSE);

 err:
  ha_autocommit_or_rollback(thd, 1);
  close_thread_tables(thd);			// Shouldn't be needed
  if (table)
    table->table=0;
  DBUG_RETURN(TRUE);
}


bool mysql_repair_table(THD* thd, TABLE_LIST* tables, HA_CHECK_OPT* check_opt)
{
  DBUG_ENTER("mysql_repair_table");
  DBUG_RETURN(mysql_admin_table(thd, tables, check_opt,
				"repair", TL_WRITE, 1,
                                test(check_opt->sql_flags & TT_USEFRM),
                                HA_OPEN_FOR_REPAIR,
				&prepare_for_repair,
				&handler::ha_repair, 0));
}


bool mysql_optimize_table(THD* thd, TABLE_LIST* tables, HA_CHECK_OPT* check_opt)
{
  DBUG_ENTER("mysql_optimize_table");
  DBUG_RETURN(mysql_admin_table(thd, tables, check_opt,
				"optimize", TL_WRITE, 1,0,0,0,
				&handler::optimize, 0));
}


/*
  Assigned specified indexes for a table into key cache

  SYNOPSIS
    mysql_assign_to_keycache()
    thd		Thread object
    tables	Table list (one table only)

  RETURN VALUES
   FALSE ok
   TRUE  error
*/

bool mysql_assign_to_keycache(THD* thd, TABLE_LIST* tables,
			     LEX_STRING *key_cache_name)
{
  HA_CHECK_OPT check_opt;
  KEY_CACHE *key_cache;
  DBUG_ENTER("mysql_assign_to_keycache");

  check_opt.init();
  pthread_mutex_lock(&LOCK_global_system_variables);
  if (!(key_cache= get_key_cache(key_cache_name)))
  {
    pthread_mutex_unlock(&LOCK_global_system_variables);
    my_error(ER_UNKNOWN_KEY_CACHE, MYF(0), key_cache_name->str);
    DBUG_RETURN(TRUE);
  }
  pthread_mutex_unlock(&LOCK_global_system_variables);
  check_opt.key_cache= key_cache;
  DBUG_RETURN(mysql_admin_table(thd, tables, &check_opt,
				"assign_to_keycache", TL_READ_NO_INSERT, 0, 0,
				0, 0, &handler::assign_to_keycache, 0));
}


/*
  Reassign all tables assigned to a key cache to another key cache

  SYNOPSIS
    reassign_keycache_tables()
    thd		Thread object
    src_cache	Reference to the key cache to clean up
    dest_cache	New key cache

  NOTES
    This is called when one sets a key cache size to zero, in which
    case we have to move the tables associated to this key cache to
    the "default" one.

    One has to ensure that one never calls this function while
    some other thread is changing the key cache. This is assured by
    the caller setting src_cache->in_init before calling this function.

    We don't delete the old key cache as there may still be pointers pointing
    to it for a while after this function returns.

 RETURN VALUES
    0	  ok
*/

int reassign_keycache_tables(THD *thd, KEY_CACHE *src_cache,
			     KEY_CACHE *dst_cache)
{
  DBUG_ENTER("reassign_keycache_tables");

  DBUG_ASSERT(src_cache != dst_cache);
  DBUG_ASSERT(src_cache->in_init);
  src_cache->param_buff_size= 0;		// Free key cache
  ha_resize_key_cache(src_cache);
  ha_change_key_cache(src_cache, dst_cache);
  DBUG_RETURN(0);
}


/*
  Preload specified indexes for a table into key cache

  SYNOPSIS
    mysql_preload_keys()
    thd		Thread object
    tables	Table list (one table only)

  RETURN VALUES
    FALSE ok
    TRUE  error
*/

bool mysql_preload_keys(THD* thd, TABLE_LIST* tables)
{
  DBUG_ENTER("mysql_preload_keys");
  /*
    We cannot allow concurrent inserts. The storage engine reads
    directly from the index file, bypassing the cache. It could read
    outdated information if parallel inserts into cache blocks happen.
  */
   DBUG_RETURN(mysql_admin_table(thd, tables, 0,
				"preload_keys", TL_READ_NO_INSERT, 0, 0, 0, 0,
				&handler::preload_keys, 0));
}


/*
  Create a table identical to the specified table

  SYNOPSIS
    mysql_create_like_table()
    thd		Thread object
    table       Table list element for target table
    src_table   Table list element for source table
    create_info Create info

  RETURN VALUES
    FALSE OK
    TRUE  error
*/

bool mysql_create_like_table(THD* thd, TABLE_LIST* table, TABLE_LIST* src_table,
                             HA_CREATE_INFO *create_info)
{
  TABLE *name_lock= 0;
  char src_path[FN_REFLEN], dst_path[FN_REFLEN];
  uint dst_path_length;
  char *db= table->db;
  char *table_name= table->table_name;
  int  err;
  bool res= TRUE;
  uint not_used;
#ifdef WITH_PARTITION_STORAGE_ENGINE
  char tmp_path[FN_REFLEN];
#endif
  DBUG_ENTER("mysql_create_like_table");


  /* CREATE TABLE ... LIKE is not allowed for views. */
  src_table->required_type= FRMTYPE_TABLE;

  /*
    By opening source table we guarantee that it exists and no concurrent
    DDL operation will mess with it. Later we also take an exclusive
    name-lock on target table name, which makes copying of .frm file,
    call to ha_create_table() and binlogging atomic against concurrent DML
    and DDL operations on target table. Thus by holding both these "locks"
    we ensure that our statement is properly isolated from all concurrent
    operations which matter.
  */
  if (open_tables(thd, &src_table, &not_used, 0))
    DBUG_RETURN(TRUE);

  strxmov(src_path, src_table->table->s->path.str, reg_ext, NullS);

  DBUG_EXECUTE_IF("sleep_create_like_before_check_if_exists", my_sleep(6000000););

  /* 
    Check that destination tables does not exist. Note that its name
    was already checked when it was added to the table list.
  */
  if (create_info->options & HA_LEX_CREATE_TMP_TABLE)
  {
    if (find_temporary_table(thd, db, table_name))
      goto table_exists;
    dst_path_length= build_tmptable_filename(thd, dst_path, sizeof(dst_path));
    create_info->table_options|= HA_CREATE_DELAY_KEY_WRITE;
  }
  else
  {
    if (lock_table_name_if_not_cached(thd, db, table_name, &name_lock))
      goto err;
    if (!name_lock)
      goto table_exists;
    dst_path_length= build_table_filename(dst_path, sizeof(dst_path),
                                          db, table_name, reg_ext, 0);
    if (!access(dst_path, F_OK))
      goto table_exists;
  }

  DBUG_EXECUTE_IF("sleep_create_like_before_copy", my_sleep(6000000););

  /*
    Create a new table by copying from source table

    Altough exclusive name-lock on target table protects us from concurrent
    DML and DDL operations on it we still want to wrap .FRM creation and call
    to ha_create_table() in critical section protected by LOCK_open in order
    to provide minimal atomicity against operations which disregard name-locks,
    like I_S implementation, for example. This is a temporary and should not
    be copied. Instead we should fix our code to always honor name-locks.

    Also some engines (e.g. NDB cluster) require that LOCK_open should be held
    during the call to ha_create_table(). See bug #28614 for more info.
  */
  VOID(pthread_mutex_lock(&LOCK_open));
  if (my_copy(src_path, dst_path, MYF(MY_DONT_OVERWRITE_FILE)))
  {
    if (my_errno == ENOENT)
      my_error(ER_BAD_DB_ERROR,MYF(0),db);
    else
      my_error(ER_CANT_CREATE_FILE,MYF(0),dst_path,my_errno);
    VOID(pthread_mutex_unlock(&LOCK_open));
    goto err;
  }

  /*
    As mysql_truncate don't work on a new table at this stage of
    creation, instead create the table directly (for both normal
    and temporary tables).
  */
#ifdef WITH_PARTITION_STORAGE_ENGINE
  /*
    For partitioned tables we need to copy the .par file as well since
    it is used in open_table_def to even be able to create a new handler.
    There is no way to find out here if the original table is a
    partitioned table so we copy the file and ignore any errors.
  */
  fn_format(tmp_path, dst_path, reg_ext, ".par", MYF(MY_REPLACE_EXT));
  strmov(dst_path, tmp_path);
  fn_format(tmp_path, src_path, reg_ext, ".par", MYF(MY_REPLACE_EXT));
  strmov(src_path, tmp_path);
  my_copy(src_path, dst_path, MYF(MY_DONT_OVERWRITE_FILE));
#endif

  DBUG_EXECUTE_IF("sleep_create_like_before_ha_create", my_sleep(6000000););

  dst_path[dst_path_length - reg_ext_length]= '\0';  // Remove .frm
  if (thd->variables.keep_files_on_create)
    create_info->options|= HA_CREATE_KEEP_FILES;
  err= ha_create_table(thd, dst_path, db, table_name, create_info, 1);
  VOID(pthread_mutex_unlock(&LOCK_open));

  if (create_info->options & HA_LEX_CREATE_TMP_TABLE)
  {
    if (err || !open_temporary_table(thd, dst_path, db, table_name, 1,
                                     OTM_OPEN))
    {
      (void) rm_temporary_table(create_info->db_type,
				dst_path, false); /* purecov: inspected */
      goto err;     /* purecov: inspected */
    }
  }
  else if (err)
  {
    (void) quick_rm_table(create_info->db_type, db,
			  table_name, 0); /* purecov: inspected */
    goto err;	    /* purecov: inspected */
  }

  DBUG_EXECUTE_IF("sleep_create_like_before_binlogging", my_sleep(6000000););

  /*
    We have to write the query before we unlock the tables.
  */
  if (thd->current_stmt_binlog_row_based)
  {
    /*
       Since temporary tables are not replicated under row-based
       replication, CREATE TABLE ... LIKE ... needs special
       treatement.  We have four cases to consider, according to the
       following decision table:

           ==== ========= ========= ==============================
           Case    Target    Source Write to binary log
           ==== ========= ========= ==============================
           1       normal    normal Original statement
           2       normal temporary Generated statement
           3    temporary    normal Nothing
           4    temporary temporary Nothing
           ==== ========= ========= ==============================
    */
    if (!(create_info->options & HA_LEX_CREATE_TMP_TABLE))
    {
      if (src_table->table->s->tmp_table)               // Case 2
      {
        char buf[2048];
        String query(buf, sizeof(buf), system_charset_info);
        query.length(0);  // Have to zero it since constructor doesn't


        /*
          Here we open the destination table, on which we already have
          name-lock. This is needed for store_create_info() to work.
          The table will be closed by unlink_open_table() at the end
          of this function.
        */
        table->table= name_lock;
        VOID(pthread_mutex_lock(&LOCK_open));
        if (reopen_name_locked_table(thd, table, FALSE))
        {
          VOID(pthread_mutex_unlock(&LOCK_open));
          goto err;
        }
        VOID(pthread_mutex_unlock(&LOCK_open));

        IF_DBUG(int result=) store_create_info(thd, table, &query,
                                               create_info);

        DBUG_ASSERT(result == 0); // store_create_info() always return 0
        write_bin_log(thd, TRUE, query.ptr(), query.length());
      }
      else                                      // Case 1
        write_bin_log(thd, TRUE, thd->query, thd->query_length);
    }
    /*
      Case 3 and 4 does nothing under RBR
    */
  }
  else
    write_bin_log(thd, TRUE, thd->query, thd->query_length);

  res= FALSE;
  goto err;

table_exists:
  if (create_info->options & HA_LEX_CREATE_IF_NOT_EXISTS)
  {
    char warn_buff[MYSQL_ERRMSG_SIZE];
    my_snprintf(warn_buff, sizeof(warn_buff),
		ER(ER_TABLE_EXISTS_ERROR), table_name);
    push_warning(thd, MYSQL_ERROR::WARN_LEVEL_NOTE,
		 ER_TABLE_EXISTS_ERROR,warn_buff);
    res= FALSE;
  }
  else
    my_error(ER_TABLE_EXISTS_ERROR, MYF(0), table_name);

err:
  if (name_lock)
  {
    pthread_mutex_lock(&LOCK_open);
    unlink_open_table(thd, name_lock, FALSE);
    pthread_mutex_unlock(&LOCK_open);
  }
  DBUG_RETURN(res);
}


bool mysql_analyze_table(THD* thd, TABLE_LIST* tables, HA_CHECK_OPT* check_opt)
{
  thr_lock_type lock_type = TL_READ_NO_INSERT;

  DBUG_ENTER("mysql_analyze_table");
  DBUG_RETURN(mysql_admin_table(thd, tables, check_opt,
				"analyze", lock_type, 1, 0, 0, 0,
				&handler::analyze, 0));
}


bool mysql_check_table(THD* thd, TABLE_LIST* tables,HA_CHECK_OPT* check_opt)
{
  thr_lock_type lock_type = TL_READ_NO_INSERT;

  DBUG_ENTER("mysql_check_table");
  DBUG_RETURN(mysql_admin_table(thd, tables, check_opt,
				"check", lock_type,
				0, 0, HA_OPEN_FOR_REPAIR, 0,
				&handler::ha_check, &view_checksum));
}


/* table_list should contain just one table */
static int
mysql_discard_or_import_tablespace(THD *thd,
                                   TABLE_LIST *table_list,
                                   enum tablespace_op_type tablespace_op)
{
  TABLE *table;
  my_bool discard;
  int error;
  DBUG_ENTER("mysql_discard_or_import_tablespace");

  /*
    Note that DISCARD/IMPORT TABLESPACE always is the only operation in an
    ALTER TABLE
  */

  THD_SET_PROC_INFO(thd, "discard_or_import_tablespace");

  discard= test(tablespace_op == DISCARD_TABLESPACE);

 /*
   We set this flag so that ha_innobase::open and ::external_lock() do
   not complain when we lock the table
 */
  thd->tablespace_op= TRUE;
  if (!(table=open_ltable(thd, table_list, TL_WRITE, 0)))
  {
    thd->tablespace_op=FALSE;
    DBUG_RETURN(-1);
  }

  error=table->file->discard_or_import_tablespace(discard);

  THD_SET_PROC_INFO(thd, "end");

  if (error)
    goto err;

  /*
    The 0 in the call below means 'not in a transaction', which means
    immediate invalidation; that is probably what we wish here
  */
  query_cache_invalidate3(thd, table_list, 0);

  /* The ALTER TABLE is always in its own transaction */
  error = ha_commit_stmt(thd);
  if (ha_commit(thd))
    error=1;
  if (error)
    goto err;
  write_bin_log(thd, FALSE, thd->query, thd->query_length);

err:
  ha_autocommit_or_rollback(thd, error);
  close_thread_tables(thd);
  thd->tablespace_op=FALSE;
  
  if (error == 0)
  {
    send_ok(thd);
    DBUG_RETURN(0);
  }

  table->file->print_error(error, MYF(0));
    
  DBUG_RETURN(-1);
}

/**
  Copy all changes detected by parser to the HA_ALTER_FLAGS
*/

void setup_ha_alter_flags(Alter_info *alter_info, HA_ALTER_FLAGS *alter_flags)
{
  uint flags= alter_info->flags;

  if (ALTER_ADD_COLUMN & flags)
    *alter_flags|= HA_ADD_COLUMN;
  if (ALTER_DROP_COLUMN & flags)
    *alter_flags|= HA_DROP_COLUMN;
  if (ALTER_RENAME & flags)
    *alter_flags|= HA_RENAME_TABLE;
  if (ALTER_CHANGE_COLUMN & flags)
    *alter_flags|= HA_CHANGE_COLUMN;
  if (ALTER_COLUMN_DEFAULT & flags)
    *alter_flags|= HA_COLUMN_DEFAULT_VALUE;
  if (ALTER_COLUMN_STORAGE & flags)
    *alter_flags|= HA_COLUMN_STORAGE;
  if (ALTER_COLUMN_FORMAT & flags)
    *alter_flags|= HA_COLUMN_FORMAT;
  if (ALTER_COLUMN_ORDER & flags)
    *alter_flags|= HA_ALTER_COLUMN_ORDER;
  if (ALTER_STORAGE & flags)
    *alter_flags|= HA_ALTER_STORAGE;
  if (ALTER_ROW_FORMAT & flags)
    *alter_flags|= HA_ALTER_ROW_FORMAT;
  if (ALTER_RECREATE & flags)
    *alter_flags|= HA_RECREATE;
  if (ALTER_ADD_PARTITION & flags)
    *alter_flags|= HA_ADD_PARTITION;
  if (ALTER_DROP_PARTITION & flags)
    *alter_flags|= HA_DROP_PARTITION;
  if (ALTER_COALESCE_PARTITION & flags)
    *alter_flags|= HA_COALESCE_PARTITION;
  if (ALTER_REORGANIZE_PARTITION & flags)
    *alter_flags|= HA_REORGANIZE_PARTITION;
  if (ALTER_PARTITION & flags)
    *alter_flags|= HA_ALTER_PARTITION;
  if (ALTER_FOREIGN_KEY & flags)
    *alter_flags|= HA_ALTER_FOREIGN_KEY;
}


/**
   @param       thd                Thread
   @param       table              The original table.
   @param       alter_info         Alter options, fields and keys for the new
                                   table.
   @param       create_info        Create options for the new table.
   @param       order_num          Number of order list elements.
   @param[out]  ha_alter_flags  Flags that indicate what will be changed
   @param[out]  ha_alter_info      Data structures needed for on-line alter
   @param[out]  table_changes      Information about particular change

   First argument 'table' contains information of the original
   table, which includes all corresponding parts that the new
   table has in arguments create_list, key_list and create_info.

   By comparing the changes between the original and new table
   we can determine how much it has changed after ALTER TABLE
   and whether we need to make a copy of the table, or just change
   the .frm file.

   Mark any changes detected in the ha_alter_flags.

   If there are no data changes, but index changes, 'index_drop_buffer'
   and/or 'index_add_buffer' are populated with offsets into
   table->key_info or key_info_buffer respectively for the indexes
   that need to be dropped and/or (re-)created.

   @retval TRUE  error
   @retval FALSE success
*/

static
bool
compare_tables(THD *thd,
               TABLE *table,
               Alter_info *alter_info,
                           HA_CREATE_INFO *create_info,
               uint order_num,
               HA_ALTER_FLAGS *alter_flags,
               HA_ALTER_INFO *ha_alter_info,
               uint *table_changes)
{
  Field **f_ptr, *field;
  uint table_changes_local= 0;
  List_iterator_fast<Create_field> new_field_it(alter_info->create_list);
  Create_field *new_field;
  KEY_PART_INFO *key_part;
  KEY_PART_INFO *end;
  /*
    Remember if the new definition has new VARCHAR column;
    create_info->varchar will be reset in mysql_prepare_create_table.
  */
  bool varchar= create_info->varchar;
  DBUG_ENTER("compare_tables");

  {
    /*
      Create a copy of alter_info.
      To compare the new and old table definitions, we need to "prepare"
      the new definition - transform it from parser output to a format
      that describes the final table layout (all column defaults are
      initialized, duplicate columns are removed). This is done by
      mysql_prepare_create_table.  Unfortunately,
      mysql_prepare_create_table performs its transformations
      "in-place", that is, modifies the argument.  Since we would
      like to keep compare_tables() idempotent (not altering any
      of the arguments) we create a copy of alter_info here and
      pass it to mysql_prepare_create_table, then use the result
      to evaluate possibility of fast ALTER TABLE, and then
      destroy the copy.
    */
    Alter_info tmp_alter_info(*alter_info, thd->mem_root);
    THD *thd= table->in_use;
    uint db_options= 0; /* not used */
    /* Create the prepared information. */
    if (mysql_prepare_create_table(thd, create_info,
                                   &tmp_alter_info,
                                   (table->s->tmp_table != NO_TMP_TABLE),
                                   &db_options,
                                   table->file,
                                   &ha_alter_info->key_info_buffer,
                                   &ha_alter_info->key_count,
                                   /* select_field_count */ 0))
      DBUG_RETURN(TRUE);
    /* Allocate result buffers. */
    if (! (ha_alter_info->index_drop_buffer=
           (uint*) thd->alloc(sizeof(uint) * table->s->keys)) ||
        ! (ha_alter_info->index_add_buffer=
           (uint*) thd->alloc(sizeof(uint) *
                              tmp_alter_info.key_list.elements)))
      DBUG_RETURN(TRUE);
  }
  /*
    First we setup ha_alter_flags based on what was detected
    by parser
  */
  setup_ha_alter_flags(alter_info, alter_flags);

#ifndef DBUG_OFF
  {
    char dbug_string[HA_MAX_ALTER_FLAGS+1];
    alter_flags->print(dbug_string);
    DBUG_PRINT("info", ("alter_flags:  %s", (char *) dbug_string));
  }
#endif

  /*
    Some very basic checks. If number of fields changes, or the
    handler, we need to run full ALTER TABLE. In the future
    new fields can be added and old dropped without copy, but
    not yet.

    Test also that engine was not given during ALTER TABLE, or
    we are force to run regular alter table (copy).
    E.g. ALTER TABLE tbl_name ENGINE=MyISAM.

    For the following ones we also want to run regular alter table:
    ALTER TABLE tbl_name ORDER BY ..
    ALTER TABLE tbl_name CONVERT TO CHARACTER SET ..

    At the moment we can't handle altering temporary tables without a copy.
    We also test if OPTIMIZE TABLE was given and was mapped to alter table.
    In that case we always do full copy.

    There was a bug prior to mysql-4.0.25. Number of null fields was
    calculated incorrectly. As a result frm and data files gets out of
    sync after fast alter table. There is no way to determine by which
    mysql version (in 4.0 and 4.1 branches) table was created, thus we
    disable fast alter table for all tables created by mysql versions
    prior to 5.0 branch.
    See BUG#6236.
  */
  if (table->s->fields != alter_info->create_list.elements ||
      table->s->db_type() != create_info->db_type ||
      table->s->tmp_table ||
      create_info->used_fields & HA_CREATE_USED_ENGINE ||
      create_info->used_fields & HA_CREATE_USED_CHARSET ||
      create_info->used_fields & HA_CREATE_USED_DEFAULT_CHARSET ||
      create_info->used_fields & HA_CREATE_USED_ROW_FORMAT ||
      (alter_info->flags & (ALTER_RECREATE | ALTER_FOREIGN_KEY)) ||
      order_num ||
      !table->s->mysql_version ||
      (table->s->frm_version < FRM_VER_TRUE_VARCHAR && varchar))
  {
    *table_changes= IS_EQUAL_NO;
    /*
      Check what has changed and set alter_flags
    */
    if (table->s->fields < alter_info->create_list.elements)
      *alter_flags|= HA_ADD_COLUMN;
    else if (table->s->fields > alter_info->create_list.elements)
      *alter_flags|= HA_DROP_COLUMN;
    if (create_info->db_type != table->s->db_type() ||
        create_info->used_fields & HA_CREATE_USED_ENGINE)
      *alter_flags|= HA_ALTER_STORAGE_ENGINE;
    if (create_info->used_fields & HA_CREATE_USED_CHARSET)
      *alter_flags|= HA_CHANGE_CHARACTER_SET;
    if (create_info->used_fields & HA_CREATE_USED_DEFAULT_CHARSET)
      *alter_flags|= HA_SET_DEFAULT_CHARACTER_SET;
    if (alter_info->flags & ALTER_RECREATE)
      *alter_flags|= HA_RECREATE;
    /* TODO check for ADD/DROP FOREIGN KEY */
    if (alter_info->flags & ALTER_FOREIGN_KEY)
      *alter_flags|=  HA_ALTER_FOREIGN_KEY;
    if (!table->s->mysql_version ||
        (table->s->frm_version < FRM_VER_TRUE_VARCHAR && varchar))
      *alter_flags|=  HA_ALTER_COLUMN_TYPE;
  }
  /*
    Go through fields and check if the original ones are compatible
    with new table.
  */
  for (f_ptr= table->field, new_field= new_field_it++;
       (new_field && (field= *f_ptr));
       f_ptr++, new_field= new_field_it++)
  {
    /* Make sure we have at least the default charset in use. */
    if (!new_field->charset)
      new_field->charset= create_info->default_table_charset;

    /* Don't pack rows in old tables if the user has requested this. */
    if (create_info->row_type == ROW_TYPE_DYNAMIC ||
        (new_field->flags & BLOB_FLAG) ||
        new_field->sql_type == MYSQL_TYPE_VARCHAR &&
        create_info->row_type != ROW_TYPE_FIXED)
      create_info->table_options|= HA_OPTION_PACK_RECORD;

    /* Check how fields have been modified */
    if (alter_info->flags & ALTER_CHANGE_COLUMN)
    {
      /* Evaluate changes bitmap and send to check_if_incompatible_data() */
      if (!(table_changes_local= field->is_equal(new_field)))
        *alter_flags|= HA_ALTER_COLUMN_TYPE;

      /* Check if field was renamed */
      field->flags&= ~FIELD_IS_RENAMED;
      if (my_strcasecmp(system_charset_info,
                        field->field_name,
                        new_field->field_name))
      {
        field->flags|= FIELD_IS_RENAMED;
        *alter_flags|= HA_ALTER_COLUMN_NAME;
      }

      *table_changes&= table_changes_local;
      if (table_changes_local == IS_EQUAL_PACK_LENGTH)
        *alter_flags|= HA_ALTER_COLUMN_TYPE;

      /* Check that NULL behavior is same for old and new fields */
      if ((new_field->flags & NOT_NULL_FLAG) !=
          (uint) (field->flags & NOT_NULL_FLAG))
      {
        *table_changes= IS_EQUAL_NO;
        *alter_flags|= HA_ALTER_COLUMN_NULLABLE;
      }
    }

    /* Clear indexed marker */
    field->flags&= ~FIELD_IN_ADD_INDEX;
  }

  /*
    Go through keys and check if the original ones are compatible
    with new table.
  */
  KEY *table_key;
  KEY *table_key_end= table->key_info + table->s->keys;
  KEY *new_key;
  KEY *new_key_end=
       ha_alter_info->key_info_buffer + ha_alter_info->key_count;

  DBUG_PRINT("info", ("index count old: %d  new: %d",
                      table->s->keys, ha_alter_info->key_count));
  /*
    Step through all keys of the old table and search matching new keys.
  */
  ha_alter_info->index_drop_count= 0;
  ha_alter_info->index_add_count= 0;
  for (table_key= table->key_info; table_key < table_key_end; table_key++)
  {
    KEY_PART_INFO *table_part;
    KEY_PART_INFO *table_part_end= table_key->key_part + table_key->key_parts;
    KEY_PART_INFO *new_part;

    /* Search a new key with the same name. */
    for (new_key= ha_alter_info->key_info_buffer;
         new_key < new_key_end;
         new_key++)
    {
      if (! strcmp(table_key->name, new_key->name))
        break;
    }
    if (new_key >= new_key_end)
    {
      /* Key not found. Add the offset of the key to the drop buffer. */
      ha_alter_info->index_drop_buffer
           [ha_alter_info->index_drop_count++]=
           table_key - table->key_info;
      if (table_key->flags & HA_NOSAME)
      {
        /* Unique key. Check for "PRIMARY". */
        if (! my_strcasecmp(system_charset_info,
                            table_key->name, primary_key_name))
          *alter_flags|= HA_DROP_PK_INDEX;
        else
          *alter_flags|= HA_DROP_UNIQUE_INDEX;
      }
      else
        *alter_flags|= HA_DROP_INDEX;
      *table_changes= IS_EQUAL_NO;
      DBUG_PRINT("info", ("index dropped: '%s'", table_key->name));
      continue;
    }

    /* Check that the key types are compatible between old and new tables. */
    if ((table_key->algorithm != new_key->algorithm) ||
        ((table_key->flags & HA_KEYFLAG_MASK) !=
         (new_key->flags & HA_KEYFLAG_MASK)) ||
        (table_key->key_parts != new_key->key_parts))
    {
      if (table_key->flags & HA_NOSAME)
      {
        // Unique key. Check for "PRIMARY".
        if (! my_strcasecmp(system_charset_info,
                            table_key->name, primary_key_name))
          *alter_flags|= HA_ALTER_PK_INDEX;
        else
          *alter_flags|= HA_ALTER_UNIQUE_INDEX;
      }
      else
        *alter_flags|= HA_ALTER_INDEX;
      goto index_changed;
    }

    /*
      Check that the key parts remain compatible between the old and
      new tables.
    */
    for (table_part= table_key->key_part, new_part= new_key->key_part;
         table_part < table_part_end;
         table_part++, new_part++)
    {
      /*
        Key definition has changed if we are using a different field or
	if the used key part length is different. We know that the fields
        did not change. Comparing field numbers is sufficient.
      */
      if ((table_part->length != new_part->length) ||
          (table_part->fieldnr - 1 != new_part->fieldnr))
      {
        if (table_key->flags & HA_NOSAME)
        {
          /* Unique key. Check for "PRIMARY" */
          if (! my_strcasecmp(system_charset_info,
                              table_key->name, primary_key_name))
            *alter_flags|= HA_ALTER_PK_INDEX;
          else
            *alter_flags|= HA_ALTER_UNIQUE_INDEX;
        }
        else
          *alter_flags|= HA_ALTER_INDEX;
        goto index_changed;
      }
    }
    continue;

  index_changed:
    /* Key modified. Add the offset of the key to both buffers. */
    ha_alter_info->index_drop_buffer
         [ha_alter_info->index_drop_count++]=
         table_key - table->key_info;
    ha_alter_info->index_add_buffer
         [ha_alter_info->index_add_count++]=
         new_key - ha_alter_info->key_info_buffer;
    key_part= new_key->key_part;
    end= key_part + new_key->key_parts;
    for(; key_part != end; key_part++)
    {
      /* Mark field to be part of new key */
      if ((field= table->field[key_part->fieldnr]))
        field->flags|= FIELD_IN_ADD_INDEX;
    }
    *table_changes= IS_EQUAL_NO;
    DBUG_PRINT("info", ("index changed: '%s'", table_key->name));
  }
  /*end of for (; table_key < table_key_end;) */

  /*
    Step through all keys of the new table and find matching old keys.
  */
  for (new_key= ha_alter_info->key_info_buffer;
       new_key < new_key_end;
       new_key++)
  {
    /* Search an old key with the same name. */
    for (table_key= table->key_info; table_key < table_key_end; table_key++)
    {
      if (! strcmp(table_key->name, new_key->name))
        break;
    }
    if (table_key >= table_key_end)
    {
      /* Key not found. Add the offset of the key to the add buffer. */
      ha_alter_info->index_add_buffer
           [ha_alter_info->index_add_count++]=
           new_key - ha_alter_info->key_info_buffer;
      key_part= new_key->key_part;
      end= key_part + new_key->key_parts;
      for(; key_part != end; key_part++)
      {
        /* Mark field to be part of new key */
        if ((field= table->field[key_part->fieldnr]))
          field->flags|= FIELD_IN_ADD_INDEX;
      }
      if (new_key->flags & HA_NOSAME)
      {
        /* Unique key. Check for "PRIMARY" */
        if (! my_strcasecmp(system_charset_info,
                            new_key->name, primary_key_name))
          *alter_flags|= HA_ADD_PK_INDEX;
        else
        *alter_flags|= HA_ADD_UNIQUE_INDEX;
      }
      else
        *alter_flags|= HA_ADD_INDEX;
      *table_changes= IS_EQUAL_NO;
      DBUG_PRINT("info", ("index added: '%s'", new_key->name));
    }
  }
#ifndef DBUG_OFF
  {
    char dbug_string[HA_MAX_ALTER_FLAGS+1];
    alter_flags->print(dbug_string);
    DBUG_PRINT("info", ("alter_flags:  %s", (char *) dbug_string));
  }
#endif

  DBUG_RETURN(FALSE);
}


/*
  Manages enabling/disabling of indexes for ALTER TABLE

  SYNOPSIS
    alter_table_manage_keys()
      table                  Target table
      indexes_were_disabled  Whether the indexes of the from table
                             were disabled
      keys_onoff             ENABLE | DISABLE | LEAVE_AS_IS

  RETURN VALUES
    FALSE  OK
    TRUE   Error
*/

static
bool alter_table_manage_keys(TABLE *table, int indexes_were_disabled,
                             enum enum_enable_or_disable keys_onoff)
{
  int error= 0;
  DBUG_ENTER("alter_table_manage_keys");
  DBUG_PRINT("enter", ("table=%p were_disabled=%d on_off=%d",
             table, indexes_were_disabled, keys_onoff));

  switch (keys_onoff) {
  case ENABLE:
    error= table->file->enable_indexes(HA_KEY_SWITCH_NONUNIQ_SAVE);
    break;
  case LEAVE_AS_IS:
    if (!indexes_were_disabled)
      break;
    /* fall-through: disabled indexes */
  case DISABLE:
    error= table->file->disable_indexes(HA_KEY_SWITCH_NONUNIQ_SAVE);
  }

  if (error == HA_ERR_WRONG_COMMAND)
  {
    push_warning_printf(current_thd, MYSQL_ERROR::WARN_LEVEL_NOTE,
                        ER_ILLEGAL_HA, ER(ER_ILLEGAL_HA),
                        table->s->table_name.str);
    error= 0;
  } else if (error)
    table->file->print_error(error, MYF(0));

  DBUG_RETURN(error);
}

int create_temporary_table(THD *thd,
                           TABLE *table,
                           char *new_db,
                           char *tmp_name,
                           HA_CREATE_INFO *create_info,
                           Alter_info *alter_info,
                           bool db_changed)
{
  int error;
  char index_file[FN_REFLEN], data_file[FN_REFLEN];
  handlerton *old_db_type, *new_db_type;
  DBUG_ENTER("create_temporary_table");
  old_db_type= table->s->db_type();
  new_db_type= create_info->db_type;
  /*
    Handling of symlinked tables:
    If no rename:
      Create new data file and index file on the same disk as the
      old data and index files.
      Copy data.
      Rename new data file over old data file and new index file over
      old index file.
      Symlinks are not changed.

   If rename:
      Create new data file and index file on the same disk as the
      old data and index files.  Create also symlinks to point at
      the new tables.
      Copy data.
      At end, rename intermediate tables, and symlinks to intermediate
      table, to final table name.
      Remove old table and old symlinks

    If rename is made to another database:
      Create new tables in new database.
      Copy data.
      Remove old table and symlinks.
  */
  if (db_changed)		// Ignore symlink if db changed
  {
    if (create_info->index_file_name)
    {
      /* Fix index_file_name to have 'tmp_name' as basename */
      strmov(index_file, tmp_name);
      create_info->index_file_name=fn_same(index_file,
                                           create_info->index_file_name,
                                           1);
    }
    if (create_info->data_file_name)
    {
      /* Fix data_file_name to have 'tmp_name' as basename */
      strmov(data_file, tmp_name);
      create_info->data_file_name=fn_same(data_file,
                                          create_info->data_file_name,
                                          1);
    }
  }
  else
    create_info->data_file_name=create_info->index_file_name=0;

  if (new_db_type == old_db_type)
  {
    /*
       Table has not changed storage engine.
       If STORAGE and TABLESPACE have not been changed than copy them
       from the original table
    */
    if (!create_info->tablespace &&
        table->s->tablespace &&
        create_info->default_storage_media == HA_SM_DEFAULT)
      create_info->tablespace= table->s->tablespace;
    if (create_info->default_storage_media == HA_SM_DEFAULT)
      create_info->default_storage_media= table->s->default_storage_media;
   }

  /*
    Create a table with a temporary name.
    With create_info->frm_only == 1 this creates a .frm file only.
    We don't log the statement, it will be logged later.
  */
  tmp_disable_binlog(thd);
  error= mysql_create_table(thd, new_db, tmp_name,
                            create_info, alter_info, 1, 0);
  reenable_binlog(thd);

  DBUG_RETURN(error);
}

/*
  Create a temporary table that reflects what an alter table operation
  will accomplish.

  SYNOPSIS
    create_altered_table()
      thd              Thread handle
      table            The original table
      create_info      Information from the parsing phase about new
                       table properties.
      alter_info       Lists of fields, keys to be changed, added
                       or dropped.
      db_change        Specifies if the table is moved to another database
  RETURN
    A temporary table with all changes
    NULL if error
  NOTES
    The temporary table is created without storing it in any storage engine
    and is opened only to get the table struct and frm file reference.
*/
TABLE *create_altered_table(THD *thd,
                            TABLE *table,
                            char *new_db,
                            HA_CREATE_INFO *create_info,
                            Alter_info *alter_info,
                            bool db_change)
{
  int error;
  HA_CREATE_INFO altered_create_info(*create_info);
  TABLE *altered_table;
  char tmp_name[80];
  char path[FN_REFLEN];
  DBUG_ENTER("create_altered_table");

  my_snprintf(tmp_name, sizeof(tmp_name), "%s-%lx_%lx",
              tmp_file_prefix, current_pid, thd->thread_id);
  /* Safety fix for InnoDB */
  if (lower_case_table_names)
    my_casedn_str(files_charset_info, tmp_name);
  altered_create_info.options&= ~HA_LEX_CREATE_TMP_TABLE;
  altered_create_info.frm_only= 1;
  if ((error= create_temporary_table(thd, table, new_db, tmp_name,
                                     &altered_create_info,
                                     alter_info, db_change)))
  {
    DBUG_PRINT("info", ("Error %u while creating temporary table", error));
    DBUG_RETURN(NULL);
  };

  build_table_filename(path, sizeof(path), new_db, tmp_name, "",
                       FN_IS_TMP);
  altered_table= open_temporary_table(thd, path, new_db, tmp_name, 1,
                                      OTM_ALTER);
  DBUG_RETURN(altered_table);

  DBUG_RETURN(NULL);
}


/*
  Perform a fast or on-line alter table

  SYNOPSIS
    mysql_fast_or_online_alter_table()
      thd              Thread handle
      table            The original table
      altered_table    A temporary table showing how we will change table
      create_info      Information from the parsing phase about new
                       table properties.
      alter_info       Storage place for data used during different phases
      ha_alter_flags   Bitmask that shows what will be changed
      keys_onoff       Specifies if keys are to be enabled/disabled
  RETURN
     0  OK
    >0  An error occured during the on-line alter table operation
    -1  Error when re-opening table
  NOTES
    If mysql_alter_table does not need to copy the table, it is
    either a fast alter table where the storage engine does not
    need to know about the change, only the frm will change,
    or the storage engine supports performing the alter table
    operation directly, on-line without mysql having to copy
    the table.
*/
int mysql_fast_or_online_alter_table(THD *thd,
                                     TABLE *table,
                                     TABLE *altered_table,
                                     HA_CREATE_INFO *create_info,
                                     HA_ALTER_INFO *alter_info,
                                     HA_ALTER_FLAGS *ha_alter_flags,
                                     enum enum_enable_or_disable keys_onoff)
{
  int error= 0;
  bool online= (table->file->ha_table_flags() & HA_ONLINE_ALTER)?true:false;
  TABLE *t_table;

  DBUG_ENTER(" mysql_fast_or_online_alter_table");
  if (online)
  {
   /*
      Tell the handler to prepare for the online alter
    */
    if ((error= table->file->alter_table_phase1(thd,
                                                altered_table,
                                                create_info,
                                                alter_info,
                                                ha_alter_flags)))
    {
      goto err;
    }

    /*
       Tell the storage engine to perform the online alter table
       TODO: 
       if check_if_supported_alter() returned HA_ALTER_SUPPORTED_WAIT_LOCK
       we need to wrap the next call with a DDL lock.
     */
    if ((error= table->file->alter_table_phase2(thd,
                                                altered_table,
                                                create_info,
                                                alter_info,
                                                ha_alter_flags)))
    {
      goto err;
    }
  }
  /*
    The final .frm file is already created as a temporary file
    and will be renamed to the original table name.
  */
  VOID(pthread_mutex_lock(&LOCK_open));
  wait_while_table_is_used(thd, table, HA_EXTRA_FORCE_REOPEN);
  alter_table_manage_keys(table, table->file->indexes_are_disabled(),
                          keys_onoff);
  close_data_files_and_morph_locks(thd,
                                   table->pos_in_table_list->db,
                                   table->pos_in_table_list->table_name);
  if (mysql_rename_table(NULL,
			 altered_table->s->db.str,
                         altered_table->s->table_name.str,
			 table->s->db.str,
                         table->s->table_name.str, FN_FROM_IS_TMP))
  {
    error= 1;
    VOID(pthread_mutex_unlock(&LOCK_open));
    goto err;
  }
  broadcast_refresh();
  VOID(pthread_mutex_unlock(&LOCK_open));

  /*
    The ALTER TABLE is always in its own transaction.
    Commit must not be called while LOCK_open is locked. It could call
    wait_if_global_read_lock(), which could create a deadlock if called
    with LOCK_open.
  */
  error= ha_commit_stmt(thd);

  if (ha_commit(thd))
    error=1;
  if (error)
    goto err;
  if (online)
  {
    VOID(pthread_mutex_lock(&LOCK_open));
    if (reopen_table(table))
    {
      error= -1;
      goto err;
    }
    VOID(pthread_mutex_unlock(&LOCK_open));
    t_table= table;

   /*
      Tell the handler that the changed frm is on disk and table
      has been re-opened
   */
    if ((error= t_table->file->alter_table_phase3(thd, t_table)))
    {
      goto err;
    }

    /*
      We are going to reopen table down on the road, so we have to restore
      state of the TABLE object which we used for obtaining of handler
      object to make it suitable for reopening.
    */
    DBUG_ASSERT(t_table == table);
    table->open_placeholder= 1;
    VOID(pthread_mutex_lock(&LOCK_open));
    close_handle_and_leave_table_as_lock(table);
    VOID(pthread_mutex_unlock(&LOCK_open));
  }

 err:
  if (error)
    DBUG_PRINT("info", ("Got error %u", error));
  DBUG_RETURN(error);
}


/**
  Prepare column and key definitions for CREATE TABLE in ALTER TABLE.

  This function transforms parse output of ALTER TABLE - lists of
  columns and keys to add, drop or modify into, essentially,
  CREATE TABLE definition - a list of columns and keys of the new
  table. While doing so, it also performs some (bug not all)
  semantic checks.

  This function is invoked when we know that we're going to
  perform ALTER TABLE via a temporary table -- i.e. fast ALTER TABLE
  is not possible, perhaps because the ALTER statement contains
  instructions that require change in table data, not only in
  table definition or indexes.

  @param[in,out]  thd         thread handle. Used as a memory pool
                              and source of environment information.
  @param[in]      table       the source table, open and locked
                              Used as an interface to the storage engine
                              to acquire additional information about
                              the original table.
  @param[in,out]  create_info A blob with CREATE/ALTER TABLE
                              parameters
  @param[in,out]  alter_info  Another blob with ALTER/CREATE parameters.
                              Originally create_info was used only in
                              CREATE TABLE and alter_info only in ALTER TABLE.
                              But since ALTER might end-up doing CREATE,
                              this distinction is gone and we just carry
                              around two structures.

  @return
    Fills various create_info members based on information retrieved
    from the storage engine.
    Sets create_info->varchar if the table has a VARCHAR column.
    Prepares alter_info->create_list and alter_info->key_list with
    columns and keys of the new table.
  @retval TRUE   error, out of memory or a semantical error in ALTER
                 TABLE instructions
  @retval FALSE  success
*/

static bool
mysql_prepare_alter_table(THD *thd, TABLE *table,
                          HA_CREATE_INFO *create_info,
                          Alter_info *alter_info)
{
  /* New column definitions are added here */
  List<Create_field> new_create_list;
  /* New key definitions are added here */
  List<Key> new_key_list;
  List_iterator<Alter_drop> drop_it(alter_info->drop_list);
  List_iterator<Create_field> def_it(alter_info->create_list);
  List_iterator<Alter_column> alter_it(alter_info->alter_list);
  List_iterator<Key> key_it(alter_info->key_list);
  List_iterator<Create_field> find_it(new_create_list);
  List_iterator<Create_field> field_it(new_create_list);
  List<Key_part_spec> key_parts;
  uint db_create_options= (table->s->db_create_options
                           & ~(HA_OPTION_PACK_RECORD));
  uint used_fields= create_info->used_fields;
  KEY *key_info=table->key_info;
  bool rc= TRUE;

  DBUG_ENTER("mysql_prepare_alter_table");

  create_info->varchar= FALSE;
  /* Let new create options override the old ones */
  if (!(used_fields & HA_CREATE_USED_MIN_ROWS))
    create_info->min_rows= table->s->min_rows;
  if (!(used_fields & HA_CREATE_USED_MAX_ROWS))
    create_info->max_rows= table->s->max_rows;
  if (!(used_fields & HA_CREATE_USED_AVG_ROW_LENGTH))
    create_info->avg_row_length= table->s->avg_row_length;
  if (!(used_fields & HA_CREATE_USED_DEFAULT_CHARSET))
    create_info->default_table_charset= table->s->table_charset;
  if (!(used_fields & HA_CREATE_USED_AUTO) && table->found_next_number_field)
    {
    /* Table has an autoincrement, copy value to new table */
    table->file->info(HA_STATUS_AUTO);
    create_info->auto_increment_value= table->file->stats.auto_increment_value;
  }
  if (!(used_fields & HA_CREATE_USED_KEY_BLOCK_SIZE))
    create_info->key_block_size= table->s->key_block_size;
  if (!(used_fields & HA_CREATE_USED_TRANSACTIONAL))
    create_info->transactional= table->s->transactional;

  restore_record(table, s->default_values);     // Empty record for DEFAULT
  Create_field *def;

    /*
    First collect all fields from table which isn't in drop_list
    */
  Field **f_ptr,*field;
  for (f_ptr=table->field ; (field= *f_ptr) ; f_ptr++)
    {
    if (field->type() == MYSQL_TYPE_STRING)
      create_info->varchar= TRUE;
    /* Check if field should be dropped */
    Alter_drop *drop;
    drop_it.rewind();
    while ((drop=drop_it++))
    {
      if (drop->type == Alter_drop::COLUMN &&
	  !my_strcasecmp(system_charset_info,field->field_name, drop->name))
    {
	/* Reset auto_increment value if it was dropped */
	if (MTYP_TYPENR(field->unireg_check) == Field::NEXT_NUMBER &&
	    !(used_fields & HA_CREATE_USED_AUTO))
      {
	  create_info->auto_increment_value=0;
	  create_info->used_fields|=HA_CREATE_USED_AUTO;
      }
	break;
    }
  }
    if (drop)
      {
      drop_it.remove();
      continue;
    }
    /* Check if field is changed */
    def_it.rewind();
    while ((def=def_it++))
    {
      if (def->change &&
	  !my_strcasecmp(system_charset_info,field->field_name, def->change))
	break;
    }
    if (def)
    {						// Field is changed
      def->field=field;
      if (!def->after)
	{
	new_create_list.push_back(def);
	def_it.remove();
	}
      }
      else
      {
      /*
        This field was not dropped and not changed, add it to the list
        for the new table.
      */
      def= new Create_field(field, field);
      new_create_list.push_back(def);
      alter_it.rewind();			// Change default if ALTER
      Alter_column *alter;
      while ((alter=alter_it++))
        {
	if (!my_strcasecmp(system_charset_info,field->field_name, alter->name))
	  break;
        }
      if (alter)
	{
	if (def->sql_type == MYSQL_TYPE_BLOB)
	{
	  my_error(ER_BLOB_CANT_HAVE_DEFAULT, MYF(0), def->change);
          goto err;
	}
	if ((def->def=alter->def))              // Use new default
          def->flags&= ~NO_DEFAULT_VALUE_FLAG;
        else
          def->flags|= NO_DEFAULT_VALUE_FLAG;
	alter_it.remove();
      }
    }
  }
  def_it.rewind();
  while ((def=def_it++))			// Add new columns
  {
    if (def->change && ! def->field)
    {
      my_error(ER_BAD_FIELD_ERROR, MYF(0), def->change, table->s->table_name.str);
      goto err;
    }
      /*
      Check that the DATE/DATETIME not null field we are going to add is
      either has a default value or the '0000-00-00' is allowed by the
      set sql mode.
      If the '0000-00-00' value isn't allowed then raise the error_if_not_empty
      flag to allow ALTER TABLE only if the table to be altered is empty.
      */
    if ((def->sql_type == MYSQL_TYPE_DATE ||
         def->sql_type == MYSQL_TYPE_NEWDATE ||
         def->sql_type == MYSQL_TYPE_DATETIME) &&
         !alter_info->datetime_field &&
         !(~def->flags & (NO_DEFAULT_VALUE_FLAG | NOT_NULL_FLAG)) &&
         thd->variables.sql_mode & MODE_NO_ZERO_DATE)
    {
        alter_info->datetime_field= def;
        alter_info->error_if_not_empty= TRUE;
    }
    if (!def->after)
      new_create_list.push_back(def);
    else if (def->after == first_keyword)
      new_create_list.push_front(def);
    else
    {
      Create_field *find;
      find_it.rewind();
      while ((find=find_it++))			// Add new columns
      {
	if (!my_strcasecmp(system_charset_info,def->after, find->field_name))
	  break;
  }
      if (!find)
  {
	my_error(ER_BAD_FIELD_ERROR, MYF(0), def->after, table->s->table_name.str);
    goto err;
  }
      find_it.after(def);			// Put element after this
      /*
        XXX: hack for Bug#28427.
        If column order has changed, force OFFLINE ALTER TABLE
        without querying engine capabilities.  If we ever have an
        engine that supports online ALTER TABLE CHANGE COLUMN
        <name> AFTER <name1> (Falcon?), this fix will effectively
        disable the capability.
        TODO: detect the situation in compare_tables, behave based
        on engine capabilities.
      */
      if (alter_info->build_method == HA_BUILD_ONLINE)
      {
        my_error(ER_NOT_SUPPORTED_YET, MYF(0), thd->query);
        goto err;
      }
      alter_info->build_method= HA_BUILD_OFFLINE;
    }
  }
  if (alter_info->alter_list.elements)
  {
    my_error(ER_BAD_FIELD_ERROR, MYF(0),
             alter_info->alter_list.head()->name, table->s->table_name.str);
    goto err;
    }
  if (!new_create_list.elements)
    {
    my_message(ER_CANT_REMOVE_ALL_FIELDS, ER(ER_CANT_REMOVE_ALL_FIELDS),
               MYF(0));
    goto err;
    }

    /*
    Collect all keys which isn't in drop list. Add only those
    for which some fields exists.
    */

  for (uint i=0 ; i < table->s->keys ; i++,key_info++)
    {
    char *key_name= key_info->name;
    Alter_drop *drop;
    drop_it.rewind();
    while ((drop=drop_it++))
      {
      if (drop->type == Alter_drop::KEY &&
	  !my_strcasecmp(system_charset_info,key_name, drop->name))
	break;
      }
    if (drop)
        {
      drop_it.remove();
      continue;
    }

    KEY_PART_INFO *key_part= key_info->key_part;
    key_parts.empty();
    for (uint j=0 ; j < key_info->key_parts ; j++,key_part++)
    {
      if (!key_part->field)
	continue;				// Wrong field (from UNIREG)
      const char *key_part_name=key_part->field->field_name;
      Create_field *cfield;
      field_it.rewind();
      while ((cfield=field_it++))
    {
	if (cfield->change)
    {
	  if (!my_strcasecmp(system_charset_info, key_part_name,
			     cfield->change))
	    break;
	}
	else if (!my_strcasecmp(system_charset_info,
				key_part_name, cfield->field_name))
	  break;
      }
      if (!cfield)
	continue;				// Field is removed
      uint key_part_length=key_part->length;
      if (cfield->field)			// Not new field
      {
        /*
          If the field can't have only a part used in a key according to its
          new type, or should not be used partially according to its
          previous type, or the field length is less than the key part
          length, unset the key part length.

          We also unset the key part length if it is the same as the
          old field's length, so the whole new field will be used.

          BLOBs may have cfield->length == 0, which is why we test it before
          checking whether cfield->length < key_part_length (in chars).
         */
        if (!Field::type_can_have_key_part(cfield->field->type()) ||
            !Field::type_can_have_key_part(cfield->sql_type) ||
            /* spatial keys can't have sub-key length */
            (key_info->flags & HA_SPATIAL) ||
            (cfield->field->field_length == key_part_length &&
             !f_is_blob(key_part->key_type)) ||
	    (cfield->length && (cfield->length < key_part_length /
                                key_part->field->charset()->mbmaxlen)))
	  key_part_length= 0;			// Use whole field
      }
      key_part_length /= key_part->field->charset()->mbmaxlen;
      key_parts.push_back(new Key_part_spec(cfield->field_name,
					    key_part_length));
    }
    if (key_parts.elements)
    {
      KEY_CREATE_INFO key_create_info;
      Key *key;
      enum Key::Keytype key_type;
      bzero((char*) &key_create_info, sizeof(key_create_info));

      key_create_info.algorithm= key_info->algorithm;
      if (key_info->flags & HA_USES_BLOCK_SIZE)
        key_create_info.block_size= key_info->block_size;
      if (key_info->flags & HA_USES_PARSER)
        key_create_info.parser_name= *key_info->parser_name;
      if (key_info->flags & HA_USES_COMMENT)
        key_create_info.comment= key_info->comment;

      if (key_info->flags & HA_SPATIAL)
        key_type= Key::SPATIAL;
      else if (key_info->flags & HA_NOSAME)
      {
        if (! my_strcasecmp(system_charset_info, key_name, primary_key_name))
          key_type= Key::PRIMARY;
        else
          key_type= Key::UNIQUE;
      }
      else if (key_info->flags & HA_FULLTEXT)
        key_type= Key::FULLTEXT;
      else
        key_type= Key::MULTIPLE;

      key= new Key(key_type, key_name,
                                 &key_create_info,
                                 test(key_info->flags & HA_GENERATED_KEY),
                   key_parts);
      new_key_list.push_back(key);
    }
  }
  {
    Key *key;
    while ((key=key_it++))			// Add new keys
    {
      if (key->type != Key::FOREIGN_KEY)
        new_key_list.push_back(key);
      if (key->name &&
	  !my_strcasecmp(system_charset_info,key->name,primary_key_name))
      {
	my_error(ER_WRONG_NAME_FOR_INDEX, MYF(0), key->name);
        goto err;
      }
    }
  }

  if (alter_info->drop_list.elements)
  {
    my_error(ER_CANT_DROP_FIELD_OR_KEY, MYF(0),
             alter_info->drop_list.head()->name);
    goto err;
  }
  if (alter_info->alter_list.elements)
  {
    my_error(ER_CANT_DROP_FIELD_OR_KEY, MYF(0),
             alter_info->alter_list.head()->name);
    goto err;
  }

  if (!create_info->comment.str)
  {
    create_info->comment.str= table->s->comment.str;
    create_info->comment.length= table->s->comment.length;
  }

  table->file->update_create_info(create_info);
  if ((create_info->table_options &
       (HA_OPTION_PACK_KEYS | HA_OPTION_NO_PACK_KEYS)) ||
      (used_fields & HA_CREATE_USED_PACK_KEYS))
    db_create_options&= ~(HA_OPTION_PACK_KEYS | HA_OPTION_NO_PACK_KEYS);
  if (create_info->table_options &
      (HA_OPTION_CHECKSUM | HA_OPTION_NO_CHECKSUM))
    db_create_options&= ~(HA_OPTION_CHECKSUM | HA_OPTION_NO_CHECKSUM);
  if (create_info->table_options &
      (HA_OPTION_DELAY_KEY_WRITE | HA_OPTION_NO_DELAY_KEY_WRITE))
    db_create_options&= ~(HA_OPTION_DELAY_KEY_WRITE |
			  HA_OPTION_NO_DELAY_KEY_WRITE);
  create_info->table_options|= db_create_options;

  if (table->s->tmp_table)
    create_info->options|=HA_LEX_CREATE_TMP_TABLE;

  rc= FALSE;
  alter_info->create_list.swap(new_create_list);
  alter_info->key_list.swap(new_key_list);
err:
  DBUG_RETURN(rc);
}


/*
  Alter table

  SYNOPSIS
    mysql_alter_table()
      thd              Thread handle
      new_db           If there is a RENAME clause
      new_name         If there is a RENAME clause
      create_info      Information from the parsing phase about new
                       table properties.
      table_list       The table to change.
      alter_info       Lists of fields, keys to be changed, added
                       or dropped.
      order_num        How many ORDER BY fields has been specified.
      order            List of fields to ORDER BY.
      ignore           Whether we have ALTER IGNORE TABLE

  DESCRIPTION
    This is a veery long function and is everything but the kitchen sink :)
    It is used to alter a table and not only by ALTER TABLE but also
    CREATE|DROP INDEX are mapped on this function.

    When the ALTER TABLE statement just does a RENAME or ENABLE|DISABLE KEYS,
    or both, then this function short cuts its operation by renaming
    the table and/or enabling/disabling the keys. In this case, the FRM is
    not changed, directly by mysql_alter_table. However, if there is a
    RENAME + change of a field, or an index, the short cut is not used.
    See how `create_list` is used to generate the new FRM regarding the
    structure of the fields. The same is done for the indices of the table.

    Important is the fact, that this function tries to do as little work as
    possible, by finding out whether a intermediate table is needed to copy
    data into and when finishing the altering to use it as the original table.
    For this reason the function compare_tables() is called, which decides
    based on all kind of data how similar are the new and the original
    tables.

  RETURN VALUES
    FALSE  OK
    TRUE   Error
*/

bool mysql_alter_table(THD *thd,char *new_db, char *new_name,
                       HA_CREATE_INFO *create_info,
                       TABLE_LIST *table_list,
                       Alter_info *alter_info,
                       uint order_num, ORDER *order, bool ignore)
{
  TABLE *table, *new_table=0, *name_lock= 0;;
  int error= 0;
  char tmp_name[80],old_name[32],new_name_buff[FN_REFLEN];
  char new_alias_buff[FN_REFLEN], *table_name, *db, *new_alias, *alias;
  char path[FN_REFLEN];
  ha_rows copied= 0,deleted= 0;
  handlerton *old_db_type, *new_db_type, *save_old_db_type;
  legacy_db_type table_type;
  frm_type_enum frm_type;
#ifdef WITH_PARTITION_STORAGE_ENGINE
  uint fast_alter_partition= 0;
  bool partition_changed= FALSE;
#endif
  DBUG_ENTER("mysql_alter_table");

  /*
    Check if we attempt to alter mysql.slow_log or
    mysql.general_log table and return an error if
    it is the case.
    TODO: this design is obsolete and will be removed.
  */
  if (table_list && table_list->db && table_list->table_name)
  {
    int table_kind= 0;

    table_kind= check_if_log_table(table_list->db_length, table_list->db,
                                   table_list->table_name_length,
                                   table_list->table_name, 0);

    if (table_kind)
    {
      /* Disable alter of enabled log tables */
      if (logger.is_log_table_enabled(table_kind))
      {
        my_error(ER_BAD_LOG_STATEMENT, MYF(0), "ALTER");
        DBUG_RETURN(TRUE);
      }

      /* Disable alter of log tables to unsupported engine */
      if ((create_info->used_fields & HA_CREATE_USED_ENGINE) &&
          (!create_info->db_type || /* unknown engine */
           !(create_info->db_type->flags & HTON_SUPPORT_LOG_TABLES)))
      {
        my_error(ER_UNSUPORTED_LOG_ENGINE, MYF(0));
        DBUG_RETURN(TRUE);
      }

#ifdef WITH_PARTITION_STORAGE_ENGINE
      if (alter_info->flags & ALTER_PARTITION)
      {
        my_error(ER_WRONG_USAGE, MYF(0), "PARTITION", "log table");
        DBUG_RETURN(TRUE);
      }
#endif
    }
  }

  /*
    Assign variables table_name, new_name, db, new_db, path
    to simplify further comparisons: we want to see if it's a RENAME
    later just by comparing the pointers, avoiding the need for strcmp.
  */
  THD_SET_PROC_INFO(thd, "init");
  table_name=table_list->table_name;
  alias= (lower_case_table_names == 2) ? table_list->alias : table_name;
  db=table_list->db;
  if (!new_db || !my_strcasecmp(table_alias_charset, new_db, db))
    new_db= db;
  build_table_filename(path, sizeof(path), db, table_name, "", 0);

  mysql_ha_rm_tables(thd, table_list);

  /* DISCARD/IMPORT TABLESPACE is always alone in an ALTER TABLE */
  if (alter_info->tablespace_op != NO_TABLESPACE_OP)
    /* Conditionally writes to binlog. */
    DBUG_RETURN(mysql_discard_or_import_tablespace(thd,table_list,
						   alter_info->tablespace_op));
  strxnmov(new_name_buff, sizeof (new_name_buff) - 1, mysql_data_home, "/", db, 
           "/", table_name, reg_ext, NullS);
  (void) unpack_filename(new_name_buff, new_name_buff);
  /*
    If this is just a rename of a view, short cut to the
    following scenario: 1) lock LOCK_open 2) do a RENAME
    2) unlock LOCK_open.
    This is a copy-paste added to make sure
    ALTER (sic:) TABLE .. RENAME works for views. ALTER VIEW is handled
    as an independent branch in mysql_execute_command. The need
    for a copy-paste arose because the main code flow of ALTER TABLE
    ... RENAME tries to use open_ltable, which does not work for views
    (open_ltable was never modified to merge table lists of child tables
    into the main table list, like open_tables does).
    This code is wrong and will be removed, please do not copy.
  */
  frm_type= mysql_frm_type(thd, new_name_buff, &table_type);
  /* Rename a view */
  /* Sic: there is a race here */
  if (frm_type == FRMTYPE_VIEW && !(alter_info->flags & ~ALTER_RENAME))
  {
    /*
      Avoid problems with a rename on a table that we have locked or
      if the user is trying to to do this in a transcation context
    */

    if (thd->locked_tables || thd->active_transaction())
    {
      my_message(ER_LOCK_OR_ACTIVE_TRANSACTION,
                 ER(ER_LOCK_OR_ACTIVE_TRANSACTION), MYF(0));
      DBUG_RETURN(TRUE);
    }

    if (wait_if_global_read_lock(thd,0,1))
      DBUG_RETURN(TRUE);
    VOID(pthread_mutex_lock(&LOCK_open));
    if (lock_table_names(thd, table_list))
    {
      error= 1;
      goto view_err;
    }
    
    if (!do_rename(thd, table_list, new_db, new_name, new_name, 1))
    {
      if (mysql_bin_log.is_open())
      {
        thd->clear_error();
        Query_log_event qinfo(thd, thd->query, thd->query_length, 0, FALSE);
        mysql_bin_log.write(&qinfo);
      }
      send_ok(thd);
    }

    unlock_table_names(thd, table_list, (TABLE_LIST*) 0);

view_err:
    pthread_mutex_unlock(&LOCK_open);
    start_waiting_global_read_lock(thd);
    DBUG_RETURN(error);
  }

  if (!(table= open_n_lock_single_table(thd, table_list, TL_WRITE_ALLOW_READ)))
    DBUG_RETURN(TRUE);
  table->use_all_columns();

  /*
    Prohibit changing of the UNION list of a non-temporary MERGE table
    under LOCK tables. It would be quite difficult to reuse a shrinked
    set of tables from the old table or to open a new TABLE object for
    an extended list and verify that they belong to locked tables.
  */
  if (thd->locked_tables &&
      (create_info->used_fields & HA_CREATE_USED_UNION) &&
      (table->s->tmp_table == NO_TMP_TABLE))
  {
    my_error(ER_LOCK_OR_ACTIVE_TRANSACTION, MYF(0));
    DBUG_RETURN(TRUE);
  }

  /* Check that we are not trying to rename to an existing table */
  if (new_name)
  {
    DBUG_PRINT("info", ("new_db.new_name: '%s'.'%s'", new_db, new_name));
    strmov(new_name_buff,new_name);
    strmov(new_alias= new_alias_buff, new_name);
    if (lower_case_table_names)
    {
      if (lower_case_table_names != 2)
      {
	my_casedn_str(files_charset_info, new_name_buff);
	new_alias= new_name;			// Create lower case table name
      }
      my_casedn_str(files_charset_info, new_name);
    }
    if (new_db == db &&
	!my_strcasecmp(table_alias_charset, new_name_buff, table_name))
    {
      /*
	Source and destination table names are equal: make later check
	easier.
      */
      new_alias= new_name= table_name;
    }
    else
    {
      if (table->s->tmp_table != NO_TMP_TABLE)
      {
	if (find_temporary_table(thd,new_db,new_name_buff))
	{
	  my_error(ER_TABLE_EXISTS_ERROR, MYF(0), new_name_buff);
	  DBUG_RETURN(TRUE);
	}
      }
      else
      {
        if (lock_table_name_if_not_cached(thd, new_db, new_name, &name_lock))
          DBUG_RETURN(TRUE);
        if (!name_lock)
        {
	  my_error(ER_TABLE_EXISTS_ERROR, MYF(0), new_alias);
	  DBUG_RETURN(TRUE);
        }

        build_table_filename(new_name_buff, sizeof(new_name_buff),
                             new_db, new_name_buff, reg_ext, 0);
        if (!access(new_name_buff, F_OK))
	{
	  /* Table will be closed in do_command() */
	  my_error(ER_TABLE_EXISTS_ERROR, MYF(0), new_alias);
	  goto err;
	}
      }
    }
  }
  else
  {
    new_alias= (lower_case_table_names == 2) ? alias : table_name;
    new_name= table_name;
  }

  old_db_type= table->s->db_type();
  if (!create_info->db_type)
  {
#ifdef WITH_PARTITION_STORAGE_ENGINE
    if (table->part_info &&
        create_info->used_fields & HA_CREATE_USED_ENGINE)
    {
      /*
        This case happens when the user specified
        ENGINE = x where x is a non-existing storage engine
        We set create_info->db_type to default_engine_type
        to ensure we don't change underlying engine type
        due to a erroneously given engine name.
      */
      create_info->db_type= table->part_info->default_engine_type;
    }
    else
#endif
      create_info->db_type= old_db_type;
  }

  if (check_engine(thd, new_name, create_info))
    goto err;
  new_db_type= create_info->db_type;

  if (new_db_type != old_db_type &&
      !table->file->can_switch_engines())
  {
    my_error(ER_ROW_IS_REFERENCED, MYF(0));
    goto err;
  }

  if (create_info->row_type == ROW_TYPE_NOT_USED)
    create_info->row_type= table->s->row_type;

  DBUG_PRINT("info", ("old type: %s  new type: %s",
             ha_resolve_storage_engine_name(old_db_type),
             ha_resolve_storage_engine_name(new_db_type)));
  if (ha_check_storage_engine_flag(old_db_type, HTON_ALTER_NOT_SUPPORTED) ||
      ha_check_storage_engine_flag(new_db_type, HTON_ALTER_NOT_SUPPORTED))
  {
    DBUG_PRINT("info", ("doesn't support alter"));
    my_error(ER_ILLEGAL_HA, MYF(0), table_name);
    goto err;
  }

  THD_SET_PROC_INFO(thd, "setup");
  if (!(alter_info->flags & ~(ALTER_RENAME | ALTER_KEYS_ONOFF)) &&
      !table->s->tmp_table) // no need to touch frm
  {
    switch (alter_info->keys_onoff) {
    case LEAVE_AS_IS:
      break;
    case ENABLE:
      /*
        wait_while_table_is_used() ensures that table being altered is
        opened only by this thread and that TABLE::TABLE_SHARE::version
        of TABLE object corresponding to this table is 0.
        The latter guarantees that no DML statement will open this table
        until ALTER TABLE finishes (i.e. until close_thread_tables())
        while the fact that the table is still open gives us protection
        from concurrent DDL statements.
      */
      VOID(pthread_mutex_lock(&LOCK_open));
      wait_while_table_is_used(thd, table, HA_EXTRA_FORCE_REOPEN);
      VOID(pthread_mutex_unlock(&LOCK_open));
      DBUG_EXECUTE_IF("sleep_alter_enable_indexes", my_sleep(6000000););
      error= table->file->enable_indexes(HA_KEY_SWITCH_NONUNIQ_SAVE);
      /* COND_refresh will be signaled in close_thread_tables() */
      break;
    case DISABLE:
      VOID(pthread_mutex_lock(&LOCK_open));
      wait_while_table_is_used(thd, table, HA_EXTRA_FORCE_REOPEN);
      VOID(pthread_mutex_unlock(&LOCK_open));
      error=table->file->disable_indexes(HA_KEY_SWITCH_NONUNIQ_SAVE);
      /* COND_refresh will be signaled in close_thread_tables() */
      break;
    default:
      DBUG_ASSERT(FALSE);
      error= 0;
      break;
    }
    if (error == HA_ERR_WRONG_COMMAND)
    {
      error= 0;
      push_warning_printf(thd, MYSQL_ERROR::WARN_LEVEL_NOTE,
			  ER_ILLEGAL_HA, ER(ER_ILLEGAL_HA),
			  table->alias);
    }

    VOID(pthread_mutex_lock(&LOCK_open));
    /*
      Unlike to the above case close_cached_table() below will remove ALL
      instances of TABLE from table cache (it will also remove table lock
      held by this thread). So to make actual table renaming and writing
      to binlog atomic we have to put them into the same critical section
      protected by LOCK_open mutex. This also removes gap for races between
      access() and mysql_rename_table() calls.
    */

    if (!error && (new_name != table_name || new_db != db))
    {
      THD_SET_PROC_INFO(thd, "rename");
      /*
        Then do a 'simple' rename of the table. First we need to close all
        instances of 'source' table.
      */
      close_cached_table(thd, table);
      /*
        Then, we want check once again that target table does not exist.
        Actually the order of these two steps does not matter since
        earlier we took name-lock on the target table, so we do them
        in this particular order only to be consistent with 5.0, in which
        we don't take this name-lock and where this order really matters.
        TODO: Investigate if we need this access() check at all.
      */
      if (!access(new_name_buff,F_OK))
      {
	my_error(ER_TABLE_EXISTS_ERROR, MYF(0), new_name);
	error= -1;
      }
      else
      {
	*fn_ext(new_name)=0;
	if (mysql_rename_table(old_db_type,db,table_name,new_db,new_alias, 0))
	  error= -1;
        else if (Table_triggers_list::change_table_name(thd, db, table_name,
                                                        new_db, new_alias))
      {
          VOID(mysql_rename_table(old_db_type, new_db, new_alias, db,
                                  table_name, 0));
          error= -1;
      }
    }
  }

    if (error == HA_ERR_WRONG_COMMAND)
  {
      error= 0;
      push_warning_printf(thd, MYSQL_ERROR::WARN_LEVEL_NOTE,
			  ER_ILLEGAL_HA, ER(ER_ILLEGAL_HA),
			  table->alias);
  }

    if (!error)
    {
      write_bin_log(thd, TRUE, thd->query, thd->query_length);
      send_ok(thd);
  }
    else if (error > 0)
  {
      table->file->print_error(error, MYF(0));
      error= -1;
    }
    if (name_lock)
      unlink_open_table(thd, name_lock, FALSE);
    VOID(pthread_mutex_unlock(&LOCK_open));
    table_list->table= NULL;                    // For query cache
    query_cache_invalidate3(thd, table_list, 0);
    DBUG_RETURN(error);
  }

  /* We have to do full alter table. */

#ifdef WITH_PARTITION_STORAGE_ENGINE
  if (prep_alter_part_table(thd, table, alter_info, create_info, old_db_type,
                            &partition_changed, &fast_alter_partition))
  {
    goto err;
  }
#endif
    /*
    If the old table had partitions and we are doing ALTER TABLE ...
    engine= <new_engine>, the new table must preserve the original
    partitioning. That means that the new engine is still the
    partitioning engine, not the engine specified in the parser.
    This is discovered  in prep_alter_part_table, which in such case
    updates create_info->db_type.
    Now we need to update the stack copy of create_info->db_type,
    as otherwise we won't be able to correctly move the files of the
    temporary table to the result table files.
  */
  new_db_type= create_info->db_type;

  if (mysql_prepare_alter_table(thd, table, create_info, alter_info))
      goto err;

  set_table_default_charset(thd, create_info, db);


#ifdef WITH_PARTITION_STORAGE_ENGINE
  if (fast_alter_partition)
  {
    DBUG_RETURN(fast_alter_partition_table(thd, table, alter_info,
                                           create_info, table_list,
                                           db, table_name,
                                           fast_alter_partition));
  }
#endif

  if (thd->variables.old_alter_table
      || (table->s->db_type() != create_info->db_type)
#ifdef WITH_PARTITION_STORAGE_ENGINE
      || partition_changed
#endif
     )
  {
    if (alter_info->build_method == HA_BUILD_ONLINE)
    {
      my_error(ER_NOT_SUPPORTED_YET, MYF(0), thd->query);
      goto err;
    }
    alter_info->build_method= HA_BUILD_OFFLINE;
  }

  if (alter_info->build_method != HA_BUILD_OFFLINE)
  {
    TABLE *altered_table= 0;
    HA_ALTER_INFO ha_alter_info;
    HA_ALTER_FLAGS ha_alter_flags;
    uint table_changes= IS_EQUAL_YES;
    bool need_copy_table= TRUE;
    /* Check how much the tables differ. */
    if (compare_tables(thd, table, alter_info,
                       create_info, order_num,
                       &ha_alter_flags,
                       &ha_alter_info,
                       &table_changes))
    {
      DBUG_RETURN(TRUE);
    }

    /*
      Check if storage engine supports altering the table
      on-line.
    */

#ifndef DBUG_OFF
    {
      char dbug_string[HA_MAX_ALTER_FLAGS+1];
      ha_alter_flags.print(dbug_string);
      DBUG_PRINT("info", ("need_copy_table: %u, table_changes: %u, Real alter_flags:  %s",
                          need_copy_table, table_changes,
                          (char *) dbug_string));
    }
#endif

    /*
      If table is not renamed, changed database and
      some change was detected then check if engine
      can do the change on-line
    */
    if (new_name == table_name && new_db == db &&
        ha_alter_flags.is_set())
    {
      Alter_info tmp_alter_info(*alter_info, thd->mem_root);

      /*
        If no table rename,
        check if table can be altered on-line
      */
      if (!(altered_table= create_altered_table(thd,
                                                table,
                                                new_db,
                                                create_info,
                                                &tmp_alter_info,
                                                !strcmp(db, new_db))))
        goto err;

      switch (table->file->check_if_supported_alter(altered_table,
                                                    create_info,
                                                    &ha_alter_flags,
                                                    table_changes)) {
      case HA_ALTER_SUPPORTED_WAIT_LOCK:
      case HA_ALTER_SUPPORTED_NO_LOCK:
        /*
          @todo: Currently we always acquire an exclusive name
          lock on the table metadata when performing fast or online
          ALTER TABLE. In future we may consider this unnecessary,
          and narrow the scope of the exclusive name lock to only
          cover manipulation with .frms. Storage engine API
          call check_if_supported_alter has provision for this
          already now.
        */
        need_copy_table= FALSE;
        break;
      case HA_ALTER_NOT_SUPPORTED:
        if (alter_info->build_method == HA_BUILD_ONLINE)
        {
          my_error(ER_NOT_SUPPORTED_YET, MYF(0), thd->query);
          close_temporary_table(thd, altered_table, 1, 1);
          goto err;
        }
        need_copy_table= TRUE;
        break;
      case HA_ALTER_ERROR:
      default:
        close_temporary_table(thd, altered_table, 1, 1);
        goto err;
      }
#ifndef DBUG_OFF
      {
        char dbug_string[HA_MAX_ALTER_FLAGS+1];
        ha_alter_flags.print(dbug_string);
        DBUG_PRINT("info", ("need_copy_table: %u, table_changes: %u, Real alter_flags:  %s",
                            need_copy_table, table_changes,
                            (char *) dbug_string));
      }
#endif

    }
    /* TODO need to check if changes can be handled as fast ALTER TABLE */
    if (!altered_table)
      need_copy_table= TRUE;

    if (!need_copy_table)
    {
      error= mysql_fast_or_online_alter_table(thd,
                                              table,
                                              altered_table,
                                              create_info,
                                              &ha_alter_info,
                                              &ha_alter_flags,
                                              alter_info->keys_onoff);
      if (thd->lock)
      {
        mysql_unlock_tables(thd, thd->lock);
        thd->lock=0;
      }
      close_temporary_table(thd, altered_table, 1, 1);

      if (error)
      {
        switch (error) {
        case(-1):
          goto err_with_placeholders;
        default:
          goto err;
        }
      }
      else
      {
        pthread_mutex_lock(&LOCK_open);
        goto end_online;
      }
    }

    if (altered_table)
      close_temporary_table(thd, altered_table, 1, 1);
  }

  my_snprintf(tmp_name, sizeof(tmp_name), "%s-%lx_%lx", tmp_file_prefix,
              current_pid, thd->thread_id);
  /* Safety fix for innodb */
  if (lower_case_table_names)
    my_casedn_str(files_charset_info, tmp_name);


  /* Create a temporary table with the new format */
  if ((error= create_temporary_table(thd, table, new_db, tmp_name, 
                                     create_info, alter_info, 
                                     !strcmp(db, new_db))))
  {
    goto err;
  }

  /* Open the table so we need to copy the data to it. */
  if (table->s->tmp_table)
  {
    TABLE_LIST tbl;
    bzero((void*) &tbl, sizeof(tbl));
    tbl.db= new_db;
    tbl.table_name= tbl.alias= tmp_name;
    /* Table is in thd->temporary_tables */
    new_table= open_table(thd, &tbl, thd->mem_root, (bool*) 0,
                          MYSQL_LOCK_IGNORE_FLUSH);
  }
  else
  {
    char path[FN_REFLEN];
    /* table is a normal table: Create temporary table in same directory */
    build_table_filename(path, sizeof(path), new_db, tmp_name, "",
                         FN_IS_TMP);
    /* Open our intermediate table */
    new_table=open_temporary_table(thd, path, new_db, tmp_name, 0, OTM_OPEN);
  }
  if (!new_table)
    goto err1;

  /* Copy the data if necessary. */
  thd->count_cuted_fields= CHECK_FIELD_WARN;	// calc cuted fields
  thd->cuted_fields=0L;
  THD_SET_PROC_INFO(thd, "copy to tmp table");
  copied=deleted=0;
  /*
    We do not copy data for MERGE tables. Only the children have data.
    MERGE tables have HA_NO_COPY_ON_ALTER set.
  */
  if (new_table && !(new_table->file->ha_table_flags() & HA_NO_COPY_ON_ALTER))
  {
    /* We don't want update TIMESTAMP fields during ALTER TABLE. */
    new_table->timestamp_field_type= TIMESTAMP_NO_AUTO_SET;
    new_table->next_number_field=new_table->found_next_number_field;
    error= copy_data_between_tables(table, new_table,
                                    alter_info->create_list, ignore,
                                   order_num, order, &copied, &deleted,
                                    alter_info->keys_onoff,
                                    alter_info->error_if_not_empty);
  }
  else
  {
    VOID(pthread_mutex_lock(&LOCK_open));
    wait_while_table_is_used(thd, table, HA_EXTRA_FORCE_REOPEN);
    VOID(pthread_mutex_unlock(&LOCK_open));
    alter_table_manage_keys(table, table->file->indexes_are_disabled(),
                            alter_info->keys_onoff);
    error= ha_commit_stmt(thd);
    if (ha_commit(thd))
      error= 1;
  }
  thd->count_cuted_fields= CHECK_FIELD_IGNORE;

  if (table->s->tmp_table != NO_TMP_TABLE)
  {
    /* We changed a temporary table */
    if (error)
      goto err1;
    /* Close lock if this is a transactional table */
    if (thd->lock)
    {
      mysql_unlock_tables(thd, thd->lock);
      thd->lock=0;
    }
    /* Remove link to old table and rename the new one */
    close_temporary_table(thd, table, 1, 1);
    /* Should pass the 'new_name' as we store table name in the cache */
    if (rename_temporary_table(thd, new_table, new_db, new_name))
      goto err1;
    /* We don't replicate alter table statement on temporary tables */
    if (!thd->current_stmt_binlog_row_based)
      write_bin_log(thd, TRUE, thd->query, thd->query_length);
    goto end_temporary;
  }

  if (new_table)
  {
    /*
      Close the intermediate table that will be the new table.
      Note that MERGE tables do not have their children attached here.
    */
    intern_close_table(new_table);
    my_free(new_table,MYF(0));
  }
  VOID(pthread_mutex_lock(&LOCK_open));
  if (error)
  {
    VOID(quick_rm_table(new_db_type, new_db, tmp_name, FN_IS_TMP));
    VOID(pthread_mutex_unlock(&LOCK_open));
    goto err;
  }

  /*
    Data is copied. Now we:
    1) Wait until all other threads close old version of table.
    2) Close instances of table open by this thread and replace them
       with exclusive name-locks.
    3) Rename the old table to a temp name, rename the new one to the
       old name.
    4) If we are under LOCK TABLES and don't do ALTER TABLE ... RENAME
       we reopen new version of table.
    5) Write statement to the binary log.
    6) If we are under LOCK TABLES and do ALTER TABLE ... RENAME we
       remove name-locks from list of open tables and table cache.
    7) If we are not not under LOCK TABLES we rely on close_thread_tables()
       call to remove name-locks from table cache and list of open table.
  */

  THD_SET_PROC_INFO(thd, "rename result table");
  my_snprintf(old_name, sizeof(old_name), "%s2-%lx-%lx", tmp_file_prefix,
	      current_pid, thd->thread_id);
  if (lower_case_table_names)
    my_casedn_str(files_charset_info, old_name);

  wait_while_table_is_used(thd, table, HA_EXTRA_PREPARE_FOR_DELETE);
  close_data_files_and_morph_locks(thd, db, table_name);

  error=0;
  save_old_db_type= old_db_type;

  /*
    This leads to the storage engine (SE) not being notified for renames in
    mysql_rename_table(), because we just juggle with the FRM and nothing
    more. If we have an intermediate table, then we notify the SE that
    it should become the actual table. Later, we will recycle the old table.
    However, in case of ALTER TABLE RENAME there might be no intermediate
    table. This is when the old and new tables are compatible, according to
    compare_table(). Then, we need one additional call to
    mysql_rename_table() with flag NO_FRM_RENAME, which does nothing else but
    actual rename in the SE and the FRM is not touched. Note that, if the
    table is renamed and the SE is also changed, then an intermediate table
    is created and the additional call will not take place.
  */
  if (mysql_rename_table(old_db_type, db, table_name, db, old_name,
                         FN_TO_IS_TMP))
  {
    error=1;
    VOID(quick_rm_table(new_db_type, new_db, tmp_name, FN_IS_TMP));
  }
  else if (mysql_rename_table(new_db_type, new_db, tmp_name, new_db,
                              new_alias, FN_FROM_IS_TMP) ||
           (new_name != table_name || new_db != db) && // we also do rename
           Table_triggers_list::change_table_name(thd, db, table_name,
                                                  new_db, new_alias))
  {
    /* Try to get everything back. */
    error=1;
    VOID(quick_rm_table(new_db_type,new_db,new_alias, 0));
    VOID(quick_rm_table(new_db_type, new_db, tmp_name, FN_IS_TMP));
    VOID(mysql_rename_table(old_db_type, db, old_name, db, alias,
                            FN_FROM_IS_TMP));
  }

  if (error)
  {
    /* This shouldn't happen. But let us play it safe. */
    goto err_with_placeholders;
  }

  VOID(quick_rm_table(old_db_type, db, old_name, FN_IS_TMP));

end_online:

  if (thd->locked_tables && new_name == table_name && new_db == db)
  {
    thd->in_lock_tables= 1;
    error= reopen_tables(thd, 1, 0);
    thd->in_lock_tables= 0;
    if (error)
      goto err_with_placeholders;
  }
  VOID(pthread_mutex_unlock(&LOCK_open));

  THD_SET_PROC_INFO(thd, "end");

  DBUG_EXECUTE_IF("sleep_alter_before_main_binlog", my_sleep(6000000););

  ha_binlog_log_query(thd, create_info->db_type, LOGCOM_ALTER_TABLE,
                      thd->query, thd->query_length,
                      db, table_name);

  DBUG_ASSERT(!(mysql_bin_log.is_open() &&
                thd->current_stmt_binlog_row_based &&
                (create_info->options & HA_LEX_CREATE_TMP_TABLE)));
  write_bin_log(thd, TRUE, thd->query, thd->query_length);

  if (ha_check_storage_engine_flag(old_db_type, HTON_FLUSH_AFTER_RENAME))
  {
    /*
      For the alter table to be properly flushed to the logs, we
      have to open the new table.  If not, we get a problem on server
      shutdown. But we do not need to attach MERGE children.
    */
    char path[FN_REFLEN];
    TABLE *t_table;
    build_table_filename(path, sizeof(path), new_db, table_name, "", 0);
    t_table= open_temporary_table(thd, path, new_db, tmp_name, FALSE, OTM_OPEN);
    if (t_table)
    {
      intern_close_table(t_table);
      my_free(t_table, MYF(0));
    }
    else
      sql_print_warning("Could not open table %s.%s after rename\n",
                        new_db,table_name);
    ha_flush_logs(old_db_type);
  }
  table_list->table=0;				// For query cache
  query_cache_invalidate3(thd, table_list, 0);

  if (thd->locked_tables && (new_name != table_name || new_db != db))
  {
    /*
      If are we under LOCK TABLES and did ALTER TABLE with RENAME we need
      to remove placeholders for the old table and for the target table
      from the list of open tables and table cache. If we are not under
      LOCK TABLES we can rely on close_thread_tables() doing this job.
    */
    pthread_mutex_lock(&LOCK_open);
    unlink_open_table(thd, table, FALSE);
    unlink_open_table(thd, name_lock, FALSE);
    pthread_mutex_unlock(&LOCK_open);
  }

end_temporary:
  my_snprintf(tmp_name, sizeof(tmp_name), ER(ER_INSERT_INFO),
	      (ulong) (copied + deleted), (ulong) deleted,
	      (ulong) thd->cuted_fields);
  send_ok(thd, copied + deleted, 0L, tmp_name);
  thd->some_tables_deleted=0;
  DBUG_RETURN(FALSE);

err1:
  if (new_table)
  {
    /* close_temporary_table() frees the new_table pointer. */
    close_temporary_table(thd, new_table, 1, 1);
  }
  else
    VOID(quick_rm_table(new_db_type, new_db, tmp_name, FN_IS_TMP));

err:
  /*
    No default value was provided for a DATE/DATETIME field, the
    current sql_mode doesn't allow the '0000-00-00' value and
    the table to be altered isn't empty.
    Report error here.
  */
  if (alter_info->error_if_not_empty && thd->row_count)
  {
    const char *f_val= 0;
    enum enum_mysql_timestamp_type t_type= MYSQL_TIMESTAMP_DATE;
    switch (alter_info->datetime_field->sql_type)
    {
      case MYSQL_TYPE_DATE:
      case MYSQL_TYPE_NEWDATE:
        f_val= "0000-00-00";
        t_type= MYSQL_TIMESTAMP_DATE;
        break;
      case MYSQL_TYPE_DATETIME:
        f_val= "0000-00-00 00:00:00";
        t_type= MYSQL_TIMESTAMP_DATETIME;
        break;
      default:
        /* Shouldn't get here. */
        DBUG_ASSERT(0);
    }
    bool save_abort_on_warning= thd->abort_on_warning;
    thd->abort_on_warning= TRUE;
    make_truncated_value_warning(thd, MYSQL_ERROR::WARN_LEVEL_ERROR,
                                 f_val, strlength(f_val), t_type,
                                 alter_info->datetime_field->field_name);
    thd->abort_on_warning= save_abort_on_warning;
  }
  if (name_lock)
  {
    pthread_mutex_lock(&LOCK_open);
    unlink_open_table(thd, name_lock, FALSE);
    pthread_mutex_unlock(&LOCK_open);
  }
  DBUG_RETURN(TRUE);

err_with_placeholders:
  /*
    An error happened while we were holding exclusive name-lock on table
    being altered. To be safe under LOCK TABLES we should remove placeholders
    from list of open tables list and table cache.
  */
  unlink_open_table(thd, table, FALSE);
  if (name_lock)
    unlink_open_table(thd, name_lock, FALSE);
  VOID(pthread_mutex_unlock(&LOCK_open));
  DBUG_RETURN(TRUE);
}
/* mysql_alter_table */

static int
copy_data_between_tables(TABLE *from,TABLE *to,
			 List<Create_field> &create,
                         bool ignore,
			 uint order_num, ORDER *order,
			 ha_rows *copied,
			 ha_rows *deleted,
                         enum enum_enable_or_disable keys_onoff,
                         bool error_if_not_empty)
{
  int error;
  Copy_field *copy,*copy_end;
  ulong found_count,delete_count;
  THD *thd= current_thd;
  uint length= 0;
  SORT_FIELD *sortorder;
  READ_RECORD info;
  TABLE_LIST   tables;
  List<Item>   fields;
  List<Item>   all_fields;
  ha_rows examined_rows;
  bool auto_increment_field_copied= 0;
  ulong save_sql_mode;
  ulonglong prev_insert_id;
  DBUG_ENTER("copy_data_between_tables");

  /*
    Turn off recovery logging since rollback of an alter table is to
    delete the new table so there is no need to log the changes to it.
    
    This needs to be done before external_lock
  */
  error= ha_enable_transaction(thd, FALSE);
  if (error)
    DBUG_RETURN(-1);
  
  if (!(copy= new Copy_field[to->s->fields]))
    DBUG_RETURN(-1);				/* purecov: inspected */

  if (to->file->ha_external_lock(thd, F_WRLCK))
    DBUG_RETURN(-1);

  /* We need external lock before we can disable/enable keys */
  alter_table_manage_keys(to, from->file->indexes_are_disabled(), keys_onoff);

  /* We can abort alter table for any table type */
  thd->abort_on_warning= !ignore && test(thd->variables.sql_mode &
                                         (MODE_STRICT_TRANS_TABLES |
                                          MODE_STRICT_ALL_TABLES));

  from->file->info(HA_STATUS_VARIABLE);
  to->file->ha_start_bulk_insert(from->file->stats.records);

  save_sql_mode= thd->variables.sql_mode;

  List_iterator<Create_field> it(create);
  Create_field *def;
  copy_end=copy;
  for (Field **ptr=to->field ; *ptr ; ptr++)
  {
    def=it++;
    if (def->field)
    {
      if (*ptr == to->next_number_field)
      {
        auto_increment_field_copied= TRUE;
        /*
          If we are going to copy contents of one auto_increment column to
          another auto_increment column it is sensible to preserve zeroes.
          This condition also covers case when we are don't actually alter
          auto_increment column.
        */
        if (def->field == from->found_next_number_field)
          thd->variables.sql_mode|= MODE_NO_AUTO_VALUE_ON_ZERO;
      }
      (copy_end++)->set(*ptr,def->field,0);
    }

  }

  found_count=delete_count=0;

  if (order)
  {
    from->sort.io_cache=(IO_CACHE*) my_malloc(sizeof(IO_CACHE),
					      MYF(MY_FAE | MY_ZEROFILL));
    bzero((char*) &tables,sizeof(tables));
    tables.table= from;
    tables.alias= tables.table_name= from->s->table_name.str;
    tables.db=    from->s->db.str;
    error=1;

    if (thd->lex->select_lex.setup_ref_array(thd, order_num) ||
	setup_order(thd, thd->lex->select_lex.ref_pointer_array,
		    &tables, fields, all_fields, order) ||
	!(sortorder=make_unireg_sortorder(order, &length, NULL)) ||
	(from->sort.found_records = filesort(thd, from, sortorder, length,
					     (SQL_SELECT *) 0, HA_POS_ERROR, 1,
					     &examined_rows)) ==
	HA_POS_ERROR)
      goto err;
  };

  /* Tell handler that we have values for all columns in the to table */
  to->use_all_columns();
  init_read_record(&info, thd, from, (SQL_SELECT *) 0, 1,1);
  if (ignore)
    to->file->extra(HA_EXTRA_IGNORE_DUP_KEY);
  thd->row_count= 0;
  restore_record(to, s->default_values);        // Create empty record
  while (!(error=info.read_record(&info)))
  {
    if (thd->killed)
    {
      thd->send_kill_message();
      error= 1;
      break;
    }
    thd->row_count++;
    /* Return error if source table isn't empty. */
    if (error_if_not_empty)
    {
      error= 1;
      break;
    }
    if (to->next_number_field)
    {
      if (auto_increment_field_copied)
        to->auto_increment_field_not_null= TRUE;
      else
        to->next_number_field->reset();
    }
    
    for (Copy_field *copy_ptr=copy ; copy_ptr != copy_end ; copy_ptr++)
    {
      copy_ptr->do_copy(copy_ptr);
    }
    prev_insert_id= to->file->next_insert_id;
    error=to->file->write_row(to->record[0]);
    to->auto_increment_field_not_null= FALSE;
    if (error)
    {
      if (!ignore ||
          to->file->is_fatal_error(error, HA_CHECK_DUP))
      {
         if (!to->file->is_fatal_error(error, HA_CHECK_DUP))
         {
           uint key_nr= to->file->get_dup_key(error);
           if ((int) key_nr >= 0)
           {
             const char *err_msg= ER(ER_DUP_ENTRY_WITH_KEY_NAME);
             if (key_nr == 0 &&
                 (to->key_info[0].key_part[0].field->flags &
                  AUTO_INCREMENT_FLAG))
               err_msg= ER(ER_DUP_ENTRY_AUTOINCREMENT_CASE);
             to->file->print_keydup_error(key_nr, err_msg);
             break;
           }
         }

	to->file->print_error(error,MYF(0));
	break;
      }
      to->file->restore_auto_increment(prev_insert_id);
      delete_count++;
    }
    else
      found_count++;
  }
  end_read_record(&info);
  free_io_cache(from);
  delete [] copy;				// This is never 0

  if (to->file->ha_end_bulk_insert() && error <= 0)
  {
    to->file->print_error(my_errno,MYF(0));
    error=1;
  }
  to->file->extra(HA_EXTRA_NO_IGNORE_DUP_KEY);

  if (ha_enable_transaction(thd, TRUE))
  {
    error= 1;
    goto err;
  }

  /*
    Ensure that the new table is saved properly to disk so that we
    can do a rename
  */
  if (ha_commit_stmt(thd))
    error=1;
  if (ha_commit(thd))
    error=1;

 err:
  thd->variables.sql_mode= save_sql_mode;
  thd->abort_on_warning= 0;
  free_io_cache(from);
  *copied= found_count;
  *deleted=delete_count;
  to->file->ha_release_auto_increment();
  if (to->file->ha_external_lock(thd,F_UNLCK))
    error=1;
  DBUG_RETURN(error > 0 ? -1 : 0);
}


/*
  Recreates tables by calling mysql_alter_table().

  SYNOPSIS
    mysql_recreate_table()
    thd			Thread handler
    tables		Tables to recreate

 RETURN
    Like mysql_alter_table().
*/
bool mysql_recreate_table(THD *thd, TABLE_LIST *table_list)
{
  HA_CREATE_INFO create_info;
  Alter_info alter_info;

  DBUG_ENTER("mysql_recreate_table");
  DBUG_ASSERT(!table_list->next_global);
  /*
    table_list->table has been closed and freed. Do not reference
    uninitialized data. open_tables() could fail.
  */
  table_list->table= NULL;

  bzero((char*) &create_info, sizeof(create_info));
  create_info.db_type= 0;
  create_info.row_type=ROW_TYPE_NOT_USED;
  create_info.default_table_charset=default_charset_info;
  /* Force alter table to recreate table */
  alter_info.flags= (ALTER_CHANGE_COLUMN | ALTER_RECREATE);
  DBUG_RETURN(mysql_alter_table(thd, NullS, NullS, &create_info,
                                table_list, &alter_info, 0,
                                (ORDER *) 0, 0));
}


bool mysql_checksum_table(THD *thd, TABLE_LIST *tables,
                          HA_CHECK_OPT *check_opt)
{
  TABLE_LIST *table;
  List<Item> field_list;
  Item *item;
  Protocol *protocol= thd->protocol;
  DBUG_ENTER("mysql_checksum_table");

  field_list.push_back(item = new Item_empty_string("Table", NAME_LEN*2));
  item->maybe_null= 1;
  field_list.push_back(item= new Item_int("Checksum", (longlong) 1,
                                          MY_INT64_NUM_DECIMAL_DIGITS));
  item->maybe_null= 1;
  if (protocol->send_fields(&field_list,
                            Protocol::SEND_NUM_ROWS | Protocol::SEND_EOF))
    DBUG_RETURN(TRUE);

  /* Open one table after the other to keep lock time as short as possible. */
  for (table= tables; table; table= table->next_local)
  {
    char table_name[NAME_LEN*2+2];
    TABLE *t;

    strxmov(table_name, table->db ,".", table->table_name, NullS);

    t= table->table= open_n_lock_single_table(thd, table, TL_READ);
    thd->clear_error();			// these errors shouldn't get client

    protocol->prepare_for_resend();
    protocol->store(table_name, system_charset_info);

    if (!t)
    {
      /* Table didn't exist */
      protocol->store_null();
      thd->clear_error();
    }
    else
    {
      if (t->file->ha_table_flags() & HA_HAS_CHECKSUM &&
	  !(check_opt->flags & T_EXTEND))
	protocol->store((ulonglong)t->file->checksum());
      else if (!(t->file->ha_table_flags() & HA_HAS_CHECKSUM) &&
	       (check_opt->flags & T_QUICK))
	protocol->store_null();
      else
      {
	/* calculating table's checksum */
	ha_checksum crc= 0;
        uchar null_mask=256 -  (1 << t->s->last_null_bit_pos);

        t->use_all_columns();

	if (t->file->ha_rnd_init(1))
	  protocol->store_null();
	else
	{
	  for (;;)
	  {
	    ha_checksum row_crc= 0;
            int error= t->file->rnd_next(t->record[0]);
            if (unlikely(error))
            {
              if (error == HA_ERR_RECORD_DELETED)
                continue;
              break;
            }
	    if (t->s->null_bytes)
            {
              /* fix undefined null bits */
              t->record[0][t->s->null_bytes-1] |= null_mask;
              if (!(t->s->db_create_options & HA_OPTION_PACK_RECORD))
                t->record[0][0] |= 1;

	      row_crc= my_checksum(row_crc, t->record[0], t->s->null_bytes);
            }

	    for (uint i= 0; i < t->s->fields; i++ )
	    {
	      Field *f= t->field[i];
	      if ((f->type() == MYSQL_TYPE_BLOB) ||
                  (f->type() == MYSQL_TYPE_VARCHAR))
	      {
		String tmp;
		f->val_str(&tmp);
		row_crc= my_checksum(row_crc, (uchar*) tmp.ptr(), tmp.length());
	      }
	      else
		row_crc= my_checksum(row_crc, f->ptr,
				     f->pack_length());
	    }

	    crc+= row_crc;
	  }
	  protocol->store((ulonglong)crc);
          t->file->ha_rnd_end();
	}
      }
      thd->clear_error();
      close_thread_tables(thd);
      table->table=0;				// For query cache
    }
    if (protocol->write())
      goto err;
  }

  send_eof(thd);
  DBUG_RETURN(FALSE);

 err:
  close_thread_tables(thd);			// Shouldn't be needed
  if (table)
    table->table=0;
  DBUG_RETURN(TRUE);
}

static bool check_engine(THD *thd, const char *table_name,
                         HA_CREATE_INFO *create_info)
{
  handlerton **new_engine= &create_info->db_type;
  handlerton *req_engine= *new_engine;
  bool no_substitution=
        test(thd->variables.sql_mode & MODE_NO_ENGINE_SUBSTITUTION);
  if (!(*new_engine= ha_checktype(thd, ha_legacy_type(req_engine),
                                  no_substitution, 1)))
    return TRUE;

  if (req_engine && req_engine != *new_engine)
  {
    push_warning_printf(thd, MYSQL_ERROR::WARN_LEVEL_NOTE,
                       ER_WARN_USING_OTHER_HANDLER,
                       ER(ER_WARN_USING_OTHER_HANDLER),
                       ha_resolve_storage_engine_name(*new_engine),
                       table_name);
  }
  if (create_info->options & HA_LEX_CREATE_TMP_TABLE &&
      ha_check_storage_engine_flag(*new_engine, HTON_TEMPORARY_NOT_SUPPORTED))
  {
    if (create_info->used_fields & HA_CREATE_USED_ENGINE)
    {
      my_error(ER_ILLEGAL_HA_CREATE_OPTION, MYF(0),
               ha_resolve_storage_engine_name(*new_engine), "TEMPORARY");
      *new_engine= 0;
      return TRUE;
    }
    *new_engine= myisam_hton;
  }
  return FALSE;
}<|MERGE_RESOLUTION|>--- conflicted
+++ resolved
@@ -1567,13 +1567,10 @@
     handlerton *table_type;
     enum legacy_db_type frm_db_type;
 
-<<<<<<< HEAD
-=======
     DBUG_PRINT("table", ("table_l: '%s'.'%s'  table: 0x%lx  s: 0x%lx",
                          table->db, table->table_name, (long) table->table,
                          table->table ? (long) table->table->s : (long) -1));
 
->>>>>>> a09198f6
     error= drop_temporary_table(thd, table);
 
     switch (error) {
