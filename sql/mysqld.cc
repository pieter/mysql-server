/* Copyright (C) 2000-2003 MySQL AB

   This program is free software; you can redistribute it and/or modify
   it under the terms of the GNU General Public License as published by
   the Free Software Foundation; either version 2 of the License, or
   (at your option) any later version.

   This program is distributed in the hope that it will be useful,
   but WITHOUT ANY WARRANTY; without even the implied warranty of
   MERCHANTABILITY or FITNESS FOR A PARTICULAR PURPOSE.  See the
   GNU General Public License for more details.

   You should have received a copy of the GNU General Public License
   along with this program; if not, write to the Free Software
   Foundation, Inc., 59 Temple Place, Suite 330, Boston, MA  02111-1307  USA */

#include "mysql_priv.h"
#include <m_ctype.h>
#include <my_dir.h>
#include "sql_acl.h"
#include "slave.h"
#include "sql_repl.h"
#include "repl_failsafe.h"
#include "stacktrace.h"
#include "mysqld_suffix.h"
#ifdef HAVE_BERKELEY_DB
#include "ha_berkeley.h"
#endif
#ifdef HAVE_INNOBASE_DB
#include "ha_innodb.h"
#endif
#include "ha_myisam.h"
#ifdef HAVE_ISAM
#include "ha_isam.h"
#endif
#ifdef HAVE_NDBCLUSTER_DB
#include "ha_ndbcluster.h"
#endif
#include <nisam.h>
#include <thr_alarm.h>
#include <ft_global.h>
#include <errmsg.h>

#define mysqld_charset &my_charset_latin1

#ifndef DBUG_OFF
#define ONE_THREAD
#endif

#define SHUTDOWN_THD
#define MAIN_THD
#define SIGNAL_THD

#ifdef HAVE_purify
#define IF_PURIFY(A,B) (A)
#else
#define IF_PURIFY(A,B) (B)
#endif

#ifndef INADDR_NONE
#define INADDR_NONE -1				// Error value from inet_addr
#endif

/* stack traces are only supported on linux intel */
#if defined(__linux__)  && defined(__i386__) && defined(USE_PSTACK)
#define	HAVE_STACK_TRACE_ON_SEGV
#include "../pstack/pstack.h"
char pstack_file_name[80];
#endif /* __linux__ */

/* We have HAVE_purify below as this speeds up the shutdown of MySQL */

#if defined(HAVE_DEC_3_2_THREADS) || defined(SIGNALS_DONT_BREAK_READ) || defined(HAVE_purify) && defined(__linux__)
#define HAVE_CLOSE_SERVER_SOCK 1
#endif

extern "C" {					// Because of SCO 3.2V4.2
#include <errno.h>
#include <sys/stat.h>
#ifndef __GNU_LIBRARY__
#define __GNU_LIBRARY__				// Skip warnings in getopt.h
#endif
#include <my_getopt.h>
#ifdef HAVE_SYSENT_H
#include <sysent.h>
#endif
#ifdef HAVE_PWD_H
#include <pwd.h>				// For getpwent
#endif
#ifdef HAVE_GRP_H
#include <grp.h>
#endif

#if defined(OS2)
#  include <sys/un.h>
#elif !defined( __WIN__)
#  ifndef __NETWARE__
#include <sys/resource.h>
#  endif /* __NETWARE__ */
#ifdef HAVE_SYS_UN_H
#  include <sys/un.h>
#endif
#include <netdb.h>
#ifdef HAVE_SELECT_H
#  include <select.h>
#endif
#ifdef HAVE_SYS_SELECT_H
#include <sys/select.h>
#endif
#include <sys/utsname.h>
#endif /* __WIN__ */

#ifdef HAVE_LIBWRAP
#include <tcpd.h>
#include <syslog.h>
#ifdef NEED_SYS_SYSLOG_H
#include <sys/syslog.h>
#endif /* NEED_SYS_SYSLOG_H */
int allow_severity = LOG_INFO;
int deny_severity = LOG_WARNING;

#ifdef __STDC__
#define my_fromhost(A)	   fromhost(A)
#define my_hosts_access(A) hosts_access(A)
#define my_eval_client(A)  eval_client(A)
#else
#define my_fromhost(A)	   fromhost()
#define my_hosts_access(A) hosts_access()
#define my_eval_client(A)  eval_client()
#endif /* __STDC__ */
#endif /* HAVE_LIBWRAP */

#ifdef HAVE_SYS_MMAN_H
#include <sys/mman.h>
#endif

#ifdef __NETWARE__
#include <nks/vm.h>
#include <library.h>
#include <monitor.h>

static event_handle_t eh;
static Report_t ref;
#endif /* __NETWARE__ */

#ifdef _AIX41
int initgroups(const char *,unsigned int);
#endif

#if defined(__FreeBSD__) && defined(HAVE_IEEEFP_H)
#include <ieeefp.h>
#ifdef HAVE_FP_EXCEPT				// Fix type conflict
typedef fp_except fp_except_t;
#endif

  /* We can't handle floating point exceptions with threads, so disable
     this on freebsd
  */

inline void reset_floating_point_exceptions()
{
  /* Don't fall for overflow, underflow,divide-by-zero or loss of precision */
#if defined(__i386__)
  fpsetmask(~(FP_X_INV | FP_X_DNML | FP_X_OFL | FP_X_UFL | FP_X_DZ |
	      FP_X_IMP));
#else
 fpsetmask(~(FP_X_INV |             FP_X_OFL | FP_X_UFL | FP_X_DZ |
	     FP_X_IMP));
#endif
}
#else
#define reset_floating_point_exceptions()
#endif /* __FreeBSD__ && HAVE_IEEEFP_H */

} /* cplusplus */


#if defined(HAVE_LINUXTHREADS)
#define THR_KILL_SIGNAL SIGINT
#else
#define THR_KILL_SIGNAL SIGUSR2		// Can't use this with LinuxThreads
#endif
#define MYSQL_KILL_SIGNAL SIGTERM

#ifdef HAVE_GLIBC2_STYLE_GETHOSTBYNAME_R
#include <sys/types.h>
#else
#include <my_pthread.h>			// For thr_setconcurency()
#endif

#ifdef SOLARIS
extern "C" int gethostname(char *name, int namelen);
#endif

<<<<<<< HEAD
/* Set prefix for windows binary */
#ifdef __WIN__
#undef MYSQL_SERVER_SUFFIX
#ifdef __NT__
#if defined(HAVE_BERKELEY_DB)
#define MYSQL_SERVER_SUFFIX "-max-nt"
#else
#define MYSQL_SERVER_SUFFIX "-nt"
#endif /* ...DB */
#elif defined(HAVE_BERKELEY_DB)
#define MYSQL_SERVER_SUFFIX "-max"
#else
#define MYSQL_SERVER_SUFFIX ""
#endif /* __NT__ */
#endif /* __WIN__ */

=======
#define MYSQL_KILL_SIGNAL SIGTERM

#ifndef DBUG_OFF
static const char* default_dbug_option=IF_WIN("d:t:i:O,\\mysqld.trace",
					      "d:t:i:o,/tmp/mysqld.trace");
#endif

#ifdef __NT__
static char pipe_name[512];
static SECURITY_ATTRIBUTES saPipeSecurity;
static SECURITY_DESCRIPTOR sdPipeDescriptor;
static HANDLE hPipe = INVALID_HANDLE_VALUE;
static pthread_cond_t COND_handler_count;
static uint handler_count;
#endif
#ifdef __WIN__
static bool start_mode=0, use_opt_args;
static int opt_argc;
static char **opt_argv;
#endif

#ifdef HAVE_BERKELEY_DB
SHOW_COMP_OPTION have_berkeley_db=SHOW_OPTION_YES;
#else
SHOW_COMP_OPTION have_berkeley_db=SHOW_OPTION_NO;
#endif
#ifdef HAVE_INNOBASE_DB
SHOW_COMP_OPTION have_innodb=SHOW_OPTION_YES;
#else
SHOW_COMP_OPTION have_innodb=SHOW_OPTION_NO;
#endif
#ifdef HAVE_ISAM
SHOW_COMP_OPTION have_isam=SHOW_OPTION_YES;
#else
SHOW_COMP_OPTION have_isam=SHOW_OPTION_NO;
#endif
#ifdef USE_RAID
SHOW_COMP_OPTION have_raid=SHOW_OPTION_YES;
#else
SHOW_COMP_OPTION have_raid=SHOW_OPTION_NO;
#endif
#ifdef HAVE_OPENSSL
SHOW_COMP_OPTION have_openssl=SHOW_OPTION_YES;
#else
SHOW_COMP_OPTION have_openssl=SHOW_OPTION_NO;
#endif
#ifdef HAVE_BROKEN_REALPATH
SHOW_COMP_OPTION have_symlink=SHOW_OPTION_NO;
#else
SHOW_COMP_OPTION have_symlink=SHOW_OPTION_YES;
#endif
#ifdef HAVE_QUERY_CACHE
SHOW_COMP_OPTION have_query_cache=SHOW_OPTION_YES;
#else
SHOW_COMP_OPTION have_query_cache=SHOW_OPTION_NO;
#endif
#ifdef HAVE_CRYPT
SHOW_COMP_OPTION have_crypt=SHOW_OPTION_YES;
#else
SHOW_COMP_OPTION have_crypt=SHOW_OPTION_NO;
#endif
>>>>>>> 6b80eb47

/* Constants */

const char *show_comp_option_name[]= {"YES", "NO", "DISABLED"};
const char *sql_mode_names[] =
{
  "REAL_AS_FLOAT", "PIPES_AS_CONCAT", "ANSI_QUOTES", "IGNORE_SPACE",
  "?", "ONLY_FULL_GROUP_BY", "NO_UNSIGNED_SUBTRACTION",
  "NO_DIR_IN_CREATE",
  "POSTGRESQL", "ORACLE", "MSSQL", "DB2", "MAXDB", "NO_KEY_OPTIONS",
  "NO_TABLE_OPTIONS", "NO_FIELD_OPTIONS", "MYSQL323", "MYSQL40", "ANSI",
  "NO_AUTO_VALUE_ON_ZERO", NullS
};
TYPELIB sql_mode_typelib= { array_elements(sql_mode_names)-1,"",
			    sql_mode_names };
const char *first_keyword= "first", *binary_keyword= "BINARY";
const char *my_localhost= "localhost", *delayed_user= "DELAYED";
#if SIZEOF_OFF_T > 4 && defined(BIG_TABLES)
#define GET_HA_ROWS GET_ULL
#else
#define GET_HA_ROWS GET_ULONG
#endif

bool opt_large_files= sizeof(my_off_t) > 4;

/*
  Used with --help for detailed option
*/
bool opt_help= 0;
bool opt_verbose= 0;

arg_cmp_func Arg_comparator::comparator_matrix[4][2] =
{{&Arg_comparator::compare_string, &Arg_comparator::compare_e_string},
 {&Arg_comparator::compare_real, &Arg_comparator::compare_e_real},
 {&Arg_comparator::compare_int, &Arg_comparator::compare_e_int},
 {&Arg_comparator::compare_row, &Arg_comparator::compare_e_row}};


/* Global variables */

bool opt_log, opt_update_log, opt_bin_log, opt_slow_log;
bool opt_error_log= IF_WIN(1,0);
bool opt_disable_networking=0, opt_skip_show_db=0;
bool lower_case_table_names_used= 0;
bool server_id_supplied = 0;
bool opt_endinfo,using_udf_functions, locked_in_memory;
bool opt_using_transactions, using_update_log;
bool volatile abort_loop, select_thread_in_use, signal_thread_in_use;
bool volatile ready_to_exit, shutdown_in_progress, grant_option;

my_bool opt_skip_slave_start = 0; // If set, slave is not autostarted
my_bool opt_reckless_slave = 0;
my_bool opt_enable_named_pipe= 0, opt_debugging= 0;
my_bool opt_local_infile, opt_external_locking, opt_slave_compressed_protocol;
my_bool opt_safe_user_create = 0, opt_no_mix_types = 0;
my_bool opt_show_slave_auth_info, opt_sql_bin_update = 0;
my_bool opt_log_slave_updates= 0;
my_bool	opt_console= 0, opt_bdb, opt_innodb, opt_isam, opt_ndbcluster;
my_bool opt_readonly, use_temp_pool, relay_log_purge;
my_bool opt_sync_bdb_logs, opt_sync_frm;
my_bool opt_secure_auth= 0;
my_bool opt_short_log_format= 0;
my_bool opt_log_queries_not_using_indexes= 0;
my_bool lower_case_file_system= 0;
volatile bool mqh_used = 0;

uint mysqld_port, test_flags, select_errors, dropping_tables, ha_open_options;
uint delay_key_write_options, protocol_version;
uint lower_case_table_names;
uint volatile thread_count, thread_running, kill_cached_threads, wake_thread;

ulong back_log, connect_timeout, concurrency;
ulong server_id, thd_startup_options;
ulong table_cache_size, thread_stack, thread_stack_min, what_to_log;
ulong query_buff_size, slow_launch_time, slave_open_temp_tables;
ulong open_files_limit, max_binlog_size, max_relay_log_size;
ulong slave_net_timeout;
ulong thread_cache_size=0, binlog_cache_size=0, max_binlog_cache_size=0;
ulong query_cache_size=0;
ulong com_stat[(uint) SQLCOM_END], com_other;
ulong bytes_sent, bytes_received, net_big_packet_count;
ulong refresh_version, flush_version;	/* Increments on each reload */
ulong query_id, long_query_count;
ulong aborted_threads, killed_threads, aborted_connects;
ulong delayed_insert_timeout, delayed_insert_limit, delayed_queue_size;
ulong delayed_insert_threads, delayed_insert_writes, delayed_rows_in_use;
ulong delayed_insert_errors,flush_time, thread_created;
ulong filesort_rows, filesort_range_count, filesort_scan_count;
ulong filesort_merge_passes;
ulong select_range_check_count, select_range_count, select_scan_count;
ulong select_full_range_join_count,select_full_join_count;
ulong specialflag=0,opened_tables=0,created_tmp_tables=0,
      created_tmp_disk_tables=0;
ulong binlog_cache_use= 0, binlog_cache_disk_use= 0;
ulong max_connections,max_used_connections,
      max_connect_errors, max_user_connections = 0;
ulong thread_id=1L,current_pid;
ulong slow_launch_threads = 0;
ulong expire_logs_days = 0;
ulong rpl_recovery_rank=0;
ulong my_bind_addr;			/* the address we bind to */
volatile ulong cached_thread_count= 0;

double log_10[32];			/* 10 potences */
ulonglong log_10_int[20]=
{
  1, 10, 100, 1000, 10000UL, 100000UL, 1000000UL, 10000000UL,
  ULL(100000000), ULL(1000000000), ULL(10000000000), ULL(100000000000),
  ULL(1000000000000), ULL(10000000000000), ULL(100000000000000),
  ULL(1000000000000000), ULL(10000000000000000), ULL(100000000000000000),
  ULL(1000000000000000000), ULL(10000000000000000000)
};

time_t start_time;

char mysql_home[FN_REFLEN], pidfile_name[FN_REFLEN], time_zone[30];
char log_error_file[FN_REFLEN], glob_hostname[FN_REFLEN];
char* log_error_file_ptr= log_error_file;
char mysql_real_data_home[FN_REFLEN],
     language[LIBLEN],reg_ext[FN_EXTLEN], mysql_charsets_dir[FN_REFLEN],
     max_sort_char,*mysqld_user,*mysqld_chroot, *opt_init_file,
     *opt_init_connect, *opt_init_slave,
     def_ft_boolean_syntax[sizeof(ft_boolean_syntax)];

<<<<<<< HEAD
const char *opt_date_time_formats[3];

char *language_ptr, *default_collation_name, *default_character_set_name;
char mysql_data_home_buff[2], *mysql_data_home=mysql_real_data_home;
char server_version[SERVER_VERSION_LENGTH]=MYSQL_SERVER_VERSION;
char *mysqld_unix_port, *opt_mysql_tmpdir;
char *my_bind_addr_str;
=======
static char *opt_bin_logname = 0;
char *opt_relay_logname = 0, *opt_relaylog_index_name=0;
char server_version[SERVER_VERSION_LENGTH];
const char *first_keyword="first";
>>>>>>> 6b80eb47
const char **errmesg;			/* Error messages */
const char *myisam_recover_options_str="OFF";
const char *sql_mode_str="OFF";
/* name of reference on left espression in rewritten IN subquery */
const char *in_left_expr_name= "<left expr>";
/* name of additional condition */
const char *in_additional_cond= "<IN COND>";
/* classes for comparation parsing/processing */
Eq_creator eq_creator;
Ne_creator ne_creator;
Gt_creator gt_creator;
Lt_creator lt_creator;
Ge_creator ge_creator;
Le_creator le_creator;


FILE *bootstrap_file;

I_List<i_string_pair> replicate_rewrite_db;
I_List<i_string> replicate_do_db, replicate_ignore_db;
// allow the user to tell us which db to replicate and which to ignore
I_List<i_string> binlog_do_db, binlog_ignore_db;
I_List<THD> threads,thread_cache;
I_List<NAMED_LIST> key_caches;

struct system_variables global_system_variables;
struct system_variables max_system_variables;

MY_TMPDIR mysql_tmpdir_list;
MY_BITMAP temp_pool;
KEY_CACHE *sql_key_cache;

CHARSET_INFO *system_charset_info, *files_charset_info ;
CHARSET_INFO *national_charset_info, *table_alias_charset;

SHOW_COMP_OPTION have_berkeley_db, have_innodb, have_isam, 
 have_ndbcluster, have_example_db;
SHOW_COMP_OPTION have_raid, have_openssl, have_symlink, have_query_cache;
SHOW_COMP_OPTION have_crypt, have_compress;

/* Thread specific variables */

pthread_key(MEM_ROOT*,THR_MALLOC);
pthread_key(THD*, THR_THD);
pthread_mutex_t LOCK_mysql_create_db, LOCK_Acl, LOCK_open, LOCK_thread_count,
		LOCK_mapped_file, LOCK_status,
		LOCK_error_log, LOCK_uuid_generator,
		LOCK_delayed_insert, LOCK_delayed_status, LOCK_delayed_create,
		LOCK_crypt, LOCK_bytes_sent, LOCK_bytes_received,
	        LOCK_global_system_variables,
		LOCK_user_conn, LOCK_slave_list, LOCK_active_mi;
rw_lock_t	LOCK_grant, LOCK_sys_init_connect, LOCK_sys_init_slave;
pthread_cond_t COND_refresh,COND_thread_count, COND_slave_stopped,
	       COND_slave_start;
pthread_cond_t COND_thread_cache,COND_flush_thread_cache;
pthread_t signal_thread;
pthread_attr_t connection_attrib;

/* replication parameters, if master_host is not NULL, we are a slave */
uint master_port= MYSQL_PORT, master_connect_retry = 60;
uint report_port= MYSQL_PORT;
ulong master_retry_count=0;
char *master_user, *master_password, *master_host, *master_info_file;
char *relay_log_info_file, *report_user, *report_password, *report_host;
char *opt_relay_logname = 0, *opt_relaylog_index_name=0;
my_bool master_ssl;
char *master_ssl_key, *master_ssl_cert;
char *master_ssl_ca, *master_ssl_capath, *master_ssl_cipher;

/* Static variables */

static bool kill_in_progress, segfaulted;
static my_bool opt_do_pstack, opt_noacl, opt_bootstrap, opt_myisam_log;
static int cleanup_done;
static ulong opt_specialflag, opt_myisam_block_size;
static char *opt_logname, *opt_update_logname, *opt_binlog_index_name;
static char *opt_slow_logname;
static char *mysql_home_ptr, *pidfile_name_ptr;
static char **defaults_argv;
static char *opt_bin_logname;

static my_socket unix_sock,ip_sock;
static pthread_t select_thread;
struct rand_struct sql_rand; // used by sql_class.cc:THD::THD()

/* OS specific variables */

#ifdef __WIN__
#undef	 getpid
#include <process.h>

static pthread_cond_t COND_handler_count;
static uint handler_count;
static bool start_mode=0, use_opt_args;
static int opt_argc;
static char **opt_argv;

#if !defined(EMBEDDED_LIBRARY)
static HANDLE hEventShutdown;
static char shutdown_event_name[40];
#include "nt_servc.h"
static	 NTService  Service;	      // Service object for WinNT
#endif /* EMBEDDED_LIBRARY */
#endif /* __WIN__ */

#ifdef __NT__
static char pipe_name[512];
static SECURITY_ATTRIBUTES saPipeSecurity;
static SECURITY_DESCRIPTOR sdPipeDescriptor;
static HANDLE hPipe = INVALID_HANDLE_VALUE;
#endif

#ifdef OS2
pthread_cond_t eventShutdown;
#endif

#ifndef EMBEDDED_LIBRARY
bool mysql_embedded=0;
#else
bool mysql_embedded=1;
#endif

#ifndef DBUG_OFF
static const char* default_dbug_option;
#endif
#ifdef HAVE_LIBWRAP
char *libwrapName= NULL;
#endif
#ifdef HAVE_QUERY_CACHE
ulong query_cache_limit= 0;
ulong query_cache_min_res_unit= QUERY_CACHE_MIN_RESULT_DATA_SIZE;
Query_cache query_cache;
#endif
#ifdef HAVE_SMEM
char *shared_memory_base_name= default_shared_memory_base_name;
bool opt_enable_shared_memory;
#endif

#include "sslopt-vars.h"
#ifdef HAVE_OPENSSL
char *des_key_file;
struct st_VioSSLAcceptorFd *ssl_acceptor_fd;
#endif /* HAVE_OPENSSL */


/* Function declarations */

static void start_signal_handler(void);
extern "C" pthread_handler_decl(signal_hand, arg);
static void mysql_init_variables(void);
static void get_options(int argc,char **argv);
<<<<<<< HEAD
static int init_thread_environment();
=======
static void set_server_version(void);
>>>>>>> 6b80eb47
static char *get_relative_path(const char *path);
static void fix_paths(void);
extern "C" pthread_handler_decl(handle_connections_sockets,arg);
extern "C" pthread_handler_decl(kill_server_thread,arg);
static int bootstrap(FILE *file);
static void close_server_sock();
static bool read_init_file(char *file_name);
#ifdef __NT__
extern "C" pthread_handler_decl(handle_connections_namedpipes,arg);
#endif
#ifdef HAVE_SMEM
static pthread_handler_decl(handle_connections_shared_memory,arg);
#endif
extern "C" pthread_handler_decl(handle_slave,arg);
static ulong find_bit_type(const char *x, TYPELIB *bit_lib);
static void clean_up(bool print_message);
static void clean_up_mutexes(void);
static int test_if_case_insensitive(const char *dir_name);
static void create_pid_file();

#ifndef EMBEDDED_LIBRARY
/****************************************************************************
** Code to end mysqld
****************************************************************************/

static void close_connections(void)
{
#ifdef EXTRA_DEBUG
  int count=0;
#endif
  DBUG_ENTER("close_connections");

  /* Clear thread cache */
  kill_cached_threads++;
  flush_thread_cache();

  /* kill flush thread */
  (void) pthread_mutex_lock(&LOCK_manager);
  if (manager_thread_in_use)
  {
    DBUG_PRINT("quit",("killing manager thread: %lx",manager_thread));
   (void) pthread_cond_signal(&COND_manager);
  }
  (void) pthread_mutex_unlock(&LOCK_manager);

  /* kill connection thread */
#if !defined(__WIN__) && !defined(__EMX__) && !defined(OS2) && !defined(__NETWARE__)
  DBUG_PRINT("quit",("waiting for select thread: %lx",select_thread));
  (void) pthread_mutex_lock(&LOCK_thread_count);

  while (select_thread_in_use)
  {
    struct timespec abstime;
    int error;
    LINT_INIT(error);
    DBUG_PRINT("info",("Waiting for select_thread"));

#ifndef DONT_USE_THR_ALARM
    if (pthread_kill(select_thread,THR_CLIENT_ALARM))
      break;					// allready dead
#endif
    set_timespec(abstime, 2);
    for (uint tmp=0 ; tmp < 10 && select_thread_in_use; tmp++)
    {
      error=pthread_cond_timedwait(&COND_thread_count,&LOCK_thread_count,
				   &abstime);
      if (error != EINTR)
	break;
    }
#ifdef EXTRA_DEBUG
    if (error != 0 && !count++)
      sql_print_error("Got error %d from pthread_cond_timedwait",error);
#endif
    close_server_sock();
  }
  (void) pthread_mutex_unlock(&LOCK_thread_count);
#endif /* __WIN__ */


  /* Abort listening to new connections */
  DBUG_PRINT("quit",("Closing sockets"));
  if ( !opt_disable_networking )
  {
    if (ip_sock != INVALID_SOCKET)
    {
      (void) shutdown(ip_sock,2);
      (void) closesocket(ip_sock);
      ip_sock= INVALID_SOCKET;
    }
  }
#ifdef __NT__
  if (hPipe != INVALID_HANDLE_VALUE && opt_enable_named_pipe)
  {
    HANDLE temp;
    DBUG_PRINT( "quit", ("Closing named pipes") );

    /* Create connection to the handle named pipe handler to break the loop */
    if ((temp = CreateFile(pipe_name,
			   GENERIC_READ | GENERIC_WRITE,
			   0,
			   NULL,
			   OPEN_EXISTING,
			   0,
			   NULL )) != INVALID_HANDLE_VALUE)
    {
      WaitNamedPipe(pipe_name, 1000);
      DWORD dwMode = PIPE_READMODE_BYTE | PIPE_WAIT;
      SetNamedPipeHandleState(temp, &dwMode, NULL, NULL);
      CancelIo(temp);
      DisconnectNamedPipe(temp);
      CloseHandle(temp);
    }
  }
#endif
#ifdef HAVE_SYS_UN_H
  if (unix_sock != INVALID_SOCKET)
  {
    (void) shutdown(unix_sock,2);
    (void) closesocket(unix_sock);
    (void) unlink(mysqld_unix_port);
    unix_sock= INVALID_SOCKET;
  }
#endif
  end_thr_alarm(0);			 // Abort old alarms.
  end_slave();

  /* First signal all threads that it's time to die */

  THD *tmp;
  (void) pthread_mutex_lock(&LOCK_thread_count); // For unlink from list

  I_List_iterator<THD> it(threads);
  while ((tmp=it++))
  {
    DBUG_PRINT("quit",("Informing thread %ld that it's time to die",
		       tmp->thread_id));
    tmp->killed=1;
    if (tmp->mysys_var)
    {
      tmp->mysys_var->abort=1;
      pthread_mutex_lock(&tmp->mysys_var->mutex);
      if (tmp->mysys_var->current_cond)
      {
	pthread_mutex_lock(tmp->mysys_var->current_mutex);
	pthread_cond_broadcast(tmp->mysys_var->current_cond);
	pthread_mutex_unlock(tmp->mysys_var->current_mutex);
      }
      pthread_mutex_unlock(&tmp->mysys_var->mutex);
    }
  }
  (void) pthread_mutex_unlock(&LOCK_thread_count); // For unlink from list

  if (thread_count)
    sleep(1);					// Give threads time to die

  /* Force remaining threads to die by closing the connection to the client */

  for (;;)
  {
    DBUG_PRINT("quit",("Locking LOCK_thread_count"));
    (void) pthread_mutex_lock(&LOCK_thread_count); // For unlink from list
    if (!(tmp=threads.get()))
    {
      DBUG_PRINT("quit",("Unlocking LOCK_thread_count"));
      (void) pthread_mutex_unlock(&LOCK_thread_count);
      break;
    }
#ifndef __bsdi__				// Bug in BSDI kernel
    if (tmp->net.vio)
    {
      sql_print_error(ER(ER_FORCING_CLOSE),my_progname,
		      tmp->thread_id,tmp->user ? tmp->user : "");
      close_connection(tmp,0,0);
    }
#endif
    DBUG_PRINT("quit",("Unlocking LOCK_thread_count"));
    (void) pthread_mutex_unlock(&LOCK_thread_count);
  }
  /* All threads has now been aborted */
  DBUG_PRINT("quit",("Waiting for threads to die (count=%u)",thread_count));
  (void) pthread_mutex_lock(&LOCK_thread_count);
  while (thread_count)
  {
    (void) pthread_cond_wait(&COND_thread_count,&LOCK_thread_count);
    DBUG_PRINT("quit",("One thread died (count=%u)",thread_count));
  }
  (void) pthread_mutex_unlock(&LOCK_thread_count);

  DBUG_PRINT("quit",("close_connections thread"));
  DBUG_VOID_RETURN;
}
#endif /*EMBEDDED_LIBRARY*/


static void close_server_sock()
{
#ifdef HAVE_CLOSE_SERVER_SOCK
  DBUG_ENTER("close_server_sock");
  my_socket tmp_sock;
  tmp_sock=ip_sock;
  if (tmp_sock != INVALID_SOCKET)
  {
    ip_sock=INVALID_SOCKET;
    DBUG_PRINT("info",("calling shutdown on TCP/IP socket"));
    VOID(shutdown(tmp_sock,2));
#if defined(__NETWARE__)
    /*
      The following code is disabled for normal systems as it causes MySQL
      to hang on AIX 4.3 during shutdown
    */
    DBUG_PRINT("info",("calling closesocket on TCP/IP socket"));
    VOID(closesocket(tmp_sock));
#endif
  }
  tmp_sock=unix_sock;
  if (tmp_sock != INVALID_SOCKET)
  {
    unix_sock=INVALID_SOCKET;
    DBUG_PRINT("info",("calling shutdown on unix socket"));
    VOID(shutdown(tmp_sock,2));
#if defined(__NETWARE__)
    /*
      The following code is disabled for normal systems as it may cause MySQL
      to hang on AIX 4.3 during shutdown
    */
    DBUG_PRINT("info",("calling closesocket on unix/IP socket"));
    VOID(closesocket(tmp_sock));
#endif
    VOID(unlink(mysqld_unix_port));
  }
  DBUG_VOID_RETURN;
#endif
}


void kill_mysql(void)
{
  DBUG_ENTER("kill_mysql");

#ifdef SIGNALS_DONT_BREAK_READ
  abort_loop=1;					// Break connection loops
  close_server_sock();				// Force accept to wake up
#endif

#if defined(__WIN__)
#if !defined(EMBEDDED_LIBRARY)
  {
    if (!SetEvent(hEventShutdown))
    {
      DBUG_PRINT("error",("Got error: %ld from SetEvent",GetLastError()));
    }
    /*
      or:
      HANDLE hEvent=OpenEvent(0, FALSE, "MySqlShutdown");
      SetEvent(hEventShutdown);
      CloseHandle(hEvent);
    */
  }
#endif
#elif defined(OS2)
  pthread_cond_signal( &eventShutdown);		// post semaphore
#elif defined(HAVE_PTHREAD_KILL)
  if (pthread_kill(signal_thread, MYSQL_KILL_SIGNAL))
  {
    DBUG_PRINT("error",("Got error %d from pthread_kill",errno)); /* purecov: inspected */
  }
#elif !defined(SIGNALS_DONT_BREAK_READ)
  kill(current_pid, MYSQL_KILL_SIGNAL);
#endif
  DBUG_PRINT("quit",("After pthread_kill"));
  shutdown_in_progress=1;			// Safety if kill didn't work
#ifdef SIGNALS_DONT_BREAK_READ
  if (!kill_in_progress)
  {
    pthread_t tmp;
    abort_loop=1;
    if (pthread_create(&tmp,&connection_attrib, kill_server_thread,
			   (void*) 0))
      sql_print_error("Error: Can't create thread to kill server");
  }
#endif
  DBUG_VOID_RETURN;
}

	/* Force server down. kill all connections and threads and exit */

#if defined(OS2) || defined(__NETWARE__)
extern "C" void kill_server(int sig_ptr)
#define RETURN_FROM_KILL_SERVER DBUG_VOID_RETURN
#elif !defined(__WIN__)
static void *kill_server(void *sig_ptr)
#define RETURN_FROM_KILL_SERVER DBUG_RETURN(0)
#else
static void __cdecl kill_server(int sig_ptr)
#define RETURN_FROM_KILL_SERVER DBUG_VOID_RETURN
#endif
{
  int sig=(int) (long) sig_ptr;			// This is passed a int
  DBUG_ENTER("kill_server");
#ifndef EMBEDDED_LIBRARY
  // if there is a signal during the kill in progress, ignore the other
  if (kill_in_progress)				// Safety
    RETURN_FROM_KILL_SERVER;
  kill_in_progress=TRUE;
  abort_loop=1;					// This should be set
  signal(sig,SIG_IGN);
  if (sig == MYSQL_KILL_SIGNAL || sig == 0)
    sql_print_error(ER(ER_NORMAL_SHUTDOWN),my_progname);
  else
    sql_print_error(ER(ER_GOT_SIGNAL),my_progname,sig); /* purecov: inspected */

#if defined(__NETWARE__) || (defined(USE_ONE_SIGNAL_HAND) && !defined(__WIN__) && !defined(OS2))
  my_thread_init();				// If this is a new thread
#endif
  close_connections();
  if (sig != MYSQL_KILL_SIGNAL && sig != 0)
    unireg_abort(1);				/* purecov: inspected */
  else
    unireg_end();
#ifdef __NETWARE__
  pthread_join(select_thread, NULL);		// wait for main thread
#endif /* __NETWARE__ */
  
  pthread_exit(0);				/* purecov: deadcode */

#endif /* EMBEDDED_LIBRARY */
  RETURN_FROM_KILL_SERVER;
}


#if defined(USE_ONE_SIGNAL_HAND) || (defined(__NETWARE__) && defined(SIGNALS_DONT_BREAK_READ))
extern "C" pthread_handler_decl(kill_server_thread,arg __attribute__((unused)))
{
  SHUTDOWN_THD;
  my_thread_init();				// Initialize new thread
  kill_server(0);
  my_thread_end();				// Normally never reached
  return 0;
}
#endif

#if defined(__amiga__)
#undef sigset
#define sigset signal
#endif

extern "C" sig_handler print_signal_warning(int sig)
{
  if (!DBUG_IN_USE)
  {
    if (global_system_variables.log_warnings)
      sql_print_error("Warning: Got signal %d from thread %d",
		      sig,my_thread_id());
  }
#ifdef DONT_REMEMBER_SIGNAL
  sigset(sig,print_signal_warning);		/* int. thread system calls */
#endif
#if !defined(__WIN__) && !defined(OS2) && !defined(__NETWARE__)
  if (sig == SIGALRM)
    alarm(2);					/* reschedule alarm */
#endif
}

/*
  cleanup all memory and end program nicely

  SYNOPSIS
    unireg_end()

  NOTES
    This function never returns.

    If SIGNALS_DONT_BREAK_READ is defined, this function is called
    by the main thread. To get MySQL to shut down nicely in this case
    (Mac OS X) we have to call exit() instead if pthread_exit().
*/

#ifndef EMBEDDED_LIBRARY
void unireg_end(void)
{
  clean_up(1);
  my_thread_end();
#if defined(SIGNALS_DONT_BREAK_READ) && !defined(__NETWARE__)
  exit(0);
#else
  pthread_exit(0);				// Exit is in main thread
#endif
}

extern "C" void unireg_abort(int exit_code)
{
  DBUG_ENTER("unireg_abort");
  if (exit_code)
    sql_print_error("Aborting\n");
  clean_up(exit_code || !opt_bootstrap); /* purecov: inspected */
  DBUG_PRINT("quit",("done with cleanup in unireg_abort"));
  clean_up_mutexes();
  my_end(opt_endinfo ? MY_CHECK_ERROR | MY_GIVE_INFO : 0);
  exit(exit_code); /* purecov: inspected */
}
#endif

void clean_up(bool print_message)
{
  DBUG_PRINT("exit",("clean_up"));
  if (cleanup_done++)
    return; /* purecov: inspected */

  mysql_log.cleanup();
  mysql_slow_log.cleanup();
  mysql_update_log.cleanup();
  mysql_bin_log.cleanup();

#ifdef HAVE_REPLICATION
  if (use_slave_mask)
    bitmap_free(&slave_error_mask);
#endif
#ifndef NO_EMBEDDED_ACCESS_CHECKS
  acl_free(1);
  grant_free();
#endif
  query_cache_destroy();
  table_cache_free();
  hostname_cache_free();
  item_user_lock_free();
  lex_free();				/* Free some memory */
  set_var_free();
#ifdef HAVE_DLOPEN
  if (!opt_noacl)
    udf_free();
#endif
  (void) ha_panic(HA_PANIC_CLOSE);	/* close all tables and logs */
  delete_elements(&key_caches, (void (*)(const char*, gptr)) free_key_cache);
  multi_keycache_free();
  end_thr_alarm(1);			/* Free allocated memory */
#ifdef USE_RAID
  end_raid();
#endif
  my_free_open_file_info();
  my_free((char*) global_system_variables.date_format,
	  MYF(MY_ALLOW_ZERO_PTR));
  my_free((char*) global_system_variables.time_format,
	  MYF(MY_ALLOW_ZERO_PTR));
  my_free((char*) global_system_variables.datetime_format,
	  MYF(MY_ALLOW_ZERO_PTR));
  if (defaults_argv)
    free_defaults(defaults_argv);
  my_free(sys_init_connect.value, MYF(MY_ALLOW_ZERO_PTR));
  my_free(sys_init_slave.value, MYF(MY_ALLOW_ZERO_PTR));
  free_tmpdir(&mysql_tmpdir_list);
#ifdef HAVE_REPLICATION
  my_free(slave_load_tmpdir,MYF(MY_ALLOW_ZERO_PTR));
#endif
  x_free(opt_bin_logname);
  x_free(opt_relay_logname);
  bitmap_free(&temp_pool);
  free_max_user_conn();
#ifdef HAVE_REPLICATION
  end_slave_list();
  free_list(&replicate_do_db);
  free_list(&replicate_ignore_db);
  free_list(&binlog_do_db);
  free_list(&binlog_ignore_db);
  free_list(&replicate_rewrite_db);
#endif
#ifdef HAVE_OPENSSL
  if (ssl_acceptor_fd)
    my_free((gptr) ssl_acceptor_fd, MYF(MY_ALLOW_ZERO_PTR));
  free_des_key_file();
#endif /* HAVE_OPENSSL */
#ifdef USE_REGEX
  regex_end();
#endif

  if (print_message && errmesg)
    sql_print_error(ER(ER_SHUTDOWN_COMPLETE),my_progname);
#if !defined(__WIN__) && !defined(EMBEDDED_LIBRARY)
  if (!opt_bootstrap)
    (void) my_delete(pidfile_name,MYF(0));	// This may not always exist
#endif
  x_free((gptr) my_errmsg[ERRMAPP]);	/* Free messages */
  DBUG_PRINT("quit", ("Error messages freed"));
  /* Tell main we are ready */
  (void) pthread_mutex_lock(&LOCK_thread_count);
  DBUG_PRINT("quit", ("got thread count lock"));
  ready_to_exit=1;
  /* do the broadcast inside the lock to ensure that my_end() is not called */
  (void) pthread_cond_broadcast(&COND_thread_count);
  (void) pthread_mutex_unlock(&LOCK_thread_count);
  /*
    The following lines may never be executed as the main thread may have
    killed us
  */
  DBUG_PRINT("quit", ("done with cleanup"));
} /* clean_up */


static void clean_up_mutexes()
{
  (void) pthread_mutex_destroy(&LOCK_mysql_create_db);
  (void) pthread_mutex_destroy(&LOCK_Acl);
  (void) rwlock_destroy(&LOCK_grant);
  (void) pthread_mutex_destroy(&LOCK_open);
  (void) pthread_mutex_destroy(&LOCK_thread_count);
  (void) pthread_mutex_destroy(&LOCK_mapped_file);
  (void) pthread_mutex_destroy(&LOCK_status);
  (void) pthread_mutex_destroy(&LOCK_error_log);
  (void) pthread_mutex_destroy(&LOCK_delayed_insert);
  (void) pthread_mutex_destroy(&LOCK_delayed_status);
  (void) pthread_mutex_destroy(&LOCK_delayed_create);
  (void) pthread_mutex_destroy(&LOCK_manager);
  (void) pthread_mutex_destroy(&LOCK_crypt);
  (void) pthread_mutex_destroy(&LOCK_bytes_sent);
  (void) pthread_mutex_destroy(&LOCK_bytes_received);
  (void) pthread_mutex_destroy(&LOCK_user_conn);
#ifdef HAVE_REPLICATION
  (void) pthread_mutex_destroy(&LOCK_rpl_status);
  (void) pthread_cond_destroy(&COND_rpl_status);
#endif
  (void) pthread_mutex_destroy(&LOCK_active_mi);
  (void) rwlock_destroy(&LOCK_sys_init_connect);
  (void) rwlock_destroy(&LOCK_sys_init_slave);
  (void) pthread_mutex_destroy(&LOCK_global_system_variables);
  (void) pthread_cond_destroy(&COND_thread_count);
  (void) pthread_cond_destroy(&COND_refresh);
  (void) pthread_cond_destroy(&COND_thread_cache);
  (void) pthread_cond_destroy(&COND_flush_thread_cache);
  (void) pthread_cond_destroy(&COND_manager);
}

/****************************************************************************
** Init IP and UNIX socket
****************************************************************************/

static void set_ports()
{
  char	*env;
  if (!mysqld_port && !opt_disable_networking)
  {					// Get port if not from commandline
    struct  servent *serv_ptr;
    mysqld_port= MYSQL_PORT;
    if ((serv_ptr= getservbyname("mysql", "tcp")))
      mysqld_port= ntohs((u_short) serv_ptr->s_port); /* purecov: inspected */
    if ((env = getenv("MYSQL_TCP_PORT")))
      mysqld_port= (uint) atoi(env);		/* purecov: inspected */
  }
  if (!mysqld_unix_port)
  {
#ifdef __WIN__
    mysqld_unix_port= (char*) MYSQL_NAMEDPIPE;
#else
    mysqld_unix_port= (char*) MYSQL_UNIX_ADDR;
#endif
    if ((env = getenv("MYSQL_UNIX_PORT")))
      mysqld_unix_port= env;			/* purecov: inspected */
  }
}

#ifndef EMBEDDED_LIBRARY
/* Change to run as another user if started with --user */

static void set_user(const char *user)
{
#if !defined(__WIN__) && !defined(OS2) && !defined(__NETWARE__)
  struct passwd *ent;
  uid_t user_id= geteuid();

  // don't bother if we aren't superuser
  if (user_id)
  {
    if (user)
    {
      /* Don't give a warning, if real user is same as given with --user */
      struct passwd *user_info= getpwnam(user);
      if ((!user_info || user_id != user_info->pw_uid) &&
	  global_system_variables.log_warnings)
	fprintf(stderr,
		"Warning: One can only use the --user switch if running as root\n");
    }
    return;
  }
  if (!user)
  {
    if (!opt_bootstrap)
    {
      fprintf(stderr,"Fatal error: Please read \"Security\" section of the manual to find out how to run mysqld as root!\n");
      unireg_abort(1);
    }
    return;
  }
  if (!strcmp(user,"root"))
    return;				// Avoid problem with dynamic libraries

  uid_t uid;
  if (!(ent = getpwnam(user)))
  {
    // allow a numeric uid to be used
    const char *pos;
    for (pos=user; my_isdigit(mysqld_charset,*pos); pos++) ;
    if (*pos)					// Not numeric id
    {
      fprintf(stderr,"Fatal error: Can't change to run as user '%s' ;  Please check that the user exists!\n",user);
      unireg_abort(1);
    }
    uid=atoi(user);				// Use numberic uid
  }
  else
  {
#ifdef HAVE_INITGROUPS
    initgroups((char*) user,ent->pw_gid);
#endif
    if (setgid(ent->pw_gid) == -1)
    {
      sql_perror("setgid");
      unireg_abort(1);
    }
    uid=ent->pw_uid;
  }

  if (setuid(uid) == -1)
  {
    sql_perror("setuid");
    unireg_abort(1);
  }
#endif
}

/* Change root user if started with  --chroot */

static void set_root(const char *path)
{
#if !defined(__WIN__) && !defined(__EMX__) && !defined(OS2) && !defined(__NETWARE__)
  if (chroot(path) == -1)
  {
    sql_perror("chroot");
    unireg_abort(1);
  }
  my_setwd("/", MYF(0));
#endif
}

static void server_init(void)
{
  struct sockaddr_in	IPaddr;
#ifdef HAVE_SYS_UN_H
  struct sockaddr_un	UNIXaddr;
#endif
  int	arg=1;
  DBUG_ENTER("server_init");

#ifdef	__WIN__
  if ( !opt_disable_networking )
  {
    WSADATA WsaData;
    if (SOCKET_ERROR == WSAStartup (0x0101, &WsaData))
    {
      my_message(0,"WSAStartup Failed\n",MYF(0));
      unireg_abort(1);
    }
  }
#endif /* __WIN__ */

  set_ports();

  if (mysqld_port != 0 && !opt_disable_networking && !opt_bootstrap)
  {
    DBUG_PRINT("general",("IP Socket is %d",mysqld_port));
    ip_sock = socket(AF_INET, SOCK_STREAM, 0);
    if (ip_sock == INVALID_SOCKET)
    {
      DBUG_PRINT("error",("Got error: %d from socket()",socket_errno));
      sql_perror(ER(ER_IPSOCK_ERROR));		/* purecov: tested */
      unireg_abort(1);				/* purecov: tested */
    }
    bzero((char*) &IPaddr, sizeof(IPaddr));
    IPaddr.sin_family = AF_INET;
    IPaddr.sin_addr.s_addr = my_bind_addr;
    IPaddr.sin_port = (unsigned short) htons((unsigned short) mysqld_port);

#ifndef __WIN__
    /*
      We should not use SO_REUSEADDR on windows as this would enable a
      user to open two mysqld servers with the same TCP/IP port.
    */
    (void) setsockopt(ip_sock,SOL_SOCKET,SO_REUSEADDR,(char*)&arg,sizeof(arg));
#endif /* __WIN__ */
    if (bind(ip_sock, my_reinterpret_cast(struct sockaddr *) (&IPaddr),
	     sizeof(IPaddr)) < 0)
    {
      DBUG_PRINT("error",("Got error: %d from bind",socket_errno));
      sql_perror("Can't start server: Bind on TCP/IP port");
      sql_print_error("Do you already have another mysqld server running on port: %d ?",mysqld_port);
      unireg_abort(1);
    }
    if (listen(ip_sock,(int) back_log) < 0)
    {
      sql_perror("Can't start server: listen() on TCP/IP port");
      sql_print_error("Error:  listen() on TCP/IP failed with error %d",
		      socket_errno);
      unireg_abort(1);
    }
  }
  set_user(mysqld_user);		// Works also with mysqld_user==NULL

#ifdef __NT__
  /* create named pipe */
  if (Service.IsNT() && mysqld_unix_port[0] && !opt_bootstrap &&
      opt_enable_named_pipe)
  {
    
    pipe_name[sizeof(pipe_name)-1]= 0;		/* Safety if too long string */
    strxnmov(pipe_name, sizeof(pipe_name)-1, "\\\\.\\pipe\\",
	     mysqld_unix_port, NullS);
    bzero((char*) &saPipeSecurity, sizeof(saPipeSecurity));
    bzero((char*) &sdPipeDescriptor, sizeof(sdPipeDescriptor));
    if (!InitializeSecurityDescriptor(&sdPipeDescriptor,
				      SECURITY_DESCRIPTOR_REVISION))
    {
      sql_perror("Can't start server : Initialize security descriptor");
      unireg_abort(1);
    }
    if (!SetSecurityDescriptorDacl(&sdPipeDescriptor, TRUE, NULL, FALSE))
    {
      sql_perror("Can't start server : Set security descriptor");
      unireg_abort(1);
    }
    saPipeSecurity.nLength = sizeof( SECURITY_ATTRIBUTES );
    saPipeSecurity.lpSecurityDescriptor = &sdPipeDescriptor;
    saPipeSecurity.bInheritHandle = FALSE;
    if ((hPipe= CreateNamedPipe(pipe_name,
				PIPE_ACCESS_DUPLEX,
				PIPE_TYPE_BYTE |
				PIPE_READMODE_BYTE |
				PIPE_WAIT,
				PIPE_UNLIMITED_INSTANCES,
				(int) global_system_variables.net_buffer_length,
				(int) global_system_variables.net_buffer_length,
				NMPWAIT_USE_DEFAULT_WAIT,
				&saPipeSecurity)) == INVALID_HANDLE_VALUE)
      {
	LPVOID lpMsgBuf;
	int error=GetLastError();
	FormatMessage(FORMAT_MESSAGE_ALLOCATE_BUFFER |
		      FORMAT_MESSAGE_FROM_SYSTEM,
		      NULL, error, MAKELANGID(LANG_NEUTRAL, SUBLANG_DEFAULT),
		      (LPTSTR) &lpMsgBuf, 0, NULL );
	MessageBox( NULL, (LPTSTR) lpMsgBuf, "Error from CreateNamedPipe",
		    MB_OK|MB_ICONINFORMATION );
	LocalFree( lpMsgBuf );
	unireg_abort(1);
      }
  }
#endif

#if defined(HAVE_SYS_UN_H)
  /*
  ** Create the UNIX socket
  */
  if (mysqld_unix_port[0] && !opt_bootstrap)
  {
    DBUG_PRINT("general",("UNIX Socket is %s",mysqld_unix_port));

    if ((unix_sock= socket(AF_UNIX, SOCK_STREAM, 0)) < 0)
    {
      sql_perror("Can't start server : UNIX Socket "); /* purecov: inspected */
      unireg_abort(1);				/* purecov: inspected */
    }
    bzero((char*) &UNIXaddr, sizeof(UNIXaddr));
    UNIXaddr.sun_family = AF_UNIX;
    strmov(UNIXaddr.sun_path, mysqld_unix_port);
    (void) unlink(mysqld_unix_port);
    (void) setsockopt(unix_sock,SOL_SOCKET,SO_REUSEADDR,(char*)&arg,
		      sizeof(arg));
    umask(0);
    if (bind(unix_sock, my_reinterpret_cast(struct sockaddr *) (&UNIXaddr),
	     sizeof(UNIXaddr)) < 0)
    {
      sql_perror("Can't start server : Bind on unix socket"); /* purecov: tested */
      sql_print_error("Do you already have another mysqld server running on socket: %s ?",mysqld_unix_port);
      unireg_abort(1);					/* purecov: tested */
    }
    umask(((~my_umask) & 0666));
#if defined(S_IFSOCK) && defined(SECURE_SOCKETS)
    (void) chmod(mysqld_unix_port,S_IFSOCK);	/* Fix solaris 2.6 bug */
#endif
    if (listen(unix_sock,(int) back_log) < 0)
      sql_print_error("Warning:  listen() on Unix socket failed with error %d",
		      socket_errno);
  }
#endif
  DBUG_PRINT("info",("server started"));
  DBUG_VOID_RETURN;
}

#endif /*!EMBEDDED_LIBRARY*/

void yyerror(const char *s)
{
  THD *thd=current_thd;
  char *yytext= (char*) thd->lex->tok_start;
  /* "parse error" changed into "syntax error" between bison 1.75 and 1.875 */
  if (strcmp(s,"parse error") == 0 || strcmp(s,"syntax error") == 0)
    s=ER(ER_SYNTAX_ERROR);
  net_printf(thd,ER_PARSE_ERROR, s, yytext ? (char*) yytext : "",
	     thd->lex->yylineno);
}


#ifndef EMBEDDED_LIBRARY
void close_connection(THD *thd, uint errcode, bool lock)
{
  st_vio *vio;
  DBUG_ENTER("close_connection");
  DBUG_PRINT("enter",("fd: %s  error: '%s'",
		      thd->net.vio ? vio_description(thd->net.vio) :
		      "(not connected)",
		      errcode ? ER(errcode) : ""));
  if (lock)
    (void) pthread_mutex_lock(&LOCK_thread_count);
  if ((vio=thd->net.vio) != 0)
  {
    if (errcode)
      send_error(thd, errcode, ER(errcode));	/* purecov: inspected */
    vio_close(vio);			/* vio is freed in delete thd */
  }
  if (lock)
    (void) pthread_mutex_unlock(&LOCK_thread_count);
  DBUG_VOID_RETURN;
}
#endif /* EMBEDDED_LIBRARY */


	/* Called when a thread is aborted */
	/* ARGSUSED */

extern "C" sig_handler end_thread_signal(int sig __attribute__((unused)))
{
  THD *thd=current_thd;
  DBUG_ENTER("end_thread_signal");
  if (thd && ! thd->bootstrap)
  {
    statistic_increment(killed_threads, &LOCK_status);
    end_thread(thd,0);
  }
  DBUG_VOID_RETURN;				/* purecov: deadcode */
}


void end_thread(THD *thd, bool put_in_cache)
{
  DBUG_ENTER("end_thread");
  thd->cleanup();
  (void) pthread_mutex_lock(&LOCK_thread_count);
  thread_count--;
  delete thd;

  if (put_in_cache && cached_thread_count < thread_cache_size &&
      ! abort_loop && !kill_cached_threads)
  {
    /* Don't kill the thread, just put it in cache for reuse */
    DBUG_PRINT("info", ("Adding thread to cache"))
    cached_thread_count++;
    while (!abort_loop && ! wake_thread && ! kill_cached_threads)
      (void) pthread_cond_wait(&COND_thread_cache, &LOCK_thread_count);
    cached_thread_count--;
    if (kill_cached_threads)
      pthread_cond_signal(&COND_flush_thread_cache);
    if (wake_thread)
    {
      wake_thread--;
      thd=thread_cache.get();
      thd->real_id=pthread_self();
      (void) thd->store_globals();
      threads.append(thd);
      pthread_mutex_unlock(&LOCK_thread_count);
      DBUG_VOID_RETURN;
    }
  }

  DBUG_PRINT("info", ("sending a broadcast"))

  /* Tell main we are ready */
  (void) pthread_mutex_unlock(&LOCK_thread_count);
  /* It's safe to broadcast outside a lock (COND... is not deleted here) */
  (void) pthread_cond_broadcast(&COND_thread_count);
  DBUG_PRINT("info", ("unlocked thread_count mutex"))
#ifdef ONE_THREAD
  if (!(test_flags & TEST_NO_THREADS))	// For debugging under Linux
#endif
  {
    my_thread_end();
    pthread_exit(0);
  }
  DBUG_VOID_RETURN;
}


/* Start a cached thread. LOCK_thread_count is locked on entry */

static void start_cached_thread(THD *thd)
{
  thread_cache.append(thd);
  wake_thread++;
  thread_count++;
  pthread_cond_signal(&COND_thread_cache);
}


void flush_thread_cache()
{
  (void) pthread_mutex_lock(&LOCK_thread_count);
  kill_cached_threads++;
  while (cached_thread_count)
  {
    pthread_cond_broadcast(&COND_thread_cache);
    pthread_cond_wait(&COND_flush_thread_cache,&LOCK_thread_count);
  }
  kill_cached_threads--;
  (void) pthread_mutex_unlock(&LOCK_thread_count);
}


/*
  Aborts a thread nicely. Commes here on SIGPIPE
  TODO: One should have to fix that thr_alarm know about this
  thread too.
*/

#ifdef THREAD_SPECIFIC_SIGPIPE
extern "C" sig_handler abort_thread(int sig __attribute__((unused)))
{
  THD *thd=current_thd;
  DBUG_ENTER("abort_thread");
  if (thd)
    thd->killed=1;
  DBUG_VOID_RETURN;
}
#endif

/******************************************************************************
  Setup a signal thread with handles all signals.
  Because Linux doesn't support schemas use a mutex to check that
  the signal thread is ready before continuing
******************************************************************************/

#if defined(__WIN__) || defined(OS2)
static void init_signals(void)
{
  int signals[] = {SIGINT,SIGILL,SIGFPE,SIGSEGV,SIGTERM,SIGABRT } ;
  for (uint i=0 ; i < sizeof(signals)/sizeof(int) ; i++)
    signal( signals[i], kill_server) ;
#if defined(__WIN__)
  signal(SIGBREAK,SIG_IGN);	//ignore SIGBREAK for NT
#else
  signal(SIGBREAK, kill_server);
#endif
}

static void start_signal_handler(void)
{}

static void check_data_home(const char *path)
{}

#elif defined(__NETWARE__)

// down server event callback
void mysql_down_server_cb(void *, void *)
{
  kill_server(0);
}

// destroy callback resources
void mysql_cb_destroy(void *)
{
  UnRegisterEventNotification(eh);  // cleanup down event notification
  NX_UNWRAP_INTERFACE(ref);
}

// initialize callbacks
void mysql_cb_init()
{
  // register for down server event
  void *handle = getnlmhandle();
  rtag_t rt = AllocateResourceTag(handle, "MySQL Down Server Callback",
                                  EventSignature);
  NX_WRAP_INTERFACE((void *)mysql_down_server_cb, 2, (void **)&ref);
  eh = RegisterForEventNotification(rt, EVENT_DOWN_SERVER,
                                    EVENT_PRIORITY_APPLICATION,
                                    NULL, ref, NULL);
  NXVmRegisterExitHandler(mysql_cb_destroy, NULL);  // clean-up
}

static void init_signals(void)
{
  int signals[] = {SIGINT,SIGILL,SIGFPE,SIGSEGV,SIGTERM,SIGABRT};

  for (uint i=0 ; i < sizeof(signals)/sizeof(int) ; i++)
    signal(signals[i], kill_server);
  mysql_cb_init();  // initialize callbacks
}

static void start_signal_handler(void)
{
  // Save vm id of this process
  if (!opt_bootstrap)
    create_pid_file();
  // no signal handler
}


/*  Warn if the data is on a Traditional volume */

static void check_data_home(const char *path)
{
}

#elif defined(__EMX__)
static void sig_reload(int signo)
{
 // Flush everything
  reload_acl_and_cache((THD*) 0,REFRESH_LOG, (TABLE_LIST*) 0, NULL);
  signal(signo, SIG_ACK);
}

static void sig_kill(int signo)
{
  if (!kill_in_progress)
  {
    abort_loop=1;				// mark abort for threads
    kill_server((void*) signo);
  }
  signal(signo, SIG_ACK);
}

static void init_signals(void)
{
  signal(SIGQUIT, sig_kill);
  signal(SIGKILL, sig_kill);
  signal(SIGTERM, sig_kill);
  signal(SIGINT,  sig_kill);
  signal(SIGHUP,  sig_reload);	// Flush everything
  signal(SIGALRM, SIG_IGN);
  signal(SIGBREAK,SIG_IGN);
  signal_thread = pthread_self();
  SIGNAL_THD;
}

static void start_signal_handler(void)
{}

static void check_data_home(const char *path)
{}

#else /* if ! __WIN__ && ! __EMX__ */

#ifdef HAVE_LINUXTHREADS
#define UNSAFE_DEFAULT_LINUX_THREADS 200
#endif

extern "C" sig_handler handle_segfault(int sig)
{
  THD *thd=current_thd;
  /*
    Strictly speaking, one needs a mutex here
    but since we have got SIGSEGV already, things are a mess
    so not having the mutex is not as bad as possibly using a buggy
    mutex - so we keep things simple
  */
  if (segfaulted)
  {
    fprintf(stderr, "Fatal signal %d while backtracing\n", sig);
    exit(1);
  }

  segfaulted = 1;
  fprintf(stderr,"\
mysqld got signal %d;\n\
This could be because you hit a bug. It is also possible that this binary\n\
or one of the libraries it was linked against is corrupt, improperly built,\n\
or misconfigured. This error can also be caused by malfunctioning hardware.\n",
	  sig);
  fprintf(stderr, "\
We will try our best to scrape up some info that will hopefully help diagnose\n\
the problem, but since we have already crashed, something is definitely wrong\n\
and this may fail.\n\n");
  fprintf(stderr, "key_buffer_size=%lu\n", 
          (ulong) sql_key_cache->key_cache_mem_size);
  fprintf(stderr, "read_buffer_size=%ld\n", global_system_variables.read_buff_size);
  fprintf(stderr, "max_used_connections=%ld\n", max_used_connections);
  fprintf(stderr, "max_connections=%ld\n", max_connections);
  fprintf(stderr, "threads_connected=%d\n", thread_count);
  fprintf(stderr, "It is possible that mysqld could use up to \n\
key_buffer_size + (read_buffer_size + sort_buffer_size)*max_connections = %ld K\n\
bytes of memory\n", ((ulong) sql_key_cache->key_cache_mem_size +
		     (global_system_variables.read_buff_size +
		      global_system_variables.sortbuff_size) *
		     max_connections)/ 1024);
  fprintf(stderr, "Hope that's ok; if not, decrease some variables in the equation.\n\n");

#if defined(HAVE_LINUXTHREADS)
  if (sizeof(char*) == 4 && thread_count > UNSAFE_DEFAULT_LINUX_THREADS)
  {
    fprintf(stderr, "\
You seem to be running 32-bit Linux and have %d concurrent connections.\n\
If you have not changed STACK_SIZE in LinuxThreads and built the binary \n\
yourself, LinuxThreads is quite likely to steal a part of the global heap for\n\
the thread stack. Please read http://www.mysql.com/doc/L/i/Linux.html\n\n",
	    thread_count);
  }
#endif /* HAVE_LINUXTHREADS */

#ifdef HAVE_STACKTRACE
  if (!(test_flags & TEST_NO_STACKTRACE))
  {
    fprintf(stderr,"thd=%p\n",thd);
    print_stacktrace(thd ? (gptr) thd->thread_stack : (gptr) 0,
		     thread_stack);
  }
  if (thd)
  {
    fprintf(stderr, "Trying to get some variables.\n\
Some pointers may be invalid and cause the dump to abort...\n");
    safe_print_str("thd->query", thd->query, 1024);
    fprintf(stderr, "thd->thread_id=%ld\n", thd->thread_id);
  }
  fprintf(stderr, "\
The manual page at http://www.mysql.com/doc/en/Crashing.html contains\n\
information that should help you find out what is causing the crash.\n");
  fflush(stderr);
#endif /* HAVE_STACKTRACE */

 if (test_flags & TEST_CORE_ON_SIGNAL)
 {
   fprintf(stderr, "Writing a core file\n");
   fflush(stderr);
   write_core(sig);
 }
 exit(1);
}

#ifndef SA_RESETHAND
#define SA_RESETHAND 0
#endif
#ifndef SA_NODEFER
#define SA_NODEFER 0
#endif

static void init_signals(void)
{
  sigset_t set;
  struct sigaction sa;
  DBUG_ENTER("init_signals");

  if (test_flags & TEST_SIGINT)
    sigset(THR_KILL_SIGNAL,end_thread_signal);
  sigset(THR_SERVER_ALARM,print_signal_warning); // Should never be called!

  if (!(test_flags & TEST_NO_STACKTRACE) || (test_flags & TEST_CORE_ON_SIGNAL))
  {
    sa.sa_flags = SA_RESETHAND | SA_NODEFER;
    sigemptyset(&sa.sa_mask);
    sigprocmask(SIG_SETMASK,&sa.sa_mask,NULL);

    init_stacktrace();
#if defined(__amiga__)
    sa.sa_handler=(void(*)())handle_segfault;
#else
    sa.sa_handler=handle_segfault;
#endif
    sigaction(SIGSEGV, &sa, NULL);
    sigaction(SIGABRT, &sa, NULL);
#ifdef SIGBUS
    sigaction(SIGBUS, &sa, NULL);
#endif
    sigaction(SIGILL, &sa, NULL);
    sigaction(SIGFPE, &sa, NULL);
  }

#ifdef HAVE_GETRLIMIT
  if (test_flags & TEST_CORE_ON_SIGNAL)
  {
    /* Change limits so that we will get a core file */
    struct rlimit rl;
    rl.rlim_cur = rl.rlim_max = RLIM_INFINITY;
    if (setrlimit(RLIMIT_CORE, &rl) && global_system_variables.log_warnings)
      sql_print_error("Warning: setrlimit could not change the size of core files to 'infinity';  We may not be able to generate a core file on signals");
  }
#endif
  (void) sigemptyset(&set);
#ifdef THREAD_SPECIFIC_SIGPIPE
  sigset(SIGPIPE,abort_thread);
  sigaddset(&set,SIGPIPE);
#else
  (void) signal(SIGPIPE,SIG_IGN);		// Can't know which thread
  sigaddset(&set,SIGPIPE);
#endif
  sigaddset(&set,SIGINT);
  sigaddset(&set,SIGQUIT);
  sigaddset(&set,SIGTERM);
  sigaddset(&set,SIGHUP);

  /* Fix signals if blocked by parents (can happen on Mac OS X) */
  sigemptyset(&sa.sa_mask);
  sa.sa_flags = 0;
  sa.sa_handler = print_signal_warning;
  sigaction(SIGTERM, &sa, (struct sigaction*) 0);
  sa.sa_flags = 0;
  sa.sa_handler = print_signal_warning;
  sigaction(SIGHUP, &sa, (struct sigaction*) 0);
#ifdef SIGTSTP
  sigaddset(&set,SIGTSTP);
#endif
  sigaddset(&set,THR_SERVER_ALARM);
  if (test_flags & TEST_SIGINT)
    sigdelset(&set,THR_KILL_SIGNAL);		// May be SIGINT
  sigdelset(&set,THR_CLIENT_ALARM);		// For alarms
  sigprocmask(SIG_SETMASK,&set,NULL);
  pthread_sigmask(SIG_SETMASK,&set,NULL);
  DBUG_VOID_RETURN;
}


#ifndef EMBEDDED_LIBRARY
static void start_signal_handler(void)
{
  int error;
  pthread_attr_t thr_attr;
  DBUG_ENTER("start_signal_handler");

  (void) pthread_attr_init(&thr_attr);
#if !defined(HAVE_DEC_3_2_THREADS)
  pthread_attr_setscope(&thr_attr,PTHREAD_SCOPE_SYSTEM);
  (void) pthread_attr_setdetachstate(&thr_attr,PTHREAD_CREATE_DETACHED);
  if (!(opt_specialflag & SPECIAL_NO_PRIOR))
    my_pthread_attr_setprio(&thr_attr,INTERRUPT_PRIOR);
  pthread_attr_setstacksize(&thr_attr,thread_stack);
#endif

  (void) pthread_mutex_lock(&LOCK_thread_count);
  if ((error=pthread_create(&signal_thread,&thr_attr,signal_hand,0)))
  {
    sql_print_error("Can't create interrupt-thread (error %d, errno: %d)",
		    error,errno);
    exit(1);
  }
  (void) pthread_cond_wait(&COND_thread_count,&LOCK_thread_count);
  pthread_mutex_unlock(&LOCK_thread_count);

  (void) pthread_attr_destroy(&thr_attr);
  DBUG_VOID_RETURN;
}


/* This threads handles all signals and alarms */

/* ARGSUSED */
extern "C" void *signal_hand(void *arg __attribute__((unused)))
{
  sigset_t set;
  int sig;
  my_thread_init();				// Init new thread
  DBUG_ENTER("signal_hand");
  signal_thread_in_use= 1;

  /*
    Setup alarm handler
    This should actually be '+ max_number_of_slaves' instead of +10,
    but the +10 should be quite safe.
  */
  init_thr_alarm(max_connections +
		 global_system_variables.max_insert_delayed_threads + 10);
#if SIGINT != THR_KILL_SIGNAL
  if (test_flags & TEST_SIGINT)
  {
    (void) sigemptyset(&set);			// Setup up SIGINT for debug
    (void) sigaddset(&set,SIGINT);		// For debugging
    (void) pthread_sigmask(SIG_UNBLOCK,&set,NULL);
  }
#endif
  (void) sigemptyset(&set);			// Setup up SIGINT for debug
#ifdef USE_ONE_SIGNAL_HAND
  (void) sigaddset(&set,THR_SERVER_ALARM);	// For alarms
#endif
  (void) sigaddset(&set,SIGQUIT);
  (void) sigaddset(&set,SIGTERM);
#if THR_CLIENT_ALARM != SIGHUP
  (void) sigaddset(&set,SIGHUP);
#endif
  (void) sigaddset(&set,SIGTSTP);

  /* Save pid to this process (or thread on Linux) */
  if (!opt_bootstrap)
    create_pid_file();

#ifdef HAVE_STACK_TRACE_ON_SEGV
  if (opt_do_pstack)
  {
    sprintf(pstack_file_name,"mysqld-%lu-%%d-%%d.backtrace", (ulong)getpid());
    pstack_install_segv_action(pstack_file_name);
  }
#endif /* HAVE_STACK_TRACE_ON_SEGV */

  /*
    signal to start_signal_handler that we are ready
    This works by waiting for start_signal_handler to free mutex,
    after which we signal it that we are ready.
    At this pointer there is no other threads running, so there
    should not be any other pthread_cond_signal() calls.
  */
  (void) pthread_mutex_lock(&LOCK_thread_count);
  (void) pthread_mutex_unlock(&LOCK_thread_count);
  (void) pthread_cond_broadcast(&COND_thread_count);

  (void) pthread_sigmask(SIG_BLOCK,&set,NULL);
  for (;;)
  {
    int error;					// Used when debugging
    if (shutdown_in_progress && !abort_loop)
    {
      sig= SIGTERM;
      error=0;
    }
    else
      while ((error=my_sigwait(&set,&sig)) == EINTR) ;
    if (cleanup_done)
    {
      my_thread_end();
      signal_thread_in_use= 0;
      pthread_exit(0);				// Safety
    }
    switch (sig) {
    case SIGTERM:
    case SIGQUIT:
    case SIGKILL:
#ifdef EXTRA_DEBUG
      sql_print_error("Got signal %d to shutdown mysqld",sig);
#endif
      DBUG_PRINT("info",("Got signal: %d  abort_loop: %d",sig,abort_loop));
      if (!abort_loop)
      {
	abort_loop=1;				// mark abort for threads
#ifdef USE_ONE_SIGNAL_HAND
	pthread_t tmp;
	if (!(opt_specialflag & SPECIAL_NO_PRIOR))
	  my_pthread_attr_setprio(&connection_attrib,INTERRUPT_PRIOR);
	if (pthread_create(&tmp,&connection_attrib, kill_server_thread,
			   (void*) sig))
	  sql_print_error("Error: Can't create thread to kill server");
#else
	kill_server((void*) sig);	// MIT THREAD has a alarm thread
#endif
      }
      break;
    case SIGHUP:
      if (!abort_loop)
      {
	reload_acl_and_cache((THD*) 0,
			     (REFRESH_LOG | REFRESH_TABLES | REFRESH_FAST |
			      REFRESH_STATUS | REFRESH_GRANT |
			      REFRESH_THREADS | REFRESH_HOSTS),
			     (TABLE_LIST*) 0, NULL); // Flush logs
	mysql_print_status((THD*) 0);		// Send debug some info
      }
      break;
#ifdef USE_ONE_SIGNAL_HAND
    case THR_SERVER_ALARM:
      process_alarm(sig);			// Trigger alarms.
      break;
#endif
    default:
#ifdef EXTRA_DEBUG
      sql_print_error("Warning: Got signal: %d  error: %d",sig,error); /* purecov: tested */
#endif
      break;					/* purecov: tested */
    }
  }
  return(0);					/* purecov: deadcode */
}
#endif /*!EMBEDDED_LIBRARY*/

static void check_data_home(const char *path)
{}

#endif	/* __WIN__*/


/*
  All global error messages are sent here where the first one is stored for
  the client
*/


/* ARGSUSED */
extern "C" int my_message_sql(uint error, const char *str,
			      myf MyFlags __attribute__((unused)))
{
  THD *thd;
  DBUG_ENTER("my_message_sql");
  DBUG_PRINT("error", ("Message: '%s'", str));
  if ((thd= current_thd))
  {
    /*
      thd->lex->current_select == 0 if lex structure is not inited
      (not query command (COM_QUERY))
    */
    if (thd->lex->current_select &&
	thd->lex->current_select->no_error && !thd->is_fatal_error)
    {
      DBUG_PRINT("error", ("above error converted to warning"));
      push_warning(thd, MYSQL_ERROR::WARN_LEVEL_ERROR, error, str);
    }
    else
    {
      NET *net= &thd->net;
      net->report_error= 1;
      if (!net->last_error[0])			// Return only first message
      {
	strmake(net->last_error, str, sizeof(net->last_error)-1);
	net->last_errno= error ? error : ER_UNKNOWN_ERROR;
      }
    }
  }
  else
    sql_print_error("%s: %s",my_progname,str); /* purecov: inspected */
  DBUG_RETURN(0);
}

#ifdef __WIN__

struct utsname
{
  char nodename[FN_REFLEN];
};


int uname(struct utsname *a)
{
  return -1;
}


extern "C" pthread_handler_decl(handle_shutdown,arg)
{
  MSG msg;
  SHUTDOWN_THD;
  my_thread_init();

  /* this call should create the message queue for this thread */
  PeekMessage(&msg, NULL, 1, 65534,PM_NOREMOVE);
#if !defined(EMBEDDED_LIBRARY)
  if (WaitForSingleObject(hEventShutdown,INFINITE)==WAIT_OBJECT_0)
#endif /* EMBEDDED_LIBRARY */
     kill_server(MYSQL_KILL_SIGNAL);
  return 0;
}

int STDCALL handle_kill(ulong ctrl_type)
{
  if (ctrl_type == CTRL_CLOSE_EVENT ||
      ctrl_type == CTRL_SHUTDOWN_EVENT)
  {
    kill_server(MYSQL_KILL_SIGNAL);
    return TRUE;
  }
  return FALSE;
}
#endif


#ifdef OS2
extern "C" pthread_handler_decl(handle_shutdown,arg)
{
  SHUTDOWN_THD;
  my_thread_init();

  // wait semaphore
  pthread_cond_wait( &eventShutdown, NULL);

  // close semaphore and kill server
  pthread_cond_destroy( &eventShutdown);

  /*
    Exit main loop on main thread, so kill will be done from
    main thread (this is thread 2)
  */
  abort_loop = 1;

  // unblock select()
  so_cancel(ip_sock);
  so_cancel(unix_sock);

  return 0;
}
#endif


const char *load_default_groups[]= { "mysqld","server",MYSQL_BASE_VERSION,0,0};

bool open_log(MYSQL_LOG *log, const char *hostname,
	      const char *opt_name, const char *extension,
	      const char *index_file_name,
	      enum_log_type type, bool read_append,
	      bool no_auto_events, ulong max_size)
{
  char tmp[FN_REFLEN];
  if (!opt_name || !opt_name[0])
  {
    /*
      TODO: The following should be using fn_format();  We just need to
      first change fn_format() to cut the file name if it's too long.
    */
    strmake(tmp,hostname,FN_REFLEN-5);
    strmov(fn_ext(tmp),extension);
    opt_name=tmp;
  }
  // get rid of extension if the log is binary to avoid problems
  if (type == LOG_BIN)
  {
    char *p = fn_ext(opt_name);
    uint length=(uint) (p-opt_name);
    strmake(tmp,opt_name,min(length,FN_REFLEN));
    opt_name=tmp;
  }
  return log->open(opt_name, type, 0, index_file_name,
		   (read_append) ? SEQ_READ_APPEND : WRITE_CACHE,
		   no_auto_events, max_size);
}


/*
  Initialize one of the global date/time format variables

  SYNOPSIS
    init_global_datetime_format()
    format_type		What kind of format should be supported
    var_ptr		Pointer to variable that should be updated
  
  NOTES
    The default value is taken from either opt_date_time_formats[] or
    the ISO format (ANSI SQL)

  RETURN
    0 ok
    1 error
*/

bool init_global_datetime_format(timestamp_type format_type,
				 DATE_TIME_FORMAT **var_ptr)
{
  /* Get command line option */
  const char *str= opt_date_time_formats[format_type];

  if (!str)					// No specified format
  {
    str= get_date_time_format_str(&known_date_time_formats[ISO_FORMAT],
				  format_type);
    /*
      Set the "command line" option to point to the generated string so
      that we can set global formats back to default
    */
    opt_date_time_formats[format_type]= str;
  }
  if (!(*var_ptr= date_time_format_make(format_type, str, strlen(str))))
  {
    fprintf(stderr, "Wrong date/time format specifier: %s\n", str);
    return 1;
  }
  return 0;
}


static int init_common_variables(const char *conf_file_name, int argc,
				 char **argv, const char **groups)
{
  my_umask=0660;		// Default umask for new files
  my_umask_dir=0700;		// Default umask for new directories
  umask(((~my_umask) & 0666));
  tzset();			// Set tzname

  max_system_variables.pseudo_thread_id= (ulong)~0;
  start_time=time((time_t*) 0);
  if (init_thread_environment())
    return 1;
  mysql_init_variables();

#ifdef OS2
  {
    // fix timezone for daylight saving
    struct tm *ts = localtime(&start_time);
    if (ts->tm_isdst > 0)
      _timezone -= 3600;
  }
#endif
#ifdef HAVE_TZNAME
  {
    struct tm tm_tmp;
    localtime_r(&start_time,&tm_tmp);
    strmov(time_zone,tzname[tm_tmp.tm_isdst != 0 ? 1 : 0]);
  }
#endif

  /*
    Init mutexes for the global MYSQL_LOG objects.
    As safe_mutex depends on what MY_INIT() does, we can't init the mutexes of
    global MYSQL_LOGs in their constructors, because then they would be inited
    before MY_INIT(). So we do it here.
  */
  mysql_log.init_pthread_objects();
  mysql_update_log.init_pthread_objects();
  mysql_slow_log.init_pthread_objects();
  mysql_bin_log.init_pthread_objects();
  
  if (gethostname(glob_hostname,sizeof(glob_hostname)-4) < 0)
    strmov(glob_hostname,"mysql");
  strmake(pidfile_name, glob_hostname, sizeof(pidfile_name)-5);
  strmov(fn_ext(pidfile_name),".pid");		// Add proper extension
<<<<<<< HEAD
=======

#ifdef _CUSTOMSTARTUPCONFIG_
  if (_cust_check_startup())
  {
    /* _cust_check_startup will report startup failure error */
    exit( 1 );
  }
#endif
  load_defaults(MYSQL_CONFIG_NAME,load_default_groups,&argc,&argv);
  defaults_argv=argv;
>>>>>>> 6b80eb47

#ifndef DBUG_OFF
  if (!*(MYSQL_SERVER_SUFFIX))
    strmov(strend(server_version),"-debug");
  else
#endif
    strmov(strend(server_version),MYSQL_SERVER_SUFFIX);

  load_defaults(conf_file_name, groups, &argc, &argv);
  defaults_argv=argv;
  get_options(argc,argv);
  set_server_version();

  DBUG_PRINT("info",("%s  Ver %s for %s on %s\n",my_progname,
		     server_version, SYSTEM_TYPE,MACHINE_TYPE));

  /* connections and databases needs lots of files */
  {
    uint files, wanted_files;

    wanted_files= 10+(uint) max(max_connections*5,
				 max_connections+table_cache_size*2);
    set_if_bigger(wanted_files, open_files_limit);
    files= my_set_max_open_files(wanted_files);

    if (files < wanted_files)
    {
      if (!open_files_limit)
      {
	max_connections=	(ulong) min((files-10),max_connections);
	table_cache_size= (ulong) max((files-10-max_connections)/2,64);
	DBUG_PRINT("warning",
		   ("Changed limits: max_open_files: %u  max_connections: %ld  table_cache: %ld",
		    files, max_connections, table_cache_size));
	if (global_system_variables.log_warnings)
	  sql_print_error("Warning: Changed limits: max_open_files: %u  max_connections: %ld  table_cache: %ld",
			files, max_connections, table_cache_size);
      }
      else if (global_system_variables.log_warnings)
	sql_print_error("Warning: Could not increase number of max_open_files to more than %u (request: %u)", files, wanted_files);
    }
    open_files_limit= files;
  }
  unireg_init(opt_specialflag); /* Set up extern variabels */
  if (init_errmessage())	/* Read error messages from file */
    return 1;
  init_client_errs();
  lex_init();
  item_init();
  set_var_init();
  mysys_uses_curses=0;
#ifdef USE_REGEX
  regex_init(&my_charset_latin1);
#endif
  if (!(default_charset_info= get_charset_by_csname(default_character_set_name,
						    MY_CS_PRIMARY,
						    MYF(MY_WME))))
    return 1;
  if (default_collation_name)
  {
    CHARSET_INFO *default_collation;
    default_collation= get_charset_by_name(default_collation_name, MYF(0));
    if (!default_collation)
    {
      sql_print_error(ER(ER_UNKNOWN_COLLATION), default_collation_name);
      return 1;
    }
    if (!my_charset_same(default_charset_info, default_collation))
    {
      sql_print_error(ER(ER_COLLATION_CHARSET_MISMATCH),
		      default_collation_name,
		      default_charset_info->csname);
      return 1;
    }
    default_charset_info= default_collation;
  }
  /* Set collactions that depends on the default collation */
  global_system_variables.collation_server=	 default_charset_info;
  global_system_variables.collation_database=	 default_charset_info;
  global_system_variables.collation_connection=  default_charset_info;
  global_system_variables.character_set_results= default_charset_info;
  global_system_variables.character_set_client= default_charset_info;
  global_system_variables.collation_connection= default_charset_info;

  sys_init_connect.value_length= 0;
  if ((sys_init_connect.value= opt_init_connect))
    sys_init_connect.value_length= strlen(opt_init_connect);
  else
    sys_init_connect.value=my_strdup("",MYF(0));

  sys_init_slave.value_length= 0;
  if ((sys_init_slave.value= opt_init_slave))
    sys_init_slave.value_length= strlen(opt_init_slave);
  else
    sys_init_slave.value=my_strdup("",MYF(0));

  if (use_temp_pool && bitmap_init(&temp_pool,0,1024,1))
    return 1;
  return 0;
}


static int init_thread_environment()
{
  (void) pthread_mutex_init(&LOCK_mysql_create_db,MY_MUTEX_INIT_SLOW);
  (void) pthread_mutex_init(&LOCK_Acl,MY_MUTEX_INIT_SLOW);
  (void) pthread_mutex_init(&LOCK_open,MY_MUTEX_INIT_FAST);
  (void) pthread_mutex_init(&LOCK_thread_count,MY_MUTEX_INIT_FAST);
  (void) pthread_mutex_init(&LOCK_mapped_file,MY_MUTEX_INIT_SLOW);
  (void) pthread_mutex_init(&LOCK_status,MY_MUTEX_INIT_FAST);
  (void) pthread_mutex_init(&LOCK_error_log,MY_MUTEX_INIT_FAST);
  (void) pthread_mutex_init(&LOCK_delayed_insert,MY_MUTEX_INIT_FAST);
  (void) pthread_mutex_init(&LOCK_delayed_status,MY_MUTEX_INIT_FAST);
  (void) pthread_mutex_init(&LOCK_delayed_create,MY_MUTEX_INIT_SLOW);
  (void) pthread_mutex_init(&LOCK_manager,MY_MUTEX_INIT_FAST);
  (void) pthread_mutex_init(&LOCK_crypt,MY_MUTEX_INIT_FAST);
  (void) pthread_mutex_init(&LOCK_bytes_sent,MY_MUTEX_INIT_FAST);
  (void) pthread_mutex_init(&LOCK_bytes_received,MY_MUTEX_INIT_FAST);
  (void) pthread_mutex_init(&LOCK_user_conn, MY_MUTEX_INIT_FAST);
  (void) pthread_mutex_init(&LOCK_active_mi, MY_MUTEX_INIT_FAST);
  (void) pthread_mutex_init(&LOCK_global_system_variables, MY_MUTEX_INIT_FAST);
  (void) pthread_mutex_init(&LOCK_uuid_generator, MY_MUTEX_INIT_FAST);
  (void) my_rwlock_init(&LOCK_sys_init_connect, NULL);
  (void) my_rwlock_init(&LOCK_sys_init_slave, NULL);
  (void) my_rwlock_init(&LOCK_grant, NULL);
  (void) pthread_cond_init(&COND_thread_count,NULL);
  (void) pthread_cond_init(&COND_refresh,NULL);
  (void) pthread_cond_init(&COND_thread_cache,NULL);
  (void) pthread_cond_init(&COND_flush_thread_cache,NULL);
  (void) pthread_cond_init(&COND_manager,NULL);
#ifdef HAVE_REPLICATION
  (void) pthread_mutex_init(&LOCK_rpl_status, MY_MUTEX_INIT_FAST);
  (void) pthread_cond_init(&COND_rpl_status, NULL);
#endif
  /* Parameter for threads created for connections */
  (void) pthread_attr_init(&connection_attrib);
  (void) pthread_attr_setdetachstate(&connection_attrib,
				     PTHREAD_CREATE_DETACHED);
  pthread_attr_setscope(&connection_attrib, PTHREAD_SCOPE_SYSTEM);
  if (!(opt_specialflag & SPECIAL_NO_PRIOR))
    my_pthread_attr_setprio(&connection_attrib,WAIT_PRIOR);

  if (pthread_key_create(&THR_THD,NULL) ||
      pthread_key_create(&THR_MALLOC,NULL))
  {
    sql_print_error("Can't create thread-keys");
    return 1;
  }
  return 0;
}


static void init_ssl()
{
#ifdef HAVE_OPENSSL
  if (opt_use_ssl)
  {
    /* having ssl_acceptor_fd != 0 signals the use of SSL */
    ssl_acceptor_fd= new_VioSSLAcceptorFd(opt_ssl_key, opt_ssl_cert,
					  opt_ssl_ca, opt_ssl_capath,
					  opt_ssl_cipher);
    DBUG_PRINT("info",("ssl_acceptor_fd: %lx", (long) ssl_acceptor_fd));
    if (!ssl_acceptor_fd)
      opt_use_ssl = 0;
  }
  if (des_key_file)
    load_des_key_file(des_key_file);
#endif /* HAVE_OPENSSL */
}


static int init_server_components()
{
  DBUG_ENTER("init_server_components");
  if (table_cache_init() || hostname_cache_init())
    unireg_abort(1);

  query_cache_result_size_limit(query_cache_limit);
  query_cache_set_min_res_unit(query_cache_min_res_unit);
  query_cache_resize(query_cache_size);
  randominit(&sql_rand,(ulong) start_time,(ulong) start_time/2);
  reset_floating_point_exceptions();
  init_thr_lock();
#ifdef HAVE_REPLICATION
  init_slave_list();
#endif
  /* Setup log files */
  if (opt_log)
    open_log(&mysql_log, glob_hostname, opt_logname, ".log", NullS,
	     LOG_NORMAL, 0, 0, 0);
  if (opt_update_log)
  {
    open_log(&mysql_update_log, glob_hostname, opt_update_logname, "",
	     NullS, LOG_NEW, 0, 0, 0);
    using_update_log=1;
  }
  if (opt_slow_log)
    open_log(&mysql_slow_log, glob_hostname, opt_slow_logname, "-slow.log",
 	     NullS, LOG_NORMAL, 0, 0, 0);

  if (opt_bin_log)
  {
    open_log(&mysql_bin_log, glob_hostname, opt_bin_logname, "-bin",
	     opt_binlog_index_name, LOG_BIN, 0, 0, max_binlog_size);
    using_update_log=1;
#ifdef HAVE_REPLICATION
    if (expire_logs_days)
    {
      long purge_time= time(0) - expire_logs_days*24*60*60;
      if (purge_time >= 0)
	mysql_bin_log.purge_logs_before_date(purge_time);
    }
#endif
  }
  else if (opt_log_slave_updates)
  {
      sql_print_error("\
Warning: you need to use --log-bin to make --log-slave-updates work. \
Now disabling --log-slave-updates.");
  }

#ifdef HAVE_REPLICATION
  if (opt_log_slave_updates && replicate_same_server_id)
  {
    sql_print_error("\
Error: using --replicate-same-server-id in conjunction with \
--log-slave-updates is impossible, it would lead to infinite loops in this \
server.");
    unireg_abort(1);
  }
#endif

  if (opt_error_log)
  {
    if (!log_error_file_ptr[0])
      fn_format(log_error_file, glob_hostname, mysql_data_home, ".err", 0);
    else
      fn_format(log_error_file, log_error_file_ptr, mysql_data_home, ".err",
		MY_UNPACK_FILENAME | MY_SAFE_PATH);
    if (!log_error_file[0])
      opt_error_log= 1;				// Too long file name
    else
    {
#ifndef EMBEDDED_LIBRARY
      if (freopen(log_error_file, "a+", stdout))
#endif
	freopen(log_error_file, "a+", stderr);
    }
  }

  if (ha_init())
  {
    sql_print_error("Can't init databases");
    unireg_abort(1);
  }
  if (opt_myisam_log)
    (void) mi_log(1);

  /* call ha_init_key_cache() on all key caches to init them */
  process_key_caches(&ha_init_key_cache);
  /* We must set dflt_key_cache in case we are using ISAM tables */
  dflt_key_cache= sql_key_cache;

#if defined(HAVE_MLOCKALL) && defined(MCL_CURRENT)
  if (locked_in_memory && !geteuid())
  {
    if (mlockall(MCL_CURRENT))
    {
      if (global_system_variables.log_warnings)
	sql_print_error("Warning: Failed to lock memory. Errno: %d\n",errno);
      locked_in_memory= 0;
    }
  }
#else
  locked_in_memory=0;
#endif

  ft_init_stopwords();

  init_max_user_conn();
  init_update_queries();
  DBUG_RETURN(0);
}


static void create_maintenance_thread()
{
  if (
#ifdef HAVE_BERKELEY_DB
      (have_berkeley_db == SHOW_OPTION_YES) ||
#endif
      (flush_time && flush_time != ~(ulong) 0L))
  {
    pthread_t hThread;
    if (pthread_create(&hThread,&connection_attrib,handle_manager,0))
      sql_print_error("Warning: Can't create thread to manage maintenance");
  }
}


static void create_shutdown_thread()
{
#if !defined(EMBEDDED_LIBRARY)
#ifdef __WIN__
  hEventShutdown=CreateEvent(0, FALSE, FALSE, shutdown_event_name);
  pthread_t hThread;
  if (pthread_create(&hThread,&connection_attrib,handle_shutdown,0))
    sql_print_error("Warning: Can't create thread to handle shutdown requests");

  // On "Stop Service" we have to do regular shutdown
  Service.SetShutdownEvent(hEventShutdown);
#endif
#ifdef OS2
  pthread_cond_init(&eventShutdown, NULL);
  pthread_t hThread;
  if (pthread_create(&hThread,&connection_attrib,handle_shutdown,0))
    sql_print_error("Warning: Can't create thread to handle shutdown requests");
#endif
#endif // EMBEDDED_LIBRARY 
}


#if defined(__NT__) || defined(HAVE_SMEM)
static void handle_connections_methods()
{
  pthread_t hThread;
  DBUG_ENTER("handle_connections_methods");
#ifdef __NT__
  if (hPipe == INVALID_HANDLE_VALUE &&
      (!have_tcpip || opt_disable_networking) &&
      !opt_enable_shared_memory)
  {
    sql_print_error("TCP/IP,--shared-memory or --named-pipe should be configured on NT OS");
    unireg_abort(1);				// Will not return
  }
#endif

  pthread_mutex_lock(&LOCK_thread_count);
  (void) pthread_cond_init(&COND_handler_count,NULL);
  handler_count=0;
#ifdef __NT__
  if (hPipe != INVALID_HANDLE_VALUE)
  {
    handler_count++;
    if (pthread_create(&hThread,&connection_attrib,
		       handle_connections_namedpipes, 0))
    {
      sql_print_error("Warning: Can't create thread to handle named pipes");
      handler_count--;
    }
  }
#endif /* __NT__ */
  if (have_tcpip && !opt_disable_networking)
  {
    handler_count++;
    if (pthread_create(&hThread,&connection_attrib,
		       handle_connections_sockets, 0))
    {
      sql_print_error("Warning: Can't create thread to handle TCP/IP");
      handler_count--;
    }
  }
#ifdef HAVE_SMEM
  if (opt_enable_shared_memory)
  {
    handler_count++;
    if (pthread_create(&hThread,&connection_attrib,
		       handle_connections_shared_memory, 0))
    {
      sql_print_error("Warning: Can't create thread to handle shared memory");
      handler_count--;
    }
  }
#endif 

  while (handler_count > 0)
    pthread_cond_wait(&COND_handler_count,&LOCK_thread_count);
  pthread_mutex_unlock(&LOCK_thread_count);
  DBUG_VOID_RETURN;
}

void decrement_handler_count()
{
  pthread_mutex_lock(&LOCK_thread_count);
  handler_count--;
  pthread_mutex_unlock(&LOCK_thread_count);
  pthread_cond_signal(&COND_handler_count);
}
#else
#define decrement_handler_count()
#endif /* defined(__NT__) || defined(HAVE_SMEM) */


#ifndef EMBEDDED_LIBRARY
#ifdef __WIN__
int win_main(int argc, char **argv)
#else
int main(int argc, char **argv)
#endif
{
  DEBUGGER_OFF;

  MY_INIT(argv[0]);		// init my_sys library & pthreads

#ifdef _CUSTOMSTARTUPCONFIG_
  if (_cust_check_startup())
  {
    / * _cust_check_startup will report startup failure error * /
    exit( 1 );
  }
#endif

  if (init_common_variables(MYSQL_CONFIG_NAME,
			    argc, argv, load_default_groups))
    unireg_abort(1);				// Will do exit

  init_signals();
  if (!(opt_specialflag & SPECIAL_NO_PRIOR))
    my_pthread_setprio(pthread_self(),CONNECT_PRIOR);
  pthread_attr_setstacksize(&connection_attrib,thread_stack);
#ifdef HAVE_PTHREAD_ATTR_GETSTACKSIZE
  {
    /* Retrieve used stack size;  Needed for checking stack overflows */
    size_t stack_size= 0;
    pthread_attr_getstacksize(&connection_attrib, &stack_size);
    /* We must check if stack_size = 0 as Solaris 2.9 can return 0 here */
    if (stack_size && stack_size < thread_stack)
    {
      if (global_system_variables.log_warnings)
	sql_print_error("Warning: Asked for %ld thread stack, but got %ld",
			thread_stack, stack_size);
      thread_stack= stack_size;
    }
  }
#endif
  thread_stack_min=thread_stack - STACK_MIN_SIZE;

  (void) thr_setconcurrency(concurrency);	// 10 by default

  /*
    Ensure that lower_case_table_names is set on system where we have case
    insensitive names.  If this is not done the users MyISAM tables will
    get corrupted if accesses with names of different case.
  */
  DBUG_PRINT("info", ("lower_case_table_names: %d", lower_case_table_names));
  if (!lower_case_table_names &&
      (lower_case_file_system=
       (test_if_case_insensitive(mysql_real_data_home) == 1)))
  {
    if (lower_case_table_names_used)
    {
      if (global_system_variables.log_warnings)
	sql_print_error("\
Warning: You have forced lower_case_table_names to 0 through a command-line \
option, even though your file system '%s' is case insensitive.  This means \
that you can corrupt a MyISAM table by accessing it with different cases. \
You should consider changing lower_case_table_names to 1 or 2",
			mysql_real_data_home);
    }
    else
    {
      if (global_system_variables.log_warnings)
	sql_print_error("Warning: Setting lower_case_table_names=2 because file system for %s is case insensitive", mysql_real_data_home);
      lower_case_table_names= 2;
    }
  }

  select_thread=pthread_self();
  select_thread_in_use=1;
  init_ssl();

#ifdef HAVE_LIBWRAP
  libwrapName= my_progname+dirname_length(my_progname);
  openlog(libwrapName, LOG_PID, LOG_AUTH);
#endif

  /*
    We have enough space for fiddling with the argv, continue
  */
  check_data_home(mysql_real_data_home);
  if (my_setwd(mysql_real_data_home,MYF(MY_WME)))
  {
    unireg_abort(1);				/* purecov: inspected */
  }
  mysql_data_home= mysql_data_home_buff;
  mysql_data_home[0]=FN_CURLIB;		// all paths are relative from here
  mysql_data_home[1]=0;
  server_init();

  if (opt_bin_log && !server_id)
  {
    server_id= !master_host ? 1 : 2;
#ifdef EXTRA_DEBUG
    switch (server_id) {
    case 1:
      sql_print_error("\
Warning: You have enabled the binary log, but you haven't set server-id:\n\
Updates will be logged to the binary log, but connections to slaves will\n\
not be accepted.");
      break;
    case 2:
      sql_print_error("\
Warning: You should set server-id to a non-0 value if master_host is set.\n\
The server will not act as a slave.");
      break;
    }
#endif
  }

  if (init_server_components())
    exit(1);

#ifdef __WIN__
#define MYSQL_ERR_FILE "mysql.err"
  if (!opt_console)
  {
    freopen(MYSQL_ERR_FILE,"a+",stdout);
    freopen(MYSQL_ERR_FILE,"a+",stderr);
    FreeConsole();				// Remove window
  }
#endif

  /*
    init signals & alarm
    After this we can't quit by a simple unireg_abort
  */
  error_handler_hook = my_message_sql;
  start_signal_handler();				// Creates pidfile
  if (acl_init((THD *)0, opt_noacl))
  {
    abort_loop=1;
    select_thread_in_use=0;
#ifndef __NETWARE__
    (void) pthread_kill(signal_thread, MYSQL_KILL_SIGNAL);
#endif /* __NETWARE__ */
#ifndef __WIN__
    if (!opt_bootstrap)
      (void) my_delete(pidfile_name,MYF(MY_WME));	// Not needed anymore
#endif
    if (unix_sock != INVALID_SOCKET)
      unlink(mysqld_unix_port);
    exit(1);
  }
  if (!opt_noacl)
    (void) grant_init((THD *)0);

#ifdef HAVE_DLOPEN
  if (!opt_noacl)
    udf_init();
#endif
  if (opt_bootstrap) /* If running with bootstrap, do not start replication. */
    opt_skip_slave_start= 1;
  /* init_slave() must be called after the thread keys are created */
  init_slave();

<<<<<<< HEAD
=======
  DBUG_ASSERT(current_thd == 0);
  if (opt_bin_log && !server_id)
  {
    server_id= !master_host ? 1 : 2;
    switch (server_id) {
#ifdef EXTRA_DEBUG
    case 1:
      sql_print_error("\
Warning: You have enabled the binary log, but you haven't set server-id to \
a non-zero value: we force server id to 1; updates will be logged to the \
binary log, but connections from slaves will not be accepted.");
      break;
#endif
    case 2:
      sql_print_error("\
Warning: You should set server-id to a non-0 value if master_host is set; \
we force server id to 2, but this MySQL server will not act as a slave.");
      break;
    }
  }
  if (opt_bin_log)
  {
    open_log(&mysql_bin_log, glob_hostname, opt_bin_logname, "-bin",
	     opt_binlog_index_name, LOG_BIN, 0, 0, max_binlog_size);
    using_update_log=1;
  }
  else if (opt_log_slave_updates)
  {
      sql_print_error("\
Warning: you need to use --log-bin to make --log-slave-updates work. \
Now disabling --log-slave-updates.");
  }

  if (opt_log_slave_updates && replicate_same_server_id)
  {
      sql_print_error("\
Error: using --replicate-same-server-id in conjunction with \
--log-slave-updates is impossible, it would lead to infinite loops in this \
server.");
      unireg_abort(1);
  }

>>>>>>> 6b80eb47
  if (opt_bootstrap)
  {
    int error=bootstrap(stdin);
    end_thr_alarm(1);				// Don't allow alarms
    unireg_abort(error ? 1 : 0);
  }
  if (opt_init_file)
  {
    if (read_init_file(opt_init_file))
    {
      end_thr_alarm(1);				// Don't allow alarms
      unireg_abort(1);
    }
  }

  create_shutdown_thread();
  create_maintenance_thread();

  printf(ER(ER_READY),my_progname,server_version,
	 ((unix_sock == INVALID_SOCKET) ? (char*) "" : mysqld_unix_port),
	 mysqld_port);
  fflush(stdout);

#if defined(__NT__) || defined(HAVE_SMEM)
  handle_connections_methods();
#else
  handle_connections_sockets(0);
#endif /* __NT__ */

  /* (void) pthread_attr_destroy(&connection_attrib); */

  DBUG_PRINT("quit",("Exiting main thread"));

#ifndef __WIN__
#ifdef EXTRA_DEBUG2
  sql_print_error("Before Lock_thread_count");
#endif
  (void) pthread_mutex_lock(&LOCK_thread_count);
  DBUG_PRINT("quit", ("Got thread_count mutex"));
  select_thread_in_use=0;			// For close_connections
  (void) pthread_mutex_unlock(&LOCK_thread_count);
  (void) pthread_cond_broadcast(&COND_thread_count);
#ifdef EXTRA_DEBUG2
  sql_print_error("After lock_thread_count");
#endif
#endif /* __WIN__ */

  /* Wait until cleanup is done */
  (void) pthread_mutex_lock(&LOCK_thread_count);
  while (!ready_to_exit)
    pthread_cond_wait(&COND_thread_count,&LOCK_thread_count);
  (void) pthread_mutex_unlock(&LOCK_thread_count);

#if defined(__WIN__) && !defined(EMBEDDED_LIBRARY)
  if (Service.IsNT() && start_mode)
    Service.Stop();
  else
  {
    Service.SetShutdownEvent(0);
    if (hEventShutdown)
      CloseHandle(hEventShutdown);
  }
#endif
#ifndef __NETWARE__
  {
    uint i;
    /*
      Wait up to 10 seconds for signal thread to die. We use this mainly to
      avoid getting warnings that my_thread_end has not been called
    */
    for (i= 0 ; i < 100 && signal_thread_in_use; i++)
    {
      if (pthread_kill(signal_thread, MYSQL_KILL_SIGNAL))
	break;
      my_sleep(100);				// Give it time to die
    }
  }
#endif
  clean_up_mutexes();
  my_end(opt_endinfo ? MY_CHECK_ERROR | MY_GIVE_INFO : 0);
  exit(0);
  return(0);					/* purecov: deadcode */
}

#endif /* EMBEDDED_LIBRARY */


/****************************************************************************
  Main and thread entry function for Win32
  (all this is needed only to run mysqld as a service on WinNT)
****************************************************************************/

#if defined(__WIN__) && !defined(EMBEDDED_LIBRARY)
int mysql_service(void *p)
{
  if (use_opt_args)
    win_main(opt_argc, opt_argv);
  else
    win_main(Service.my_argc, Service.my_argv);
  return 0;
}


/* Quote string if it contains space, else copy */

static char *add_quoted_string(char *to, const char *from, char *to_end)
{
  uint length= (uint) (to_end-to);

  if (!strchr(from, ' '))
    return strnmov(to, from, length);
  return strxnmov(to, length, "\"", from, "\"", NullS);
}


/*
  Handle basic handling of services, like installation and removal

  SYNOPSIS
    default_service_handling()
    argv		Pointer to argument list
    servicename		Internal name of service
    displayname		Display name of service (in taskbar ?)
    file_path		Path to this program
    startup_option	Startup option to mysqld

  RETURN VALUES
    0		option handled
    1		Could not handle option
 */

static bool
default_service_handling(char **argv,
			 const char *servicename,
			 const char *displayname,
			 const char *file_path,
			 const char *extra_opt)
{
  char path_and_service[FN_REFLEN+FN_REFLEN+32], *pos, *end;
  end= path_and_service + sizeof(path_and_service)-3;

  /* We have to quote filename if it contains spaces */
  pos= add_quoted_string(path_and_service, file_path, end);
  if (*extra_opt)
  {
    /* Add (possible quoted) option after file_path */
    *pos++= ' ';
    pos= add_quoted_string(pos, extra_opt, end);
  }
  /* We must have servicename last */
  *pos++= ' ';
  (void) add_quoted_string(pos, servicename, end);

  if (Service.got_service_option(argv, "install"))
  {
    Service.Install(1, servicename, displayname, path_and_service);
    return 0;
  }
  if (Service.got_service_option(argv, "install-manual"))
  {
    Service.Install(0, servicename, displayname, path_and_service);
    return 0;
  }
  if (Service.got_service_option(argv, "remove"))
  {
    Service.Remove(servicename);
    return 0;
  }
  return 1;
}


int main(int argc, char **argv)
{

  /* When several instances are running on the same machine, we
     need to have an  unique  named  hEventShudown  through the
     application PID e.g.: MySQLShutdown1890; MySQLShutdown2342
  */ 
  int2str((int) GetCurrentProcessId(),strmov(shutdown_event_name,
          "MySQLShutdown"), 10);
  
  /* Must be initialized early for comparison of service name */
  system_charset_info= &my_charset_utf8_general_ci;

  if (Service.GetOS())	/* true NT family */
  {
    char file_path[FN_REFLEN];
    my_path(file_path, argv[0], "");		      /* Find name in path */
    fn_format(file_path,argv[0],file_path,"",
	      MY_REPLACE_DIR | MY_UNPACK_FILENAME | MY_RESOLVE_SYMLINKS);

    if (argc == 2)
    {
      if (!default_service_handling(argv, MYSQL_SERVICENAME, MYSQL_SERVICENAME,
				   file_path, ""))
	return 0;
      if (Service.IsService(argv[1]))        /* Start an optional service */
      {
	/*
	  Only add the service name to the groups read from the config file
	  if it's not "MySQL". (The default service name should be 'mysqld'
	  but we started a bad tradition by calling it MySQL from the start
	  and we are now stuck with it.
	*/
	if (my_strcasecmp(system_charset_info, argv[1],"mysql"))
	  load_default_groups[3]= argv[1];
        start_mode= 1;
        Service.Init(argv[1], mysql_service);
        return 0;
      }
    }
    else if (argc == 3) /* install or remove any optional service */
    {
      if (!default_service_handling(argv, argv[2], argv[2], file_path, ""))
	return 0;
      if (Service.IsService(argv[2]))
      {
	/*
	  mysqld was started as
	  mysqld --defaults-file=my_path\my.ini service-name
	*/
	use_opt_args=1;
	opt_argc= 2;				// Skip service-name
	opt_argv=argv;
	start_mode= 1;
	if (my_strcasecmp(system_charset_info, argv[2],"mysql"))
	  load_default_groups[3]= argv[2];
	Service.Init(argv[2], mysql_service);
	return 0;
      }
    }
    else if (argc == 4)
    {
      /*
	Install an optional service with optional config file
	mysqld --install-manual mysqldopt --defaults-file=c:\miguel\my.ini
      */
      if (!default_service_handling(argv, argv[2], argv[2], file_path,
				    argv[3]))
	return 0;
    }
    else if (argc == 1 && Service.IsService(MYSQL_SERVICENAME))
    {
      /* start the default service */
      start_mode= 1;
      Service.Init(MYSQL_SERVICENAME, mysql_service);
      return 0;
    }
  }
  /* Start as standalone server */
  Service.my_argc=argc;
  Service.my_argv=argv;
  mysql_service(NULL);
  return 0;
}
#endif


/*
  Execute all commands from a file. Used by the mysql_install_db script to
  create MySQL privilege tables without having to start a full MySQL server.
*/

static int bootstrap(FILE *file)
{
  int error= 0;
  DBUG_ENTER("bootstrap");

  THD *thd= new THD;
  thd->bootstrap=1;
  thd->client_capabilities=0;
  my_net_init(&thd->net,(st_vio*) 0);
  thd->max_client_packet_length= thd->net.max_packet;
  thd->master_access= ~0;
  thd->thread_id=thread_id++;
  thread_count++;

  bootstrap_file=file;
#ifndef EMBEDDED_LIBRARY			// TODO:  Enable this
  if (pthread_create(&thd->real_id,&connection_attrib,handle_bootstrap,
		     (void*) thd))
  {
    sql_print_error("Warning: Can't create thread to handle bootstrap");
    DBUG_RETURN(-1);
  }
  /* Wait for thread to die */
  (void) pthread_mutex_lock(&LOCK_thread_count);
  while (thread_count)
  {
    (void) pthread_cond_wait(&COND_thread_count,&LOCK_thread_count);
    DBUG_PRINT("quit",("One thread died (count=%u)",thread_count));
  }
  (void) pthread_mutex_unlock(&LOCK_thread_count);
#else
  thd->mysql= 0;
  handle_bootstrap((void *)thd);
#endif

  error= thd->is_fatal_error;
#ifndef EMBEDDED_LIBRARY
  net_end(&thd->net);
#endif
  thd->cleanup();
  delete thd;
  DBUG_RETURN(error);
}


static bool read_init_file(char *file_name)
{
  FILE *file;
  DBUG_ENTER("read_init_file");
  DBUG_PRINT("enter",("name: %s",file_name));
  if (!(file=my_fopen(file_name,O_RDONLY,MYF(MY_WME))))
    return(1);
  bootstrap(file);				/* Ignore errors from this */
  (void) my_fclose(file,MYF(MY_WME));
  return 0;
}


#ifndef EMBEDDED_LIBRARY
static void create_new_thread(THD *thd)
{
  DBUG_ENTER("create_new_thread");

  NET *net=&thd->net;				// For easy ref
  net->read_timeout = (uint) connect_timeout;
  if (protocol_version > 9)
    net->return_errno=1;

  /* don't allow too many connections */
  if (thread_count - delayed_insert_threads >= max_connections+1 || abort_loop)
  {
    DBUG_PRINT("error",("Too many connections"));
    close_connection(thd, ER_CON_COUNT_ERROR, 1);
    delete thd;
    DBUG_VOID_RETURN;
  }
  pthread_mutex_lock(&LOCK_thread_count);
  thd->thread_id=thread_id++;

  thd->real_id=pthread_self();			// Keep purify happy

  /* Start a new thread to handle connection */
#ifdef ONE_THREAD
  if (test_flags & TEST_NO_THREADS)		// For debugging under Linux
  {
    thread_cache_size=0;			// Safety
    thread_count++;
    threads.append(thd);
    thd->real_id=pthread_self();
    (void) pthread_mutex_unlock(&LOCK_thread_count);
    handle_one_connection((void*) thd);
  }
  else
#endif
  {
    if (cached_thread_count > wake_thread)
    {
      start_cached_thread(thd);
    }
    else
    {
      int error;
      thread_count++;
      thread_created++;
      threads.append(thd);
      if (thread_count-delayed_insert_threads > max_used_connections)
        max_used_connections=thread_count-delayed_insert_threads;
      DBUG_PRINT("info",(("creating thread %d"), thd->thread_id));
      thd->connect_time = time(NULL);
      if ((error=pthread_create(&thd->real_id,&connection_attrib,
				handle_one_connection,
				(void*) thd)))
      {
	DBUG_PRINT("error",
		   ("Can't create thread to handle request (error %d)",
		    error));
	thread_count--;
	thd->killed=1;				// Safety
	(void) pthread_mutex_unlock(&LOCK_thread_count);
	statistic_increment(aborted_connects,&LOCK_status);
	net_printf(thd,ER_CANT_CREATE_THREAD,error);
	(void) pthread_mutex_lock(&LOCK_thread_count);
	close_connection(thd,0,0);
	delete thd;
	(void) pthread_mutex_unlock(&LOCK_thread_count);
	DBUG_VOID_RETURN;
      }
    }
    (void) pthread_mutex_unlock(&LOCK_thread_count);

  }
  DBUG_PRINT("info",("Thread created"));
  DBUG_VOID_RETURN;
}
#endif /* EMBEDDED_LIBRARY */


#ifdef SIGNALS_DONT_BREAK_READ
inline void kill_broken_server()
{
  /* hack to get around signals ignored in syscalls for problem OS's */
  if (
#if !defined(__NETWARE__)
      unix_sock == INVALID_SOCKET ||
#endif
      (!opt_disable_networking && ip_sock == INVALID_SOCKET))
  {
    select_thread_in_use = 0;
#ifdef __NETWARE__
    kill_server(MYSQL_KILL_SIGNAL); /* never returns */
#else
    kill_server((void*)MYSQL_KILL_SIGNAL); /* never returns */
#endif /* __NETWARE__ */
  }
}
#define MAYBE_BROKEN_SYSCALL kill_broken_server();
#else
#define MAYBE_BROKEN_SYSCALL
#endif

	/* Handle new connections and spawn new process to handle them */

#ifndef EMBEDDED_LIBRARY
extern "C" pthread_handler_decl(handle_connections_sockets,
				arg __attribute__((unused)))
{
  my_socket sock,new_sock;
  uint error_count=0;
  uint max_used_connection= (uint) (max(ip_sock,unix_sock)+1);
  fd_set readFDs,clientFDs;
  THD *thd;
  struct sockaddr_in cAddr;
  int ip_flags=0,socket_flags=0,flags;
  st_vio *vio_tmp;
  DBUG_ENTER("handle_connections_sockets");

  LINT_INIT(new_sock);

  (void) my_pthread_getprio(pthread_self());		// For debugging

  FD_ZERO(&clientFDs);
  if (ip_sock != INVALID_SOCKET)
  {
    FD_SET(ip_sock,&clientFDs);
#ifdef HAVE_FCNTL
    ip_flags = fcntl(ip_sock, F_GETFL, 0);
#endif
  }
#ifdef HAVE_SYS_UN_H
  FD_SET(unix_sock,&clientFDs);
#ifdef HAVE_FCNTL
  socket_flags=fcntl(unix_sock, F_GETFL, 0);
#endif
#endif

  DBUG_PRINT("general",("Waiting for connections."));
  MAYBE_BROKEN_SYSCALL;
  while (!abort_loop)
  {
    readFDs=clientFDs;
#ifdef HPUX10
    if (select(max_used_connection,(int*) &readFDs,0,0,0) < 0)
      continue;
#else
    if (select((int) max_used_connection,&readFDs,0,0,0) < 0)
    {
      if (socket_errno != SOCKET_EINTR)
      {
	if (!select_errors++ && !abort_loop)	/* purecov: inspected */
	  sql_print_error("mysqld: Got error %d from select",socket_errno); /* purecov: inspected */
      }
      MAYBE_BROKEN_SYSCALL
      continue;
    }
#endif	/* HPUX10 */
    if (abort_loop)
    {
      MAYBE_BROKEN_SYSCALL;
      break;
    }

    /* Is this a new connection request ? */
#ifdef HAVE_SYS_UN_H
    if (FD_ISSET(unix_sock,&readFDs))
    {
      sock = unix_sock;
      flags= socket_flags;
    }
    else
#endif
    {
      sock = ip_sock;
      flags= ip_flags;
    }

#if !defined(NO_FCNTL_NONBLOCK)
    if (!(test_flags & TEST_BLOCKING))
    {
#if defined(O_NONBLOCK)
      fcntl(sock, F_SETFL, flags | O_NONBLOCK);
#elif defined(O_NDELAY)
      fcntl(sock, F_SETFL, flags | O_NDELAY);
#endif
    }
#endif /* NO_FCNTL_NONBLOCK */
    for (uint retry=0; retry < MAX_ACCEPT_RETRY; retry++)
    {
      size_socket length=sizeof(struct sockaddr_in);
      new_sock = accept(sock, my_reinterpret_cast(struct sockaddr *) (&cAddr),
			&length);
#ifdef __NETWARE__ 
      // TODO: temporary fix, waiting for TCP/IP fix - DEFECT000303149
      if ((new_sock == INVALID_SOCKET) && (socket_errno == EINVAL))
      {
        kill_server(SIGTERM);
      }
#endif
      if (new_sock != INVALID_SOCKET ||
	  (socket_errno != SOCKET_EINTR && socket_errno != SOCKET_EAGAIN))
	break;
      MAYBE_BROKEN_SYSCALL;
#if !defined(NO_FCNTL_NONBLOCK)
      if (!(test_flags & TEST_BLOCKING))
      {
	if (retry == MAX_ACCEPT_RETRY - 1)
	  fcntl(sock, F_SETFL, flags);		// Try without O_NONBLOCK
      }
#endif
    }
#if !defined(NO_FCNTL_NONBLOCK)
    if (!(test_flags & TEST_BLOCKING))
      fcntl(sock, F_SETFL, flags);
#endif
    if (new_sock == INVALID_SOCKET)
    {
      if ((error_count++ & 255) == 0)		// This can happen often
	sql_perror("Error in accept");
      MAYBE_BROKEN_SYSCALL;
      if (socket_errno == SOCKET_ENFILE || socket_errno == SOCKET_EMFILE)
	sleep(1);				// Give other threads some time
      continue;
    }

#ifdef HAVE_LIBWRAP
    {
      if (sock == ip_sock)
      {
	struct request_info req;
	signal(SIGCHLD, SIG_DFL);
	request_init(&req, RQ_DAEMON, libwrapName, RQ_FILE, new_sock, NULL);
	my_fromhost(&req);
	if (!my_hosts_access(&req))
	{
	  /*
	    This may be stupid but refuse() includes an exit(0)
	    which we surely don't want...
	    clean_exit() - same stupid thing ...
	  */
	  syslog(deny_severity, "refused connect from %s",
		 my_eval_client(&req));

	  /*
	    C++ sucks (the gibberish in front just translates the supplied
	    sink function pointer in the req structure from a void (*sink)();
	    to a void(*sink)(int) if you omit the cast, the C++ compiler
	    will cry...
	  */
	  if (req.sink)
	    ((void (*)(int))req.sink)(req.fd);

	  (void) shutdown(new_sock,2);
	  (void) closesocket(new_sock);
	  continue;
	}
      }
    }
#endif /* HAVE_LIBWRAP */

    {
      size_socket dummyLen;
      struct sockaddr dummy;
      dummyLen = sizeof(struct sockaddr);
      if (getsockname(new_sock,&dummy, &dummyLen) < 0)
      {
	sql_perror("Error on new connection socket");
	(void) shutdown(new_sock,2);
	(void) closesocket(new_sock);
	continue;
      }
    }

    /*
    ** Don't allow too many connections
    */

    if (!(thd= new THD))
    {
      (void) shutdown(new_sock,2);
      VOID(closesocket(new_sock));
      continue;
    }
    if (!(vio_tmp=vio_new(new_sock,
			  sock == unix_sock ? VIO_TYPE_SOCKET :
			  VIO_TYPE_TCPIP,
			  sock == unix_sock)) ||
	my_net_init(&thd->net,vio_tmp))
    {
      if (vio_tmp)
	vio_delete(vio_tmp);
      else
      {
	(void) shutdown(new_sock,2);
	(void) closesocket(new_sock);
      }
      delete thd;
      continue;
    }
    if (sock == unix_sock)
      thd->host=(char*) my_localhost;
#ifdef __WIN__
    /* Set default wait_timeout */
    ulong wait_timeout= global_system_variables.net_wait_timeout * 1000;
    (void) setsockopt(new_sock, SOL_SOCKET, SO_RCVTIMEO, (char*)&wait_timeout,
                    sizeof(wait_timeout));
#endif
    create_new_thread(thd);
  }

#ifdef OS2
  // kill server must be invoked from thread 1!
  kill_server(MYSQL_KILL_SIGNAL);
#endif
  decrement_handler_count();
  DBUG_RETURN(0);
}


#ifdef __NT__
extern "C" pthread_handler_decl(handle_connections_namedpipes,arg)
{
  HANDLE hConnectedPipe;
  BOOL fConnected;
  THD *thd;
  my_thread_init();
  DBUG_ENTER("handle_connections_namedpipes");
  (void) my_pthread_getprio(pthread_self());		// For debugging

  DBUG_PRINT("general",("Waiting for named pipe connections."));
  while (!abort_loop)
  {
    /* wait for named pipe connection */
    fConnected = ConnectNamedPipe( hPipe, NULL );
    if (abort_loop)
      break;
    if (!fConnected)
      fConnected = GetLastError() == ERROR_PIPE_CONNECTED;
    if (!fConnected)
    {
      CloseHandle( hPipe );
      if ((hPipe = CreateNamedPipe(pipe_name,
				   PIPE_ACCESS_DUPLEX,
				   PIPE_TYPE_BYTE |
				   PIPE_READMODE_BYTE |
				   PIPE_WAIT,
				   PIPE_UNLIMITED_INSTANCES,
				   (int) global_system_variables.net_buffer_length,
				   (int) global_system_variables.net_buffer_length,
				   NMPWAIT_USE_DEFAULT_WAIT,
				   &saPipeSecurity )) ==
	  INVALID_HANDLE_VALUE )
      {
	sql_perror("Can't create new named pipe!");
	break;					// Abort
      }
    }
    hConnectedPipe = hPipe;
    /* create new pipe for new connection */
    if ((hPipe = CreateNamedPipe(pipe_name,
				 PIPE_ACCESS_DUPLEX,
				 PIPE_TYPE_BYTE |
				 PIPE_READMODE_BYTE |
				 PIPE_WAIT,
				 PIPE_UNLIMITED_INSTANCES,
				 (int) global_system_variables.net_buffer_length,
				 (int) global_system_variables.net_buffer_length,
				 NMPWAIT_USE_DEFAULT_WAIT,
				 &saPipeSecurity)) ==
	INVALID_HANDLE_VALUE)
    {
      sql_perror("Can't create new named pipe!");
      hPipe=hConnectedPipe;
      continue;					// We have to try again
    }

    if (!(thd = new THD))
    {
      DisconnectNamedPipe( hConnectedPipe );
      CloseHandle( hConnectedPipe );
      continue;
    }
    if (!(thd->net.vio = vio_new_win32pipe(hConnectedPipe)) ||
	my_net_init(&thd->net, thd->net.vio))
    {
      close_connection(thd, ER_OUT_OF_RESOURCES, 1);
      delete thd;
      continue;
    }
    /* host name is unknown */
    thd->host = my_strdup(my_localhost,MYF(0)); /* Host is unknown */
    create_new_thread(thd);
  }

  decrement_handler_count();
  DBUG_RETURN(0);
}
#endif /* __NT__ */


/*
  Thread of shared memory's service

  SYNOPSIS
    pthread_handler_decl()
    handle_connections_shared_memory Thread handle
    arg                              Arguments of thread
*/

#ifdef HAVE_SMEM
pthread_handler_decl(handle_connections_shared_memory,arg)
{
  /* file-mapping object, use for create shared memory */
  HANDLE handle_connect_file_map= 0;
  char  *handle_connect_map= 0;  		// pointer on shared memory
  HANDLE event_connect_request= 0;		// for start connection actions
  HANDLE event_connect_answer= 0;
  ulong smem_buffer_length= shared_memory_buffer_length + 4;
  ulong connect_number= 1;
  char tmp[63];
  char *suffix_pos;
  char connect_number_char[22], *p;
  const char *errmsg= 0;
  my_thread_init();
  DBUG_ENTER("handle_connections_shared_memorys");
  DBUG_PRINT("general",("Waiting for allocated shared memory."));

  /*
    The name of event and file-mapping events create agree next rule:
      shared_memory_base_name+unique_part
    Where:
      shared_memory_base_name is unique value for each server
      unique_part is unique value for each object (events and file-mapping)
  */
  suffix_pos= strxmov(tmp,shared_memory_base_name,"_",NullS);
  strmov(suffix_pos, "CONNECT_REQUEST");
  if ((event_connect_request= CreateEvent(0,FALSE,FALSE,tmp)) == 0)
  {
    errmsg= "Could not create request event";
    goto error;
  }
  strmov(suffix_pos, "CONNECT_ANSWER");
  if ((event_connect_answer= CreateEvent(0,FALSE,FALSE,tmp)) == 0)
  {
    errmsg="Could not create answer event";
    goto error;
  }
  strmov(suffix_pos, "CONNECT_DATA");
  if ((handle_connect_file_map= CreateFileMapping(INVALID_HANDLE_VALUE,0,
						   PAGE_READWRITE,
						   0,sizeof(connect_number),
						   tmp)) == 0)
  {
    errmsg= "Could not create file mapping";
    goto error;
  }
  if ((handle_connect_map= (char *)MapViewOfFile(handle_connect_file_map,
						  FILE_MAP_WRITE,0,0,
						  sizeof(DWORD))) == 0)
  {
    errmsg= "Could not create shared memory service";
    goto error;
  }

  while (!abort_loop)
  {
    /* Wait a request from client */
    WaitForSingleObject(event_connect_request,INFINITE);

    HANDLE handle_client_file_map= 0;
    char  *handle_client_map= 0;
    HANDLE event_client_wrote= 0;
    HANDLE event_client_read= 0;    // for transfer data server <-> client
    HANDLE event_server_wrote= 0;
    HANDLE event_server_read= 0;
    THD *thd= 0;

    p= int2str(connect_number, connect_number_char, 10);
    /*
      The name of event and file-mapping events create agree next rule:
        shared_memory_base_name+unique_part+number_of_connection
        Where:
	  shared_memory_base_name is uniquel value for each server
	  unique_part is unique value for each object (events and file-mapping)
	  number_of_connection is connection-number between server and client
    */
    suffix_pos= strxmov(tmp,shared_memory_base_name,"_",connect_number_char,
			 "_",NullS);
    strmov(suffix_pos, "DATA");
    if ((handle_client_file_map= CreateFileMapping(INVALID_HANDLE_VALUE,0,
						    PAGE_READWRITE,0,
						    smem_buffer_length,
						    tmp)) == 0)
    {
      errmsg= "Could not create file mapping";
      goto errorconn;
    }
    if ((handle_client_map= (char*)MapViewOfFile(handle_client_file_map,
						  FILE_MAP_WRITE,0,0,
						  smem_buffer_length)) == 0)
    {
      errmsg= "Could not create memory map";
      goto errorconn;
    }
    strmov(suffix_pos, "CLIENT_WROTE");
    if ((event_client_wrote= CreateEvent(0,FALSE,FALSE,tmp)) == 0)
    {
      errmsg= "Could not create client write event";
      goto errorconn;
    }
    strmov(suffix_pos, "CLIENT_READ");
    if ((event_client_read= CreateEvent(0,FALSE,FALSE,tmp)) == 0)
    {
      errmsg= "Could not create client read event";
      goto errorconn;
    }
    strmov(suffix_pos, "SERVER_READ");
    if ((event_server_read= CreateEvent(0,FALSE,FALSE,tmp)) == 0)
    {
      errmsg= "Could not create server read event";
      goto errorconn;
    }
    strmov(suffix_pos, "SERVER_WROTE");
    if ((event_server_wrote= CreateEvent(0,FALSE,FALSE,tmp)) == 0)
    {
      errmsg= "Could not create server write event";
      goto errorconn;
    }
    if (abort_loop)
      goto errorconn;
    if (!(thd= new THD))
      goto errorconn;
    /* Send number of connection to client */
    int4store(handle_connect_map, connect_number);
    if (!SetEvent(event_connect_answer))
    {
      errmsg= "Could not send answer event";
      goto errorconn;
    }
    /* Set event that client should receive data */
    if (!SetEvent(event_client_read))
    {
      errmsg= "Could not set client to read mode";
      goto errorconn;
    }
    if (!(thd->net.vio= vio_new_win32shared_memory(&thd->net,
						   handle_client_file_map,
						   handle_client_map,
						   event_client_wrote,
						   event_client_read,
						   event_server_wrote,
						   event_server_read)) ||
	my_net_init(&thd->net, thd->net.vio))
    {
      close_connection(thd, ER_OUT_OF_RESOURCES, 1);
      errmsg= 0;
      goto errorconn;
    }
    thd->host= my_strdup(my_localhost,MYF(0)); /* Host is unknown */
    create_new_thread(thd);
    connect_number++;
    continue;

errorconn:
    /* Could not form connection;  Free used handlers/memort and retry */
    if (errmsg)
    {
      char buff[180];
      strxmov(buff, "Can't create shared memory connection: ", errmsg, ".",
	      NullS);
      sql_perror(buff);
    }
    if (handle_client_file_map) CloseHandle(handle_client_file_map);
    if (handle_client_map)	UnmapViewOfFile(handle_client_map);
    if (event_server_wrote)	CloseHandle(event_server_wrote);
    if (event_server_read)	CloseHandle(event_server_read);
    if (event_client_wrote)	CloseHandle(event_client_wrote);
    if (event_client_read)	CloseHandle(event_client_read);
    delete thd;
  }

  /* End shared memory handling */
error:
  if (errmsg)
  {
    char buff[180];
    strxmov(buff, "Can't create shared memory service: ", errmsg, ".", NullS);
    sql_perror(buff);
  }
  if (handle_connect_map)	UnmapViewOfFile(handle_connect_map);
  if (handle_connect_file_map)	CloseHandle(handle_connect_file_map);
  if (event_connect_answer)	CloseHandle(event_connect_answer);
  if (event_connect_request)	CloseHandle(event_connect_request);

  decrement_handler_count();
  DBUG_RETURN(0);
}
#endif /* HAVE_SMEM */
#endif /* EMBEDDED_LIBRARY */


/****************************************************************************
  Handle start options
******************************************************************************/

enum options_mysqld
{
  OPT_ISAM_LOG=256,            OPT_SKIP_NEW, 
  OPT_SKIP_GRANT,              OPT_SKIP_LOCK, 
  OPT_ENABLE_LOCK,             OPT_USE_LOCKING,
  OPT_SOCKET,                  OPT_UPDATE_LOG,
  OPT_BIN_LOG,                 OPT_SKIP_RESOLVE,
  OPT_SKIP_NETWORKING,         OPT_BIN_LOG_INDEX,
  OPT_BIND_ADDRESS,            OPT_PID_FILE,
  OPT_SKIP_PRIOR,              OPT_BIG_TABLES,
  OPT_STANDALONE,              OPT_ONE_THREAD,
  OPT_CONSOLE,                 OPT_LOW_PRIORITY_UPDATES,
  OPT_SKIP_HOST_CACHE,         OPT_SHORT_LOG_FORMAT,
  OPT_FLUSH,                   OPT_SAFE,
  OPT_BOOTSTRAP,               OPT_SKIP_SHOW_DB,
  OPT_STORAGE_ENGINE,          OPT_INIT_FILE,
  OPT_DELAY_KEY_WRITE_ALL,     OPT_SLOW_QUERY_LOG,
  OPT_DELAY_KEY_WRITE,	       OPT_CHARSETS_DIR,
  OPT_BDB_HOME,                OPT_BDB_LOG,
  OPT_BDB_TMP,                 OPT_BDB_SYNC,
  OPT_BDB_LOCK,                OPT_BDB,
  OPT_BDB_NO_RECOVER,	    OPT_BDB_SHARED,
  OPT_MASTER_HOST,             OPT_MASTER_USER,
  OPT_MASTER_PASSWORD,         OPT_MASTER_PORT,
  OPT_MASTER_INFO_FILE,        OPT_MASTER_CONNECT_RETRY,
  OPT_MASTER_RETRY_COUNT,
  OPT_MASTER_SSL,              OPT_MASTER_SSL_KEY,
  OPT_MASTER_SSL_CERT,         OPT_MASTER_SSL_CAPATH,
  OPT_MASTER_SSL_CIPHER,       OPT_MASTER_SSL_CA,
  OPT_SQL_BIN_UPDATE_SAME,     OPT_REPLICATE_DO_DB,
  OPT_REPLICATE_IGNORE_DB,     OPT_LOG_SLAVE_UPDATES,
  OPT_BINLOG_DO_DB,            OPT_BINLOG_IGNORE_DB,
  OPT_WANT_CORE,               OPT_CONCURRENT_INSERT,
  OPT_MEMLOCK,                 OPT_MYISAM_RECOVER,
  OPT_REPLICATE_REWRITE_DB,    OPT_SERVER_ID,
  OPT_SKIP_SLAVE_START,        OPT_SKIP_INNOBASE,
  OPT_SAFEMALLOC_MEM_LIMIT,    OPT_REPLICATE_DO_TABLE,
  OPT_REPLICATE_IGNORE_TABLE,  OPT_REPLICATE_WILD_DO_TABLE,
  OPT_REPLICATE_WILD_IGNORE_TABLE, OPT_REPLICATE_SAME_SERVER_ID,
  OPT_DISCONNECT_SLAVE_EVENT_COUNT,
  OPT_ABORT_SLAVE_EVENT_COUNT,
  OPT_INNODB_DATA_HOME_DIR,
  OPT_INNODB_DATA_FILE_PATH,
  OPT_INNODB_LOG_GROUP_HOME_DIR,
  OPT_INNODB_LOG_ARCH_DIR,
  OPT_INNODB_LOG_ARCHIVE,
  OPT_INNODB_FLUSH_LOG_AT_TRX_COMMIT,
  OPT_INNODB_FLUSH_METHOD,
  OPT_INNODB_FAST_SHUTDOWN,
  OPT_INNODB_FILE_PER_TABLE,
  OPT_SAFE_SHOW_DB,
  OPT_INNODB, OPT_ISAM, OPT_NDBCLUSTER, OPT_SKIP_SAFEMALLOC,
  OPT_TEMP_POOL, OPT_TX_ISOLATION,
  OPT_SKIP_STACK_TRACE, OPT_SKIP_SYMLINKS,
  OPT_MAX_BINLOG_DUMP_EVENTS, OPT_SPORADIC_BINLOG_DUMP_FAIL,
  OPT_SAFE_USER_CREATE, OPT_SQL_MODE,
  OPT_HAVE_NAMED_PIPE,
  OPT_DO_PSTACK, OPT_REPORT_HOST,
  OPT_REPORT_USER, OPT_REPORT_PASSWORD, OPT_REPORT_PORT,
  OPT_SHOW_SLAVE_AUTH_INFO,
  OPT_SLAVE_LOAD_TMPDIR, OPT_NO_MIX_TYPE,
  OPT_RPL_RECOVERY_RANK,OPT_INIT_RPL_ROLE,
  OPT_RELAY_LOG, OPT_RELAY_LOG_INDEX, OPT_RELAY_LOG_INFO_FILE,
  OPT_SLAVE_SKIP_ERRORS, OPT_DES_KEY_FILE, OPT_LOCAL_INFILE,
  OPT_SSL_SSL, OPT_SSL_KEY, OPT_SSL_CERT, OPT_SSL_CA,
  OPT_SSL_CAPATH, OPT_SSL_CIPHER,
  OPT_BACK_LOG, OPT_BINLOG_CACHE_SIZE,
  OPT_CONNECT_TIMEOUT, OPT_DELAYED_INSERT_TIMEOUT,
  OPT_DELAYED_INSERT_LIMIT, OPT_DELAYED_QUEUE_SIZE,
  OPT_FLUSH_TIME, OPT_FT_MIN_WORD_LEN, OPT_FT_BOOLEAN_SYNTAX,
  OPT_FT_MAX_WORD_LEN, OPT_FT_QUERY_EXPANSION_LIMIT, OPT_FT_STOPWORD_FILE,
  OPT_INTERACTIVE_TIMEOUT, OPT_JOIN_BUFF_SIZE,
  OPT_KEY_BUFFER_SIZE, OPT_KEY_CACHE_BLOCK_SIZE,
  OPT_KEY_CACHE_DIVISION_LIMIT, OPT_KEY_CACHE_AGE_THRESHOLD,
  OPT_LONG_QUERY_TIME,
  OPT_LOWER_CASE_TABLE_NAMES, OPT_MAX_ALLOWED_PACKET,
  OPT_MAX_BINLOG_CACHE_SIZE, OPT_MAX_BINLOG_SIZE,
  OPT_MAX_CONNECTIONS, OPT_MAX_CONNECT_ERRORS,
  OPT_MAX_DELAYED_THREADS, OPT_MAX_HEP_TABLE_SIZE,
  OPT_MAX_JOIN_SIZE, OPT_MAX_RELAY_LOG_SIZE, OPT_MAX_SORT_LENGTH, 
  OPT_MAX_SEEKS_FOR_KEY, OPT_MAX_TMP_TABLES, OPT_MAX_USER_CONNECTIONS,
  OPT_MAX_LENGTH_FOR_SORT_DATA,
  OPT_MAX_WRITE_LOCK_COUNT, OPT_BULK_INSERT_BUFFER_SIZE,
  OPT_MAX_ERROR_COUNT, OPT_MYISAM_DATA_POINTER_SIZE,
  OPT_MYISAM_BLOCK_SIZE, OPT_MYISAM_MAX_EXTRA_SORT_FILE_SIZE,
  OPT_MYISAM_MAX_SORT_FILE_SIZE, OPT_MYISAM_SORT_BUFFER_SIZE,
  OPT_NET_BUFFER_LENGTH, OPT_NET_RETRY_COUNT,
  OPT_NET_READ_TIMEOUT, OPT_NET_WRITE_TIMEOUT,
  OPT_OPEN_FILES_LIMIT,
  OPT_PRELOAD_BUFFER_SIZE,
  OPT_QUERY_CACHE_LIMIT, OPT_QUERY_CACHE_MIN_RES_UNIT, OPT_QUERY_CACHE_SIZE,
  OPT_QUERY_CACHE_TYPE, OPT_QUERY_CACHE_WLOCK_INVALIDATE, OPT_RECORD_BUFFER,
  OPT_RECORD_RND_BUFFER, OPT_RELAY_LOG_SPACE_LIMIT, OPT_RELAY_LOG_PURGE,
  OPT_SLAVE_NET_TIMEOUT, OPT_SLAVE_COMPRESSED_PROTOCOL, OPT_SLOW_LAUNCH_TIME,
  OPT_READONLY, OPT_DEBUGGING,
  OPT_SORT_BUFFER, OPT_TABLE_CACHE,
  OPT_THREAD_CONCURRENCY, OPT_THREAD_CACHE_SIZE,
  OPT_TMP_TABLE_SIZE, OPT_THREAD_STACK,
  OPT_WAIT_TIMEOUT, OPT_MYISAM_REPAIR_THREADS,
  OPT_INNODB_MIRRORED_LOG_GROUPS,
  OPT_INNODB_LOG_FILES_IN_GROUP,
  OPT_INNODB_LOG_FILE_SIZE,
  OPT_INNODB_LOG_BUFFER_SIZE,
  OPT_INNODB_BUFFER_POOL_SIZE,
  OPT_INNODB_BUFFER_POOL_AWE_MEM_MB,
  OPT_INNODB_ADDITIONAL_MEM_POOL_SIZE,
  OPT_INNODB_FILE_IO_THREADS,
  OPT_INNODB_LOCK_WAIT_TIMEOUT,
  OPT_INNODB_THREAD_CONCURRENCY,
  OPT_INNODB_FORCE_RECOVERY,
  OPT_INNODB_MAX_DIRTY_PAGES_PCT,
  OPT_INNODB_OPEN_FILES,
  OPT_BDB_CACHE_SIZE,
  OPT_BDB_LOG_BUFFER_SIZE,
  OPT_BDB_MAX_LOCK,
  OPT_ERROR_LOG_FILE,
  OPT_DEFAULT_WEEK_FORMAT,
  OPT_RANGE_ALLOC_BLOCK_SIZE,
  OPT_QUERY_ALLOC_BLOCK_SIZE, OPT_QUERY_PREALLOC_SIZE,
  OPT_TRANS_ALLOC_BLOCK_SIZE, OPT_TRANS_PREALLOC_SIZE,
  OPT_SYNC_FRM, OPT_BDB_NOSYNC,
  OPT_ENABLE_SHARED_MEMORY,
  OPT_SHARED_MEMORY_BASE_NAME,
  OPT_OLD_PASSWORDS,
  OPT_EXPIRE_LOGS_DAYS,
  OPT_GROUP_CONCAT_MAX_LEN,
  OPT_DEFAULT_COLLATION,
  OPT_INIT_CONNECT,
  OPT_INIT_SLAVE,
  OPT_SECURE_AUTH,
  OPT_DATE_FORMAT,
  OPT_TIME_FORMAT,
  OPT_DATETIME_FORMAT,
  OPT_LOG_QUERIES_NOT_USING_INDEXES
};


#define LONG_TIMEOUT ((ulong) 3600L*24L*365L)

struct my_option my_long_options[] =
{
  {"ansi", 'a', "Use ANSI SQL syntax instead of MySQL syntax.", 0, 0, 0,
   GET_NO_ARG, NO_ARG, 0, 0, 0, 0, 0, 0},
  {"basedir", 'b',
   "Path to installation directory. All paths are usually resolved relative to this.",
   (gptr*) &mysql_home_ptr, (gptr*) &mysql_home_ptr, 0, GET_STR, REQUIRED_ARG,
   0, 0, 0, 0, 0, 0},
#ifdef HAVE_BERKELEY_DB
  {"bdb-home", OPT_BDB_HOME, "Berkeley home directory.", (gptr*) &berkeley_home,
   (gptr*) &berkeley_home, 0, GET_STR, REQUIRED_ARG, 0, 0, 0, 0, 0, 0},
  {"bdb-lock-detect", OPT_BDB_LOCK,
   "Berkeley lock detect (DEFAULT, OLDEST, RANDOM or YOUNGEST, # sec).",
   0, 0, 0, GET_STR, REQUIRED_ARG, 0, 0, 0, 0, 0, 0},
  {"bdb-logdir", OPT_BDB_LOG, "Berkeley DB log file directory.",
   (gptr*) &berkeley_logdir, (gptr*) &berkeley_logdir, 0, GET_STR,
   REQUIRED_ARG, 0, 0, 0, 0, 0, 0},
  {"bdb-no-recover", OPT_BDB_NO_RECOVER,
   "Don't try to recover Berkeley DB tables on start.", 0, 0, 0, GET_NO_ARG,
   NO_ARG, 0, 0, 0, 0, 0, 0},
  {"bdb-no-sync", OPT_BDB_NOSYNC,
   "Disable synchronously flushing logs. This option is deprecated, use --skip-sync-bdb-logs or sync-bdb-logs=0 instead",
   //   (gptr*) &opt_sync_bdb_logs, (gptr*) &opt_sync_bdb_logs, 0, GET_BOOL,
   0, 0, 0, GET_NO_ARG, NO_ARG, 0, 0, 0, 0, 0, 0},
  {"sync-bdb-logs", OPT_BDB_SYNC,
   "Synchronously flush logs. Enabled by default",
   (gptr*) &opt_sync_bdb_logs, (gptr*) &opt_sync_bdb_logs, 0, GET_BOOL,
   NO_ARG, 1, 0, 0, 0, 0, 0},
  {"bdb-shared-data", OPT_BDB_SHARED,
   "Start Berkeley DB in multi-process mode.", 0, 0, 0, GET_NO_ARG, NO_ARG, 0,
   0, 0, 0, 0, 0},
  {"bdb-tmpdir", OPT_BDB_TMP, "Berkeley DB tempfile name.",
   (gptr*) &berkeley_tmpdir, (gptr*) &berkeley_tmpdir, 0, GET_STR,
   REQUIRED_ARG, 0, 0, 0, 0, 0, 0},
#endif /* HAVE_BERKELEY_DB */
  {"sync-frm", OPT_SYNC_FRM, "Sync .frm to disk on create. Enabled by default",
   (gptr*) &opt_sync_frm, (gptr*) &opt_sync_frm, 0, GET_BOOL, NO_ARG, 1, 0,
   0, 0, 0, 0},
  {"bdb", OPT_BDB, "Enable Berkeley DB (if this version of MySQL supports it). \
Disable with --skip-bdb (will save memory).",
   (gptr*) &opt_bdb, (gptr*) &opt_bdb, 0, GET_BOOL, NO_ARG, 1, 0, 0,
   0, 0, 0},
  {"big-tables", OPT_BIG_TABLES,
   "Allow big result sets by saving all temporary sets on file (Solves most 'table full' errors).",
   0, 0, 0, GET_NO_ARG, NO_ARG, 0, 0, 0, 0, 0, 0},
  {"binlog-do-db", OPT_BINLOG_DO_DB,
   "Tells the master it should log updates for the specified database, and exclude all others not explicitly mentioned.",
   0, 0, 0, GET_STR, REQUIRED_ARG, 0, 0, 0, 0, 0, 0},
  {"binlog-ignore-db", OPT_BINLOG_IGNORE_DB,
   "Tells the master that updates to the given database should not be logged tothe binary log.",
   0, 0, 0, GET_STR, REQUIRED_ARG, 0, 0, 0, 0, 0, 0},
  {"bind-address", OPT_BIND_ADDRESS, "IP address to bind to.",
   (gptr*) &my_bind_addr_str, (gptr*) &my_bind_addr_str, 0, GET_STR,
   REQUIRED_ARG, 0, 0, 0, 0, 0, 0},
  {"bootstrap", OPT_BOOTSTRAP, "Used by mysql installation scripts.", 0, 0, 0,
   GET_NO_ARG, NO_ARG, 0, 0, 0, 0, 0, 0},
  {"console", OPT_CONSOLE, "Write error output on screen; Don't remove the console window on windows.",
   (gptr*) &opt_console, (gptr*) &opt_console, 0, GET_BOOL, NO_ARG, 0, 0, 0,
   0, 0, 0},
#ifdef __WIN__
  {"standalone", OPT_STANDALONE,
  "Dummy option to start as a standalone program (NT).", 0, 0, 0, GET_NO_ARG,
   NO_ARG, 0, 0, 0, 0, 0, 0},
#endif
  {"core-file", OPT_WANT_CORE, "Write core on errors.", 0, 0, 0, GET_NO_ARG,
   NO_ARG, 0, 0, 0, 0, 0, 0},
  {"chroot", 'r', "Chroot mysqld daemon during startup.",
   (gptr*) &mysqld_chroot, (gptr*) &mysqld_chroot, 0, GET_STR, REQUIRED_ARG,
   0, 0, 0, 0, 0, 0},
  {"character-sets-dir", OPT_CHARSETS_DIR,
   "Directory where character sets are.", (gptr*) &charsets_dir,
   (gptr*) &charsets_dir, 0, GET_STR, REQUIRED_ARG, 0, 0, 0, 0, 0, 0},
  {"datadir", 'h', "Path to the database root.", (gptr*) &mysql_data_home,
   (gptr*) &mysql_data_home, 0, GET_STR, REQUIRED_ARG, 0, 0, 0, 0, 0, 0},
#ifndef DBUG_OFF
  {"debug", '#', "Debug log.", (gptr*) &default_dbug_option,
   (gptr*) &default_dbug_option, 0, GET_STR, OPT_ARG, 0, 0, 0, 0, 0, 0},
#ifdef SAFEMALLOC
  {"skip-safemalloc", OPT_SKIP_SAFEMALLOC,
   "Don't use the memory allocation checking.", 0, 0, 0, GET_NO_ARG, NO_ARG,
   0, 0, 0, 0, 0, 0},
#endif
#endif
#ifdef HAVE_OPENSSL
  {"des-key-file", OPT_DES_KEY_FILE,
   "Load keys for des_encrypt() and des_encrypt from given file.",
   (gptr*) &des_key_file, (gptr*) &des_key_file, 0, GET_STR, REQUIRED_ARG,
   0, 0, 0, 0, 0, 0},
#endif /* HAVE_OPENSSL */
  {"default-character-set", 'C', "Set the default character set.",
   (gptr*) &default_character_set_name, (gptr*) &default_character_set_name,
   0, GET_STR, REQUIRED_ARG, 0, 0, 0, 0, 0, 0 },
  {"default-collation", OPT_DEFAULT_COLLATION, "Set the default collation.",
   (gptr*) &default_collation_name, (gptr*) &default_collation_name,
   0, GET_STR, REQUIRED_ARG, 0, 0, 0, 0, 0, 0 },
  {"default-storage-engine", OPT_STORAGE_ENGINE,
   "Set the default storage engine (table tyoe) for tables.", 0, 0,
   0, GET_STR, REQUIRED_ARG, 0, 0, 0, 0, 0, 0},
  {"default-table-type", OPT_STORAGE_ENGINE,
   "(deprecated) Use default-storage-engine.", 0, 0,
   0, GET_STR, REQUIRED_ARG, 0, 0, 0, 0, 0, 0},
  {"delay-key-write", OPT_DELAY_KEY_WRITE, "Type of DELAY_KEY_WRITE.",
   0,0,0, GET_STR, OPT_ARG, 0, 0, 0, 0, 0, 0},
  {"delay-key-write-for-all-tables", OPT_DELAY_KEY_WRITE_ALL,
   "Don't flush key buffers between writes for any MyISAM table (Deprecated option, use --delay-key-write=all instead).",
   0, 0, 0, GET_NO_ARG, NO_ARG, 0, 0, 0, 0, 0, 0},
  {"enable-locking", OPT_ENABLE_LOCK,
   "Deprecated option, use --external-locking instead.",
   (gptr*) &opt_external_locking, (gptr*) &opt_external_locking,
   0, GET_BOOL, NO_ARG, 0, 0, 0, 0, 0, 0},
#ifdef __NT__
  {"enable-named-pipe", OPT_HAVE_NAMED_PIPE, "Enable the named pipe (NT).",
   (gptr*) &opt_enable_named_pipe, (gptr*) &opt_enable_named_pipe, 0, GET_BOOL,
   NO_ARG, 0, 0, 0, 0, 0, 0},
#endif
  {"enable-pstack", OPT_DO_PSTACK, "Print a symbolic stack trace on failure.",
   (gptr*) &opt_do_pstack, (gptr*) &opt_do_pstack, 0, GET_BOOL, NO_ARG, 0, 0,
   0, 0, 0, 0},
#ifdef HAVE_SMEM
  {"shared-memory", OPT_ENABLE_SHARED_MEMORY,
   "Enable the shared memory.",(gptr*) &opt_enable_shared_memory, (gptr*) &opt_enable_shared_memory,
   0, GET_BOOL, NO_ARG, 0, 0, 0, 0, 0, 0},
#endif
  {"exit-info", 'T', "Used for debugging;  Use at your own risk!", 0, 0, 0,
   GET_LONG, OPT_ARG, 0, 0, 0, 0, 0, 0},
  {"flush", OPT_FLUSH, "Flush tables to disk between SQL commands.", 0, 0, 0,
   GET_NO_ARG, NO_ARG, 0, 0, 0, 0, 0, 0},
  { "group_concat_max_len", OPT_GROUP_CONCAT_MAX_LEN,
    "The maximum length of the result of function  group_concat.",
    (gptr*) &global_system_variables.group_concat_max_len,
    (gptr*) &max_system_variables.group_concat_max_len, 0, GET_ULONG,
    REQUIRED_ARG, 1024, 4, (long) ~0, 0, 1, 0},
  /* We must always support the next option to make scripts like mysqltest
     easier to do */
  {"gdb", OPT_DEBUGGING,
   "Set up signals usable for debugging",
   (gptr*) &opt_debugging, (gptr*) &opt_debugging,
   0, GET_BOOL, NO_ARG, 0, 0, 0, 0, 0, 0},
  {"init-rpl-role", OPT_INIT_RPL_ROLE, "Set the replication role.", 0, 0, 0,
   GET_STR, REQUIRED_ARG, 0, 0, 0, 0, 0, 0},
  {"innodb_data_file_path", OPT_INNODB_DATA_FILE_PATH,
   "Path to individual files and their sizes.",
   0, 0, 0, GET_STR, REQUIRED_ARG, 0, 0, 0, 0, 0, 0},
#ifdef HAVE_INNOBASE_DB
  {"innodb_data_home_dir", OPT_INNODB_DATA_HOME_DIR,
   "The common part for Innodb table spaces.", (gptr*) &innobase_data_home_dir,
   (gptr*) &innobase_data_home_dir, 0, GET_STR, REQUIRED_ARG, 0, 0, 0, 0, 0,
   0},
  {"innodb_log_group_home_dir", OPT_INNODB_LOG_GROUP_HOME_DIR,
   "Path to innodb log files.", (gptr*) &innobase_log_group_home_dir,
   (gptr*) &innobase_log_group_home_dir, 0, GET_STR, REQUIRED_ARG, 0, 0, 0, 0,
   0, 0},
  {"innodb_log_arch_dir", OPT_INNODB_LOG_ARCH_DIR,
   "Where full logs should be archived.", (gptr*) &innobase_log_arch_dir,
   (gptr*) &innobase_log_arch_dir, 0, GET_STR, REQUIRED_ARG, 0, 0, 0, 0, 0, 0},
  {"innodb_log_archive", OPT_INNODB_LOG_ARCHIVE,
   "Set to 1 if you want to have logs archived.", 0, 0, 0, GET_LONG, OPT_ARG,
   0, 0, 0, 0, 0, 0},
  {"innodb_flush_log_at_trx_commit", OPT_INNODB_FLUSH_LOG_AT_TRX_COMMIT,
   "Set to 0 (write and flush once per second), 1 (write and flush at each commit) or 2 (write at commit, flush once per second).",
   (gptr*) &innobase_flush_log_at_trx_commit,
   (gptr*) &innobase_flush_log_at_trx_commit,
   0, GET_UINT, OPT_ARG,  1, 0, 2, 0, 0, 0},
  {"innodb_flush_method", OPT_INNODB_FLUSH_METHOD,
   "With which method to flush data.", (gptr*) &innobase_unix_file_flush_method,
   (gptr*) &innobase_unix_file_flush_method, 0, GET_STR, REQUIRED_ARG, 0, 0, 0,
   0, 0, 0},
  {"innodb_fast_shutdown", OPT_INNODB_FAST_SHUTDOWN,
   "Speeds up server shutdown process.", (gptr*) &innobase_fast_shutdown,
   (gptr*) &innobase_fast_shutdown, 0, GET_BOOL, OPT_ARG, 1, 0, 0, 0, 0, 0},
  {"innodb_max_dirty_pages_pct", OPT_INNODB_MAX_DIRTY_PAGES_PCT,
   "Percentage of dirty pages allowed in bufferpool.", (gptr*) &srv_max_buf_pool_modified_pct,
   (gptr*) &srv_max_buf_pool_modified_pct, 0, GET_ULONG, REQUIRED_ARG, 90, 0, 100, 0, 0, 0},
  {"innodb_file_per_table", OPT_INNODB_FILE_PER_TABLE,
   "Stores each InnoDB table to an .ibd file in the database dir.",
   (gptr*) &innobase_file_per_table,
   (gptr*) &innobase_file_per_table, 0, GET_BOOL, NO_ARG, 0, 0, 0, 0, 0, 0},
#endif /* End HAVE_INNOBASE_DB */
  {"init-connect", OPT_INIT_CONNECT, "Command(s) that are executed for each new connection",
   (gptr*) &opt_init_connect, (gptr*) &opt_init_connect, 0, GET_STR_ALLOC,
   REQUIRED_ARG, 0, 0, 0, 0, 0, 0},
  {"init-slave", OPT_INIT_SLAVE, "Command(s) that are executed when a slave connects to this master",
   (gptr*) &opt_init_slave, (gptr*) &opt_init_slave, 0, GET_STR_ALLOC,
   REQUIRED_ARG, 0, 0, 0, 0, 0, 0},
  {"help", '?', "Display this help and exit.", 
   (gptr*) &opt_help, (gptr*) &opt_help, 0, GET_BOOL, NO_ARG, 0, 0, 0, 0,
   0, 0},
  {"verbose", 'v', "Used with --help option for detailed help",
   (gptr*) &opt_verbose, (gptr*) &opt_verbose, 0, GET_BOOL, NO_ARG, 0, 0, 0, 0,
   0, 0},
  {"init-file", OPT_INIT_FILE, "Read SQL commands from this file at startup.",
   (gptr*) &opt_init_file, (gptr*) &opt_init_file, 0, GET_STR, REQUIRED_ARG,
   0, 0, 0, 0, 0, 0},
  {"log", 'l', "Log connections and queries to file.", (gptr*) &opt_logname,
   (gptr*) &opt_logname, 0, GET_STR, OPT_ARG, 0, 0, 0, 0, 0, 0},
  {"language", 'L',
   "Client error messages in given language. May be given as a full path.",
   (gptr*) &language_ptr, (gptr*) &language_ptr, 0, GET_STR, REQUIRED_ARG,
   0, 0, 0, 0, 0, 0},
  {"local-infile", OPT_LOCAL_INFILE,
   "Enable/disable LOAD DATA LOCAL INFILE (takes values 1|0).",
   (gptr*) &opt_local_infile,
   (gptr*) &opt_local_infile, 0, GET_BOOL, OPT_ARG,
   1, 0, 0, 0, 0, 0},
  {"log-bin", OPT_BIN_LOG,
   "Log update queries in binary format.",
   (gptr*) &opt_bin_logname, (gptr*) &opt_bin_logname, 0, GET_STR_ALLOC,
   OPT_ARG, 0, 0, 0, 0, 0, 0},
  {"log-bin-index", OPT_BIN_LOG_INDEX,
   "File that holds the names for last binary log files.",
   (gptr*) &opt_binlog_index_name, (gptr*) &opt_binlog_index_name, 0, GET_STR,
   REQUIRED_ARG, 0, 0, 0, 0, 0, 0},
  {"log-isam", OPT_ISAM_LOG, "Log all MyISAM changes to file.",
   (gptr*) &myisam_log_filename, (gptr*) &myisam_log_filename, 0, GET_STR,
   OPT_ARG, 0, 0, 0, 0, 0, 0},
  {"log-update", OPT_UPDATE_LOG,
   "Log updates to file.# where # is a unique number if not given.",
   (gptr*) &opt_update_logname, (gptr*) &opt_update_logname, 0, GET_STR,
   OPT_ARG, 0, 0, 0, 0, 0, 0},
  {"log-slow-queries", OPT_SLOW_QUERY_LOG,
   "Log slow queries to this log file. Defaults logging to hostname-slow.log file.",
   (gptr*) &opt_slow_logname, (gptr*) &opt_slow_logname, 0, GET_STR, OPT_ARG,
   0, 0, 0, 0, 0, 0},
  {"log-long-format", '0',
   "Log some extra information to update log. Please note that this option is deprecated; see --log-short-format option.", 
   0, 0, 0, GET_NO_ARG, NO_ARG, 0, 0, 0, 0, 0, 0},
  {"log-short-format", OPT_SHORT_LOG_FORMAT,
   "Don't log extra information to update and slow-query logs.",
   (gptr*) &opt_short_log_format, (gptr*) &opt_short_log_format,
   0, GET_BOOL, NO_ARG, 0, 0, 0, 0, 0, 0},
  {"log-queries-not-using-indexes", OPT_LOG_QUERIES_NOT_USING_INDEXES,
   "Log queries that are executed without benefit of any index.",
   (gptr*) &opt_log_queries_not_using_indexes, (gptr*) &opt_log_queries_not_using_indexes,
   0, GET_BOOL, NO_ARG, 0, 0, 0, 0, 0, 0},
  {"log-slave-updates", OPT_LOG_SLAVE_UPDATES,
   "Tells the slave to log the updates from the slave thread to the binary log. You will need to turn it on if you plan to daisy-chain the slaves.",
   (gptr*) &opt_log_slave_updates, (gptr*) &opt_log_slave_updates, 0, GET_BOOL,
   NO_ARG, 0, 0, 0, 0, 0, 0},
  {"low-priority-updates", OPT_LOW_PRIORITY_UPDATES,
   "INSERT/DELETE/UPDATE has lower priority than selects.",
   (gptr*) &global_system_variables.low_priority_updates,
   (gptr*) &max_system_variables.low_priority_updates,
   0, GET_BOOL, NO_ARG, 0, 0, 0, 0, 0, 0},
  {"master-host", OPT_MASTER_HOST,
   "Master hostname or IP address for replication. If not set, the slave thread will not be started. Note that the setting of master-host will be ignored if there exists a valid master.info file.",
   (gptr*) &master_host, (gptr*) &master_host, 0, GET_STR, REQUIRED_ARG, 0, 0,
   0, 0, 0, 0},
  {"master-user", OPT_MASTER_USER,
   "The username the slave thread will use for authentication when connecting to the master. The user must have FILE privilege. If the master user is not set, user test is assumed. The value in master.info will take precedence if it can be read.",
   (gptr*) &master_user, (gptr*) &master_user, 0, GET_STR, REQUIRED_ARG, 0, 0,
   0, 0, 0, 0},
  {"master-password", OPT_MASTER_PASSWORD,
   "The password the slave thread will authenticate with when connecting to the master. If not set, an empty password is assumed.The value in master.info will take precedence if it can be read.",
   (gptr*)&master_password, (gptr*)&master_password, 0,
   GET_STR, REQUIRED_ARG, 0, 0, 0, 0, 0, 0},
  {"master-port", OPT_MASTER_PORT,
   "The port the master is listening on. If not set, the compiled setting of MYSQL_PORT is assumed. If you have not tinkered with configure options, this should be 3306. The value in master.info will take precedence if it can be read.",
   (gptr*) &master_port, (gptr*) &master_port, 0, GET_UINT, REQUIRED_ARG,
   MYSQL_PORT, 0, 0, 0, 0, 0},
  {"master-connect-retry", OPT_MASTER_CONNECT_RETRY,
   "The number of seconds the slave thread will sleep before retrying to connect to the master in case the master goes down or the connection is lost.",
   (gptr*) &master_connect_retry, (gptr*) &master_connect_retry, 0, GET_UINT,
   REQUIRED_ARG, 60, 0, 0, 0, 0, 0},
  {"master-retry-count", OPT_MASTER_RETRY_COUNT,
   "The number of tries the slave will make to connect to the master before giving up.",
   (gptr*) &master_retry_count, (gptr*) &master_retry_count, 0, GET_ULONG,
   REQUIRED_ARG, 3600*24, 0, 0, 0, 0, 0},
  {"master-info-file", OPT_MASTER_INFO_FILE,
   "The location and name of the file that remembers the master and where the I/O replication \
thread is in the master's binlogs.",
   (gptr*) &master_info_file, (gptr*) &master_info_file, 0, GET_STR,
   REQUIRED_ARG, 0, 0, 0, 0, 0, 0},
  {"master-ssl", OPT_MASTER_SSL,
   "Enable the slave to connect to the master using SSL.",
   (gptr*) &master_ssl, (gptr*) &master_ssl, 0, GET_BOOL, NO_ARG, 0, 0, 0, 0,
   0, 0},
  {"master-ssl-key", OPT_MASTER_SSL_KEY,
   "Master SSL keyfile name. Only applies if you have enabled master-ssl.",
   (gptr*) &master_ssl_key, (gptr*) &master_ssl_key, 0, GET_STR, OPT_ARG,
   0, 0, 0, 0, 0, 0},
  {"master-ssl-cert", OPT_MASTER_SSL_CERT,
   "Master SSL certificate file name. Only applies if you have enabled \
master-ssl",
   (gptr*) &master_ssl_cert, (gptr*) &master_ssl_cert, 0, GET_STR, OPT_ARG,
   0, 0, 0, 0, 0, 0},
  {"master-ssl-ca", OPT_MASTER_SSL_CA,
   "Master SSL CA file. Only applies if you have enabled master-ssl.",
   (gptr*) &master_ssl_ca, (gptr*) &master_ssl_ca, 0, GET_STR, OPT_ARG,
   0, 0, 0, 0, 0, 0},
  {"master-ssl-capath", OPT_MASTER_SSL_CAPATH,
   "Master SSL CA path. Only applies if you have enabled master-ssl.",
   (gptr*) &master_ssl_capath, (gptr*) &master_ssl_capath, 0, GET_STR, OPT_ARG,
   0, 0, 0, 0, 0, 0},
  {"master-ssl-cipher", OPT_MASTER_SSL_CIPHER,
   "Master SSL cipher. Only applies if you have enabled master-ssl.",
   (gptr*) &master_ssl_cipher, (gptr*) &master_ssl_capath, 0, GET_STR, OPT_ARG,
   0, 0, 0, 0, 0, 0},
  {"myisam-recover", OPT_MYISAM_RECOVER,
   "Syntax: myisam-recover[=option[,option...]], where option can be DEFAULT, BACKUP, FORCE or QUICK.",
   (gptr*) &myisam_recover_options_str, (gptr*) &myisam_recover_options_str, 0,
   GET_STR, OPT_ARG, 0, 0, 0, 0, 0, 0},
  {"memlock", OPT_MEMLOCK, "Lock mysqld in memory.", (gptr*) &locked_in_memory,
   (gptr*) &locked_in_memory, 0, GET_BOOL, NO_ARG, 0, 0, 0, 0, 0, 0},
#ifdef HAVE_REPLICATION
  {"disconnect-slave-event-count", OPT_DISCONNECT_SLAVE_EVENT_COUNT,
   "Option used by mysql-test for debugging and testing of replication.",
   (gptr*) &disconnect_slave_event_count,
   (gptr*) &disconnect_slave_event_count, 0, GET_INT, REQUIRED_ARG, 0, 0, 0,
   0, 0, 0},
  {"abort-slave-event-count", OPT_ABORT_SLAVE_EVENT_COUNT,
   "Option used by mysql-test for debugging and testing of replication.",
   (gptr*) &abort_slave_event_count,  (gptr*) &abort_slave_event_count,
   0, GET_INT, REQUIRED_ARG, 0, 0, 0, 0, 0, 0},
  {"max-binlog-dump-events", OPT_MAX_BINLOG_DUMP_EVENTS,
   "Option used by mysql-test for debugging and testing of replication.",
   (gptr*) &max_binlog_dump_events, (gptr*) &max_binlog_dump_events, 0,
   GET_INT, REQUIRED_ARG, 0, 0, 0, 0, 0, 0},
  {"sporadic-binlog-dump-fail", OPT_SPORADIC_BINLOG_DUMP_FAIL,
   "Option used by mysql-test for debugging and testing of replication.",
   (gptr*) &opt_sporadic_binlog_dump_fail,
   (gptr*) &opt_sporadic_binlog_dump_fail, 0, GET_BOOL, NO_ARG, 0, 0, 0, 0, 0,
   0},
#endif /* HAVE_REPLICATION */
  {"safemalloc-mem-limit", OPT_SAFEMALLOC_MEM_LIMIT,
   "Simulate memory shortage when compiled with the --with-debug=full option.",
   0, 0, 0, GET_ULL, REQUIRED_ARG, 0, 0, 0, 0, 0, 0},
  {"new", 'n', "Use very new possible 'unsafe' functions.",
   (gptr*) &global_system_variables.new_mode,
   (gptr*) &max_system_variables.new_mode,
   0, GET_BOOL, NO_ARG, 0, 0, 0, 0, 0, 0},
#ifdef NOT_YET
  {"no-mix-table-types", OPT_NO_MIX_TYPE, "Don't allow commands with uses two different table types.",
   (gptr*) &opt_no_mix_types, (gptr*) &opt_no_mix_types, 0, GET_BOOL, NO_ARG,
   0, 0, 0, 0, 0, 0},
#endif
  {"old-passwords", OPT_OLD_PASSWORDS, "Use old password encryption method (needed for 4.0 and older clients).",
   (gptr*) &global_system_variables.old_passwords,
   (gptr*) &max_system_variables.old_passwords, 0, GET_BOOL, NO_ARG,
   0, 0, 0, 0, 0, 0},
#ifdef ONE_THREAD
  {"one-thread", OPT_ONE_THREAD,
   "Only use one thread (for debugging under Linux).", 0, 0, 0, GET_NO_ARG,
   NO_ARG, 0, 0, 0, 0, 0, 0},
#endif
  {"pid-file", OPT_PID_FILE, "Pid file used by safe_mysqld.",
   (gptr*) &pidfile_name_ptr, (gptr*) &pidfile_name_ptr, 0, GET_STR,
   REQUIRED_ARG, 0, 0, 0, 0, 0, 0},
  {"log-error", OPT_ERROR_LOG_FILE, "Log error file.",
   (gptr*) &log_error_file_ptr, (gptr*) &log_error_file_ptr, 0, GET_STR,
   OPT_ARG, 0, 0, 0, 0, 0, 0},
  {"port", 'P', "Port number to use for connection.", (gptr*) &mysqld_port,
   (gptr*) &mysqld_port, 0, GET_UINT, REQUIRED_ARG, 0, 0, 0, 0, 0, 0},
  {"replicate-do-db", OPT_REPLICATE_DO_DB,
   "Tells the slave thread to restrict replication to the specified database. To specify more than one database, use the directive multiple times, once for each database. Note that this will only work if you do not use cross-database queries such as UPDATE some_db.some_table SET foo='bar' while having selected a different or no database. If you need cross database updates to work, make sure you have 3.23.28 or later, and use replicate-wild-do-table=db_name.%.",
   0, 0, 0, GET_STR, REQUIRED_ARG, 0, 0, 0, 0, 0, 0},
  {"replicate-do-table", OPT_REPLICATE_DO_TABLE,
   "Tells the slave thread to restrict replication to the specified table. To specify more than one table, use the directive multiple times, once for each table. This will work for cross-database updates, in contrast to replicate-do-db.",
   0, 0, 0, GET_STR, REQUIRED_ARG, 0, 0, 0, 0, 0, 0},
  {"replicate-wild-do-table", OPT_REPLICATE_WILD_DO_TABLE,
   "Tells the slave thread to restrict replication to the tables that match the specified wildcard pattern. To specify more than one table, use the directive multiple times, once for each table. This will work for cross-database updates. Example: replicate-wild-do-table=foo%.bar% will replicate only updates to tables in all databases that start with foo and whose table names start with bar.",
   0, 0, 0, GET_STR, REQUIRED_ARG, 0, 0, 0, 0, 0, 0},
  {"replicate-ignore-db", OPT_REPLICATE_IGNORE_DB,
   "Tells the slave thread to not replicate to the specified database. To specify more than one database to ignore, use the directive multiple times, once for each database. This option will not work if you use cross database updates. If you need cross database updates to work, make sure you have 3.23.28 or later, and use replicate-wild-ignore-table=db_name.%. ",
   0, 0, 0, GET_STR, REQUIRED_ARG, 0, 0, 0, 0, 0, 0},
  {"replicate-ignore-table", OPT_REPLICATE_IGNORE_TABLE,
   "Tells the slave thread to not replicate to the specified table. To specify more than one table to ignore, use the directive multiple times, once for each table. This will work for cross-datbase updates, in contrast to replicate-ignore-db.",
   0, 0, 0, GET_STR, REQUIRED_ARG, 0, 0, 0, 0, 0, 0},
  {"replicate-wild-ignore-table", OPT_REPLICATE_WILD_IGNORE_TABLE,
   "Tells the slave thread to not replicate to the tables that match the given wildcard pattern. To specify more than one table to ignore, use the directive multiple times, once for each table. This will work for cross-database updates. Example: replicate-wild-ignore-table=foo%.bar% will not do updates to tables in databases that start with foo and whose table names start with bar.",
   0, 0, 0, GET_STR, REQUIRED_ARG, 0, 0, 0, 0, 0, 0},
  {"replicate-rewrite-db", OPT_REPLICATE_REWRITE_DB,
   "Updates to a database with a different name than the original. Example: replicate-rewrite-db=master_db_name->slave_db_name.",
   0, 0, 0, GET_STR, REQUIRED_ARG, 0, 0, 0, 0, 0, 0},
#ifdef HAVE_REPLICATION
  {"replicate-same-server-id", OPT_REPLICATE_SAME_SERVER_ID,
   "In replication, if set to 1, do not skip events having our server id. \
Default value is 0 (to break infinite loops in circular replication). \
Can't be set to 1 if --log-slave-updates is used.",
   (gptr*) &replicate_same_server_id,
   (gptr*) &replicate_same_server_id,
   0, GET_BOOL, NO_ARG, 0, 0, 0, 0, 0, 0},
#endif
  // In replication, we may need to tell the other servers how to connect
  {"report-host", OPT_REPORT_HOST,
   "Hostname or IP of the slave to be reported to to the master during slave registration. Will appear in the output of SHOW SLAVE HOSTS. Leave unset if you do not want the slave to register itself with the master. Note that it is not sufficient for the master to simply read the IP of the slave off the socket once the slave connects. Due to NAT and other routing issues, that IP may not be valid for connecting to the slave from the master or other hosts.",
   (gptr*) &report_host, (gptr*) &report_host, 0, GET_STR, REQUIRED_ARG, 0, 0,
   0, 0, 0, 0},
  {"report-user", OPT_REPORT_USER, "Undocumented.", (gptr*) &report_user,
   (gptr*) &report_user, 0, GET_STR, REQUIRED_ARG, 0, 0, 0, 0, 0, 0},
  {"report-password", OPT_REPORT_PASSWORD, "Undocumented.",
   (gptr*) &report_password, (gptr*) &report_password, 0, GET_STR,
   REQUIRED_ARG, 0, 0, 0, 0, 0, 0},
  {"report-port", OPT_REPORT_PORT,
   "Port for connecting to slave reported to the master during slave registration. Set it only if the slave is listening on a non-default port or if you have a special tunnel from the master or other clients to the slave. If not sure, leave this option unset.",
   (gptr*) &report_port, (gptr*) &report_port, 0, GET_UINT, REQUIRED_ARG,
   MYSQL_PORT, 0, 0, 0, 0, 0},
  {"rpl-recovery-rank", OPT_RPL_RECOVERY_RANK, "Undocumented.",
   (gptr*) &rpl_recovery_rank, (gptr*) &rpl_recovery_rank, 0, GET_ULONG,
   REQUIRED_ARG, 0, 0, 0, 0, 0, 0},
  {"relay-log", OPT_RELAY_LOG,
   "The location and name to use for relay logs.",
   (gptr*) &opt_relay_logname, (gptr*) &opt_relay_logname, 0,
   GET_STR_ALLOC, REQUIRED_ARG, 0, 0, 0, 0, 0, 0},
  {"relay-log-index", OPT_RELAY_LOG_INDEX,
   "The location and name to use for the file that keeps a list of the last \
relay logs.",
   (gptr*) &opt_relaylog_index_name, (gptr*) &opt_relaylog_index_name, 0,
   GET_STR, REQUIRED_ARG, 0, 0, 0, 0, 0, 0},
  {"safe-mode", OPT_SAFE, "Skip some optimize stages (for testing).",
   0, 0, 0, GET_NO_ARG, NO_ARG, 0, 0, 0, 0, 0, 0},
#ifndef TO_BE_DELETED
  {"safe-show-database", OPT_SAFE_SHOW_DB,
   "Deprecated option; One should use GRANT SHOW DATABASES instead...",
   0, 0, 0, GET_NO_ARG, NO_ARG, 0, 0, 0, 0, 0, 0},
#endif
  {"safe-user-create", OPT_SAFE_USER_CREATE,
   "Don't allow new user creation by the user who has no write privileges to the mysql.user table.",
   (gptr*) &opt_safe_user_create, (gptr*) &opt_safe_user_create, 0, GET_BOOL,
   NO_ARG, 0, 0, 0, 0, 0, 0},
  {"secure-auth", OPT_SECURE_AUTH, "Disallow authentication for accounts that have old (pre-4.1) passwords.",
   (gptr*) &opt_secure_auth, (gptr*) &opt_secure_auth, 0, GET_BOOL, NO_ARG,
   my_bool(0), 0, 0, 0, 0, 0},
  {"server-id",	OPT_SERVER_ID,
   "Uniquely identifies the server instance in the community of replication partners.",
   (gptr*) &server_id, (gptr*) &server_id, 0, GET_ULONG, REQUIRED_ARG, 0, 0, 0,
   0, 0, 0},
  {"set-variable", 'O',
   "Change the value of a variable. Please note that this option is deprecated;you can set variables directly with --variable-name=value.",
   0, 0, 0, GET_STR, REQUIRED_ARG, 0, 0, 0, 0, 0, 0},
#ifdef HAVE_SMEM
  {"shared_memory_base_name",OPT_SHARED_MEMORY_BASE_NAME,
   "Base name of shared memory.", (gptr*) &shared_memory_base_name, (gptr*) &shared_memory_base_name,
   0, GET_STR, REQUIRED_ARG, 0, 0, 0, 0, 0, 0},
#endif
  {"show-slave-auth-info", OPT_SHOW_SLAVE_AUTH_INFO,
   "Show user and password in SHOW SLAVE HOSTS on this master",
   (gptr*) &opt_show_slave_auth_info, (gptr*) &opt_show_slave_auth_info, 0,
   GET_BOOL, NO_ARG, 0, 0, 0, 0, 0, 0},
  {"concurrent-insert", OPT_CONCURRENT_INSERT,
   "Use concurrent insert with MyISAM. Disable with --skip-concurrent-insert.",
   (gptr*) &myisam_concurrent_insert, (gptr*) &myisam_concurrent_insert,
   0, GET_BOOL, NO_ARG, 1, 0, 0, 0, 0, 0},
  {"skip-grant-tables", OPT_SKIP_GRANT,
   "Start without grant tables. This gives all users FULL ACCESS to all tables!",
   (gptr*) &opt_noacl, (gptr*) &opt_noacl, 0, GET_BOOL, NO_ARG, 0, 0, 0, 0, 0,
   0},
  {"innodb", OPT_INNODB, "Enable InnoDB (if this version of MySQL supports it). \
Disable with --skip-innodb (will save memory).",
   (gptr*) &opt_innodb, (gptr*) &opt_innodb, 0, GET_BOOL, NO_ARG, 1, 0, 0,
   0, 0, 0},
  {"isam", OPT_ISAM, "Enable isam (if this version of MySQL supports it). \
Disable with --skip-isam.",
   (gptr*) &opt_isam, (gptr*) &opt_isam, 0, GET_BOOL, NO_ARG, 1, 0, 0,
   0, 0, 0},
  {"ndbcluster", OPT_NDBCLUSTER, "Enable NDB Cluster (if this version of MySQL supports it). \
Disable with --skip-ndbcluster (will save memory).",
   (gptr*) &opt_ndbcluster, (gptr*) &opt_ndbcluster, 0, GET_BOOL, NO_ARG, 1, 0, 0,
   0, 0, 0},
  {"skip-locking", OPT_SKIP_LOCK,
   "Deprecated option, use --skip-external-locking instead.",
   0, 0, 0, GET_NO_ARG, NO_ARG, 0, 0, 0, 0, 0, 0},
  {"skip-host-cache", OPT_SKIP_HOST_CACHE, "Don't cache host names.", 0, 0, 0,
   GET_NO_ARG, NO_ARG, 0, 0, 0, 0, 0, 0},
  {"skip-name-resolve", OPT_SKIP_RESOLVE,
   "Don't resolve hostnames. All hostnames are IP's or 'localhost'.",
   0, 0, 0, GET_NO_ARG, NO_ARG, 0, 0, 0, 0, 0, 0},
  {"skip-networking", OPT_SKIP_NETWORKING,
   "Don't allow connection with TCP/IP.", 0, 0, 0, GET_NO_ARG, NO_ARG, 0, 0, 0,
   0, 0, 0},
  {"skip-new", OPT_SKIP_NEW, "Don't use new, possible wrong routines.",
   0, 0, 0, GET_NO_ARG, NO_ARG, 0, 0, 0, 0, 0, 0},
  {"skip-show-database", OPT_SKIP_SHOW_DB,
   "Don't allow 'SHOW DATABASE' commands.", 0, 0, 0, GET_NO_ARG, NO_ARG, 0, 0,
   0, 0, 0, 0},
  {"skip-slave-start", OPT_SKIP_SLAVE_START,
   "If set, slave is not autostarted.", (gptr*) &opt_skip_slave_start,
   (gptr*) &opt_skip_slave_start, 0, GET_BOOL, NO_ARG, 0, 0, 0, 0, 0, 0},
  {"skip-stack-trace", OPT_SKIP_STACK_TRACE,
   "Don't print a stack trace on failure.", 0, 0, 0, GET_NO_ARG, NO_ARG, 0, 0,
   0, 0, 0, 0},
  {"skip-symlink", OPT_SKIP_SYMLINKS, "Don't allow symlinking of tables. Deprecated option.  Use --skip-symbolic-links instead.",
   0, 0, 0, GET_NO_ARG, NO_ARG, 0, 0, 0, 0, 0, 0},
  {"skip-thread-priority", OPT_SKIP_PRIOR,
   "Don't give threads different priorities.", 0, 0, 0, GET_NO_ARG, NO_ARG, 0,
   0, 0, 0, 0, 0},
  {"relay-log-info-file", OPT_RELAY_LOG_INFO_FILE,
   "The location and name of the file that remembers where the SQL replication \
thread is in the relay logs.",
   (gptr*) &relay_log_info_file, (gptr*) &relay_log_info_file, 0, GET_STR,
   REQUIRED_ARG, 0, 0, 0, 0, 0, 0},
#ifdef HAVE_REPLICATION
  {"slave-load-tmpdir", OPT_SLAVE_LOAD_TMPDIR,
   "The location where the slave should put its temporary files when \
replicating a LOAD DATA INFILE command.",
   (gptr*) &slave_load_tmpdir, (gptr*) &slave_load_tmpdir, 0, GET_STR_ALLOC,
   REQUIRED_ARG, 0, 0, 0, 0, 0, 0},
  {"slave-skip-errors", OPT_SLAVE_SKIP_ERRORS,
   "Tells the slave thread to continue replication when a query returns an error from the provided list.",
   0, 0, 0, GET_STR, REQUIRED_ARG, 0, 0, 0, 0, 0, 0},
#endif
  {"socket", OPT_SOCKET, "Socket file to use for connection.",
   (gptr*) &mysqld_unix_port, (gptr*) &mysqld_unix_port, 0, GET_STR,
   REQUIRED_ARG, 0, 0, 0, 0, 0, 0},
  {"sql-bin-update-same", OPT_SQL_BIN_UPDATE_SAME,
   "If set, setting SQL_LOG_BIN to a value will automatically set SQL_LOG_UPDATE to the same value and vice versa.",
   (gptr*) &opt_sql_bin_update, (gptr*) &opt_sql_bin_update, 0, GET_BOOL,
   NO_ARG, 0, 0, 0, 0, 0, 0},
  {"sql-mode", OPT_SQL_MODE,
   "Syntax: sql-mode=option[,option[,option...]] where option can be one of: REAL_AS_FLOAT, PIPES_AS_CONCAT, ANSI_QUOTES, IGNORE_SPACE, ONLY_FULL_GROUP_BY, NO_UNSIGNED_SUBTRACTION.",
   (gptr*) &sql_mode_str, (gptr*) &sql_mode_str, 0, GET_STR, REQUIRED_ARG, 0,
   0, 0, 0, 0, 0},
#ifdef HAVE_OPENSSL
#include "sslopt-longopts.h"
#endif
  {"temp-pool", OPT_TEMP_POOL,
   "Using this option will cause most temporary files created to use a small set of names, rather than a unique name for each new file.",
   (gptr*) &use_temp_pool, (gptr*) &use_temp_pool, 0, GET_BOOL, NO_ARG, 1,
   0, 0, 0, 0, 0},
  {"tmpdir", 't',
   "Path for temporary files. Several paths may be specified, separated by a "
#if defined( __WIN__) || defined(OS2) || defined(__NETWARE__)
   "semicolon (;)"
#else
   "colon (:)"
#endif
   ", in this case they are used in a round-robin fashion.",
   (gptr*) &opt_mysql_tmpdir,
   (gptr*) &opt_mysql_tmpdir, 0, GET_STR, REQUIRED_ARG, 0, 0, 0, 0, 0, 0},
  {"transaction-isolation", OPT_TX_ISOLATION,
   "Default transaction isolation level.", 0, 0, 0, GET_STR, REQUIRED_ARG, 0,
   0, 0, 0, 0, 0},
  {"external-locking", OPT_USE_LOCKING, "Use system (external) locking.  With this option enabled you can run myisamchk to test (not repair) tables while the MySQL server is running.",
   (gptr*) &opt_external_locking, (gptr*) &opt_external_locking,
   0, GET_BOOL, NO_ARG, 0, 0, 0, 0, 0, 0},
  {"use-symbolic-links", 's', "Enable symbolic link support. Deprecated option; Use --symbolic-links instead.",
   (gptr*) &my_use_symdir, (gptr*) &my_use_symdir, 0, GET_BOOL, NO_ARG,
   IF_PURIFY(0,1), 0, 0, 0, 0, 0},
  {"symbolic-links", 's', "Enable symbolic link support.",
   (gptr*) &my_use_symdir, (gptr*) &my_use_symdir, 0, GET_BOOL, NO_ARG,
   IF_PURIFY(0,1), 0, 0, 0, 0, 0},
  {"user", 'u', "Run mysqld daemon as user.", 0, 0, 0, GET_STR, REQUIRED_ARG,
   0, 0, 0, 0, 0, 0},
  {"version", 'V', "Output version information and exit.", 0, 0, 0, GET_NO_ARG,
   NO_ARG, 0, 0, 0, 0, 0, 0},
  {"log-warnings", 'W', "Log some not critical warnings to the log file.",
   (gptr*) &global_system_variables.log_warnings,
   (gptr*) &max_system_variables.log_warnings, 0, GET_BOOL, NO_ARG, 1, 0, 0,
   0, 0, 0},
  {"warnings", 'W', "Deprecated ; Use --log-warnings instead.",
   (gptr*) &global_system_variables.log_warnings,
   (gptr*) &max_system_variables.log_warnings, 0, GET_BOOL, NO_ARG, 1, 0, 0,
   0, 0, 0},
  { "back_log", OPT_BACK_LOG,
    "The number of outstanding connection requests MySQL can have. This comes into play when the main MySQL thread gets very many connection requests in a very short time.",
    (gptr*) &back_log, (gptr*) &back_log, 0, GET_ULONG,
    REQUIRED_ARG, 50, 1, 65535, 0, 1, 0 },
#ifdef HAVE_BERKELEY_DB
  { "bdb_cache_size", OPT_BDB_CACHE_SIZE,
    "The buffer that is allocated to cache index and rows for BDB tables.",
    (gptr*) &berkeley_cache_size, (gptr*) &berkeley_cache_size, 0, GET_ULONG,
    REQUIRED_ARG, KEY_CACHE_SIZE, 20*1024, (long) ~0, 0, IO_SIZE, 0},
  {"bdb_log_buffer_size", OPT_BDB_LOG_BUFFER_SIZE,
   "The buffer that is allocated to cache index and rows for BDB tables.",
   (gptr*) &berkeley_log_buffer_size, (gptr*) &berkeley_log_buffer_size, 0,
   GET_ULONG, REQUIRED_ARG, 0, 256*1024L, ~0L, 0, 1024, 0},
  {"bdb_max_lock", OPT_BDB_MAX_LOCK,
   "The maximum number of locks you can have active on a BDB table.",
   (gptr*) &berkeley_max_lock, (gptr*) &berkeley_max_lock, 0, GET_ULONG,
   REQUIRED_ARG, 10000, 0, (long) ~0, 0, 1, 0},
  /* QQ: The following should be removed soon! */
  {"bdb_lock_max", OPT_BDB_MAX_LOCK, "Synonym for bdb_max_lock.",
   (gptr*) &berkeley_max_lock, (gptr*) &berkeley_max_lock, 0, GET_ULONG,
   REQUIRED_ARG, 10000, 0, (long) ~0, 0, 1, 0},
#endif /* HAVE_BERKELEY_DB */
  {"binlog_cache_size", OPT_BINLOG_CACHE_SIZE,
   "The size of the cache to hold the SQL statements for the binary log during a transaction. If you often use big, multi-statement transactions you can increase this to get more performance.",
   (gptr*) &binlog_cache_size, (gptr*) &binlog_cache_size, 0, GET_ULONG,
   REQUIRED_ARG, 32*1024L, IO_SIZE, ~0L, 0, IO_SIZE, 0},
  {"connect_timeout", OPT_CONNECT_TIMEOUT,
   "The number of seconds the mysqld server is waiting for a connect packet before responding with 'Bad handshake'.",
    (gptr*) &connect_timeout, (gptr*) &connect_timeout,
   0, GET_ULONG, REQUIRED_ARG, CONNECT_TIMEOUT, 2, LONG_TIMEOUT, 0, 1, 0 },
  {"delayed_insert_timeout", OPT_DELAYED_INSERT_TIMEOUT,
   "How long a INSERT DELAYED thread should wait for INSERT statements before terminating.",
   (gptr*) &delayed_insert_timeout, (gptr*) &delayed_insert_timeout, 0,
   GET_ULONG, REQUIRED_ARG, DELAYED_WAIT_TIMEOUT, 1, LONG_TIMEOUT, 0, 1, 0},
  {"delayed_insert_limit", OPT_DELAYED_INSERT_LIMIT,
   "After inserting delayed_insert_limit rows, the INSERT DELAYED handler will check if there are any SELECT statements pending. If so, it allows these to execute before continuing.",
    (gptr*) &delayed_insert_limit, (gptr*) &delayed_insert_limit, 0, GET_ULONG,
    REQUIRED_ARG, DELAYED_LIMIT, 1, ~0L, 0, 1, 0},
  { "delayed_queue_size", OPT_DELAYED_QUEUE_SIZE,
    "What size queue (in rows) should be allocated for handling INSERT DELAYED. If the queue becomes full, any client that does INSERT DELAYED will wait until there is room in the queue again.",
    (gptr*) &delayed_queue_size, (gptr*) &delayed_queue_size, 0, GET_ULONG,
    REQUIRED_ARG, DELAYED_QUEUE_SIZE, 1, ~0L, 0, 1, 0},
  { "flush_time", OPT_FLUSH_TIME,
    "A dedicated thread is created to flush all tables at the given interval.",
    (gptr*) &flush_time, (gptr*) &flush_time, 0, GET_ULONG, REQUIRED_ARG,
    FLUSH_TIME, 0, LONG_TIMEOUT, 0, 1, 0},
  { "ft_boolean_syntax", OPT_FT_BOOLEAN_SYNTAX,
    "List of operators for MATCH ... AGAINST ( ... IN BOOLEAN MODE)",
    0, 0, 0, GET_STR,
    REQUIRED_ARG, 0, 0, 0, 0, 0, 0},
  { "ft_min_word_len", OPT_FT_MIN_WORD_LEN,
    "The minimum length of the word to be included in a FULLTEXT index. Note: FULLTEXT indexes must be rebuilt after changing this variable.",
    (gptr*) &ft_min_word_len, (gptr*) &ft_min_word_len, 0, GET_ULONG,
    REQUIRED_ARG, 4, 1, HA_FT_MAXCHARLEN, 0, 1, 0},
  { "ft_max_word_len", OPT_FT_MAX_WORD_LEN,
    "The maximum length of the word to be included in a FULLTEXT index. Note: FULLTEXT indexes must be rebuilt after changing this variable.",
    (gptr*) &ft_max_word_len, (gptr*) &ft_max_word_len, 0, GET_ULONG,
    REQUIRED_ARG, HA_FT_MAXCHARLEN, 10, HA_FT_MAXCHARLEN, 0, 1, 0},
  { "ft_query_expansion_limit", OPT_FT_QUERY_EXPANSION_LIMIT,
    "Number of best matches to use for query expansion",
    (gptr*) &ft_query_expansion_limit, (gptr*) &ft_query_expansion_limit, 0, GET_ULONG,
    REQUIRED_ARG, 20, 0, 1000, 0, 1, 0},
  { "ft_stopword_file", OPT_FT_STOPWORD_FILE,
    "Use stopwords from this file instead of built-in list.",
    (gptr*) &ft_stopword_file, (gptr*) &ft_stopword_file, 0, GET_STR,
    REQUIRED_ARG, 0, 0, 0, 0, 0, 0},
#ifdef HAVE_INNOBASE_DB
  {"innodb_mirrored_log_groups", OPT_INNODB_MIRRORED_LOG_GROUPS,
   "Number of identical copies of log groups we keep for the database. Currently this should be set to 1.",
   (gptr*) &innobase_mirrored_log_groups,
   (gptr*) &innobase_mirrored_log_groups, 0, GET_LONG, REQUIRED_ARG, 1, 1, 10,
   0, 1, 0},
  {"innodb_log_files_in_group", OPT_INNODB_LOG_FILES_IN_GROUP,
   "Number of log files in the log group. InnoDB writes to the files in a circular fashion. Value 3 is recommended here.",
   (gptr*) &innobase_log_files_in_group, (gptr*) &innobase_log_files_in_group,
   0, GET_LONG, REQUIRED_ARG, 2, 2, 100, 0, 1, 0},
  {"innodb_log_file_size", OPT_INNODB_LOG_FILE_SIZE,
   "Size of each log file in a log group in megabytes.",
   (gptr*) &innobase_log_file_size, (gptr*) &innobase_log_file_size, 0,
   GET_LONG, REQUIRED_ARG, 5*1024*1024L, 1*1024*1024L, ~0L, 0, 1024*1024L, 0},
  {"innodb_log_buffer_size", OPT_INNODB_LOG_BUFFER_SIZE,
   "The size of the buffer which InnoDB uses to write log to the log files on disk.",
   (gptr*) &innobase_log_buffer_size, (gptr*) &innobase_log_buffer_size, 0,
   GET_LONG, REQUIRED_ARG, 1024*1024L, 256*1024L, ~0L, 0, 1024, 0},
  {"innodb_buffer_pool_size", OPT_INNODB_BUFFER_POOL_SIZE,
   "The size of the memory buffer InnoDB uses to cache data and indexes of its tables.",
   (gptr*) &innobase_buffer_pool_size, (gptr*) &innobase_buffer_pool_size, 0,
   GET_LONG, REQUIRED_ARG, 8*1024*1024L, 1024*1024L, ~0L, 0, 1024*1024L, 0},
  {"innodb_buffer_pool_awe_mem_mb", OPT_INNODB_BUFFER_POOL_AWE_MEM_MB,
   "If Windows AWE is used, the size of InnoDB buffer pool allocated from the AWE memory.",
   (gptr*) &innobase_buffer_pool_awe_mem_mb, (gptr*) &innobase_buffer_pool_awe_mem_mb, 0,
   GET_LONG, REQUIRED_ARG, 0, 0, 63000, 0, 1, 0},
  {"innodb_additional_mem_pool_size", OPT_INNODB_ADDITIONAL_MEM_POOL_SIZE,
   "Size of a memory pool InnoDB uses to store data dictionary information and other internal data structures.",
   (gptr*) &innobase_additional_mem_pool_size,
   (gptr*) &innobase_additional_mem_pool_size, 0, GET_LONG, REQUIRED_ARG,
   1*1024*1024L, 512*1024L, ~0L, 0, 1024, 0},
  {"innodb_file_io_threads", OPT_INNODB_FILE_IO_THREADS,
   "Number of file I/O threads in InnoDB.", (gptr*) &innobase_file_io_threads,
   (gptr*) &innobase_file_io_threads, 0, GET_LONG, REQUIRED_ARG, 4, 4, 64, 0,
   1, 0},
  {"innodb_open_files", OPT_INNODB_OPEN_FILES,
   "How many files at the maximum InnoDB keeps open at the same time.",
   (gptr*) &innobase_open_files, (gptr*) &innobase_open_files, 0,
   GET_LONG, REQUIRED_ARG, 300L, 10L, ~0L, 0, 1L, 0},
  {"innodb_lock_wait_timeout", OPT_INNODB_LOCK_WAIT_TIMEOUT,
   "Timeout in seconds an InnoDB transaction may wait for a lock before being rolled back.",
   (gptr*) &innobase_lock_wait_timeout, (gptr*) &innobase_lock_wait_timeout,
   0, GET_LONG, REQUIRED_ARG, 50, 1, 1024 * 1024 * 1024, 0, 1, 0},
  {"innodb_thread_concurrency", OPT_INNODB_THREAD_CONCURRENCY,
   "Helps in performance tuning in heavily concurrent environments.",
   (gptr*) &innobase_thread_concurrency, (gptr*) &innobase_thread_concurrency,
   0, GET_LONG, REQUIRED_ARG, 8, 1, 1000, 0, 1, 0},
  {"innodb_force_recovery", OPT_INNODB_FORCE_RECOVERY,
   "Helps to save your data in case the disk image of the database becomes corrupt.",
   (gptr*) &innobase_force_recovery, (gptr*) &innobase_force_recovery, 0,
   GET_LONG, REQUIRED_ARG, 0, 0, 6, 0, 1, 0},
#endif /* HAVE_INNOBASE_DB */
  {"interactive_timeout", OPT_INTERACTIVE_TIMEOUT,
   "The number of seconds the server waits for activity on an interactive connection before closing it.",
   (gptr*) &global_system_variables.net_interactive_timeout,
   (gptr*) &max_system_variables.net_interactive_timeout, 0,
   GET_ULONG, REQUIRED_ARG, NET_WAIT_TIMEOUT, 1, LONG_TIMEOUT, 0, 1, 0},
  {"join_buffer_size", OPT_JOIN_BUFF_SIZE,
   "The size of the buffer that is used for full joins.",
   (gptr*) &global_system_variables.join_buff_size,
   (gptr*) &max_system_variables.join_buff_size, 0, GET_ULONG,
   REQUIRED_ARG, 128*1024L, IO_SIZE*2+MALLOC_OVERHEAD, ~0L, MALLOC_OVERHEAD,
   IO_SIZE, 0},
  {"key_buffer_size", OPT_KEY_BUFFER_SIZE,
   "The size of the buffer used for index blocks for MyISAM tables. Increase this to get better index handling (for all reads and multiple writes) to as much as you can afford; 64M on a 256M machine that mainly runs MySQL is quite common.",
   (gptr*) &dflt_key_cache_var.param_buff_size,
   (gptr*) 0,
   0, (enum get_opt_var_type) (GET_ULL | GET_ASK_ADDR),
   REQUIRED_ARG, KEY_CACHE_SIZE, MALLOC_OVERHEAD, (long) ~0, MALLOC_OVERHEAD,
   IO_SIZE, 0},
  {"key_cache_block_size", OPT_KEY_CACHE_BLOCK_SIZE,
   "The default size of key cache blocks",
   (gptr*) &dflt_key_cache_var.param_block_size,
   (gptr*) 0,
   0, (enum get_opt_var_type) (GET_ULONG | GET_ASK_ADDR), REQUIRED_ARG,
   KEY_CACHE_BLOCK_SIZE , 512, 1024*16, MALLOC_OVERHEAD, 512, 0},
  {"key_cache_division_limit", OPT_KEY_CACHE_DIVISION_LIMIT,
   "The minimum percentage of warm blocks in key cache",
   (gptr*) &dflt_key_cache_var.param_division_limit,
   (gptr*) 0,
   0, (enum get_opt_var_type) (GET_ULONG | GET_ASK_ADDR) , REQUIRED_ARG, 100,
   1, 100, 0, 1, 0},
  {"key_cache_age_threshold", OPT_KEY_CACHE_AGE_THRESHOLD,
   "This characterizes the number of hits a hot block has to be untouched until it is considered aged enough to be downgraded to a warm block. This specifies the percentage ratio of that number of hits to the total number of blocks in key cache",
   (gptr*) &dflt_key_cache_var.param_age_threshold,
   (gptr*) 0,
   0, (enum get_opt_var_type) (GET_ULONG | GET_ASK_ADDR), REQUIRED_ARG, 
   300, 100, ~0L, 0, 100, 0},
  {"long_query_time", OPT_LONG_QUERY_TIME,
   "Log all queries that have taken more than long_query_time seconds to execute to file.",
   (gptr*) &global_system_variables.long_query_time,
   (gptr*) &max_system_variables.long_query_time, 0, GET_ULONG,
   REQUIRED_ARG, 10, 1, LONG_TIMEOUT, 0, 1, 0},
  {"lower_case_table_names", OPT_LOWER_CASE_TABLE_NAMES,
   "If set to 1 table names are stored in lowercase on disk and table names will be case-insensitive.  Should be set to 2 if you are using a case insensitive file system",
   (gptr*) &lower_case_table_names,
   (gptr*) &lower_case_table_names, 0, GET_UINT, OPT_ARG,
#ifdef FN_NO_CASE_SENCE
    1
#else
    0
#endif
   , 0, 2, 0, 1, 0},
  {"max_allowed_packet", OPT_MAX_ALLOWED_PACKET,
   "Max packetlength to send/receive from to server.",
   (gptr*) &global_system_variables.max_allowed_packet,
   (gptr*) &max_system_variables.max_allowed_packet, 0, GET_ULONG,
   REQUIRED_ARG, 1024*1024L, 1024, 1024L*1024L*1024L, MALLOC_OVERHEAD, 1024, 0},
  {"max_binlog_cache_size", OPT_MAX_BINLOG_CACHE_SIZE,
   "Can be used to restrict the total size used to cache a multi-transaction query.",
   (gptr*) &max_binlog_cache_size, (gptr*) &max_binlog_cache_size, 0,
   GET_ULONG, REQUIRED_ARG, ~0L, IO_SIZE, ~0L, 0, IO_SIZE, 0},
  {"max_binlog_size", OPT_MAX_BINLOG_SIZE,
   "Binary log will be rotated automatically when the size exceeds this \
value. Will also apply to relay logs if max_relay_log_size is 0. \
The minimum value for this variable is 4096.",
   (gptr*) &max_binlog_size, (gptr*) &max_binlog_size, 0, GET_ULONG,
   REQUIRED_ARG, 1024*1024L*1024L, IO_SIZE, 1024*1024L*1024L, 0, IO_SIZE, 0},
  {"max_connections", OPT_MAX_CONNECTIONS,
   "The number of simultaneous clients allowed.", (gptr*) &max_connections,
   (gptr*) &max_connections, 0, GET_ULONG, REQUIRED_ARG, 100, 1, 16384, 0, 1,
   0},
  {"max_connect_errors", OPT_MAX_CONNECT_ERRORS,
   "If there is more than this number of interrupted connections from a host this host will be blocked from further connections.",
   (gptr*) &max_connect_errors, (gptr*) &max_connect_errors, 0, GET_ULONG,
    REQUIRED_ARG, MAX_CONNECT_ERRORS, 1, ~0L, 0, 1, 0},
  {"max_delayed_threads", OPT_MAX_DELAYED_THREADS,
   "Don't start more than this number of threads to handle INSERT DELAYED statements. If set to zero, which means INSERT DELAYED is not used.",
   (gptr*) &global_system_variables.max_insert_delayed_threads,
   (gptr*) &max_system_variables.max_insert_delayed_threads,
   0, GET_ULONG, REQUIRED_ARG, 20, 0, 16384, 0, 1, 0},
  {"max_error_count", OPT_MAX_ERROR_COUNT,
   "Max number of errors/warnings to store for a statement.",
   (gptr*) &global_system_variables.max_error_count,
   (gptr*) &max_system_variables.max_error_count,
   0, GET_ULONG, REQUIRED_ARG, DEFAULT_ERROR_COUNT, 1, 65535, 0, 1, 0},
  {"max_heap_table_size", OPT_MAX_HEP_TABLE_SIZE,
   "Don't allow creation of heap tables bigger than this.",
   (gptr*) &global_system_variables.max_heap_table_size,
   (gptr*) &max_system_variables.max_heap_table_size, 0, GET_ULONG,
   REQUIRED_ARG, 16*1024*1024L, 16384, ~0L, MALLOC_OVERHEAD, 1024, 0},
  {"max_join_size", OPT_MAX_JOIN_SIZE,
   "Joins that are probably going to read more than max_join_size records return an error.",
   (gptr*) &global_system_variables.max_join_size,
   (gptr*) &max_system_variables.max_join_size, 0, GET_HA_ROWS, REQUIRED_ARG,
   ~0L, 1, ~0L, 0, 1, 0},
   {"max_length_for_sort_data", OPT_MAX_LENGTH_FOR_SORT_DATA,
    "Max number of bytes in sorted records.",
    (gptr*) &global_system_variables.max_length_for_sort_data,
    (gptr*) &max_system_variables.max_length_for_sort_data, 0, GET_ULONG,
    REQUIRED_ARG, 1024, 4, 8192*1024L, 0, 1, 0},
  {"max_relay_log_size", OPT_MAX_RELAY_LOG_SIZE,
   "If non-zero: relay log will be rotated automatically when the size exceeds this value; if zero (the default): when the size exceeds max_binlog_size. 0 expected, the minimum value for this variable is 4096.",
   (gptr*) &max_relay_log_size, (gptr*) &max_relay_log_size, 0, GET_ULONG,
   REQUIRED_ARG, 0L, 0L, 1024*1024L*1024L, 0, IO_SIZE, 0},
  { "max_seeks_for_key", OPT_MAX_SEEKS_FOR_KEY,
    "Limit assumed max number of seeks when looking up rows based on a key",
    (gptr*) &global_system_variables.max_seeks_for_key,
    (gptr*) &max_system_variables.max_seeks_for_key, 0, GET_ULONG,
    REQUIRED_ARG, ~0L, 1, ~0L, 0, 1, 0 },
  {"max_sort_length", OPT_MAX_SORT_LENGTH,
   "The number of bytes to use when sorting BLOB or TEXT values (only the first max_sort_length bytes of each value are used; the rest are ignored).",
   (gptr*) &global_system_variables.max_sort_length,
   (gptr*) &max_system_variables.max_sort_length, 0, GET_ULONG,
   REQUIRED_ARG, 1024, 4, 8192*1024L, 0, 1, 0},
  {"max_tmp_tables", OPT_MAX_TMP_TABLES,
   "Maximum number of temporary tables a client can keep open at a time.",
   (gptr*) &global_system_variables.max_tmp_tables,
   (gptr*) &max_system_variables.max_tmp_tables, 0, GET_ULONG,
   REQUIRED_ARG, 32, 1, ~0L, 0, 1, 0},
  {"max_user_connections", OPT_MAX_USER_CONNECTIONS,
   "The maximum number of active connections for a single user (0 = no limit).",
   (gptr*) &max_user_connections, (gptr*) &max_user_connections, 0, GET_ULONG,
   REQUIRED_ARG, 0, 1, ~0L, 0, 1, 0},
  {"max_write_lock_count", OPT_MAX_WRITE_LOCK_COUNT,
   "After this many write locks, allow some read locks to run in between.",
   (gptr*) &max_write_lock_count, (gptr*) &max_write_lock_count, 0, GET_ULONG,
   REQUIRED_ARG, ~0L, 1, ~0L, 0, 1, 0},
  {"bulk_insert_buffer_size", OPT_BULK_INSERT_BUFFER_SIZE,
   "Size of tree cache used in bulk insert optimisation. Note that this is a limit per thread!",
   (gptr*) &global_system_variables.bulk_insert_buff_size,
   (gptr*) &max_system_variables.bulk_insert_buff_size,
   0, GET_ULONG, REQUIRED_ARG, 8192*1024, 0, ~0L, 0, 1, 0},
  {"myisam_block_size", OPT_MYISAM_BLOCK_SIZE,
   "Block size to be used for MyISAM index pages.",
   (gptr*) &opt_myisam_block_size,
   (gptr*) &opt_myisam_block_size, 0, GET_ULONG, REQUIRED_ARG,
   MI_KEY_BLOCK_LENGTH, MI_MIN_KEY_BLOCK_LENGTH, MI_MAX_KEY_BLOCK_LENGTH,
   0, MI_MIN_KEY_BLOCK_LENGTH, 0},
  {"myisam_data_pointer_size", OPT_MYISAM_DATA_POINTER_SIZE,
   "Default pointer size to be used for MyISAM tables.",
   (gptr*) &myisam_data_pointer_size,
   (gptr*) &myisam_data_pointer_size, 0, GET_ULONG, REQUIRED_ARG,
   4, 2, 7, 0, 1, 0},
  {"myisam_max_extra_sort_file_size", OPT_MYISAM_MAX_EXTRA_SORT_FILE_SIZE,
   "Used to help MySQL to decide when to use the slow but safe key cache index create method.",
   (gptr*) &global_system_variables.myisam_max_extra_sort_file_size,
   (gptr*) &max_system_variables.myisam_max_extra_sort_file_size,
   0, GET_ULL, REQUIRED_ARG, (ulonglong) MI_MAX_TEMP_LENGTH,
   0, (ulonglong) MAX_FILE_SIZE, 0, 1, 0},
  {"myisam_max_sort_file_size", OPT_MYISAM_MAX_SORT_FILE_SIZE,
   "Don't use the fast sort index method to created index if the temporary file would get bigger than this.",
   (gptr*) &global_system_variables.myisam_max_sort_file_size,
   (gptr*) &max_system_variables.myisam_max_sort_file_size, 0,
   GET_ULL, REQUIRED_ARG, (longlong) LONG_MAX, 0, (ulonglong) MAX_FILE_SIZE,
   0, 1024*1024, 0},
  {"myisam_repair_threads", OPT_MYISAM_REPAIR_THREADS,
   "Number of threads to use when repairing MyISAM tables. The value of 1 disables parallel repair.",
   (gptr*) &global_system_variables.myisam_repair_threads,
   (gptr*) &max_system_variables.myisam_repair_threads, 0,
   GET_ULONG, REQUIRED_ARG, 1, 1, ~0L, 0, 1, 0},
  {"myisam_sort_buffer_size", OPT_MYISAM_SORT_BUFFER_SIZE,
   "The buffer that is allocated when sorting the index when doing a REPAIR or when creating indexes with CREATE INDEX or ALTER TABLE.",
   (gptr*) &global_system_variables.myisam_sort_buff_size,
   (gptr*) &max_system_variables.myisam_sort_buff_size, 0,
   GET_ULONG, REQUIRED_ARG, 8192*1024, 4, ~0L, 0, 1, 0},
  {"net_buffer_length", OPT_NET_BUFFER_LENGTH,
   "Buffer length for TCP/IP and socket communication.",
   (gptr*) &global_system_variables.net_buffer_length,
   (gptr*) &max_system_variables.net_buffer_length, 0, GET_ULONG,
   REQUIRED_ARG, 16384, 1024, 1024*1024L, 0, 1024, 0},
  {"net_retry_count", OPT_NET_RETRY_COUNT,
   "If a read on a communication port is interrupted, retry this many times before giving up.",
   (gptr*) &global_system_variables.net_retry_count,
   (gptr*) &max_system_variables.net_retry_count,0,
   GET_ULONG, REQUIRED_ARG, MYSQLD_NET_RETRY_COUNT, 1, ~0L, 0, 1, 0},
  {"net_read_timeout", OPT_NET_READ_TIMEOUT,
   "Number of seconds to wait for more data from a connection before aborting the read.",
   (gptr*) &global_system_variables.net_read_timeout,
   (gptr*) &max_system_variables.net_read_timeout, 0, GET_ULONG,
   REQUIRED_ARG, NET_READ_TIMEOUT, 1, LONG_TIMEOUT, 0, 1, 0},
  {"net_write_timeout", OPT_NET_WRITE_TIMEOUT,
   "Number of seconds to wait for a block to be written to a connection  before aborting the write.",
   (gptr*) &global_system_variables.net_write_timeout,
   (gptr*) &max_system_variables.net_write_timeout, 0, GET_ULONG,
   REQUIRED_ARG, NET_WRITE_TIMEOUT, 1, LONG_TIMEOUT, 0, 1, 0},
  {"open_files_limit", OPT_OPEN_FILES_LIMIT,
   "If this is not 0, then mysqld will use this value to reserve file descriptors to use with setrlimit(). If this value is 0 then mysqld will reserve max_connections*5 or max_connections + table_cache*2 (whichever is larger) number of files.",
   (gptr*) &open_files_limit, (gptr*) &open_files_limit, 0, GET_ULONG,
   REQUIRED_ARG, 0, 0, OS_FILE_LIMIT, 0, 1, 0},
   {"preload_buffer_size", OPT_PRELOAD_BUFFER_SIZE,
    "The size of the buffer that is allocated when preloading indexes",
    (gptr*) &global_system_variables.preload_buff_size,
    (gptr*) &max_system_variables.preload_buff_size, 0, GET_ULONG,
    REQUIRED_ARG, 32*1024L, 1024, 1024*1024*1024L, 0, 1, 0},
  {"query_alloc_block_size", OPT_QUERY_ALLOC_BLOCK_SIZE,
   "Allocation block size for query parsing and execution",
   (gptr*) &global_system_variables.query_alloc_block_size,
   (gptr*) &max_system_variables.query_alloc_block_size, 0, GET_ULONG,
   REQUIRED_ARG, QUERY_ALLOC_BLOCK_SIZE, 1024, ~0L, 0, 1024, 0},
#ifdef HAVE_QUERY_CACHE
  {"query_cache_limit", OPT_QUERY_CACHE_LIMIT,
   "Don't cache results that are bigger than this.",
   (gptr*) &query_cache_limit, (gptr*) &query_cache_limit, 0, GET_ULONG,
   REQUIRED_ARG, 1024*1024L, 0, (longlong) ULONG_MAX, 0, 1, 0},
  {"query_cache_min_res_unit", OPT_QUERY_CACHE_MIN_RES_UNIT,
   "minimal size of unit in wich space for results is allocated (last unit will be trimed after writing all result data.",
   (gptr*) &query_cache_min_res_unit, (gptr*) &query_cache_min_res_unit,
   0, GET_ULONG, REQUIRED_ARG, QUERY_CACHE_MIN_RESULT_DATA_SIZE,
   0, (longlong) ULONG_MAX, 0, 1, 0},
#endif /*HAVE_QUERY_CACHE*/
  {"query_cache_size", OPT_QUERY_CACHE_SIZE,
   "The memory allocated to store results from old queries.",
   (gptr*) &query_cache_size, (gptr*) &query_cache_size, 0, GET_ULONG,
   REQUIRED_ARG, 0, 0, (longlong) ULONG_MAX, 0, 1024, 0},
#ifdef HAVE_QUERY_CACHE
  {"query_cache_type", OPT_QUERY_CACHE_TYPE,
   "0 = OFF = Don't cache or retrieve results. 1 = ON = Cache all results except SELECT SQL_NO_CACHE ... queries. 2 = DEMAND = Cache only SELECT SQL_CACHE ... queries.",
   (gptr*) &global_system_variables.query_cache_type,
   (gptr*) &max_system_variables.query_cache_type,
   0, GET_ULONG, REQUIRED_ARG, 1, 0, 2, 0, 1, 0},
  {"query_cache_wlock_invalidate", OPT_QUERY_CACHE_WLOCK_INVALIDATE,
   "Invalidate queries in query cache on LOCK for write",
   (gptr*) &global_system_variables.query_cache_wlock_invalidate,
   (gptr*) &max_system_variables.query_cache_wlock_invalidate,
   0, GET_BOOL, NO_ARG, 0, 0, 1, 0, 1, 0},
#endif /*HAVE_QUERY_CACHE*/
  {"query_prealloc_size", OPT_QUERY_PREALLOC_SIZE,
   "Persistent buffer for query parsing and execution",
   (gptr*) &global_system_variables.query_prealloc_size,
   (gptr*) &max_system_variables.query_prealloc_size, 0, GET_ULONG,
   REQUIRED_ARG, QUERY_ALLOC_PREALLOC_SIZE, 1024, ~0L, 0, 1024, 0},
  {"read_buffer_size", OPT_RECORD_BUFFER,
   "Each thread that does a sequential scan allocates a buffer of this size for each table it scans. If you do many sequential scans, you may want to increase this value.",
   (gptr*) &global_system_variables.read_buff_size,
   (gptr*) &max_system_variables.read_buff_size,0, GET_ULONG, REQUIRED_ARG,
   128*1024L, IO_SIZE*2+MALLOC_OVERHEAD, ~0L, MALLOC_OVERHEAD, IO_SIZE, 0},
  {"read_rnd_buffer_size", OPT_RECORD_RND_BUFFER,
   "When reading rows in sorted order after a sort, the rows are read through this buffer to avoid a disk seeks. If not set, then it's set to the value of record_buffer.",
   (gptr*) &global_system_variables.read_rnd_buff_size,
   (gptr*) &max_system_variables.read_rnd_buff_size, 0,
   GET_ULONG, REQUIRED_ARG, 256*1024L, IO_SIZE*2+MALLOC_OVERHEAD,
   ~0L, MALLOC_OVERHEAD, IO_SIZE, 0},
  {"record_buffer", OPT_RECORD_BUFFER,
   "Alias for read_buffer_size",
   (gptr*) &global_system_variables.read_buff_size,
   (gptr*) &max_system_variables.read_buff_size,0, GET_ULONG, REQUIRED_ARG,
   128*1024L, IO_SIZE*2+MALLOC_OVERHEAD, ~0L, MALLOC_OVERHEAD, IO_SIZE, 0},
#ifdef HAVE_REPLICATION
  {"relay_log_purge", OPT_RELAY_LOG_PURGE,
   "0 = do not purge relay logs. 1 = purge them as soon as they are no more needed.",
   (gptr*) &relay_log_purge,
   (gptr*) &relay_log_purge, 0, GET_BOOL, NO_ARG,
   1, 0, 1, 0, 1, 0},
  {"relay_log_space_limit", OPT_RELAY_LOG_SPACE_LIMIT,
   "Maximum space to use for all relay logs.",
   (gptr*) &relay_log_space_limit,
   (gptr*) &relay_log_space_limit, 0, GET_ULL, REQUIRED_ARG, 0L, 0L,
   (longlong) ULONG_MAX, 0, 1, 0},
  {"slave_compressed_protocol", OPT_SLAVE_COMPRESSED_PROTOCOL,
   "Use compression on master/slave protocol.",
   (gptr*) &opt_slave_compressed_protocol,
   (gptr*) &opt_slave_compressed_protocol,
   0, GET_BOOL, NO_ARG, 0, 0, 1, 0, 1, 0},
  {"slave_net_timeout", OPT_SLAVE_NET_TIMEOUT,
   "Number of seconds to wait for more data from a master/slave connection before aborting the read.",
   (gptr*) &slave_net_timeout, (gptr*) &slave_net_timeout, 0,
   GET_ULONG, REQUIRED_ARG, SLAVE_NET_TIMEOUT, 1, LONG_TIMEOUT, 0, 1, 0},
#endif /* HAVE_REPLICATION */
  {"range_alloc_block_size", OPT_RANGE_ALLOC_BLOCK_SIZE,
   "Allocation block size for storing ranges during optimization",
   (gptr*) &global_system_variables.range_alloc_block_size,
   (gptr*) &max_system_variables.range_alloc_block_size, 0, GET_ULONG,
   REQUIRED_ARG, RANGE_ALLOC_BLOCK_SIZE, 1024, ~0L, 0, 1024, 0},
  {"read-only", OPT_READONLY,
   "Make all tables readonly, with the exception for replication (slave) threads and users with the SUPER privilege",
   (gptr*) &opt_readonly,
   (gptr*) &opt_readonly,
   0, GET_BOOL, NO_ARG, 0, 0, 1, 0, 1, 0},
  {"slow_launch_time", OPT_SLOW_LAUNCH_TIME,
   "If creating the thread takes longer than this value (in seconds), the Slow_launch_threads counter will be incremented.",
   (gptr*) &slow_launch_time, (gptr*) &slow_launch_time, 0, GET_ULONG,
   REQUIRED_ARG, 2L, 0L, LONG_TIMEOUT, 0, 1, 0},
  {"sort_buffer_size", OPT_SORT_BUFFER,
   "Each thread that needs to do a sort allocates a buffer of this size.",
   (gptr*) &global_system_variables.sortbuff_size,
   (gptr*) &max_system_variables.sortbuff_size, 0, GET_ULONG, REQUIRED_ARG,
   MAX_SORT_MEMORY, MIN_SORT_MEMORY+MALLOC_OVERHEAD*2, ~0L, MALLOC_OVERHEAD,
   1, 0},
  {"table_cache", OPT_TABLE_CACHE,
   "The number of open tables for all threads.", (gptr*) &table_cache_size,
   (gptr*) &table_cache_size, 0, GET_ULONG, REQUIRED_ARG, 64, 1, 512*1024L,
   0, 1, 0},
  {"thread_concurrency", OPT_THREAD_CONCURRENCY,
   "Permits the application to give the threads system a hint for the desired number of threads that should be run at the same time.",
   (gptr*) &concurrency, (gptr*) &concurrency, 0, GET_ULONG, REQUIRED_ARG,
   DEFAULT_CONCURRENCY, 1, 512, 0, 1, 0},
  {"thread_cache_size", OPT_THREAD_CACHE_SIZE,
   "How many threads we should keep in a cache for reuse.",
   (gptr*) &thread_cache_size, (gptr*) &thread_cache_size, 0, GET_ULONG,
   REQUIRED_ARG, 0, 0, 16384, 0, 1, 0},
  {"tmp_table_size", OPT_TMP_TABLE_SIZE,
   "If an in-memory temporary table exceeds this size, MySQL will automatically convert it to an on-disk MyISAM table.",
   (gptr*) &global_system_variables.tmp_table_size,
   (gptr*) &max_system_variables.tmp_table_size, 0, GET_ULONG,
   REQUIRED_ARG, 32*1024*1024L, 1024, ~0L, 0, 1, 0},
  {"thread_stack", OPT_THREAD_STACK,
   "The stack size for each thread.", (gptr*) &thread_stack,
   (gptr*) &thread_stack, 0, GET_ULONG, REQUIRED_ARG,DEFAULT_THREAD_STACK,
   1024L*128L, ~0L, 0, 1024, 0},
  {"transaction_alloc_block_size", OPT_TRANS_ALLOC_BLOCK_SIZE,
   "Allocation block size for transactions to be stored in binary log",
   (gptr*) &global_system_variables.trans_alloc_block_size,
   (gptr*) &max_system_variables.trans_alloc_block_size, 0, GET_ULONG,
   REQUIRED_ARG, QUERY_ALLOC_BLOCK_SIZE, 1024, ~0L, 0, 1024, 0},
  {"transaction_prealloc_size", OPT_TRANS_PREALLOC_SIZE,
   "Persistent buffer for transactions to be stored in binary log",
   (gptr*) &global_system_variables.trans_prealloc_size,
   (gptr*) &max_system_variables.trans_prealloc_size, 0, GET_ULONG,
   REQUIRED_ARG, TRANS_ALLOC_PREALLOC_SIZE, 1024, ~0L, 0, 1024, 0},
  {"wait_timeout", OPT_WAIT_TIMEOUT,
   "The number of seconds the server waits for activity on a connection before closing it.",
   (gptr*) &global_system_variables.net_wait_timeout,
   (gptr*) &max_system_variables.net_wait_timeout, 0, GET_ULONG,
   REQUIRED_ARG, NET_WAIT_TIMEOUT, 1, IF_WIN(INT_MAX32/1000, LONG_TIMEOUT),
   0, 1, 0},
  {"expire_logs_days", OPT_EXPIRE_LOGS_DAYS,
   "Binary logs will be rotated after expire-log-days days ",
   (gptr*) &expire_logs_days,
   (gptr*) &expire_logs_days, 0, GET_ULONG,
   REQUIRED_ARG, 0, 0, 99, 0, 1, 0},
  { "default-week-format", OPT_DEFAULT_WEEK_FORMAT,
    "The default week format used by WEEK() functions.",
    (gptr*) &global_system_variables.default_week_format,
    (gptr*) &max_system_variables.default_week_format,
    0, GET_ULONG, REQUIRED_ARG, 0, 0, 7L, 0, 1, 0},
  { "date-format", OPT_DATE_FORMAT,
    "The DATE format (For future).",
    (gptr*) &opt_date_time_formats[TIMESTAMP_DATE],
    (gptr*) &opt_date_time_formats[TIMESTAMP_DATE],
    0, GET_STR, REQUIRED_ARG, 0, 0, 0, 0, 0, 0},
  { "datetime-format", OPT_DATETIME_FORMAT,
    "The DATETIME/TIMESTAMP format (for future).",
    (gptr*) &opt_date_time_formats[TIMESTAMP_DATETIME],
    (gptr*) &opt_date_time_formats[TIMESTAMP_DATETIME],
    0, GET_STR, REQUIRED_ARG, 0, 0, 0, 0, 0, 0},
  { "time-format", OPT_TIME_FORMAT,
    "The TIME format (for future).",
    (gptr*) &opt_date_time_formats[TIMESTAMP_TIME],
    (gptr*) &opt_date_time_formats[TIMESTAMP_TIME],
    0, GET_STR, REQUIRED_ARG, 0, 0, 0, 0, 0, 0},
  {0, 0, 0, 0, 0, 0, GET_NO_ARG, NO_ARG, 0, 0, 0, 0, 0, 0}
};


struct show_var_st status_vars[]= {
  {"Aborted_clients",          (char*) &aborted_threads,        SHOW_LONG},
  {"Aborted_connects",         (char*) &aborted_connects,       SHOW_LONG},
  {"Binlog_cache_disk_use",    (char*) &binlog_cache_disk_use,  SHOW_LONG},
  {"Binlog_cache_use",         (char*) &binlog_cache_use,       SHOW_LONG},
  {"Bytes_received",           (char*) &bytes_received,         SHOW_LONG},
  {"Bytes_sent",               (char*) &bytes_sent,             SHOW_LONG},
  {"Com_admin_commands",       (char*) &com_other,		SHOW_LONG},
  {"Com_alter_db",	       (char*) (com_stat+(uint) SQLCOM_ALTER_DB),SHOW_LONG},
  {"Com_alter_table",	       (char*) (com_stat+(uint) SQLCOM_ALTER_TABLE),SHOW_LONG},
  {"Com_analyze",	       (char*) (com_stat+(uint) SQLCOM_ANALYZE),SHOW_LONG},
  {"Com_backup_table",	       (char*) (com_stat+(uint) SQLCOM_BACKUP_TABLE),SHOW_LONG},
  {"Com_begin",		       (char*) (com_stat+(uint) SQLCOM_BEGIN),SHOW_LONG},
  {"Com_change_db",	       (char*) (com_stat+(uint) SQLCOM_CHANGE_DB),SHOW_LONG},
  {"Com_change_master",	       (char*) (com_stat+(uint) SQLCOM_CHANGE_MASTER),SHOW_LONG},
  {"Com_check",		       (char*) (com_stat+(uint) SQLCOM_CHECK),SHOW_LONG},
  {"Com_checksum",	       (char*) (com_stat+(uint) SQLCOM_CHECKSUM),SHOW_LONG},
  {"Com_commit",	       (char*) (com_stat+(uint) SQLCOM_COMMIT),SHOW_LONG},
  {"Com_create_db",	       (char*) (com_stat+(uint) SQLCOM_CREATE_DB),SHOW_LONG},
  {"Com_create_function",      (char*) (com_stat+(uint) SQLCOM_CREATE_FUNCTION),SHOW_LONG},
  {"Com_create_index",	       (char*) (com_stat+(uint) SQLCOM_CREATE_INDEX),SHOW_LONG},
  {"Com_create_table",	       (char*) (com_stat+(uint) SQLCOM_CREATE_TABLE),SHOW_LONG},
  {"Com_delete",	       (char*) (com_stat+(uint) SQLCOM_DELETE),SHOW_LONG},
  {"Com_delete_multi",	       (char*) (com_stat+(uint) SQLCOM_DELETE_MULTI),SHOW_LONG},
  {"Com_do",                   (char*) (com_stat+(uint) SQLCOM_DO),SHOW_LONG},
  {"Com_drop_db",	       (char*) (com_stat+(uint) SQLCOM_DROP_DB),SHOW_LONG},
  {"Com_drop_function",	       (char*) (com_stat+(uint) SQLCOM_DROP_FUNCTION),SHOW_LONG},
  {"Com_drop_index",	       (char*) (com_stat+(uint) SQLCOM_DROP_INDEX),SHOW_LONG},
  {"Com_drop_table",	       (char*) (com_stat+(uint) SQLCOM_DROP_TABLE),SHOW_LONG},
  {"Com_drop_user",	       (char*) (com_stat+(uint) SQLCOM_DROP_USER),SHOW_LONG},
  {"Com_flush",		       (char*) (com_stat+(uint) SQLCOM_FLUSH),SHOW_LONG},
  {"Com_grant",		       (char*) (com_stat+(uint) SQLCOM_GRANT),SHOW_LONG},
  {"Com_ha_close",	       (char*) (com_stat+(uint) SQLCOM_HA_CLOSE),SHOW_LONG},
  {"Com_ha_open",	       (char*) (com_stat+(uint) SQLCOM_HA_OPEN),SHOW_LONG},
  {"Com_ha_read",	       (char*) (com_stat+(uint) SQLCOM_HA_READ),SHOW_LONG},
  {"Com_help",                 (char*) (com_stat+(uint) SQLCOM_HELP),SHOW_LONG},
  {"Com_insert",	       (char*) (com_stat+(uint) SQLCOM_INSERT),SHOW_LONG},
  {"Com_insert_select",	       (char*) (com_stat+(uint) SQLCOM_INSERT_SELECT),SHOW_LONG},
  {"Com_kill",		       (char*) (com_stat+(uint) SQLCOM_KILL),SHOW_LONG},
  {"Com_load",		       (char*) (com_stat+(uint) SQLCOM_LOAD),SHOW_LONG},
  {"Com_load_master_data",     (char*) (com_stat+(uint) SQLCOM_LOAD_MASTER_DATA),SHOW_LONG},
  {"Com_load_master_table",    (char*) (com_stat+(uint) SQLCOM_LOAD_MASTER_TABLE),SHOW_LONG},
  {"Com_lock_tables",	       (char*) (com_stat+(uint) SQLCOM_LOCK_TABLES),SHOW_LONG},
  {"Com_optimize",	       (char*) (com_stat+(uint) SQLCOM_OPTIMIZE),SHOW_LONG},
  {"Com_preload_keys",	       (char*) (com_stat+(uint) SQLCOM_PRELOAD_KEYS),SHOW_LONG},
  {"Com_purge",		       (char*) (com_stat+(uint) SQLCOM_PURGE),SHOW_LONG},
  {"Com_purge_before_date",    (char*) (com_stat+(uint) SQLCOM_PURGE_BEFORE),SHOW_LONG},
  {"Com_rename_table",	       (char*) (com_stat+(uint) SQLCOM_RENAME_TABLE),SHOW_LONG},
  {"Com_repair",	       (char*) (com_stat+(uint) SQLCOM_REPAIR),SHOW_LONG},
  {"Com_replace",	       (char*) (com_stat+(uint) SQLCOM_REPLACE),SHOW_LONG},
  {"Com_replace_select",       (char*) (com_stat+(uint) SQLCOM_REPLACE_SELECT),SHOW_LONG},
  {"Com_reset",		       (char*) (com_stat+(uint) SQLCOM_RESET),SHOW_LONG},
  {"Com_restore_table",	       (char*) (com_stat+(uint) SQLCOM_RESTORE_TABLE),SHOW_LONG},
  {"Com_revoke",	       (char*) (com_stat+(uint) SQLCOM_REVOKE),SHOW_LONG},
  {"Com_revoke_all",	       (char*) (com_stat+(uint) SQLCOM_REVOKE_ALL),SHOW_LONG},
  {"Com_rollback",	       (char*) (com_stat+(uint) SQLCOM_ROLLBACK),SHOW_LONG},
  {"Com_savepoint",	       (char*) (com_stat+(uint) SQLCOM_SAVEPOINT),SHOW_LONG},
  {"Com_select",	       (char*) (com_stat+(uint) SQLCOM_SELECT),SHOW_LONG},
  {"Com_set_option",	       (char*) (com_stat+(uint) SQLCOM_SET_OPTION),SHOW_LONG},
  {"Com_show_binlog_events",   (char*) (com_stat+(uint) SQLCOM_SHOW_BINLOG_EVENTS),SHOW_LONG},
  {"Com_show_binlogs",	       (char*) (com_stat+(uint) SQLCOM_SHOW_BINLOGS),SHOW_LONG},
  {"Com_show_charsets",	       (char*) (com_stat+(uint) SQLCOM_SHOW_CHARSETS),SHOW_LONG},
  {"Com_show_collations",      (char*) (com_stat+(uint) SQLCOM_SHOW_COLLATIONS),SHOW_LONG},
  {"Com_show_column_types",    (char*) (com_stat+(uint) SQLCOM_SHOW_COLUMN_TYPES),SHOW_LONG},
  {"Com_show_create_db",       (char*) (com_stat+(uint) SQLCOM_SHOW_CREATE_DB),SHOW_LONG},
  {"Com_show_create_table",    (char*) (com_stat+(uint) SQLCOM_SHOW_CREATE),SHOW_LONG},
  {"Com_show_databases",       (char*) (com_stat+(uint) SQLCOM_SHOW_DATABASES),SHOW_LONG},
  {"Com_show_errors",	       (char*) (com_stat+(uint) SQLCOM_SHOW_ERRORS),SHOW_LONG},
  {"Com_show_fields",	       (char*) (com_stat+(uint) SQLCOM_SHOW_FIELDS),SHOW_LONG},
  {"Com_show_grants",	       (char*) (com_stat+(uint) SQLCOM_SHOW_GRANTS),SHOW_LONG},
  {"Com_show_innodb_status",   (char*) (com_stat+(uint) SQLCOM_SHOW_INNODB_STATUS),SHOW_LONG},
  {"Com_show_keys",	       (char*) (com_stat+(uint) SQLCOM_SHOW_KEYS),SHOW_LONG},
  {"Com_show_logs",	       (char*) (com_stat+(uint) SQLCOM_SHOW_LOGS),SHOW_LONG},
  {"Com_show_master_status",   (char*) (com_stat+(uint) SQLCOM_SHOW_MASTER_STAT),SHOW_LONG},
  {"Com_show_new_master",      (char*) (com_stat+(uint) SQLCOM_SHOW_NEW_MASTER),SHOW_LONG},
  {"Com_show_open_tables",     (char*) (com_stat+(uint) SQLCOM_SHOW_OPEN_TABLES),SHOW_LONG},
  {"Com_show_privileges",      (char*) (com_stat+(uint) SQLCOM_SHOW_PRIVILEGES),SHOW_LONG},
  {"Com_show_processlist",     (char*) (com_stat+(uint) SQLCOM_SHOW_PROCESSLIST),SHOW_LONG},
  {"Com_show_slave_hosts",     (char*) (com_stat+(uint) SQLCOM_SHOW_SLAVE_HOSTS),SHOW_LONG},
  {"Com_show_slave_status",    (char*) (com_stat+(uint) SQLCOM_SHOW_SLAVE_STAT),SHOW_LONG},
  {"Com_show_status",	       (char*) (com_stat+(uint) SQLCOM_SHOW_STATUS),SHOW_LONG},
  {"Com_show_storage_engines", (char*) (com_stat+(uint) SQLCOM_SHOW_STORAGE_ENGINES),SHOW_LONG},
  {"Com_show_tables",	       (char*) (com_stat+(uint) SQLCOM_SHOW_TABLES),SHOW_LONG},
  {"Com_show_variables",       (char*) (com_stat+(uint) SQLCOM_SHOW_VARIABLES),SHOW_LONG},
  {"Com_show_warnings",        (char*) (com_stat+(uint) SQLCOM_SHOW_WARNS),SHOW_LONG},
  {"Com_slave_start",	       (char*) (com_stat+(uint) SQLCOM_SLAVE_START),SHOW_LONG},
  {"Com_slave_stop",	       (char*) (com_stat+(uint) SQLCOM_SLAVE_STOP),SHOW_LONG},
  {"Com_truncate",	       (char*) (com_stat+(uint) SQLCOM_TRUNCATE),SHOW_LONG},
  {"Com_unlock_tables",	       (char*) (com_stat+(uint) SQLCOM_UNLOCK_TABLES),SHOW_LONG},
  {"Com_update",	       (char*) (com_stat+(uint) SQLCOM_UPDATE),SHOW_LONG},
  {"Com_update_multi",	       (char*) (com_stat+(uint) SQLCOM_UPDATE_MULTI),SHOW_LONG},
  {"Connections",              (char*) &thread_id,              SHOW_LONG_CONST},
  {"Created_tmp_disk_tables",  (char*) &created_tmp_disk_tables,SHOW_LONG},
  {"Created_tmp_files",	       (char*) &my_tmp_file_created,	SHOW_LONG},
  {"Created_tmp_tables",       (char*) &created_tmp_tables,     SHOW_LONG},
  {"Delayed_errors",           (char*) &delayed_insert_errors,  SHOW_LONG},
  {"Delayed_insert_threads",   (char*) &delayed_insert_threads, SHOW_LONG_CONST},
  {"Delayed_writes",           (char*) &delayed_insert_writes,  SHOW_LONG},
  {"Flush_commands",           (char*) &refresh_version,        SHOW_LONG_CONST},
  {"Handler_commit",           (char*) &ha_commit_count,        SHOW_LONG},
  {"Handler_delete",           (char*) &ha_delete_count,        SHOW_LONG},
  {"Handler_read_first",       (char*) &ha_read_first_count,    SHOW_LONG},
  {"Handler_read_key",         (char*) &ha_read_key_count,      SHOW_LONG},
  {"Handler_read_next",        (char*) &ha_read_next_count,     SHOW_LONG},
  {"Handler_read_prev",        (char*) &ha_read_prev_count,     SHOW_LONG},
  {"Handler_read_rnd",         (char*) &ha_read_rnd_count,      SHOW_LONG},
  {"Handler_read_rnd_next",    (char*) &ha_read_rnd_next_count, SHOW_LONG},
  {"Handler_rollback",         (char*) &ha_rollback_count,      SHOW_LONG},
  {"Handler_update",           (char*) &ha_update_count,        SHOW_LONG},
  {"Handler_write",            (char*) &ha_write_count,         SHOW_LONG},
  {"Handler_discover",         (char*) &ha_discover_count,      SHOW_LONG},
  {"Key_blocks_not_flushed",   (char*) &dflt_key_cache_var.global_blocks_changed,
   SHOW_KEY_CACHE_LONG},
  {"Key_blocks_used",          (char*) &dflt_key_cache_var.blocks_used,
   SHOW_KEY_CACHE_CONST_LONG},
  {"Key_blocks_unused",        (char*) &dflt_key_cache_var.blocks_unused,
   SHOW_KEY_CACHE_CONST_LONG},
  {"Key_read_requests",        (char*) &dflt_key_cache_var.global_cache_r_requests,
   SHOW_KEY_CACHE_LONG},
  {"Key_reads",                (char*) &dflt_key_cache_var.global_cache_read,
   SHOW_KEY_CACHE_LONG},
  {"Key_write_requests",       (char*) &dflt_key_cache_var.global_cache_w_requests,
   SHOW_KEY_CACHE_LONG},
  {"Key_writes",               (char*) &dflt_key_cache_var.global_cache_write,
   SHOW_KEY_CACHE_LONG},
  {"Max_used_connections",     (char*) &max_used_connections,  SHOW_LONG},
  {"Not_flushed_delayed_rows", (char*) &delayed_rows_in_use,    SHOW_LONG_CONST},
  {"Open_files",               (char*) &my_file_opened,         SHOW_LONG_CONST},
  {"Open_streams",             (char*) &my_stream_opened,       SHOW_LONG_CONST},
  {"Open_tables",              (char*) 0,                       SHOW_OPENTABLES},
  {"Opened_tables",            (char*) &opened_tables,          SHOW_LONG},
#ifdef HAVE_QUERY_CACHE
  {"Qcache_free_blocks",       (char*) &query_cache.free_memory_blocks,
   SHOW_LONG_CONST},
  {"Qcache_free_memory",       (char*) &query_cache.free_memory,
   SHOW_LONG_CONST},
  {"Qcache_hits",              (char*) &query_cache.hits,       SHOW_LONG},
  {"Qcache_inserts",           (char*) &query_cache.inserts,    SHOW_LONG},
  {"Qcache_lowmem_prunes",     (char*) &query_cache.lowmem_prunes, SHOW_LONG},
  {"Qcache_not_cached",        (char*) &query_cache.refused,    SHOW_LONG},
  {"Qcache_queries_in_cache",  (char*) &query_cache.queries_in_cache, SHOW_LONG_CONST},
  {"Qcache_total_blocks",      (char*) &query_cache.total_blocks,
   SHOW_LONG_CONST},
#endif /*HAVE_QUERY_CACHE*/
  {"Questions",                (char*) 0,                       SHOW_QUESTION},
  {"Rpl_status",               (char*) 0,                 SHOW_RPL_STATUS},
  {"Select_full_join",         (char*) &select_full_join_count, SHOW_LONG},
  {"Select_full_range_join",   (char*) &select_full_range_join_count, SHOW_LONG},
  {"Select_range",             (char*) &select_range_count, 	SHOW_LONG},
  {"Select_range_check",       (char*) &select_range_check_count, SHOW_LONG},
  {"Select_scan",	       (char*) &select_scan_count,	SHOW_LONG},
  {"Slave_open_temp_tables",   (char*) &slave_open_temp_tables, SHOW_LONG},
  {"Slave_running",            (char*) 0, SHOW_SLAVE_RUNNING},
  {"Slow_launch_threads",      (char*) &slow_launch_threads,    SHOW_LONG},
  {"Slow_queries",             (char*) &long_query_count,       SHOW_LONG},
  {"Sort_merge_passes",	       (char*) &filesort_merge_passes,  SHOW_LONG},
  {"Sort_range",	       (char*) &filesort_range_count,   SHOW_LONG},
  {"Sort_rows",		       (char*) &filesort_rows,	        SHOW_LONG},
  {"Sort_scan",		       (char*) &filesort_scan_count,    SHOW_LONG},
#ifdef HAVE_OPENSSL
  {"Ssl_accept_renegotiates",  (char*) 0, 	SHOW_SSL_CTX_SESS_ACCEPT_RENEGOTIATE},
  {"Ssl_accepts",              (char*) 0,  	SHOW_SSL_CTX_SESS_ACCEPT},
  {"Ssl_callback_cache_hits",  (char*) 0,	SHOW_SSL_CTX_SESS_CB_HITS},
  {"Ssl_cipher",               (char*) 0,  	SHOW_SSL_GET_CIPHER},
  {"Ssl_cipher_list",          (char*) 0,  	SHOW_SSL_GET_CIPHER_LIST},
  {"Ssl_client_connects",      (char*) 0,	SHOW_SSL_CTX_SESS_CONNECT},
  {"Ssl_connect_renegotiates", (char*) 0, 	SHOW_SSL_CTX_SESS_CONNECT_RENEGOTIATE},
  {"Ssl_ctx_verify_depth",     (char*) 0,	SHOW_SSL_CTX_GET_VERIFY_DEPTH},
  {"Ssl_ctx_verify_mode",      (char*) 0,	SHOW_SSL_CTX_GET_VERIFY_MODE},
  {"Ssl_default_timeout",      (char*) 0,  	SHOW_SSL_GET_DEFAULT_TIMEOUT},
  {"Ssl_finished_accepts",     (char*) 0,  	SHOW_SSL_CTX_SESS_ACCEPT_GOOD},
  {"Ssl_finished_connects",    (char*) 0,  	SHOW_SSL_CTX_SESS_CONNECT_GOOD},
  {"Ssl_session_cache_hits",   (char*) 0,	SHOW_SSL_CTX_SESS_HITS},
  {"Ssl_session_cache_misses", (char*) 0,	SHOW_SSL_CTX_SESS_MISSES},
  {"Ssl_session_cache_mode",   (char*) 0,	SHOW_SSL_CTX_GET_SESSION_CACHE_MODE},
  {"Ssl_session_cache_overflows", (char*) 0,	SHOW_SSL_CTX_SESS_CACHE_FULL},
  {"Ssl_session_cache_size",   (char*) 0,	SHOW_SSL_CTX_SESS_GET_CACHE_SIZE},
  {"Ssl_session_cache_timeouts", (char*) 0,	SHOW_SSL_CTX_SESS_TIMEOUTS},
  {"Ssl_sessions_reused",      (char*) 0,	SHOW_SSL_SESSION_REUSED},
  {"Ssl_used_session_cache_entries",(char*) 0,	SHOW_SSL_CTX_SESS_NUMBER},
  {"Ssl_verify_depth",         (char*) 0,	SHOW_SSL_GET_VERIFY_DEPTH},
  {"Ssl_verify_mode",          (char*) 0,	SHOW_SSL_GET_VERIFY_MODE},
  {"Ssl_version",   	       (char*) 0,  	SHOW_SSL_GET_VERSION},
#endif /* HAVE_OPENSSL */
  {"Table_locks_immediate",    (char*) &locks_immediate,        SHOW_LONG},
  {"Table_locks_waited",       (char*) &locks_waited,           SHOW_LONG},
  {"Threads_cached",           (char*) &cached_thread_count,    SHOW_LONG_CONST},
  {"Threads_connected",        (char*) &thread_count,           SHOW_INT_CONST},
  {"Threads_created",	       (char*) &thread_created,		SHOW_LONG_CONST},
  {"Threads_running",          (char*) &thread_running,         SHOW_INT_CONST},
  {"Uptime",                   (char*) 0,                       SHOW_STARTTIME},
  {NullS, NullS, SHOW_LONG}
};

static void print_version(void)
{
  set_server_version();
  printf("%s  Ver %s for %s on %s (%s)\n",my_progname,
	 server_version,SYSTEM_TYPE,MACHINE_TYPE, MYSQL_COMPILATION_COMMENT);
}

static void use_help(void)
{
  print_version();
  printf("Use '--help' or '--no-defaults --help' for a list of available options\n");
}

static void usage(void)
{
  if (!(default_charset_info= get_charset_by_csname(default_character_set_name,
					           MY_CS_PRIMARY,
						   MYF(MY_WME))))
    exit(1);
  if (!default_collation_name)
    default_collation_name= (char*) default_charset_info->name;
  print_version();
  puts("\
Copyright (C) 2000 MySQL AB, by Monty and others\n\
This software comes with ABSOLUTELY NO WARRANTY. This is free software,\n\
and you are welcome to modify and redistribute it under the GPL license\n\n\
Starts the MySQL database server\n");

  printf("Usage: %s [OPTIONS]\n", my_progname);
  if (!opt_verbose)
    puts("\nFor more help options (several pages), use mysqld --verbose --help\n");
  else
  {
#ifdef __WIN__
  puts("NT and Win32 specific options:\n\
  --install                     Install the default service (NT)\n\
  --install-manual              Install the default service started manually (NT)\n\
  --install service_name        Install an optional service (NT)\n\
  --install-manual service_name Install an optional service started manually (NT)\n\
  --remove                      Remove the default service from the service list (NT)\n\
  --remove service_name         Remove the service_name from the service list (NT)\n\
  --enable-named-pipe           Only to be used for the	default server (NT)\n\
  --standalone                  Dummy option to start as a standalone server (NT)\
");
  puts("");
#endif
  print_defaults(MYSQL_CONFIG_NAME,load_default_groups);
  puts("");
  fix_paths();
  set_ports();

  my_print_help(my_long_options);
  my_print_variables(my_long_options);

  puts("\n\
To see what values a running MySQL server is using, type\n\
'mysqladmin variables' instead of 'mysqld --verbose --help'.\n");
  }
}


/*
  Initialize all MySQL global variables to default values

  SYNOPSIS
    mysql_init_variables()

  NOTES
    The reason to set a lot of global variables to zero is to allow one to
    restart the embedded server with a clean environment
    It's also needed on some exotic platforms where global variables are
    not set to 0 when a program starts.

    We don't need to set numeric variables refered to in my_long_options
    as these are initialized by my_getopt.
*/

static void mysql_init_variables(void)
{
  /* Things reset to zero */
  opt_skip_slave_start= opt_reckless_slave = 0;
  mysql_home[0]= pidfile_name[0]= log_error_file[0]= 0;
  opt_log= opt_update_log= opt_bin_log= opt_slow_log= 0;
  opt_disable_networking= opt_skip_show_db=0;
  opt_logname= opt_update_logname= opt_binlog_index_name= opt_slow_logname=0;
  opt_secure_auth= 0;
  opt_bootstrap= opt_myisam_log= 0;
  mqh_used= 0;
  segfaulted= kill_in_progress= 0;
  cleanup_done= 0;
  defaults_argv= 0;
  server_id_supplied= 0;
  test_flags= select_errors= dropping_tables= ha_open_options=0;
  thread_count= thread_running= kill_cached_threads= wake_thread=0;
  slave_open_temp_tables= 0;
  com_other= 0;
  cached_thread_count= 0;
  bytes_sent= bytes_received= 0;
  opt_endinfo= using_udf_functions= 0;
  opt_using_transactions= using_update_log= 0;
  abort_loop= select_thread_in_use= signal_thread_in_use= 0;
  ready_to_exit= shutdown_in_progress= grant_option= 0;
  long_query_count= aborted_threads= aborted_connects= 0;
  delayed_insert_threads= delayed_insert_writes= delayed_rows_in_use= 0;
  delayed_insert_errors= thread_created= 0;
  filesort_rows= filesort_range_count= filesort_scan_count= 0;
  filesort_merge_passes= select_range_check_count= select_range_count= 0;
  select_scan_count= select_full_range_join_count= select_full_join_count= 0;
  specialflag= opened_tables= created_tmp_tables= created_tmp_disk_tables= 0;
  binlog_cache_use=  binlog_cache_disk_use= 0;
  max_used_connections= slow_launch_threads = 0;
  max_sort_char= 0;
  mysqld_user= mysqld_chroot= opt_init_file= opt_bin_logname = 0;
  errmesg= 0;
  mysqld_unix_port= opt_mysql_tmpdir= my_bind_addr_str= NullS;
  bzero((gptr) &mysql_tmpdir_list, sizeof(mysql_tmpdir_list));
  bzero((gptr) &com_stat, sizeof(com_stat));

  /* Character sets */
  system_charset_info= &my_charset_utf8_general_ci;
  files_charset_info= &my_charset_utf8_general_ci;
  national_charset_info= &my_charset_utf8_general_ci;
  table_alias_charset= &my_charset_bin;

  opt_date_time_formats[0]= opt_date_time_formats[1]= opt_date_time_formats[2]= 0;

  /* Things with default values that are not zero */
  delay_key_write_options= (uint) DELAY_KEY_WRITE_ON;
  opt_specialflag= SPECIAL_ENGLISH;
  unix_sock= ip_sock= INVALID_SOCKET;
  mysql_home_ptr= mysql_home;
  pidfile_name_ptr= pidfile_name;
  log_error_file_ptr= log_error_file;
  language_ptr= language;
  mysql_data_home= mysql_real_data_home;
  thd_startup_options= (OPTION_UPDATE_LOG | OPTION_AUTO_IS_NULL |
			OPTION_BIN_LOG | OPTION_QUOTE_SHOW_CREATE);
  protocol_version= PROTOCOL_VERSION;
  what_to_log= ~ (1L << (uint) COM_TIME);
  refresh_version= flush_version= 1L;	/* Increments on each reload */
  query_id= thread_id= 1L;
  strmov(server_version, MYSQL_SERVER_VERSION);
  myisam_recover_options_str= sql_mode_str= "OFF";
  my_bind_addr = htonl(INADDR_ANY);
  threads.empty();
  thread_cache.empty();
  key_caches.empty();
  multi_keycache_init();
  if (!(sql_key_cache= get_or_create_key_cache(default_key_cache_base.str,
					       default_key_cache_base.length)))
    exit(1);

  /* Initialize structures that is used when processing options */
  replicate_rewrite_db.empty();
  replicate_do_db.empty();
  replicate_ignore_db.empty();
  binlog_do_db.empty();
  binlog_ignore_db.empty();

  /* Set directory paths */
  strmake(language, LANGUAGE, sizeof(language)-1);
  strmake(mysql_real_data_home, get_relative_path(DATADIR),
	  sizeof(mysql_real_data_home)-1);
  mysql_data_home_buff[0]=FN_CURLIB;	// all paths are relative from here
  mysql_data_home_buff[1]=0;

  /* Replication parameters */
  master_user= (char*) "test";
  master_password= master_host= 0;
  master_info_file= (char*) "master.info",
    relay_log_info_file= (char*) "relay-log.info";
  master_ssl_key= master_ssl_cert= master_ssl_ca= 
    master_ssl_capath= master_ssl_cipher= 0;
  report_user= report_password = report_host= 0;	/* TO BE DELETED */
  opt_relay_logname= opt_relaylog_index_name= 0;

  /* Variables in libraries */
  charsets_dir= 0;
  default_character_set_name= (char*) MYSQL_DEFAULT_CHARSET_NAME;
  default_collation_name= (char*) MYSQL_DEFAULT_COLLATION_NAME;
  sys_charset_system.value= (char*) system_charset_info->csname;


  /* Set default values for some option variables */
  global_system_variables.table_type=   DB_TYPE_MYISAM;
  global_system_variables.tx_isolation= ISO_REPEATABLE_READ;
  global_system_variables.select_limit= (ulonglong) HA_POS_ERROR;
  max_system_variables.select_limit=    (ulonglong) HA_POS_ERROR;
  global_system_variables.max_join_size= (ulonglong) HA_POS_ERROR;
  max_system_variables.max_join_size=   (ulonglong) HA_POS_ERROR;
  global_system_variables.old_passwords= 0;

  /* Variables that depends on compile options */
#ifndef DBUG_OFF
  default_dbug_option=IF_WIN("d:t:i:O,\\mysqld.trace",
			     "d:t:i:o,/tmp/mysqld.trace");
#endif
  opt_error_log= IF_WIN(1,0);
#ifdef HAVE_BERKELEY_DB
  have_berkeley_db= SHOW_OPTION_YES;
#else
  have_berkeley_db= SHOW_OPTION_NO;
#endif
#ifdef HAVE_INNOBASE_DB
  have_innodb=SHOW_OPTION_YES;
#else
  have_innodb=SHOW_OPTION_NO;
#endif
#ifdef HAVE_ISAM
  have_isam=SHOW_OPTION_YES;
#else
  have_isam=SHOW_OPTION_NO;
#endif
#ifdef HAVE_EXAMPLE_DB
  have_example_db= SHOW_OPTION_YES;
#else
  have_example_db= SHOW_OPTION_NO;
#endif
#ifdef HAVE_NDBCLUSTER_DB
  have_ndbcluster=SHOW_OPTION_DISABLED;
#else
  have_ndbcluster=SHOW_OPTION_NO;
#endif
#ifdef USE_RAID
  have_raid=SHOW_OPTION_YES;
#else
  have_raid=SHOW_OPTION_NO;
#endif
#ifdef HAVE_OPENSSL
  have_openssl=SHOW_OPTION_YES;
#else
  have_openssl=SHOW_OPTION_NO;
#endif
#ifdef HAVE_BROKEN_REALPATH
  have_symlink=SHOW_OPTION_NO;
#else
  have_symlink=SHOW_OPTION_YES;
#endif
#ifdef HAVE_QUERY_CACHE
  have_query_cache=SHOW_OPTION_YES;
#else
  have_query_cache=SHOW_OPTION_NO;
#endif
#ifdef HAVE_CRYPT
  have_crypt=SHOW_OPTION_YES;
#else
  have_crypt=SHOW_OPTION_NO;
#endif
#ifdef HAVE_COMPRESS
  have_compress= SHOW_OPTION_YES;
#else
  have_compress= SHOW_OPTION_NO;
#endif
#ifdef HAVE_LIBWRAP
  libwrapName= NullS;
#endif
#ifdef HAVE_OPENSSL
  des_key_file = 0;
  ssl_acceptor_fd= 0;
#endif
#ifdef HAVE_SMEM
  shared_memory_base_name= default_shared_memory_base_name;
#endif
#if !defined(my_pthread_setprio) && !defined(HAVE_PTHREAD_SETSCHEDPARAM)
  opt_specialflag |= SPECIAL_NO_PRIOR;
#endif

#if defined(__WIN__) || defined(__NETWARE__)
  /* Allow Win32 and NetWare users to move MySQL anywhere */
  {
    char prg_dev[LIBLEN];
    my_path(prg_dev,my_progname,"mysql/bin");
    strcat(prg_dev,"/../");			// Remove 'bin' to get base dir
    cleanup_dirname(mysql_home,prg_dev);
  }
#else
  const char *tmpenv;
  if (!(tmpenv = getenv("MY_BASEDIR_VERSION")))
    tmpenv = DEFAULT_MYSQL_HOME;
  (void) strmake(mysql_home, tmpenv, sizeof(mysql_home)-1);
#endif
}


extern "C" my_bool
get_one_option(int optid, const struct my_option *opt __attribute__((unused)),
	       char *argument)
{
  switch(optid) {
  case '#':
#ifndef DBUG_OFF
    DBUG_PUSH(argument ? argument : default_dbug_option);
#endif
    opt_endinfo=1;				/* unireg: memory allocation */
    break;
  case 'a':
    global_system_variables.sql_mode= fix_sql_mode(MODE_ANSI);
    global_system_variables.tx_isolation= ISO_SERIALIZABLE;
    break;
  case 'b':
    strmake(mysql_home,argument,sizeof(mysql_home)-1);
    break;
  case 'C':
    default_collation_name= 0;
    break;
  case 'l':
    opt_log=1;
    break;
  case 'h':
    strmake(mysql_real_data_home,argument, sizeof(mysql_real_data_home)-1);
    /* Correct pointer set by my_getopt (for embedded library) */
    mysql_data_home= mysql_real_data_home;
    break;
  case 'u':
    if (!mysqld_user)
      mysqld_user= argument;
    else
      fprintf(stderr, "Warning: Ignoring user change to '%s' because the user was set to '%s' earlier on the command line\n", argument, mysqld_user);
    break;
  case 'L':
    strmake(language, argument, sizeof(language)-1);
    break;
#ifdef HAVE_REPLICATION
  case OPT_SLAVE_SKIP_ERRORS:
    init_slave_skip_errors(argument);
    break;
#endif
  case OPT_SAFEMALLOC_MEM_LIMIT:
#if !defined(DBUG_OFF) && defined(SAFEMALLOC)
    sf_malloc_mem_limit = atoi(argument);
#endif
    break;
#ifdef EMBEDDED_LIBRARY
  case OPT_MAX_ALLOWED_PACKET:
    max_allowed_packet= atoi(argument);
    break;
  case OPT_NET_BUFFER_LENGTH:
    net_buffer_length=  atoi(argument);
    break;
#endif
#include <sslopt-case.h>
  case 'V':
    print_version();
    exit(0);
  case 'T':
    test_flags= argument ? (uint) atoi(argument) : 0;
    test_flags&= ~TEST_NO_THREADS;
    opt_endinfo=1;
    break;
  case (int) OPT_BIG_TABLES:
    thd_startup_options|=OPTION_BIG_TABLES;
    break;
  case (int) OPT_ISAM_LOG:
    opt_myisam_log=1;
    break;
  case (int) OPT_UPDATE_LOG:
    opt_update_log=1;
    break;
  case (int) OPT_BIN_LOG:
    opt_bin_log=1;
    break;
  case (int) OPT_ERROR_LOG_FILE:
    opt_error_log= 1;
    break;
#ifdef HAVE_REPLICATION
  case (int) OPT_INIT_RPL_ROLE:
  {
    int role;
    if ((role=find_type(argument, &rpl_role_typelib, 2)) <= 0)
    {
      fprintf(stderr, "Unknown replication role: %s\n", argument);
      exit(1);
    }
    rpl_status = (role == 1) ?  RPL_AUTH_MASTER : RPL_IDLE_SLAVE;
    break;
  }
  case (int)OPT_REPLICATE_IGNORE_DB:
  {
    i_string *db = new i_string(argument);
    replicate_ignore_db.push_back(db);
    break;
  }
  case (int)OPT_REPLICATE_DO_DB:
  {
    i_string *db = new i_string(argument);
    replicate_do_db.push_back(db);
    break;
  }
  case (int)OPT_REPLICATE_REWRITE_DB:
  {
    char* key = argument,*p, *val;

    if (!(p= strstr(argument, "->")))
    {
      fprintf(stderr,
	      "Bad syntax in replicate-rewrite-db - missing '->'!\n");
      exit(1);
    }
    val= p--;
    while (my_isspace(mysqld_charset, *p) && p > argument)
      *p-- = 0;
    if (p == argument)
    {
      fprintf(stderr,
	      "Bad syntax in replicate-rewrite-db - empty FROM db!\n");
      exit(1);
    }
    *val= 0;
    val+= 2;
    while (*val && my_isspace(mysqld_charset, *val))
      *val++;
    if (!*val)
    {
      fprintf(stderr,
	      "Bad syntax in replicate-rewrite-db - empty TO db!\n");
      exit(1);
    }

    i_string_pair *db_pair = new i_string_pair(key, val);
    replicate_rewrite_db.push_back(db_pair);
    break;
  }

  case (int)OPT_BINLOG_IGNORE_DB:
  {
    i_string *db = new i_string(argument);
    binlog_ignore_db.push_back(db);
    break;
  }
  case (int)OPT_BINLOG_DO_DB:
  {
    i_string *db = new i_string(argument);
    binlog_do_db.push_back(db);
    break;
  }
  case (int)OPT_REPLICATE_DO_TABLE:
  {
    if (!do_table_inited)
      init_table_rule_hash(&replicate_do_table, &do_table_inited);
    if (add_table_rule(&replicate_do_table, argument))
    {
      fprintf(stderr, "Could not add do table rule '%s'!\n", argument);
      exit(1);
    }
    table_rules_on = 1;
    break;
  }
  case (int)OPT_REPLICATE_WILD_DO_TABLE:
  {
    if (!wild_do_table_inited)
      init_table_rule_array(&replicate_wild_do_table,
			    &wild_do_table_inited);
    if (add_wild_table_rule(&replicate_wild_do_table, argument))
    {
      fprintf(stderr, "Could not add do table rule '%s'!\n", argument);
      exit(1);
    }
    table_rules_on = 1;
    break;
  }
  case (int)OPT_REPLICATE_WILD_IGNORE_TABLE:
  {
    if (!wild_ignore_table_inited)
      init_table_rule_array(&replicate_wild_ignore_table,
			    &wild_ignore_table_inited);
    if (add_wild_table_rule(&replicate_wild_ignore_table, argument))
    {
      fprintf(stderr, "Could not add ignore table rule '%s'!\n", argument);
      exit(1);
    }
    table_rules_on = 1;
    break;
  }
  case (int)OPT_REPLICATE_IGNORE_TABLE:
  {
    if (!ignore_table_inited)
      init_table_rule_hash(&replicate_ignore_table, &ignore_table_inited);
    if (add_table_rule(&replicate_ignore_table, argument))
    {
      fprintf(stderr, "Could not add ignore table rule '%s'!\n", argument);
      exit(1);
    }
    table_rules_on = 1;
    break;
  }
#endif /* HAVE_REPLICATION */
  case (int) OPT_SLOW_QUERY_LOG:
    opt_slow_log=1;
    break;
  case (int) OPT_SKIP_NEW:
    opt_specialflag|= SPECIAL_NO_NEW_FUNC;
    delay_key_write_options= (uint) DELAY_KEY_WRITE_NONE;
    myisam_concurrent_insert=0;
    myisam_recover_options= HA_RECOVER_NONE;
    my_use_symdir=0;
    ha_open_options&= ~(HA_OPEN_ABORT_IF_CRASHED | HA_OPEN_DELAY_KEY_WRITE);
#ifdef HAVE_QUERY_CACHE
    query_cache_size=0;
#endif
    break;
  case (int) OPT_SAFE:
    opt_specialflag|= SPECIAL_SAFE_MODE;
    delay_key_write_options= (uint) DELAY_KEY_WRITE_NONE;
    myisam_recover_options= HA_RECOVER_DEFAULT;
    ha_open_options&= ~(HA_OPEN_DELAY_KEY_WRITE);
    break;
  case (int) OPT_SKIP_PRIOR:
    opt_specialflag|= SPECIAL_NO_PRIOR;
    break;
  case (int) OPT_SKIP_LOCK:
    opt_external_locking=0;
    break;
  case (int) OPT_SKIP_HOST_CACHE:
    opt_specialflag|= SPECIAL_NO_HOST_CACHE;
    break;
  case (int) OPT_SKIP_RESOLVE:
    opt_specialflag|=SPECIAL_NO_RESOLVE;
    break;
  case (int) OPT_SKIP_NETWORKING:
    opt_disable_networking=1;
    mysqld_port=0;
    break;
  case (int) OPT_SKIP_SHOW_DB:
    opt_skip_show_db=1;
    opt_specialflag|=SPECIAL_SKIP_SHOW_DB;
    break;
#ifdef ONE_THREAD
  case (int) OPT_ONE_THREAD:
    test_flags |= TEST_NO_THREADS;
#endif
    break;
  case (int) OPT_WANT_CORE:
    test_flags |= TEST_CORE_ON_SIGNAL;
    break;
  case (int) OPT_SKIP_STACK_TRACE:
    test_flags|=TEST_NO_STACKTRACE;
    break;
  case (int) OPT_SKIP_SYMLINKS:
    my_use_symdir=0;
    break;
  case (int) OPT_BIND_ADDRESS:
    if ((my_bind_addr= (ulong) inet_addr(argument)) == INADDR_NONE)
    {
      struct hostent *ent;
      if (argument[0])
	ent=gethostbyname(argument);
      else
      {
	char myhostname[255];
	if (gethostname(myhostname,sizeof(myhostname)) < 0)
	{
	  sql_perror("Can't start server: cannot get my own hostname!");
	  exit(1);
	}
	ent=gethostbyname(myhostname);
      }
      if (!ent)
      {
	sql_perror("Can't start server: cannot resolve hostname!");
	exit(1);
      }
      my_bind_addr = (ulong) ((in_addr*)ent->h_addr_list[0])->s_addr;
    }
    break;
  case (int) OPT_PID_FILE:
    strmake(pidfile_name, argument, sizeof(pidfile_name)-1);
    break;
#ifdef __WIN__
  case (int) OPT_STANDALONE:		/* Dummy option for NT */
    break;
#endif
  case OPT_CONSOLE:
    if (opt_console)
      opt_error_log= 0;			// Force logs to stdout
    break;
  case (int) OPT_FLUSH:
#ifdef HAVE_ISAM
    nisam_flush=1;
#endif
    myisam_flush=1;
    flush_time=0;			// No auto flush
    break;
  case OPT_LOW_PRIORITY_UPDATES:
    thr_upgraded_concurrent_insert_lock= TL_WRITE_LOW_PRIORITY;
    global_system_variables.low_priority_updates=1;
    break;
  case OPT_BOOTSTRAP:
    opt_noacl=opt_bootstrap=1;
    break;
  case OPT_STORAGE_ENGINE:
  {
    if ((enum db_type)((global_system_variables.table_type=
	  ha_resolve_by_name(argument, strlen(argument)))) == DB_TYPE_UNKNOWN)
    {
      fprintf(stderr,"Unknown table type: %s\n",argument);
      exit(1);
    }
    break;
  }
  case OPT_SERVER_ID:
    server_id_supplied = 1;
    break;
  case OPT_DELAY_KEY_WRITE_ALL:
    if (argument != disabled_my_option)
      argument= (char*) "ALL";
    /* Fall through */
  case OPT_DELAY_KEY_WRITE:
    if (argument == disabled_my_option)
      delay_key_write_options= (uint) DELAY_KEY_WRITE_NONE;
    else if (! argument)
      delay_key_write_options= (uint) DELAY_KEY_WRITE_ON;
    else
    {
      int type;
      if ((type=find_type(argument, &delay_key_write_typelib, 2)) <= 0)
      {
	fprintf(stderr,"Unknown delay_key_write type: %s\n",argument);
	exit(1);
      }
      delay_key_write_options= (uint) type-1;
    }
    break;
  case OPT_CHARSETS_DIR:
    strmake(mysql_charsets_dir, argument, sizeof(mysql_charsets_dir)-1);
    charsets_dir = mysql_charsets_dir;
    break;
  case OPT_TX_ISOLATION:
  {
    int type;
    if ((type=find_type(argument, &tx_isolation_typelib, 2)) <= 0)
    {
      fprintf(stderr,"Unknown transaction isolation type: %s\n",argument);
      exit(1);
    }
    global_system_variables.tx_isolation= (type-1);
    break;
  }
#ifdef HAVE_BERKELEY_DB
  case OPT_BDB_NOSYNC:
    /* Deprecated option */
    opt_sync_bdb_logs= 0;
    /* Fall through */
  case OPT_BDB_SYNC:
    if (!opt_sync_bdb_logs)
      berkeley_env_flags|= DB_TXN_NOSYNC;
    else
      berkeley_env_flags&= ~DB_TXN_NOSYNC;
    break;
  case OPT_BDB_NO_RECOVER:
    berkeley_init_flags&= ~(DB_RECOVER);
    break;
  case OPT_BDB_LOCK:
  {
    int type;
    if ((type=find_type(argument, &berkeley_lock_typelib, 2)) > 0)
      berkeley_lock_type=berkeley_lock_types[type-1];
    else
    {
      int err;
      char *end;
      uint length= strlen(argument);
      long value= my_strntol(&my_charset_latin1, argument, length, 10, &end, &err);
      if (test_if_int(argument,(uint) length, end, &my_charset_latin1))
	berkeley_lock_scan_time= value;
      else
      {
	fprintf(stderr,"Unknown lock type: %s\n",argument);
	exit(1);
      }
    }
    break;
  }
  case OPT_BDB_SHARED:
    berkeley_init_flags&= ~(DB_PRIVATE);
    berkeley_shared_data=1;
    break;
#endif /* HAVE_BERKELEY_DB */
  case OPT_BDB:
#ifdef HAVE_BERKELEY_DB
    if (opt_bdb)
      have_berkeley_db=SHOW_OPTION_YES;
    else
      have_berkeley_db=SHOW_OPTION_DISABLED;
#endif
    break;
  case OPT_ISAM:
#ifdef HAVE_ISAM
    if (opt_isam)
      have_isam= SHOW_OPTION_YES;
    else
      have_isam= SHOW_OPTION_DISABLED;
#endif
    break;
  case OPT_NDBCLUSTER:
#ifdef HAVE_NDBCLUSTER_DB
    if (opt_ndbcluster)
      have_ndbcluster=SHOW_OPTION_YES;
    else
      have_ndbcluster=SHOW_OPTION_DISABLED;
#endif
    break;
  case OPT_INNODB:
#ifdef HAVE_INNOBASE_DB
    if (opt_innodb)
      have_innodb=SHOW_OPTION_YES;
    else
      have_innodb=SHOW_OPTION_DISABLED;
#endif
    break;
  case OPT_INNODB_DATA_FILE_PATH:
#ifdef HAVE_INNOBASE_DB
    innobase_data_file_path=argument;
#endif
    break;
#ifdef HAVE_INNOBASE_DB
  case OPT_INNODB_LOG_ARCHIVE:
    innobase_log_archive= argument ? test(atoi(argument)) : 1;
    break;
  case OPT_INNODB_FAST_SHUTDOWN:
    innobase_fast_shutdown= argument ? test(atoi(argument)) : 1;
    break;
#endif /* HAVE_INNOBASE_DB */
  case OPT_MYISAM_RECOVER:
  {
    if (!argument || !argument[0])
    {
      myisam_recover_options=    HA_RECOVER_DEFAULT;
      myisam_recover_options_str= myisam_recover_typelib.type_names[0];
    }
    else
    {
      myisam_recover_options_str=argument;
      if ((myisam_recover_options=
	   find_bit_type(argument, &myisam_recover_typelib)) == ~(ulong) 0)
      {
	fprintf(stderr, "Unknown option to myisam-recover: %s\n",argument);
	exit(1);
      }
    }
    ha_open_options|=HA_OPEN_ABORT_IF_CRASHED;
    break;
  }
  case OPT_SQL_MODE:
  {
    sql_mode_str= argument;
    if ((global_system_variables.sql_mode=
         find_bit_type(argument, &sql_mode_typelib)) == ~(ulong) 0)
    {
      fprintf(stderr, "Unknown option to sql-mode: %s\n", argument);
      exit(1);
    }
    global_system_variables.sql_mode= fix_sql_mode(global_system_variables.
						   sql_mode);
    break;
  }
  case OPT_FT_BOOLEAN_SYNTAX:
    if (ft_boolean_check_syntax_string((byte*) argument))
    {
      fprintf(stderr, "Invalid ft-boolean-syntax string: %s\n", argument);
      exit(1);
    }
    strmake(ft_boolean_syntax, argument, sizeof(ft_boolean_syntax)-1);
    break;
  case OPT_SKIP_SAFEMALLOC:
#ifdef SAFEMALLOC
    sf_malloc_quick=1;
#endif
    break;
  case OPT_LOWER_CASE_TABLE_NAMES:
    lower_case_table_names= argument ? atoi(argument) : 1;
    lower_case_table_names_used= 1;
    break;
  }
  return 0;
}


extern "C" gptr *
mysql_getopt_value(const char *keyname, uint key_length,
		   const struct my_option *option)
{
  switch (option->id) {
  case OPT_KEY_BUFFER_SIZE:
  case OPT_KEY_CACHE_BLOCK_SIZE:
  case OPT_KEY_CACHE_DIVISION_LIMIT:
  case OPT_KEY_CACHE_AGE_THRESHOLD:
  {
    KEY_CACHE *key_cache;
    if (!(key_cache= get_or_create_key_cache(keyname, key_length)))
      exit(1);
    switch (option->id) {
    case OPT_KEY_BUFFER_SIZE:
      return (gptr*) &key_cache->param_buff_size;
    case OPT_KEY_CACHE_BLOCK_SIZE:
      return (gptr*) &key_cache->param_block_size;
    case OPT_KEY_CACHE_DIVISION_LIMIT:
      return (gptr*) &key_cache->param_division_limit;
    case OPT_KEY_CACHE_AGE_THRESHOLD:
      return (gptr*) &key_cache->param_age_threshold;
    }
  }
  }
 return option->value;
}


static void get_options(int argc,char **argv)
{
  int ho_error;

  my_getopt_register_get_addr(mysql_getopt_value);
  strmake(def_ft_boolean_syntax, ft_boolean_syntax,
	  sizeof(ft_boolean_syntax)-1);
  if ((ho_error=handle_options(&argc, &argv, my_long_options, get_one_option)))
    exit(ho_error);
  if (argc > 0)
  {
    fprintf(stderr, "%s: Too many arguments (first extra is '%s').\nUse --help to get a list of available options\n", my_progname, *argv);
    exit(ho_error);
  }

  if (opt_help)
  {
    usage();
    exit(0);
  }
#if defined(HAVE_BROKEN_REALPATH)
  my_use_symdir=0;
  my_disable_symlinks=1;
  have_symlink=SHOW_OPTION_NO;
#else
  if (!my_use_symdir)
  {
    my_disable_symlinks=1;
    have_symlink=SHOW_OPTION_DISABLED;
  }
#endif
  if (opt_debugging)
  {
    /* Allow break with SIGINT, no core or stack trace */
    test_flags|= TEST_SIGINT | TEST_NO_STACKTRACE;
    test_flags&= ~TEST_CORE_ON_SIGNAL;
  }
  /* Set global MyISAM variables from delay_key_write_options */
  fix_delay_key_write((THD*) 0, OPT_GLOBAL);

#ifndef EMBEDDED_LIBRARY
  if (mysqld_chroot)
    set_root(mysqld_chroot);
#endif
  fix_paths();

  /*
    Set some global variables from the global_system_variables
    In most cases the global variables will not be used
  */
  my_disable_locking= myisam_single_user= test(opt_external_locking == 0);
  my_default_record_cache_size=global_system_variables.read_buff_size;
  myisam_max_temp_length=
    (my_off_t) global_system_variables.myisam_max_sort_file_size;
  myisam_max_extra_temp_length=
    (my_off_t) global_system_variables.myisam_max_extra_sort_file_size;

  /* Set global variables based on startup options */
  myisam_block_size=(uint) 1 << my_bit_log2(opt_myisam_block_size);
  table_alias_charset= (lower_case_table_names ?
			files_charset_info :
			&my_charset_bin);

  if (opt_short_log_format)
    opt_specialflag|= SPECIAL_SHORT_LOG_FORMAT;
  if (opt_log_queries_not_using_indexes)
    opt_specialflag|= SPECIAL_LOG_QUERIES_NOT_USING_INDEXES;

  if (init_global_datetime_format(TIMESTAMP_DATE,
				  &global_system_variables.date_format) ||
      init_global_datetime_format(TIMESTAMP_TIME,
				  &global_system_variables.time_format) ||
      init_global_datetime_format(TIMESTAMP_DATETIME,
				  &global_system_variables.datetime_format))
    exit(1);
}


/*
  Create version name for running mysqld version
  We automaticly add suffixes -debug, -embedded and -log to the version
  name to make the version more descriptive.
  (MYSQL_SERVER_SUFFIX is set by the compilation environment)
*/

static void set_server_version(void)
{
  char *end= strxmov(server_version, MYSQL_SERVER_VERSION,
                     MYSQL_SERVER_SUFFIX, NullS);
#ifdef EMBEDDED_LIBRARY
  end= strmov(end, "-embedded");
#endif
#ifndef DBUG_OFF
  if (!strstr(MYSQL_SERVER_SUFFIX, "-debug"))
    end= strmov(end, "-debug");
#endif
  if (opt_log || opt_update_log || opt_slow_log || opt_bin_log)
    strmov(end, "-log");                        // This may slow down system
}


static char *get_relative_path(const char *path)
{
  if (test_if_hard_path(path) &&
      is_prefix(path,DEFAULT_MYSQL_HOME) &&
      strcmp(DEFAULT_MYSQL_HOME,FN_ROOTDIR))
  {
    path+=(uint) strlen(DEFAULT_MYSQL_HOME);
    while (*path == FN_LIBCHAR)
      path++;
  }
  return (char*) path;
}


/*
  Fix filename and replace extension where 'dir' is relative to
  mysql_real_data_home.
  Return 1 if len(path) > FN_REFLEN
*/

bool
fn_format_relative_to_data_home(my_string to, const char *name,
				const char *dir, const char *extension)
{
  char tmp_path[FN_REFLEN];
  if (!test_if_hard_path(dir))
  {
    strxnmov(tmp_path,sizeof(tmp_path)-1, mysql_real_data_home,
	     dir, NullS);
    dir=tmp_path;
  }
  return !fn_format(to, name, dir, extension,
		    MY_REPLACE_EXT | MY_UNPACK_FILENAME | MY_SAFE_PATH);
}


static void fix_paths(void)
{
  char buff[FN_REFLEN],*pos;
  convert_dirname(mysql_home,mysql_home,NullS);
  /* Resolve symlinks to allow 'mysql_home' to be a relative symlink */
  my_realpath(mysql_home,mysql_home,MYF(0));
  /* Ensure that mysql_home ends in FN_LIBCHAR */
  pos=strend(mysql_home);
  if (pos[-1] != FN_LIBCHAR)
  {
    pos[0]= FN_LIBCHAR;
    pos[1]= 0;
  }
  convert_dirname(mysql_real_data_home,mysql_real_data_home,NullS);
  convert_dirname(language,language,NullS);
  (void) my_load_path(mysql_home,mysql_home,""); // Resolve current dir
  (void) my_load_path(mysql_real_data_home,mysql_real_data_home,mysql_home);
  (void) my_load_path(pidfile_name,pidfile_name,mysql_real_data_home);

  char *sharedir=get_relative_path(SHAREDIR);
  if (test_if_hard_path(sharedir))
    strmake(buff,sharedir,sizeof(buff)-1);		/* purecov: tested */
  else
    strxnmov(buff,sizeof(buff)-1,mysql_home,sharedir,NullS);
  convert_dirname(buff,buff,NullS);
  (void) my_load_path(language,language,buff);

  /* If --character-sets-dir isn't given, use shared library dir */
  if (charsets_dir != mysql_charsets_dir)
  {
    strxnmov(mysql_charsets_dir, sizeof(mysql_charsets_dir)-1, buff,
	     CHARSET_DIR, NullS);
  }
  (void) my_load_path(mysql_charsets_dir, mysql_charsets_dir, buff);
  charsets_dir=mysql_charsets_dir;

  if (init_tmpdir(&mysql_tmpdir_list, opt_mysql_tmpdir))
    exit(1);
#ifdef HAVE_REPLICATION
  if (!slave_load_tmpdir)
  {
    if (!(slave_load_tmpdir = (char*) my_strdup(mysql_tmpdir, MYF(MY_FAE))))
      exit(1);
  }
#endif /* HAVE_REPLICATION */
}


/*
  Return a bitfield from a string of substrings separated by ','
  returns ~(ulong) 0 on error.
*/

static ulong find_bit_type(const char *x, TYPELIB *bit_lib)
{
  bool found_end;
  int  found_count;
  const char *end,*i,*j;
  const char **array, *pos;
  ulong found,found_int,bit;
  DBUG_ENTER("find_bit_type");
  DBUG_PRINT("enter",("x: '%s'",x));

  found=0;
  found_end= 0;
  pos=(my_string) x;
  while (*pos == ' ') pos++;
  found_end= *pos == 0;
  while (!found_end)
  {
    if (!*(end=strcend(pos,',')))		/* Let end point at fieldend */
    {
      while (end > pos && end[-1] == ' ')
	end--;					/* Skip end-space */
      found_end=1;
    }
    found_int=0; found_count=0;
    for (array=bit_lib->type_names, bit=1 ; (i= *array++) ; bit<<=1)
    {
      j=pos;
      while (j != end)
      {
	if (my_toupper(mysqld_charset,*i++) !=
            my_toupper(mysqld_charset,*j++))
	  goto skip;
      }
      found_int=bit;
      if (! *i)
      {
	found_count=1;
	break;
      }
      else if (j != pos)			// Half field found
      {
	found_count++;				// Could be one of two values
      }
skip: ;
    }
    if (found_count != 1)
      DBUG_RETURN(~(ulong) 0);				// No unique value
    found|=found_int;
    pos=end+1;
  }

  DBUG_PRINT("exit",("bit-field: %ld",(ulong) found));
  DBUG_RETURN(found);
} /* find_bit_type */


/*
  Check if file system used for databases is case insensitive

  SYNOPSIS
    test_if_case_sensitive()
    dir_name			Directory to test

  RETURN
    -1  Don't know (Test failed)
    0   File system is case sensitive
    1   File system is case insensitive
*/

static int test_if_case_insensitive(const char *dir_name)
{
  int result= 0;
  File file;
  char buff[FN_REFLEN], buff2[FN_REFLEN];
  MY_STAT stat_info;
  DBUG_ENTER("test_if_case_insensitive");

  fn_format(buff, glob_hostname, dir_name, ".lower-test",
	    MY_UNPACK_FILENAME | MY_REPLACE_EXT | MY_REPLACE_DIR);
  fn_format(buff2, glob_hostname, dir_name, ".LOWER-TEST",
	    MY_UNPACK_FILENAME | MY_REPLACE_EXT | MY_REPLACE_DIR);
  (void) my_delete(buff2, MYF(0));
  if ((file= my_create(buff, 0666, O_RDWR, MYF(0))) < 0)
  {
    sql_print_error("Warning: Can't create test file %s", buff);
    DBUG_RETURN(-1);
  }
  my_close(file, MYF(0));
  if (my_stat(buff2, &stat_info, MYF(0)))
    result= 1;					// Can access file
  (void) my_delete(buff, MYF(MY_WME));
  DBUG_PRINT("exit", ("result: %d", result));
  DBUG_RETURN(result);
}


/* Create file to store pid number */

static void create_pid_file()
{
  File file;
  if ((file = my_create(pidfile_name,0664,
			O_WRONLY | O_TRUNC, MYF(MY_WME))) >= 0)
  {
    char buff[21], *end;
    end= int2str((long) getpid(), buff, 10);
    *end++= '\n';
    (void) my_write(file, (byte*) buff, (uint) (end-buff),MYF(MY_WME));
    (void) my_close(file, MYF(0));
  }
}


/*****************************************************************************
  Instantiate templates
*****************************************************************************/

#ifdef __GNUC__
/* Used templates */
template class I_List<THD>;
template class I_List_iterator<THD>;
template class I_List<i_string>;
template class I_List<i_string_pair>;
template class I_List<NAMED_LIST>;
FIX_GCC_LINKING_PROBLEM
#endif<|MERGE_RESOLUTION|>--- conflicted
+++ resolved
@@ -192,86 +192,6 @@
 extern "C" int gethostname(char *name, int namelen);
 #endif
 
-<<<<<<< HEAD
-/* Set prefix for windows binary */
-#ifdef __WIN__
-#undef MYSQL_SERVER_SUFFIX
-#ifdef __NT__
-#if defined(HAVE_BERKELEY_DB)
-#define MYSQL_SERVER_SUFFIX "-max-nt"
-#else
-#define MYSQL_SERVER_SUFFIX "-nt"
-#endif /* ...DB */
-#elif defined(HAVE_BERKELEY_DB)
-#define MYSQL_SERVER_SUFFIX "-max"
-#else
-#define MYSQL_SERVER_SUFFIX ""
-#endif /* __NT__ */
-#endif /* __WIN__ */
-
-=======
-#define MYSQL_KILL_SIGNAL SIGTERM
-
-#ifndef DBUG_OFF
-static const char* default_dbug_option=IF_WIN("d:t:i:O,\\mysqld.trace",
-					      "d:t:i:o,/tmp/mysqld.trace");
-#endif
-
-#ifdef __NT__
-static char pipe_name[512];
-static SECURITY_ATTRIBUTES saPipeSecurity;
-static SECURITY_DESCRIPTOR sdPipeDescriptor;
-static HANDLE hPipe = INVALID_HANDLE_VALUE;
-static pthread_cond_t COND_handler_count;
-static uint handler_count;
-#endif
-#ifdef __WIN__
-static bool start_mode=0, use_opt_args;
-static int opt_argc;
-static char **opt_argv;
-#endif
-
-#ifdef HAVE_BERKELEY_DB
-SHOW_COMP_OPTION have_berkeley_db=SHOW_OPTION_YES;
-#else
-SHOW_COMP_OPTION have_berkeley_db=SHOW_OPTION_NO;
-#endif
-#ifdef HAVE_INNOBASE_DB
-SHOW_COMP_OPTION have_innodb=SHOW_OPTION_YES;
-#else
-SHOW_COMP_OPTION have_innodb=SHOW_OPTION_NO;
-#endif
-#ifdef HAVE_ISAM
-SHOW_COMP_OPTION have_isam=SHOW_OPTION_YES;
-#else
-SHOW_COMP_OPTION have_isam=SHOW_OPTION_NO;
-#endif
-#ifdef USE_RAID
-SHOW_COMP_OPTION have_raid=SHOW_OPTION_YES;
-#else
-SHOW_COMP_OPTION have_raid=SHOW_OPTION_NO;
-#endif
-#ifdef HAVE_OPENSSL
-SHOW_COMP_OPTION have_openssl=SHOW_OPTION_YES;
-#else
-SHOW_COMP_OPTION have_openssl=SHOW_OPTION_NO;
-#endif
-#ifdef HAVE_BROKEN_REALPATH
-SHOW_COMP_OPTION have_symlink=SHOW_OPTION_NO;
-#else
-SHOW_COMP_OPTION have_symlink=SHOW_OPTION_YES;
-#endif
-#ifdef HAVE_QUERY_CACHE
-SHOW_COMP_OPTION have_query_cache=SHOW_OPTION_YES;
-#else
-SHOW_COMP_OPTION have_query_cache=SHOW_OPTION_NO;
-#endif
-#ifdef HAVE_CRYPT
-SHOW_COMP_OPTION have_crypt=SHOW_OPTION_YES;
-#else
-SHOW_COMP_OPTION have_crypt=SHOW_OPTION_NO;
-#endif
->>>>>>> 6b80eb47
 
 /* Constants */
 
@@ -396,20 +316,13 @@
      *opt_init_connect, *opt_init_slave,
      def_ft_boolean_syntax[sizeof(ft_boolean_syntax)];
 
-<<<<<<< HEAD
 const char *opt_date_time_formats[3];
 
 char *language_ptr, *default_collation_name, *default_character_set_name;
 char mysql_data_home_buff[2], *mysql_data_home=mysql_real_data_home;
-char server_version[SERVER_VERSION_LENGTH]=MYSQL_SERVER_VERSION;
+char server_version[SERVER_VERSION_LENGTH];
 char *mysqld_unix_port, *opt_mysql_tmpdir;
 char *my_bind_addr_str;
-=======
-static char *opt_bin_logname = 0;
-char *opt_relay_logname = 0, *opt_relaylog_index_name=0;
-char server_version[SERVER_VERSION_LENGTH];
-const char *first_keyword="first";
->>>>>>> 6b80eb47
 const char **errmesg;			/* Error messages */
 const char *myisam_recover_options_str="OFF";
 const char *sql_mode_str="OFF";
@@ -561,11 +474,8 @@
 extern "C" pthread_handler_decl(signal_hand, arg);
 static void mysql_init_variables(void);
 static void get_options(int argc,char **argv);
-<<<<<<< HEAD
+static void set_server_version(void);
 static int init_thread_environment();
-=======
-static void set_server_version(void);
->>>>>>> 6b80eb47
 static char *get_relative_path(const char *path);
 static void fix_paths(void);
 extern "C" pthread_handler_decl(handle_connections_sockets,arg);
@@ -2183,26 +2093,6 @@
     strmov(glob_hostname,"mysql");
   strmake(pidfile_name, glob_hostname, sizeof(pidfile_name)-5);
   strmov(fn_ext(pidfile_name),".pid");		// Add proper extension
-<<<<<<< HEAD
-=======
-
-#ifdef _CUSTOMSTARTUPCONFIG_
-  if (_cust_check_startup())
-  {
-    /* _cust_check_startup will report startup failure error */
-    exit( 1 );
-  }
-#endif
-  load_defaults(MYSQL_CONFIG_NAME,load_default_groups,&argc,&argv);
-  defaults_argv=argv;
->>>>>>> 6b80eb47
-
-#ifndef DBUG_OFF
-  if (!*(MYSQL_SERVER_SUFFIX))
-    strmov(strend(server_version),"-debug");
-  else
-#endif
-    strmov(strend(server_version),MYSQL_SERVER_SUFFIX);
 
   load_defaults(conf_file_name, groups, &argc, &argv);
   defaults_argv=argv;
@@ -2692,14 +2582,14 @@
     switch (server_id) {
     case 1:
       sql_print_error("\
-Warning: You have enabled the binary log, but you haven't set server-id:\n\
-Updates will be logged to the binary log, but connections to slaves will\n\
-not be accepted.");
+Warning: You have enabled the binary log, but you haven't set server-id to \
+a non-zero value: we force server id to 1; updates will be logged to the \
+binary log, but connections from slaves will not be accepted.");
       break;
     case 2:
       sql_print_error("\
-Warning: You should set server-id to a non-0 value if master_host is set.\n\
-The server will not act as a slave.");
+Warning: You should set server-id to a non-0 value if master_host is set; \
+we force server id to 2, but this MySQL server will not act as a slave.");
       break;
     }
 #endif
@@ -2751,51 +2641,6 @@
   /* init_slave() must be called after the thread keys are created */
   init_slave();
 
-<<<<<<< HEAD
-=======
-  DBUG_ASSERT(current_thd == 0);
-  if (opt_bin_log && !server_id)
-  {
-    server_id= !master_host ? 1 : 2;
-    switch (server_id) {
-#ifdef EXTRA_DEBUG
-    case 1:
-      sql_print_error("\
-Warning: You have enabled the binary log, but you haven't set server-id to \
-a non-zero value: we force server id to 1; updates will be logged to the \
-binary log, but connections from slaves will not be accepted.");
-      break;
-#endif
-    case 2:
-      sql_print_error("\
-Warning: You should set server-id to a non-0 value if master_host is set; \
-we force server id to 2, but this MySQL server will not act as a slave.");
-      break;
-    }
-  }
-  if (opt_bin_log)
-  {
-    open_log(&mysql_bin_log, glob_hostname, opt_bin_logname, "-bin",
-	     opt_binlog_index_name, LOG_BIN, 0, 0, max_binlog_size);
-    using_update_log=1;
-  }
-  else if (opt_log_slave_updates)
-  {
-      sql_print_error("\
-Warning: you need to use --log-bin to make --log-slave-updates work. \
-Now disabling --log-slave-updates.");
-  }
-
-  if (opt_log_slave_updates && replicate_same_server_id)
-  {
-      sql_print_error("\
-Error: using --replicate-same-server-id in conjunction with \
---log-slave-updates is impossible, it would lead to infinite loops in this \
-server.");
-      unireg_abort(1);
-  }
-
->>>>>>> 6b80eb47
   if (opt_bootstrap)
   {
     int error=bootstrap(stdin);
