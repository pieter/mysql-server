--- conflicted
+++ resolved
@@ -90,18 +90,6 @@
 
 SET_TARGET_PROPERTIES(mysqld PROPERTIES OUTPUT_NAME mysqld${MYSQLD_EXE_SUFFIX})
 
-<<<<<<< HEAD
-# Work around for 2.4.6 bug, OUTPUT_NAME will not set the right .PDB
-# file name. Note that COMPILE_FLAGS set some temporary pdb during build,
-# LINK_FLAGS sets the real one.
-IF(MYSQLD_EXE_SUFFIX) 
-   SET_TARGET_PROPERTIES(mysqld PROPERTIES
-                         COMPILE_FLAGS "/Fd${CMAKE_CFG_INTDIR}/mysqld${MYSQLD_EXE_SUFFIX}.pdb"
-                         LINK_FLAGS  "/PDB:${CMAKE_CFG_INTDIR}/mysqld${MYSQLD_EXE_SUFFIX}.pdb")
-ENDIF(MYSQLD_EXE_SUFFIX) 
-
-=======
->>>>>>> 7a5e54d5
 IF(EMBED_MANIFESTS)
   MYSQL_EMBED_MANIFEST("mysqld" "asInvoker")
 ENDIF(EMBED_MANIFESTS)
