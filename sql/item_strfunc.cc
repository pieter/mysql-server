/* Copyright (C) 2000-2006 MySQL AB

   This program is free software; you can redistribute it and/or modify
   it under the terms of the GNU General Public License as published by
   the Free Software Foundation; version 2 of the License.

   This program is distributed in the hope that it will be useful,
   but WITHOUT ANY WARRANTY; without even the implied warranty of
   MERCHANTABILITY or FITNESS FOR A PARTICULAR PURPOSE.  See the
   GNU General Public License for more details.

   You should have received a copy of the GNU General Public License
   along with this program; if not, write to the Free Software
   Foundation, Inc., 59 Temple Place, Suite 330, Boston, MA  02111-1307  USA */


/**
  @file

  @brief
  This file defines all string functions

  @warning
    Some string functions don't always put and end-null on a String.
    (This shouldn't be needed)
*/

#ifdef USE_PRAGMA_IMPLEMENTATION
#pragma implementation				// gcc: Class implementation
#endif


#include "mysql_priv.h"
#include <m_ctype.h>
#include "my_md5.h"
#include "sha1.h"
#include "sha2.h"
#include "my_aes.h"
#include <zlib.h>
C_MODE_START
#include "../mysys/my_static.h"			// For soundex_map
C_MODE_END

String my_empty_string("",default_charset_info);




bool Item_str_func::fix_fields(THD *thd, Item **ref)
{
  bool res= Item_func::fix_fields(thd, ref);
  /*
    In Item_str_func::check_well_formed_result() we may set null_value
    flag on the same condition as in test() below.
  */
  maybe_null= (maybe_null ||
               test(thd->variables.sql_mode &
                    (MODE_STRICT_TRANS_TABLES | MODE_STRICT_ALL_TABLES)));
  return res;
}


my_decimal *Item_str_func::val_decimal(my_decimal *decimal_value)
{
  DBUG_ASSERT(fixed == 1);
  char buff[64];
  String *res, tmp(buff,sizeof(buff), &my_charset_bin);
  res= val_str(&tmp);
  if (!res)
    return 0;
  (void)str2my_decimal(E_DEC_FATAL_ERROR, (char*) res->ptr(),
                       res->length(), res->charset(), decimal_value);
  return decimal_value;
}


double Item_str_func::val_real()
{
  DBUG_ASSERT(fixed == 1);
  int err_not_used;
  char *end_not_used, buff[64];
  String *res, tmp(buff,sizeof(buff), &my_charset_bin);
  res= val_str(&tmp);
  return res ? my_strntod(res->charset(), (char*) res->ptr(), res->length(),
			  &end_not_used, &err_not_used) : 0.0;
}


longlong Item_str_func::val_int()
{
  DBUG_ASSERT(fixed == 1);
  int err;
  char buff[22];
  String *res, tmp(buff,sizeof(buff), &my_charset_bin);
  res= val_str(&tmp);
  return (res ?
	  my_strntoll(res->charset(), res->ptr(), res->length(), 10, NULL,
		      &err) :
	  (longlong) 0);
}


String *Item_func_md5::val_str(String *str)
{
  DBUG_ASSERT(fixed == 1);
  String * sptr= args[0]->val_str(str);
  str->set_charset(&my_charset_bin);
  if (sptr)
  {
    my_MD5_CTX context;
    uchar digest[16];

    null_value=0;
    my_MD5Init (&context);
    my_MD5Update (&context,(uchar *) sptr->ptr(), sptr->length());
    my_MD5Final (digest, &context);
    if (str->alloc(32))				// Ensure that memory is free
    {
      null_value=1;
      return 0;
    }
    sprintf((char *) str->ptr(),
	    "%02x%02x%02x%02x%02x%02x%02x%02x%02x%02x%02x%02x%02x%02x%02x%02x",
	    digest[0], digest[1], digest[2], digest[3],
	    digest[4], digest[5], digest[6], digest[7],
	    digest[8], digest[9], digest[10], digest[11],
	    digest[12], digest[13], digest[14], digest[15]);
    str->length((uint) 32);
    return str;
  }
  null_value=1;
  return 0;
}


void Item_func_md5::fix_length_and_dec()
{
  max_length=32;
  /*
    The MD5() function treats its parameter as being a case sensitive. Thus
    we set binary collation on it so different instances of MD5() will be
    compared properly.
  */
  args[0]->collation.set(
      get_charset_by_csname(args[0]->collation.collation->csname,
                            MY_CS_BINSORT,MYF(0)), DERIVATION_COERCIBLE);
}


String *Item_func_sha::val_str(String *str)
{
  DBUG_ASSERT(fixed == 1);
  String * sptr= args[0]->val_str(str);
  str->set_charset(&my_charset_bin);
  if (sptr)  /* If we got value different from NULL */
  {
    SHA1_CONTEXT context;  /* Context used to generate SHA1 hash */
    /* Temporary buffer to store 160bit digest */
    uint8 digest[SHA1_HASH_SIZE];
    mysql_sha1_reset(&context);  /* We do not have to check for error here */
    /* No need to check error as the only case would be too long message */
    mysql_sha1_input(&context,
                     (const uchar *) sptr->ptr(), sptr->length());
    /* Ensure that memory is free and we got result */
    if (!( str->alloc(SHA1_HASH_SIZE*2) ||
           (mysql_sha1_result(&context,digest))))
    {
      sprintf((char *) str->ptr(),
           "%02x%02x%02x%02x%02x%02x%02x%02x%02x%02x%02x%02x"
           "%02x%02x%02x%02x%02x%02x%02x%02x",
           digest[0], digest[1], digest[2], digest[3],
           digest[4], digest[5], digest[6], digest[7],
           digest[8], digest[9], digest[10], digest[11],
           digest[12], digest[13], digest[14], digest[15],
           digest[16], digest[17], digest[18], digest[19]);

      str->length((uint)  SHA1_HASH_SIZE*2);
      null_value=0;
      return str;
    }
  }
  null_value=1;
  return 0;
}

void Item_func_sha::fix_length_and_dec()
{
  max_length=SHA1_HASH_SIZE*2; // size of hex representation of hash
  /*
    The SHA() function treats its parameter as being a case sensitive. Thus
    we set binary collation on it so different instances of MD5() will be
    compared properly.
  */
  args[0]->collation.set(
      get_charset_by_csname(args[0]->collation.collation->csname,
                            MY_CS_BINSORT,MYF(0)), DERIVATION_COERCIBLE);
}

String *Item_func_sha2::val_str(String *str)
{
  DBUG_ASSERT(fixed == 1);
#ifdef HAVE_OPENSSL
  unsigned char digest_buf[SHA512_DIGEST_LENGTH];
  uint i;
  char *p;
  String *input_string;
  unsigned char *input_ptr;
  size_t input_len;
  uint digest_length= 0;

  str->set_charset(&my_charset_bin);

  input_string= args[0]->val_str(str);
  if (input_string == NULL)
  {
    null_value= TRUE;
    return (String *) NULL;
  }

  null_value= args[0]->null_value;
  if (null_value)
    return (String *) NULL;

  input_ptr= (unsigned char *) input_string->ptr();
  input_len= input_string->length();

  switch ((uint) args[1]->val_int()) {
#ifndef OPENSSL_NO_SHA512
  case 512:
    digest_length= SHA512_DIGEST_LENGTH;
    (void) SHA512(input_ptr, input_len, digest_buf);
    break;
  case 384:
    digest_length= SHA384_DIGEST_LENGTH;
    (void) SHA384(input_ptr, input_len, digest_buf);
    break;
#endif
#ifndef OPENSSL_NO_SHA256
  case 224:
    digest_length= SHA224_DIGEST_LENGTH;
    (void) SHA224(input_ptr, input_len, digest_buf);
    break;
  case 256:
  case 0: // SHA-256 is the default
    digest_length= SHA256_DIGEST_LENGTH;
    (void) SHA256(input_ptr, input_len, digest_buf);
    break;
#endif
  default:
    if (!args[1]->const_item())
      push_warning_printf(current_thd,
        MYSQL_ERROR::WARN_LEVEL_ERROR,
        ER_WRONG_PARAMETERS_TO_NATIVE_FCT,
        ER(ER_WRONG_PARAMETERS_TO_NATIVE_FCT), "sha2");
    null_value= TRUE;
    return NULL;
  }

  /* 
    Since we're subverting the usual String methods, we must make sure that
    the destination has space for the bytes we're about to write.
  */
  str->realloc((uint) digest_length*2 + 1); /* Each byte as two nybbles */

  /* Convert the large number to a string-hex representation. */
  for (i= 0, p= (char *) str->ptr(); i < digest_length; ++i, p+= 2)
  {
    sprintf(p, "%02x", digest_buf[i]);
  }

  /* We poked raw bytes in.  We must inform the the String of its length. */
  str->length((uint) digest_length*2); /* Each byte as two nybbles */

  null_value= FALSE;
  return str;

#else
  push_warning_printf(current_thd,
    MYSQL_ERROR::WARN_LEVEL_ERROR,
    ER_FEATURE_DISABLED,
    ER(ER_FEATURE_DISABLED),
    "sha2", "--with-ssl");
  null_value= TRUE;
  return (String *) NULL;
#endif
}


void Item_func_sha2::fix_length_and_dec()
{
  maybe_null = 1;
  max_length = 0;

  int sha_variant= args[1]->const_item() ? args[1]->val_int() : 512;

#if defined(HAVE_OPENSSL)
  switch (sha_variant) {
#ifndef OPENSSL_NO_SHA512
  case 512:
    max_length= SHA512_DIGEST_LENGTH*2;
    break;
  case 384:
    max_length= SHA384_DIGEST_LENGTH*2;
    break;
#endif
#ifndef OPENSSL_NO_SHA256
  case 256:
  case 0: // SHA-256 is the default
    max_length= SHA256_DIGEST_LENGTH*2;
    break;
  case 224:
    max_length= SHA224_DIGEST_LENGTH*2;
    break;
#endif
  default:
    push_warning_printf(current_thd,
      MYSQL_ERROR::WARN_LEVEL_ERROR,
      ER_WRONG_PARAMETERS_TO_NATIVE_FCT,
      ER(ER_WRONG_PARAMETERS_TO_NATIVE_FCT), "sha2");
  }

  /*
    The SHA2() function treats its parameter as being a case sensitive.
    Thus we set binary collation on it so different instances of SHA2()
    will be compared properly.
  */

  args[0]->collation.set(
      get_charset_by_csname(
        args[0]->collation.collation->csname,
        MY_CS_BINSORT,
        MYF(0)),
      DERIVATION_COERCIBLE);
#else
  push_warning_printf(current_thd,
    MYSQL_ERROR::WARN_LEVEL_ERROR,
    ER_FEATURE_DISABLED,
    ER(ER_FEATURE_DISABLED),
    "sha2", "--with-ssl");
#endif
}

/* Implementation of AES encryption routines */

String *Item_func_aes_encrypt::val_str(String *str)
{
  DBUG_ASSERT(fixed == 1);
  char key_buff[80];
  String tmp_key_value(key_buff, sizeof(key_buff), system_charset_info);
  String *sptr= args[0]->val_str(str);			// String to encrypt
  String *key=  args[1]->val_str(&tmp_key_value);	// key
  int aes_length;
  if (sptr && key) // we need both arguments to be not NULL
  {
    null_value=0;
    aes_length=my_aes_get_size(sptr->length()); // Calculate result length

    if (!str_value.alloc(aes_length))		// Ensure that memory is free
    {
      // finally encrypt directly to allocated buffer.
      if (my_aes_encrypt(sptr->ptr(),sptr->length(), (char*) str_value.ptr(),
			 key->ptr(), key->length()) == aes_length)
      {
	// We got the expected result length
	str_value.length((uint) aes_length);
	return &str_value;
      }
    }
  }
  null_value=1;
  return 0;
}


void Item_func_aes_encrypt::fix_length_and_dec()
{
  max_length=my_aes_get_size(args[0]->max_length);
}


String *Item_func_aes_decrypt::val_str(String *str)
{
  DBUG_ASSERT(fixed == 1);
  char key_buff[80];
  String tmp_key_value(key_buff, sizeof(key_buff), system_charset_info);
  String *sptr, *key;
  DBUG_ENTER("Item_func_aes_decrypt::val_str");

  sptr= args[0]->val_str(str);			// String to decrypt
  key=  args[1]->val_str(&tmp_key_value);	// Key
  if (sptr && key)  			// Need to have both arguments not NULL
  {
    null_value=0;
    if (!str_value.alloc(sptr->length()))  // Ensure that memory is free
    {
      // finally decrypt directly to allocated buffer.
      int length;
      length=my_aes_decrypt(sptr->ptr(), sptr->length(),
			    (char*) str_value.ptr(),
                            key->ptr(), key->length());
      if (length >= 0)  // if we got correct data data
      {
        str_value.length((uint) length);
        DBUG_RETURN(&str_value);
      }
    }
  }
  // Bad parameters. No memory or bad data will all go here
  null_value=1;
  DBUG_RETURN(0);
}


void Item_func_aes_decrypt::fix_length_and_dec()
{
   max_length=args[0]->max_length;
   maybe_null= 1;
}


/**
  Concatenate args with the following premises:
  If only one arg (which is ok), return value of arg;
  Don't reallocate val_str() if not absolute necessary.
*/

String *Item_func_concat::val_str(String *str)
{
  DBUG_ASSERT(fixed == 1);
  String *res,*res2,*use_as_buff;
  uint i;
  bool is_const= 0;

  null_value=0;
  if (!(res=args[0]->val_str(str)))
    goto null;
  use_as_buff= &tmp_value;
  /* Item_subselect in --ps-protocol mode will state it as a non-const */
  is_const= args[0]->const_item() || !args[0]->used_tables();
  for (i=1 ; i < arg_count ; i++)
  {
    if (res->length() == 0)
    {
      if (!(res=args[i]->val_str(str)))
	goto null;
    }
    else
    {
      if (!(res2=args[i]->val_str(use_as_buff)))
	goto null;
      if (res2->length() == 0)
	continue;
      if (res->length()+res2->length() >
	  current_thd->variables.max_allowed_packet)
      {
	push_warning_printf(current_thd, MYSQL_ERROR::WARN_LEVEL_WARN,
			    ER_WARN_ALLOWED_PACKET_OVERFLOWED,
			    ER(ER_WARN_ALLOWED_PACKET_OVERFLOWED), func_name(),
			    current_thd->variables.max_allowed_packet);
	goto null;
      }
      if (!is_const && res->alloced_length() >= res->length()+res2->length())
      {						// Use old buffer
	res->append(*res2);
      }
      else if (str->alloced_length() >= res->length()+res2->length())
      {
	if (str == res2)
	  str->replace(0,0,*res);
	else
	{
	  str->copy(*res);
	  str->append(*res2);
	}
        res= str;
        use_as_buff= &tmp_value;
      }
      else if (res == &tmp_value)
      {
	if (res->append(*res2))			// Must be a blob
	  goto null;
      }
      else if (res2 == &tmp_value)
      {						// This can happend only 1 time
	if (tmp_value.replace(0,0,*res))
	  goto null;
	res= &tmp_value;
	use_as_buff=str;			// Put next arg here
      }
      else if (tmp_value.is_alloced() && res2->ptr() >= tmp_value.ptr() &&
	       res2->ptr() <= tmp_value.ptr() + tmp_value.alloced_length())
      {
	/*
	  This happens really seldom:
	  In this case res2 is sub string of tmp_value.  We will
	  now work in place in tmp_value to set it to res | res2
	*/
	/* Chop the last characters in tmp_value that isn't in res2 */
	tmp_value.length((uint32) (res2->ptr() - tmp_value.ptr()) +
			 res2->length());
	/* Place res2 at start of tmp_value, remove chars before res2 */
	if (tmp_value.replace(0,(uint32) (res2->ptr() - tmp_value.ptr()),
			      *res))
	  goto null;
	res= &tmp_value;
	use_as_buff=str;			// Put next arg here
      }
      else
      {						// Two big const strings
        /*
          NOTE: We should be prudent in the initial allocation unit -- the
          size of the arguments is a function of data distribution, which
          can be any. Instead of overcommitting at the first row, we grow
          the allocated amount by the factor of 2. This ensures that no
          more than 25% of memory will be overcommitted on average.
        */

        uint concat_len= res->length() + res2->length();

        if (tmp_value.alloced_length() < concat_len)
        {
          if (tmp_value.alloced_length() == 0)
          {
            if (tmp_value.alloc(concat_len))
              goto null;
          }
          else
          {
            uint new_len = max(tmp_value.alloced_length() * 2, concat_len);

            if (tmp_value.realloc(new_len))
              goto null;
          }
        }

	if (tmp_value.copy(*res) || tmp_value.append(*res2))
	  goto null;

	res= &tmp_value;
	use_as_buff=str;
      }
      is_const= 0;
    }
  }
  res->set_charset(collation.collation);
  return res;

null:
  null_value=1;
  return 0;
}


void Item_func_concat::fix_length_and_dec()
{
  ulonglong max_result_length= 0;

  if (agg_arg_charsets(collation, args, arg_count, MY_COLL_ALLOW_CONV, 1))
    return;

  for (uint i=0 ; i < arg_count ; i++)
  {
    if (args[i]->collation.collation->mbmaxlen != collation.collation->mbmaxlen)
      max_result_length+= (args[i]->max_length /
                           args[i]->collation.collation->mbmaxlen) *
                           collation.collation->mbmaxlen;
    else
      max_result_length+= args[i]->max_length;
  }

  if (max_result_length >= MAX_BLOB_WIDTH)
  {
    max_result_length= MAX_BLOB_WIDTH;
    maybe_null= 1;
  }
  max_length= (ulong) max_result_length;
}

/**
  @details
  Function des_encrypt() by tonu@spam.ee & monty
  Works only if compiled with OpenSSL library support.
  @return
    A binary string where first character is CHAR(128 | key-number).
    If one uses a string key key_number is 127.
    Encryption result is longer than original by formula:
  @code new_length= org_length + (8-(org_length % 8))+1 @endcode
*/

String *Item_func_des_encrypt::val_str(String *str)
{
  DBUG_ASSERT(fixed == 1);
#ifdef HAVE_OPENSSL
  uint code= ER_WRONG_PARAMETERS_TO_NATIVE_FCT;
  DES_cblock ivec;
  struct st_des_keyblock keyblock;
  struct st_des_keyschedule keyschedule;
  const char *append_str="********";
  uint key_number, res_length, tail;
  String *res= args[0]->val_str(str);

  if ((null_value= args[0]->null_value))
    return 0;                                   // ENCRYPT(NULL) == NULL
  if ((res_length=res->length()) == 0)
    return &my_empty_string;
  if (arg_count == 1)
  {
    /* Protect against someone doing FLUSH DES_KEY_FILE */
    VOID(pthread_mutex_lock(&LOCK_des_key_file));
    keyschedule= des_keyschedule[key_number=des_default_key];
    VOID(pthread_mutex_unlock(&LOCK_des_key_file));
  }
  else if (args[1]->result_type() == INT_RESULT)
  {
    key_number= (uint) args[1]->val_int();
    if (key_number > 9)
      goto error;
    VOID(pthread_mutex_lock(&LOCK_des_key_file));
    keyschedule= des_keyschedule[key_number];
    VOID(pthread_mutex_unlock(&LOCK_des_key_file));
  }
  else
  {
    String *keystr=args[1]->val_str(&tmp_value);
    if (!keystr)
      goto error;
    key_number=127;				// User key string

    /* We make good 24-byte (168 bit) key from given plaintext key with MD5 */
    bzero((char*) &ivec,sizeof(ivec));
    EVP_BytesToKey(EVP_des_ede3_cbc(),EVP_md5(),NULL,
		   (uchar*) keystr->ptr(), (int) keystr->length(),
		   1, (uchar*) &keyblock,ivec);
    DES_set_key_unchecked(&keyblock.key1,&keyschedule.ks1);
    DES_set_key_unchecked(&keyblock.key2,&keyschedule.ks2);
    DES_set_key_unchecked(&keyblock.key3,&keyschedule.ks3);
  }

  /*
     The problem: DES algorithm requires original data to be in 8-bytes
     chunks. Missing bytes get filled with '*'s and result of encryption
     can be up to 8 bytes longer than original string. When decrypted,
     we do not know the size of original string :(
     We add one byte with value 0x1..0x8 as the last byte of the padded
     string marking change of string length.
  */

  tail=  (8-(res_length) % 8);			// 1..8 marking extra length
  res_length+=tail;
  code= ER_OUT_OF_RESOURCES;
  if (tail && res->append(append_str, tail) || tmp_value.alloc(res_length+1))
    goto error;
  (*res)[res_length-1]=tail;			// save extra length
  tmp_value.length(res_length+1);
  tmp_value[0]=(char) (128 | key_number);
  // Real encryption
  bzero((char*) &ivec,sizeof(ivec));
  DES_ede3_cbc_encrypt((const uchar*) (res->ptr()),
		       (uchar*) (tmp_value.ptr()+1),
		       res_length,
		       &keyschedule.ks1,
		       &keyschedule.ks2,
		       &keyschedule.ks3,
		       &ivec, TRUE);
  return &tmp_value;

error:
  push_warning_printf(current_thd,MYSQL_ERROR::WARN_LEVEL_ERROR,
                          code, ER(code),
                          "des_encrypt");
#else
  push_warning_printf(current_thd,MYSQL_ERROR::WARN_LEVEL_ERROR,
                      ER_FEATURE_DISABLED, ER(ER_FEATURE_DISABLED),
                      "des_encrypt", "--with-ssl");
#endif	/* HAVE_OPENSSL */
  null_value=1;
  return 0;
}


String *Item_func_des_decrypt::val_str(String *str)
{
  DBUG_ASSERT(fixed == 1);
#ifdef HAVE_OPENSSL
  uint code= ER_WRONG_PARAMETERS_TO_NATIVE_FCT;
  DES_cblock ivec;
  struct st_des_keyblock keyblock;
  struct st_des_keyschedule keyschedule;
  String *res= args[0]->val_str(str);
  uint length,tail;

  if ((null_value= args[0]->null_value))
    return 0;
  length= res->length();
  if (length < 9 || (length % 8) != 1 || !((*res)[0] & 128))
    return res;				// Skip decryption if not encrypted

  if (arg_count == 1)			// If automatic uncompression
  {
    uint key_number=(uint) (*res)[0] & 127;
    // Check if automatic key and that we have privilege to uncompress using it
    if (!(current_thd->security_ctx->master_access & SUPER_ACL) ||
        key_number > 9)
      goto error;

    VOID(pthread_mutex_lock(&LOCK_des_key_file));
    keyschedule= des_keyschedule[key_number];
    VOID(pthread_mutex_unlock(&LOCK_des_key_file));
  }
  else
  {
    // We make good 24-byte (168 bit) key from given plaintext key with MD5
    String *keystr=args[1]->val_str(&tmp_value);
    if (!keystr)
      goto error;

    bzero((char*) &ivec,sizeof(ivec));
    EVP_BytesToKey(EVP_des_ede3_cbc(),EVP_md5(),NULL,
		   (uchar*) keystr->ptr(),(int) keystr->length(),
		   1,(uchar*) &keyblock,ivec);
    // Here we set all 64-bit keys (56 effective) one by one
    DES_set_key_unchecked(&keyblock.key1,&keyschedule.ks1);
    DES_set_key_unchecked(&keyblock.key2,&keyschedule.ks2);
    DES_set_key_unchecked(&keyblock.key3,&keyschedule.ks3);
  }
  code= ER_OUT_OF_RESOURCES;
  if (tmp_value.alloc(length-1))
    goto error;

  bzero((char*) &ivec,sizeof(ivec));
  DES_ede3_cbc_encrypt((const uchar*) res->ptr()+1,
		       (uchar*) (tmp_value.ptr()),
		       length-1,
		       &keyschedule.ks1,
		       &keyschedule.ks2,
		       &keyschedule.ks3,
		       &ivec, FALSE);
  /* Restore old length of key */
  if ((tail=(uint) (uchar) tmp_value[length-2]) > 8)
    goto wrong_key;				     // Wrong key
  tmp_value.length(length-1-tail);
  return &tmp_value;

error:
  push_warning_printf(current_thd,MYSQL_ERROR::WARN_LEVEL_ERROR,
                          code, ER(code),
                          "des_decrypt");
wrong_key:
#else
  push_warning_printf(current_thd,MYSQL_ERROR::WARN_LEVEL_ERROR,
                      ER_FEATURE_DISABLED, ER(ER_FEATURE_DISABLED),
                      "des_decrypt", "--with-ssl");
#endif	/* HAVE_OPENSSL */
  null_value=1;
  return 0;
}


/**
  concat with separator. First arg is the separator
  concat_ws takes at least two arguments.
*/

String *Item_func_concat_ws::val_str(String *str)
{
  DBUG_ASSERT(fixed == 1);
  char tmp_str_buff[10];
  String tmp_sep_str(tmp_str_buff, sizeof(tmp_str_buff),default_charset_info),
         *sep_str, *res, *res2,*use_as_buff;
  uint i;

  null_value=0;
  if (!(sep_str= args[0]->val_str(&tmp_sep_str)))
    goto null;

  use_as_buff= &tmp_value;
  str->length(0);				// QQ; Should be removed
  res=str;

  // Skip until non-null argument is found.
  // If not, return the empty string
  for (i=1; i < arg_count; i++)
    if ((res= args[i]->val_str(str)))
      break;
  if (i ==  arg_count)
    return &my_empty_string;

  for (i++; i < arg_count ; i++)
  {
    if (!(res2= args[i]->val_str(use_as_buff)))
      continue;					// Skip NULL

    if (res->length() + sep_str->length() + res2->length() >
	current_thd->variables.max_allowed_packet)
    {
      push_warning_printf(current_thd, MYSQL_ERROR::WARN_LEVEL_WARN,
			  ER_WARN_ALLOWED_PACKET_OVERFLOWED,
			  ER(ER_WARN_ALLOWED_PACKET_OVERFLOWED), func_name(),
			  current_thd->variables.max_allowed_packet);
      goto null;
    }
    if (res->alloced_length() >=
	res->length() + sep_str->length() + res2->length())
    {						// Use old buffer
      res->append(*sep_str);			// res->length() > 0 always
      res->append(*res2);
    }
    else if (str->alloced_length() >=
	     res->length() + sep_str->length() + res2->length())
    {
      /* We have room in str;  We can't get any errors here */
      if (str == res2)
      {						// This is quote uncommon!
	str->replace(0,0,*sep_str);
	str->replace(0,0,*res);
      }
      else
      {
	str->copy(*res);
	str->append(*sep_str);
	str->append(*res2);
      }
      res=str;
      use_as_buff= &tmp_value;
    }
    else if (res == &tmp_value)
    {
      if (res->append(*sep_str) || res->append(*res2))
	goto null; // Must be a blob
    }
    else if (res2 == &tmp_value)
    {						// This can happend only 1 time
      if (tmp_value.replace(0,0,*sep_str) || tmp_value.replace(0,0,*res))
	goto null;
      res= &tmp_value;
      use_as_buff=str;				// Put next arg here
    }
    else if (tmp_value.is_alloced() && res2->ptr() >= tmp_value.ptr() &&
	     res2->ptr() < tmp_value.ptr() + tmp_value.alloced_length())
    {
      /*
	This happens really seldom:
	In this case res2 is sub string of tmp_value.  We will
	now work in place in tmp_value to set it to res | sep_str | res2
      */
      /* Chop the last characters in tmp_value that isn't in res2 */
      tmp_value.length((uint32) (res2->ptr() - tmp_value.ptr()) +
		       res2->length());
      /* Place res2 at start of tmp_value, remove chars before res2 */
      if (tmp_value.replace(0,(uint32) (res2->ptr() - tmp_value.ptr()),
			    *res) ||
	  tmp_value.replace(res->length(),0, *sep_str))
	goto null;
      res= &tmp_value;
      use_as_buff=str;			// Put next arg here
    }
    else
    {						// Two big const strings
      /*
        NOTE: We should be prudent in the initial allocation unit -- the
        size of the arguments is a function of data distribution, which can
        be any. Instead of overcommitting at the first row, we grow the
        allocated amount by the factor of 2. This ensures that no more than
        25% of memory will be overcommitted on average.
      */

      uint concat_len= res->length() + sep_str->length() + res2->length();

      if (tmp_value.alloced_length() < concat_len)
      {
        if (tmp_value.alloced_length() == 0)
        {
          if (tmp_value.alloc(concat_len))
            goto null;
        }
        else
        {
          uint new_len = max(tmp_value.alloced_length() * 2, concat_len);

          if (tmp_value.realloc(new_len))
            goto null;
        }
      }

      if (tmp_value.copy(*res) ||
	  tmp_value.append(*sep_str) ||
	  tmp_value.append(*res2))
	goto null;
      res= &tmp_value;
      use_as_buff=str;
    }
  }
  res->set_charset(collation.collation);
  return res;

null:
  null_value=1;
  return 0;
}


void Item_func_concat_ws::fix_length_and_dec()
{
  ulonglong max_result_length;

  if (agg_arg_charsets(collation, args, arg_count, MY_COLL_ALLOW_CONV, 1))
    return;

  /*
     arg_count cannot be less than 2,
     it is done on parser level in sql_yacc.yy
     so, (arg_count - 2) is safe here.
  */
  max_result_length= (ulonglong) args[0]->max_length * (arg_count - 2);
  for (uint i=1 ; i < arg_count ; i++)
    max_result_length+=args[i]->max_length;

  if (max_result_length >= MAX_BLOB_WIDTH)
  {
    max_result_length= MAX_BLOB_WIDTH;
    maybe_null= 1;
  }
  max_length= (ulong) max_result_length;
}


String *Item_func_reverse::val_str(String *str)
{
  DBUG_ASSERT(fixed == 1);
  String *res = args[0]->val_str(str);
  char *ptr, *end, *tmp;

  if ((null_value=args[0]->null_value))
    return 0;
  /* An empty string is a special case as the string pointer may be null */
  if (!res->length())
    return &my_empty_string;
  if (tmp_value.alloced_length() < res->length() &&
      tmp_value.realloc(res->length()))
  {
    null_value= 1;
    return 0;
  }
  tmp_value.length(res->length());
  tmp_value.set_charset(res->charset());
  ptr= (char *) res->ptr();
  end= ptr + res->length();
  tmp= (char *) tmp_value.ptr() + tmp_value.length();
#ifdef USE_MB
  if (use_mb(res->charset()))
  {
    register uint32 l;
    while (ptr < end)
    {
      if ((l= my_ismbchar(res->charset(),ptr,end)))
      {
        tmp-= l;
        memcpy(tmp,ptr,l);
        ptr+= l;
      }
      else
        *--tmp= *ptr++;
    }
  }
  else
#endif /* USE_MB */
  {
    while (ptr < end)
      *--tmp= *ptr++;
  }
  return &tmp_value;
}


void Item_func_reverse::fix_length_and_dec()
{
  collation.set(args[0]->collation);
  max_length = args[0]->max_length;
}

/**
  Replace all occurences of string2 in string1 with string3.

  Don't reallocate val_str() if not needed.

  @todo
    Fix that this works with binary strings when using USE_MB 
*/

String *Item_func_replace::val_str(String *str)
{
  DBUG_ASSERT(fixed == 1);
  String *res,*res2,*res3;
  int offset;
  uint from_length,to_length;
  bool alloced=0;
#ifdef USE_MB
  const char *ptr,*end,*strend,*search,*search_end;
  register uint32 l;
  bool binary_cmp;
#endif

  null_value=0;
  res=args[0]->val_str(str);
  if (args[0]->null_value)
    goto null;
  res2=args[1]->val_str(&tmp_value);
  if (args[1]->null_value)
    goto null;

  res->set_charset(collation.collation);

#ifdef USE_MB
  binary_cmp = ((res->charset()->state & MY_CS_BINSORT) || !use_mb(res->charset()));
#endif

  if (res2->length() == 0)
    return res;
#ifndef USE_MB
  if ((offset=res->strstr(*res2)) < 0)
    return res;
#else
  offset=0;
  if (binary_cmp && (offset=res->strstr(*res2)) < 0)
    return res;
#endif
  if (!(res3=args[2]->val_str(&tmp_value2)))
    goto null;
  from_length= res2->length();
  to_length=   res3->length();

#ifdef USE_MB
  if (!binary_cmp)
  {
    search=res2->ptr();
    search_end=search+from_length;
redo:
    ptr=res->ptr()+offset;
    strend=res->ptr()+res->length();
    end=strend-from_length+1;
    while (ptr < end)
    {
        if (*ptr == *search)
        {
          register char *i,*j;
          i=(char*) ptr+1; j=(char*) search+1;
          while (j != search_end)
            if (*i++ != *j++) goto skip;
          offset= (int) (ptr-res->ptr());
          if (res->length()-from_length + to_length >
	      current_thd->variables.max_allowed_packet)
	  {
	    push_warning_printf(current_thd, MYSQL_ERROR::WARN_LEVEL_WARN,
				ER_WARN_ALLOWED_PACKET_OVERFLOWED,
				ER(ER_WARN_ALLOWED_PACKET_OVERFLOWED),
				func_name(),
				current_thd->variables.max_allowed_packet);

            goto null;
	  }
          if (!alloced)
          {
            alloced=1;
            res=copy_if_not_alloced(str,res,res->length()+to_length);
          }
          res->replace((uint) offset,from_length,*res3);
	  offset+=(int) to_length;
          goto redo;
        }
skip:
        if ((l=my_ismbchar(res->charset(), ptr,strend))) ptr+=l;
        else ++ptr;
    }
  }
  else
#endif /* USE_MB */
    do
    {
      if (res->length()-from_length + to_length >
	  current_thd->variables.max_allowed_packet)
      {
	push_warning_printf(current_thd, MYSQL_ERROR::WARN_LEVEL_WARN,
			    ER_WARN_ALLOWED_PACKET_OVERFLOWED,
			    ER(ER_WARN_ALLOWED_PACKET_OVERFLOWED), func_name(),
			    current_thd->variables.max_allowed_packet);
        goto null;
      }
      if (!alloced)
      {
        alloced=1;
        res=copy_if_not_alloced(str,res,res->length()+to_length);
      }
      res->replace((uint) offset,from_length,*res3);
      offset+=(int) to_length;
    }
    while ((offset=res->strstr(*res2,(uint) offset)) >= 0);
  return res;

null:
  null_value=1;
  return 0;
}


void Item_func_replace::fix_length_and_dec()
{
  ulonglong max_result_length= args[0]->max_length;
  int diff=(int) (args[2]->max_length - args[1]->max_length);
  if (diff > 0 && args[1]->max_length)
  {						// Calculate of maxreplaces
    ulonglong max_substrs= max_result_length/args[1]->max_length;
    max_result_length+= max_substrs * (uint) diff;
  }
  if (max_result_length >= MAX_BLOB_WIDTH)
  {
    max_result_length= MAX_BLOB_WIDTH;
    maybe_null= 1;
  }
  max_length= (ulong) max_result_length;
  
  if (agg_arg_charsets(collation, args, 3, MY_COLL_CMP_CONV, 1))
    return;
}


String *Item_func_insert::val_str(String *str)
{
  DBUG_ASSERT(fixed == 1);
  String *res,*res2;
  longlong start, length;  /* must be longlong to avoid truncation */

  null_value=0;
  res=args[0]->val_str(str);
  res2=args[3]->val_str(&tmp_value);
  start= args[1]->val_int() - 1;
  length= args[2]->val_int();

  if (args[0]->null_value || args[1]->null_value || args[2]->null_value ||
      args[3]->null_value)
    goto null; /* purecov: inspected */

  if ((start < 0) || (start > res->length()))
    return res;                                 // Wrong param; skip insert
  if ((length < 0) || (length > res->length()))
    length= res->length();

  /* start and length are now sufficiently valid to pass to charpos function */
   start= res->charpos((int) start);
   length= res->charpos((int) length, (uint32) start);

  /* Re-testing with corrected params */
  if (start > res->length())
    return res; /* purecov: inspected */        // Wrong param; skip insert
  if (length > res->length() - start)
    length= res->length() - start;

  if ((ulonglong) (res->length() - length + res2->length()) >
      (ulonglong) current_thd->variables.max_allowed_packet)
  {
    push_warning_printf(current_thd, MYSQL_ERROR::WARN_LEVEL_WARN,
			ER_WARN_ALLOWED_PACKET_OVERFLOWED,
			ER(ER_WARN_ALLOWED_PACKET_OVERFLOWED),
			func_name(), current_thd->variables.max_allowed_packet);
    goto null;
  }
  res=copy_if_not_alloced(str,res,res->length());
  res->replace((uint32) start,(uint32) length,*res2);
  return res;
null:
  null_value=1;
  return 0;
}


void Item_func_insert::fix_length_and_dec()
{
  ulonglong max_result_length;

  // Handle character set for args[0] and args[3].
  if (agg_arg_charsets(collation, &args[0], 2, MY_COLL_ALLOW_CONV, 3))
    return;
  max_result_length= ((ulonglong) args[0]->max_length+
                      (ulonglong) args[3]->max_length);
  if (max_result_length >= MAX_BLOB_WIDTH)
  {
    max_result_length= MAX_BLOB_WIDTH;
    maybe_null= 1;
  }
  max_length= (ulong) max_result_length;
}


String *Item_str_conv::val_str(String *str)
{
  DBUG_ASSERT(fixed == 1);
  String *res;
  if (!(res=args[0]->val_str(str)))
  {
    null_value=1; /* purecov: inspected */
    return 0; /* purecov: inspected */
  }
  null_value=0;
  if (multiply == 1)
  {
    uint len;
    res= copy_if_not_alloced(str,res,res->length());
    len= converter(collation.collation, (char*) res->ptr(), res->length(),
                                        (char*) res->ptr(), res->length());
    DBUG_ASSERT(len <= res->length());
    res->length(len);
  }
  else
  {
    uint len= res->length() * multiply;
    tmp_value.alloc(len);
    tmp_value.set_charset(collation.collation);
    len= converter(collation.collation, (char*) res->ptr(), res->length(),
                                        (char*) tmp_value.ptr(), len);
    tmp_value.length(len);
    res= &tmp_value;
  }
  return res;
}


void Item_func_lcase::fix_length_and_dec()
{
  collation.set(args[0]->collation);
  multiply= collation.collation->casedn_multiply;
  converter= collation.collation->cset->casedn;
  max_length= args[0]->max_length * multiply;
}

void Item_func_ucase::fix_length_and_dec()
{
  collation.set(args[0]->collation);
  multiply= collation.collation->caseup_multiply;
  converter= collation.collation->cset->caseup;
  max_length= args[0]->max_length * multiply;
}


String *Item_func_left::val_str(String *str)
{
  DBUG_ASSERT(fixed == 1);
  String *res= args[0]->val_str(str);

  /* must be longlong to avoid truncation */
  longlong length= args[1]->val_int();
  uint char_pos;

  if ((null_value=(args[0]->null_value || args[1]->null_value)))
    return 0;

  /* if "unsigned_flag" is set, we have a *huge* positive number. */
  if ((length <= 0) && (!args[1]->unsigned_flag))
    return &my_empty_string;

  if ((res->length() <= (ulonglong) length) ||
      (res->length() <= (char_pos= res->charpos((int) length))))
    return res;

  tmp_value.set(*res, 0, char_pos);
  return &tmp_value;
}


void Item_str_func::left_right_max_length()
{
  max_length=args[0]->max_length;
  if (args[1]->const_item())
  {
    int length=(int) args[1]->val_int()*collation.collation->mbmaxlen;
    if (length <= 0)
      max_length=0;
    else
      set_if_smaller(max_length,(uint) length);
  }
}


void Item_func_left::fix_length_and_dec()
{
  collation.set(args[0]->collation);
  left_right_max_length();
}


String *Item_func_right::val_str(String *str)
{
  DBUG_ASSERT(fixed == 1);
  String *res= args[0]->val_str(str);
  /* must be longlong to avoid truncation */
  longlong length= args[1]->val_int();

  if ((null_value=(args[0]->null_value || args[1]->null_value)))
    return 0; /* purecov: inspected */

  /* if "unsigned_flag" is set, we have a *huge* positive number. */
  if ((length <= 0) && (!args[1]->unsigned_flag))
    return &my_empty_string; /* purecov: inspected */

  if (res->length() <= (ulonglong) length)
    return res; /* purecov: inspected */

  uint start=res->numchars();
  if (start <= (uint) length)
    return res;
  start=res->charpos(start - (uint) length);
  tmp_value.set(*res,start,res->length()-start);
  return &tmp_value;
}


void Item_func_right::fix_length_and_dec()
{
  collation.set(args[0]->collation);
  left_right_max_length();
}


String *Item_func_substr::val_str(String *str)
{
  DBUG_ASSERT(fixed == 1);
  String *res  = args[0]->val_str(str);
  /* must be longlong to avoid truncation */
  longlong start= args[1]->val_int();
  /* Assumes that the maximum length of a String is < INT_MAX32. */
  /* Limit so that code sees out-of-bound value properly. */
  longlong length= arg_count == 3 ? args[2]->val_int() : INT_MAX32;
  longlong tmp_length;

  if ((null_value=(args[0]->null_value || args[1]->null_value ||
		   (arg_count == 3 && args[2]->null_value))))
    return 0; /* purecov: inspected */

  /* Negative or zero length, will return empty string. */
  if ((arg_count == 3) && (length <= 0) && 
      (length == 0 || !args[2]->unsigned_flag))
    return &my_empty_string;

  /* Assumes that the maximum length of a String is < INT_MAX32. */
  /* Set here so that rest of code sees out-of-bound value as such. */
  if ((length <= 0) || (length > INT_MAX32))
    length= INT_MAX32;

  /* if "unsigned_flag" is set, we have a *huge* positive number. */
  /* Assumes that the maximum length of a String is < INT_MAX32. */
  if ((!args[1]->unsigned_flag && (start < INT_MIN32 || start > INT_MAX32)) ||
      (args[1]->unsigned_flag && ((ulonglong) start > INT_MAX32)))
    return &my_empty_string;

  start= ((start < 0) ? res->numchars() + start : start - 1);
  start= res->charpos((int) start);
  if ((start < 0) || ((uint) start + 1 > res->length()))
    return &my_empty_string;

  length= res->charpos((int) length, (uint32) start);
  tmp_length= res->length() - start;
  length= min(length, tmp_length);

  if (!start && (longlong) res->length() == length)
    return res;
  tmp_value.set(*res, (uint32) start, (uint32) length);
  return &tmp_value;
}


void Item_func_substr::fix_length_and_dec()
{
  max_length=args[0]->max_length;

  collation.set(args[0]->collation);
  if (args[1]->const_item())
  {
    int32 start= (int32) args[1]->val_int();
    if (start < 0)
      max_length= ((uint)(-start) > max_length) ? 0 : (uint)(-start);
    else
      max_length-= min((uint)(start - 1), max_length);
  }
  if (arg_count == 3 && args[2]->const_item())
  {
    int32 length= (int32) args[2]->val_int();
    if (length <= 0)
      max_length=0; /* purecov: inspected */
    else
      set_if_smaller(max_length,(uint) length);
  }
  max_length*= collation.collation->mbmaxlen;
}


void Item_func_substr_index::fix_length_and_dec()
{ 
  max_length= args[0]->max_length;

  if (agg_arg_charsets(collation, args, 2, MY_COLL_CMP_CONV, 1))
    return;
}


String *Item_func_substr_index::val_str(String *str)
{
  DBUG_ASSERT(fixed == 1);
  String *res= args[0]->val_str(str);
  String *delimiter= args[1]->val_str(&tmp_value);
  int32 count= (int32) args[2]->val_int();
  uint offset;

  if (args[0]->null_value || args[1]->null_value || args[2]->null_value)
  {					// string and/or delim are null
    null_value=1;
    return 0;
  }
  null_value=0;
  uint delimiter_length= delimiter->length();
  if (!res->length() || !delimiter_length || !count)
    return &my_empty_string;		// Wrong parameters

  res->set_charset(collation.collation);

#ifdef USE_MB
  if (use_mb(res->charset()))
  {
    const char *ptr= res->ptr();
    const char *strend= ptr+res->length();
    const char *end= strend-delimiter_length+1;
    const char *search= delimiter->ptr();
    const char *search_end= search+delimiter_length;
    int32 n=0,c=count,pass;
    register uint32 l;
    for (pass=(count>0);pass<2;++pass)
    {
      while (ptr < end)
      {
        if (*ptr == *search)
        {
	  register char *i,*j;
	  i=(char*) ptr+1; j=(char*) search+1;
	  while (j != search_end)
	    if (*i++ != *j++) goto skip;
	  if (pass==0) ++n;
	  else if (!--c) break;
	  ptr+= delimiter_length;
	  continue;
	}
    skip:
        if ((l=my_ismbchar(res->charset(), ptr,strend))) ptr+=l;
        else ++ptr;
      } /* either not found or got total number when count<0 */
      if (pass == 0) /* count<0 */
      {
        c+=n+1;
        if (c<=0) return res; /* not found, return original string */
        ptr=res->ptr();
      }
      else
      {
        if (c) return res; /* Not found, return original string */
        if (count>0) /* return left part */
        {
	  tmp_value.set(*res,0,(ulong) (ptr-res->ptr()));
        }
        else /* return right part */
        {
	  ptr+= delimiter_length;
	  tmp_value.set(*res,(ulong) (ptr-res->ptr()), (ulong) (strend-ptr));
        }
      }
    }
  }
  else
#endif /* USE_MB */
  {
    if (count > 0)
    {					// start counting from the beginning
      for (offset=0; ; offset+= delimiter_length)
      {
	if ((int) (offset= res->strstr(*delimiter, offset)) < 0)
	  return res;			// Didn't find, return org string
	if (!--count)
	{
	  tmp_value.set(*res,0,offset);
	  break;
	}
      }
    }
    else
    {
      /*
        Negative index, start counting at the end
      */
      for (offset=res->length(); offset ;)
      {
        /* 
          this call will result in finding the position pointing to one 
          address space less than where the found substring is located
          in res
        */
	if ((int) (offset= res->strrstr(*delimiter, offset)) < 0)
	  return res;			// Didn't find, return org string
        /*
          At this point, we've searched for the substring
          the number of times as supplied by the index value
        */
	if (!++count)
	{
	  offset+= delimiter_length;
	  tmp_value.set(*res,offset,res->length()- offset);
	  break;
	}
      }
    }
  }
  /*
    We always mark tmp_value as const so that if val_str() is called again
    on this object, we don't disrupt the contents of tmp_value when it was
    derived from another String.
  */
  tmp_value.mark_as_const();
  return (&tmp_value);
}

/*
** The trim functions are extension to ANSI SQL because they trim substrings
** They ltrim() and rtrim() functions are optimized for 1 byte strings
** They also return the original string if possible, else they return
** a substring that points at the original string.
*/


String *Item_func_ltrim::val_str(String *str)
{
  DBUG_ASSERT(fixed == 1);
  char buff[MAX_FIELD_WIDTH], *ptr, *end;
  String tmp(buff,sizeof(buff),system_charset_info);
  String *res, *remove_str;
  uint remove_length;
  LINT_INIT(remove_length);

  res= args[0]->val_str(str);
  if ((null_value=args[0]->null_value))
    return 0;
  remove_str= &remove;                          /* Default value. */
  if (arg_count == 2)
  {
    remove_str= args[1]->val_str(&tmp);
    if ((null_value= args[1]->null_value))
      return 0;
  }

  if ((remove_length= remove_str->length()) == 0 ||
      remove_length > res->length())
    return res;

  ptr= (char*) res->ptr();
  end= ptr+res->length();
  if (remove_length == 1)
  {
    char chr=(*remove_str)[0];
    while (ptr != end && *ptr == chr)
      ptr++;
  }
  else
  {
    const char *r_ptr=remove_str->ptr();
    end-=remove_length;
    while (ptr <= end && !memcmp(ptr, r_ptr, remove_length))
      ptr+=remove_length;
    end+=remove_length;
  }
  if (ptr == res->ptr())
    return res;
  tmp_value.set(*res,(uint) (ptr - res->ptr()),(uint) (end-ptr));
  return &tmp_value;
}


String *Item_func_rtrim::val_str(String *str)
{
  DBUG_ASSERT(fixed == 1);
  char buff[MAX_FIELD_WIDTH], *ptr, *end;
  String tmp(buff, sizeof(buff), system_charset_info);
  String *res, *remove_str;
  uint remove_length;
  LINT_INIT(remove_length);

  res= args[0]->val_str(str);
  if ((null_value=args[0]->null_value))
    return 0;
  remove_str= &remove;                          /* Default value. */
  if (arg_count == 2)
  {
    remove_str= args[1]->val_str(&tmp);
    if ((null_value= args[1]->null_value))
      return 0;
  }

  if ((remove_length= remove_str->length()) == 0 ||
      remove_length > res->length())
    return res;

  ptr= (char*) res->ptr();
  end= ptr+res->length();
#ifdef USE_MB
  char *p=ptr;
  register uint32 l;
#endif
  if (remove_length == 1)
  {
    char chr=(*remove_str)[0];
#ifdef USE_MB
    if (use_mb(res->charset()))
    {
      while (ptr < end)
      {
	if ((l=my_ismbchar(res->charset(), ptr,end))) ptr+=l,p=ptr;
	else ++ptr;
      }
      ptr=p;
    }
#endif
    while (ptr != end  && end[-1] == chr)
      end--;
  }
  else
  {
    const char *r_ptr=remove_str->ptr();
#ifdef USE_MB
    if (use_mb(res->charset()))
    {
  loop:
      while (ptr + remove_length < end)
      {
	if ((l=my_ismbchar(res->charset(), ptr,end))) ptr+=l;
	else ++ptr;
      }
      if (ptr + remove_length == end && !memcmp(ptr,r_ptr,remove_length))
      {
	end-=remove_length;
	ptr=p;
	goto loop;
      }
    }
    else
#endif /* USE_MB */
    {
      while (ptr + remove_length <= end &&
	     !memcmp(end-remove_length, r_ptr, remove_length))
	end-=remove_length;
    }
  }
  if (end == res->ptr()+res->length())
    return res;
  tmp_value.set(*res,0,(uint) (end-res->ptr()));
  return &tmp_value;
}


String *Item_func_trim::val_str(String *str)
{
  DBUG_ASSERT(fixed == 1);
  char buff[MAX_FIELD_WIDTH], *ptr, *end;
  const char *r_ptr;
  String tmp(buff, sizeof(buff), system_charset_info);
  String *res, *remove_str;
  uint remove_length;
  LINT_INIT(remove_length);

  res= args[0]->val_str(str);
  if ((null_value=args[0]->null_value))
    return 0;
  remove_str= &remove;                          /* Default value. */
  if (arg_count == 2)
  {
    remove_str= args[1]->val_str(&tmp);
    if ((null_value= args[1]->null_value))
      return 0;
  }

  if ((remove_length= remove_str->length()) == 0 ||
      remove_length > res->length())
    return res;

  ptr= (char*) res->ptr();
  end= ptr+res->length();
  r_ptr= remove_str->ptr();
  while (ptr+remove_length <= end && !memcmp(ptr,r_ptr,remove_length))
    ptr+=remove_length;
#ifdef USE_MB
  if (use_mb(res->charset()))
  {
    char *p=ptr;
    register uint32 l;
 loop:
    while (ptr + remove_length < end)
    {
      if ((l=my_ismbchar(res->charset(), ptr,end))) ptr+=l;
      else ++ptr;
    }
    if (ptr + remove_length == end && !memcmp(ptr,r_ptr,remove_length))
    {
      end-=remove_length;
      ptr=p;
      goto loop;
    }
    ptr=p;
  }
  else
#endif /* USE_MB */
  {
    while (ptr + remove_length <= end &&
	   !memcmp(end-remove_length,r_ptr,remove_length))
      end-=remove_length;
  }
  if (ptr == res->ptr() && end == ptr+res->length())
    return res;
  tmp_value.set(*res,(uint) (ptr - res->ptr()),(uint) (end-ptr));
  return &tmp_value;
}

void Item_func_trim::fix_length_and_dec()
{
  max_length= args[0]->max_length;
  if (arg_count == 1)
  {
    collation.set(args[0]->collation);
    remove.set_charset(collation.collation);
    remove.set_ascii(" ",1);
  }
  else
  {
    // Handle character set for args[1] and args[0].
    // Note that we pass args[1] as the first item, and args[0] as the second.
    if (agg_arg_charsets(collation, &args[1], 2, MY_COLL_CMP_CONV, -1))
      return;
  }
}

void Item_func_trim::print(String *str, enum_query_type query_type)
{
  if (arg_count == 1)
  {
    Item_func::print(str, query_type);
    return;
  }
  str->append(Item_func_trim::func_name());
  str->append('(');
  str->append(mode_name());
  str->append(' ');
  args[1]->print(str, query_type);
  str->append(STRING_WITH_LEN(" from "));
  args[0]->print(str, query_type);
  str->append(')');
}


/* Item_func_password */

String *Item_func_password::val_str(String *str)
{
  DBUG_ASSERT(fixed == 1);
  String *res= args[0]->val_str(str); 
  if ((null_value=args[0]->null_value))
    return 0;
  if (res->length() == 0)
    return &my_empty_string;
  make_scrambled_password(tmp_value, res->c_ptr());
  str->set(tmp_value, SCRAMBLED_PASSWORD_CHAR_LENGTH, res->charset());
  return str;
}

char *Item_func_password::alloc(THD *thd, const char *password)
{
  char *buff= (char *) thd->alloc(SCRAMBLED_PASSWORD_CHAR_LENGTH+1);
  if (buff)
    make_scrambled_password(buff, password);
  return buff;
}

/* Item_func_old_password */

String *Item_func_old_password::val_str(String *str)
{
  DBUG_ASSERT(fixed == 1);
  String *res= args[0]->val_str(str);
  if ((null_value=args[0]->null_value))
    return 0;
  if (res->length() == 0)
    return &my_empty_string;
  make_scrambled_password_323(tmp_value, res->c_ptr());
  str->set(tmp_value, SCRAMBLED_PASSWORD_CHAR_LENGTH_323, res->charset());
  return str;
}

char *Item_func_old_password::alloc(THD *thd, const char *password)
{
  char *buff= (char *) thd->alloc(SCRAMBLED_PASSWORD_CHAR_LENGTH_323+1);
  if (buff)
    make_scrambled_password_323(buff, password);
  return buff;
}


#define bin_to_ascii(c) ((c)>=38?((c)-38+'a'):(c)>=12?((c)-12+'A'):(c)+'.')

String *Item_func_encrypt::val_str(String *str)
{
  DBUG_ASSERT(fixed == 1);
  String *res  =args[0]->val_str(str);

#ifdef HAVE_CRYPT
  char salt[3],*salt_ptr;
  if ((null_value=args[0]->null_value))
    return 0;
  if (res->length() == 0)
    return &my_empty_string;

  if (arg_count == 1)
  {					// generate random salt
    time_t timestamp=current_thd->query_start();
    salt[0] = bin_to_ascii( (ulong) timestamp & 0x3f);
    salt[1] = bin_to_ascii(( (ulong) timestamp >> 5) & 0x3f);
    salt[2] = 0;
    salt_ptr=salt;
  }
  else
  {					// obtain salt from the first two bytes
    String *salt_str=args[1]->val_str(&tmp_value);
    if ((null_value= (args[1]->null_value || salt_str->length() < 2)))
      return 0;
    salt_ptr= salt_str->c_ptr();
  }
  pthread_mutex_lock(&LOCK_crypt);
  char *tmp= crypt(res->c_ptr(),salt_ptr);
  if (!tmp)
  {
    pthread_mutex_unlock(&LOCK_crypt);
    null_value= 1;
    return 0;
  }
  str->set(tmp, (uint) strlen(tmp), &my_charset_bin);
  str->copy();
  pthread_mutex_unlock(&LOCK_crypt);
  return str;
#else
  null_value=1;
  return 0;
#endif	/* HAVE_CRYPT */
}

void Item_func_encode::fix_length_and_dec()
{
  max_length=args[0]->max_length;
  maybe_null=args[0]->maybe_null || args[1]->maybe_null;
  collation.set(&my_charset_bin);
}

String *Item_func_encode::val_str(String *str)
{
  String *res;
  char pw_buff[80];
  String tmp_pw_value(pw_buff, sizeof(pw_buff), system_charset_info);
  String *password;
  DBUG_ASSERT(fixed == 1);

  if (!(res=args[0]->val_str(str)))
  {
    null_value=1; /* purecov: inspected */
    return 0; /* purecov: inspected */
  }

  if (!(password=args[1]->val_str(& tmp_pw_value)))
  {
    null_value=1;
    return 0;
  }

  null_value=0;
  res=copy_if_not_alloced(str,res,res->length());
  SQL_CRYPT sql_crypt(password->ptr());
  sql_crypt.init();
  sql_crypt.encode((char*) res->ptr(),res->length());
  res->set_charset(&my_charset_bin);
  return res;
}

String *Item_func_decode::val_str(String *str)
{
  String *res;
  char pw_buff[80];
  String tmp_pw_value(pw_buff, sizeof(pw_buff), system_charset_info);
  String *password;
  DBUG_ASSERT(fixed == 1);

  if (!(res=args[0]->val_str(str)))
  {
    null_value=1; /* purecov: inspected */
    return 0; /* purecov: inspected */
  }

  if (!(password=args[1]->val_str(& tmp_pw_value)))
  {
    null_value=1;
    return 0;
  }

  null_value=0;
  res=copy_if_not_alloced(str,res,res->length());
  SQL_CRYPT sql_crypt(password->ptr());
  sql_crypt.init();
  sql_crypt.decode((char*) res->ptr(),res->length());
  return res;
}


Item *Item_func_sysconst::safe_charset_converter(CHARSET_INFO *tocs)
{
  Item_string *conv;
  uint conv_errors;
  String tmp, cstr, *ostr= val_str(&tmp);
  cstr.copy(ostr->ptr(), ostr->length(), ostr->charset(), tocs, &conv_errors);
  if (conv_errors ||
      !(conv= new Item_static_string_func(fully_qualified_func_name(),
                                          cstr.ptr(), cstr.length(),
                                          cstr.charset(),
                                          collation.derivation)))
  {
    return NULL;
  }
  conv->str_value.copy();
  conv->str_value.mark_as_const();
  return conv;
}


String *Item_func_database::val_str(String *str)
{
  DBUG_ASSERT(fixed == 1);
  THD *thd= current_thd;
  if (thd->db == NULL)
  {
    null_value= 1;
    return 0;
  }
  else
    str->copy(thd->db, thd->db_length, system_charset_info);
  return str;
}


/**
  @todo
  make USER() replicate properly (currently it is replicated to "")
*/
bool Item_func_user::init(const char *user, const char *host)
{
  DBUG_ASSERT(fixed == 1);

  // For system threads (e.g. replication SQL thread) user may be empty
  if (user)
  {
    CHARSET_INFO *cs= str_value.charset();
    uint res_length= (strlen(user)+strlen(host)+2) * cs->mbmaxlen;

    if (str_value.alloc(res_length))
    {
      null_value=1;
      return TRUE;
    }

    res_length=cs->cset->snprintf(cs, (char*)str_value.ptr(), res_length,
                                  "%s@%s", user, host);
    str_value.length(res_length);
    str_value.mark_as_const();
  }
  return FALSE;
}


bool Item_func_user::fix_fields(THD *thd, Item **ref)
{
  return (Item_func_sysconst::fix_fields(thd, ref) ||
          init(thd->main_security_ctx.user,
               thd->main_security_ctx.host_or_ip));
}


bool Item_func_current_user::fix_fields(THD *thd, Item **ref)
{
  if (Item_func_sysconst::fix_fields(thd, ref))
    return TRUE;

  Security_context *ctx=
#ifndef NO_EMBEDDED_ACCESS_CHECKS
                         (context->security_ctx
                          ? context->security_ctx : thd->security_ctx);
#else
                         thd->security_ctx;
#endif /*NO_EMBEDDED_ACCESS_CHECKS*/
  return init(ctx->priv_user, ctx->priv_host);
}


void Item_func_soundex::fix_length_and_dec()
{
  collation.set(args[0]->collation);
  max_length=args[0]->max_length;
  set_if_bigger(max_length, 4 * collation.collation->mbminlen);
  tmp_value.set_charset(collation.collation);
}


/**
  If alpha, map input letter to soundex code.
  If not alpha and remove_garbage is set then skip to next char
  else return 0
*/

static int soundex_toupper(int ch)
{
  return (ch >= 'a' && ch <= 'z') ? ch - 'a' + 'A' : ch;
}


static char get_scode(int wc)
{
  int ch= soundex_toupper(wc);
  if (ch < 'A' || ch > 'Z')
  {
					// Thread extended alfa (country spec)
    return '0';				// as vokal
  }
  return(soundex_map[ch-'A']);
}


static bool my_uni_isalpha(int wc)
{
  /*
    Return true for all Basic Latin letters: a..z A..Z.
    Return true for all Unicode characters with code higher than U+00C0:
    - characters between 'z' and U+00C0 are controls and punctuations.
    - "U+00C0 LATIN CAPITAL LETTER A WITH GRAVE" is the first letter after 'z'.
  */
  return (wc >= 'a' && wc <= 'z') ||
         (wc >= 'A' && wc <= 'Z') ||
         (wc >= 0xC0);
}


String *Item_func_soundex::val_str(String *str)
{
  DBUG_ASSERT(fixed == 1);
  String *res  =args[0]->val_str(str);
  char last_ch,ch;
  CHARSET_INFO *cs= collation.collation;
  my_wc_t wc;
  uint nchars;
  int rc;

  if ((null_value= args[0]->null_value))
    return 0; /* purecov: inspected */

  if (tmp_value.alloc(max(res->length(), 4 * cs->mbminlen)))
    return str; /* purecov: inspected */
  char *to= (char *) tmp_value.ptr();
  char *to_end= to + tmp_value.alloced_length();
  char *from= (char *) res->ptr(), *end= from + res->length();
  
  for ( ; ; ) /* Skip pre-space */
  {
    if ((rc= cs->cset->mb_wc(cs, &wc, (uchar*) from, (uchar*) end)) <= 0)
      return &my_empty_string; /* EOL or invalid byte sequence */
    
    if (rc == 1 && cs->ctype)
    {
      /* Single byte letter found */
      if (my_isalpha(cs, *from))
      {
        last_ch= get_scode(*from);       // Code of the first letter
        *to++= soundex_toupper(*from++); // Copy first letter
        break;
      }
      from++;
    }
    else
    {
      from+= rc;
      if (my_uni_isalpha(wc))
      {
        /* Multibyte letter found */
        wc= soundex_toupper(wc);
        last_ch= get_scode(wc);     // Code of the first letter
        if ((rc= cs->cset->wc_mb(cs, wc, (uchar*) to, (uchar*) to_end)) <= 0)
        {
          /* Extra safety - should not really happen */
          DBUG_ASSERT(false);
          return &my_empty_string;
        }
        to+= rc;
        break;
      }
    }
  }
  
  /*
     last_ch is now set to the first 'double-letter' check.
     loop on input letters until end of input
  */
  for (nchars= 1 ; ; )
  {
    if ((rc= cs->cset->mb_wc(cs, &wc, (uchar*) from, (uchar*) end)) <= 0)
      break; /* EOL or invalid byte sequence */

    if (rc == 1 && cs->ctype)
    {
      if (!my_isalpha(cs, *from++))
        continue;
    }
    else
    {
      from+= rc;
      if (!my_uni_isalpha(wc))
        continue;
    }
    
    ch= get_scode(wc);
    if ((ch != '0') && (ch != last_ch)) // if not skipped or double
    {
      // letter, copy to output
      if ((rc= cs->cset->wc_mb(cs, (my_wc_t) ch,
                               (uchar*) to, (uchar*) to_end)) <= 0)
      {
        // Extra safety - should not really happen
        DBUG_ASSERT(false);
        break;
      }
      to+= rc;
      nchars++;
      last_ch= ch;  // save code of last input letter
    }               // for next double-letter check
  }
  
  /* Pad up to 4 characters with DIGIT ZERO, if the string is shorter */
  if (nchars < 4) 
  {
    uint nbytes= (4 - nchars) * cs->mbminlen;
    cs->cset->fill(cs, to, nbytes, '0');
    to+= nbytes;
  }

  tmp_value.length((uint) (to-tmp_value.ptr()));
  return &tmp_value;
}


/**
  Change a number to format '3,333,333,333.000'.

  This should be 'internationalized' sometimes.
*/

const int FORMAT_MAX_DECIMALS= 30;

Item_func_format::Item_func_format(Item *org, Item *dec)
: Item_str_func(org, dec)
{
}

void Item_func_format::fix_length_and_dec()
{
  collation.set(default_charset());
  uint char_length= args[0]->max_length/args[0]->collation.collation->mbmaxlen;
  max_length= ((char_length + (char_length-args[0]->decimals)/3) *
               collation.collation->mbmaxlen);
}


/**
  @todo
  This needs to be fixed for multi-byte character set where numbers
  are stored in more than one byte
*/

String *Item_func_format::val_str(String *str)
{
  uint32 length;
  uint32 str_length;
  /* Number of decimal digits */
  int dec;
  /* Number of characters used to represent the decimals, including '.' */
  uint32 dec_length;
  int diff;
  DBUG_ASSERT(fixed == 1);

  dec= (int) args[1]->val_int();
  if (args[1]->null_value)
  {
    null_value=1;
    return NULL;
  }

  dec= set_zone(dec, 0, FORMAT_MAX_DECIMALS);
  dec_length= dec ? dec+1 : 0;
  null_value=0;

  if (args[0]->result_type() == DECIMAL_RESULT ||
      args[0]->result_type() == INT_RESULT)
  {
    my_decimal dec_val, rnd_dec, *res;
    res= args[0]->val_decimal(&dec_val);
    if ((null_value=args[0]->null_value))
      return 0; /* purecov: inspected */
    my_decimal_round(E_DEC_FATAL_ERROR, res, dec, false, &rnd_dec);
    my_decimal2string(E_DEC_FATAL_ERROR, &rnd_dec, 0, 0, 0, str);
    str_length= str->length();
    if (rnd_dec.sign())
      str_length--;
  }
  else
  {
    double nr= args[0]->val_real();
    if ((null_value=args[0]->null_value))
      return 0; /* purecov: inspected */
    nr= my_double_round(nr, (longlong) dec, FALSE, FALSE);
    /* Here default_charset() is right as this is not an automatic conversion */
    str->set_real(nr, dec, default_charset());
    if (isnan(nr))
      return str;
    str_length=str->length();
    if (nr < 0)
      str_length--;				// Don't count sign
  }
  /* We need this test to handle 'nan' values */
  if (str_length >= dec_length+4)
  {
    char *tmp,*pos;
    length= str->length()+(diff=((int)(str_length- dec_length-1))/3);
    str= copy_if_not_alloced(&tmp_str,str,length);
    str->length(length);
    tmp= (char*) str->ptr()+length - dec_length-1;
    for (pos= (char*) str->ptr()+length-1; pos != tmp; pos--)
      pos[0]= pos[-diff];
    while (diff)
    {
      *pos= *(pos - diff);
      pos--;
      *pos= *(pos - diff);
      pos--;
      *pos= *(pos - diff);
      pos--;
      pos[0]=',';
      pos--;
      diff--;
    }
  }
  return str;
}


void Item_func_format::print(String *str, enum_query_type query_type)
{
  str->append(STRING_WITH_LEN("format("));
  args[0]->print(str, query_type);
  str->append(',');
  args[1]->print(str, query_type);
  str->append(')');
}

void Item_func_elt::fix_length_and_dec()
{
  max_length=0;
  decimals=0;

  if (agg_arg_charsets(collation, args+1, arg_count-1, MY_COLL_ALLOW_CONV, 1))
    return;

  for (uint i= 1 ; i < arg_count ; i++)
  {
    set_if_bigger(max_length,args[i]->max_length);
    set_if_bigger(decimals,args[i]->decimals);
  }
  maybe_null=1;					// NULL if wrong first arg
}


double Item_func_elt::val_real()
{
  DBUG_ASSERT(fixed == 1);
  uint tmp;
  null_value=1;
  if ((tmp=(uint) args[0]->val_int()) == 0 || tmp >= arg_count)
    return 0.0;
  double result= args[tmp]->val_real();
  null_value= args[tmp]->null_value;
  return result;
}


longlong Item_func_elt::val_int()
{
  DBUG_ASSERT(fixed == 1);
  uint tmp;
  null_value=1;
  if ((tmp=(uint) args[0]->val_int()) == 0 || tmp >= arg_count)
    return 0;

  longlong result= args[tmp]->val_int();
  null_value= args[tmp]->null_value;
  return result;
}


String *Item_func_elt::val_str(String *str)
{
  DBUG_ASSERT(fixed == 1);
  uint tmp;
  null_value=1;
  if ((tmp=(uint) args[0]->val_int()) == 0 || tmp >= arg_count)
    return NULL;

  String *result= args[tmp]->val_str(str);
  if (result)
    result->set_charset(collation.collation);
  null_value= args[tmp]->null_value;
  return result;
}


void Item_func_make_set::split_sum_func(THD *thd, Item **ref_pointer_array,
					List<Item> &fields)
{
  item->split_sum_func2(thd, ref_pointer_array, fields, &item, TRUE);
  Item_str_func::split_sum_func(thd, ref_pointer_array, fields);
}


void Item_func_make_set::fix_length_and_dec()
{
  max_length=arg_count-1;

  if (agg_arg_charsets(collation, args, arg_count, MY_COLL_ALLOW_CONV, 1))
    return;
  
  for (uint i=0 ; i < arg_count ; i++)
    max_length+=args[i]->max_length;

  used_tables_cache|=	  item->used_tables();
  not_null_tables_cache&= item->not_null_tables();
  const_item_cache&=	  item->const_item();
  with_sum_func= with_sum_func || item->with_sum_func;
}


void Item_func_make_set::update_used_tables()
{
  Item_func::update_used_tables();
  item->update_used_tables();
  used_tables_cache|=item->used_tables();
  const_item_cache&=item->const_item();
}


String *Item_func_make_set::val_str(String *str)
{
  DBUG_ASSERT(fixed == 1);
  ulonglong bits;
  bool first_found=0;
  Item **ptr=args;
  String *result=&my_empty_string;

  bits=item->val_int();
  if ((null_value=item->null_value))
    return NULL;

  if (arg_count < 64)
    bits &= ((ulonglong) 1 << arg_count)-1;

  for (; bits; bits >>= 1, ptr++)
  {
    if (bits & 1)
    {
      String *res= (*ptr)->val_str(str);
      if (res)					// Skip nulls
      {
	if (!first_found)
	{					// First argument
	  first_found=1;
	  if (res != str)
	    result=res;				// Use original string
	  else
	  {
	    if (tmp_str.copy(*res))		// Don't use 'str'
	      return &my_empty_string;
	    result= &tmp_str;
	  }
	}
	else
	{
	  if (result != &tmp_str)
	  {					// Copy data to tmp_str
	    if (tmp_str.alloc(result->length()+res->length()+1) ||
		tmp_str.copy(*result))
	      return &my_empty_string;
	    result= &tmp_str;
	  }
	  if (tmp_str.append(STRING_WITH_LEN(","), &my_charset_bin) || tmp_str.append(*res))
	    return &my_empty_string;
	}
      }
    }
  }
  return result;
}


Item *Item_func_make_set::transform(Item_transformer transformer, uchar *arg)
{
  DBUG_ASSERT(!current_thd->is_stmt_prepare());

  Item *new_item= item->transform(transformer, arg);
  if (!new_item)
    return 0;

  /*
    THD::change_item_tree() should be called only if the tree was
    really transformed, i.e. when a new item has been created.
    Otherwise we'll be allocating a lot of unnecessary memory for
    change records at each execution.
  */
  if (item != new_item)
    current_thd->change_item_tree(&item, new_item);
  return Item_str_func::transform(transformer, arg);
}


void Item_func_make_set::print(String *str, enum_query_type query_type)
{
  str->append(STRING_WITH_LEN("make_set("));
  item->print(str, query_type);
  if (arg_count)
  {
    str->append(',');
    print_args(str, 0, query_type);
  }
  str->append(')');
}


String *Item_func_char::val_str(String *str)
{
  DBUG_ASSERT(fixed == 1);
  str->length(0);
  str->set_charset(collation.collation);
  for (uint i=0 ; i < arg_count ; i++)
  {
    int32 num=(int32) args[i]->val_int();
    if (!args[i]->null_value)
    {
      char char_num= (char) num;
      if (num&0xFF000000L) {
        str->append((char)(num>>24));
        goto b2;
      } else if (num&0xFF0000L) {
    b2:        str->append((char)(num>>16));
        goto b1;
      } else if (num&0xFF00L) {
    b1:        str->append((char)(num>>8));
      }
      str->append(&char_num, 1);
    }
  }
  str->realloc(str->length());			// Add end 0 (for Purify)
  return check_well_formed_result(str);
}


inline String* alloc_buffer(String *res,String *str,String *tmp_value,
			    ulong length)
{
  if (res->alloced_length() < length)
  {
    if (str->alloced_length() >= length)
    {
      (void) str->copy(*res);
      str->length(length);
      return str;
    }
    if (tmp_value->alloc(length))
      return 0;
    (void) tmp_value->copy(*res);
    tmp_value->length(length);
    return tmp_value;
  }
  res->length(length);
  return res;
}


void Item_func_repeat::fix_length_and_dec()
{
  collation.set(args[0]->collation);
  if (args[1]->const_item())
  {
    /* must be longlong to avoid truncation */
    longlong count= args[1]->val_int();

    /* Assumes that the maximum length of a String is < INT_MAX32. */
    /* Set here so that rest of code sees out-of-bound value as such. */
    if (count > INT_MAX32)
      count= INT_MAX32;

    ulonglong max_result_length= (ulonglong) args[0]->max_length * count;
    if (max_result_length >= MAX_BLOB_WIDTH)
    {
      max_result_length= MAX_BLOB_WIDTH;
      maybe_null= 1;
    }
    max_length= (ulong) max_result_length;
  }
  else
  {
    max_length= MAX_BLOB_WIDTH;
    maybe_null= 1;
  }
}

/**
  Item_func_repeat::str is carefully written to avoid reallocs
  as much as possible at the cost of a local buffer
*/

String *Item_func_repeat::val_str(String *str)
{
  DBUG_ASSERT(fixed == 1);
  uint length,tot_length;
  char *to;
  /* must be longlong to avoid truncation */
  longlong count= args[1]->val_int();
  String *res= args[0]->val_str(str);

  if (args[0]->null_value || args[1]->null_value)
    goto err;				// string and/or delim are null
  null_value= 0;

  if (count <= 0 && (count == 0 || !args[1]->unsigned_flag))
    return &my_empty_string;

  /* Assumes that the maximum length of a String is < INT_MAX32. */
  /* Bounds check on count:  If this is triggered, we will error. */
  if ((ulonglong) count > INT_MAX32)
    count= INT_MAX32;
  if (count == 1)			// To avoid reallocs
    return res;
  length=res->length();
  // Safe length check
  if (length > current_thd->variables.max_allowed_packet / (uint) count)
  {
    push_warning_printf(current_thd, MYSQL_ERROR::WARN_LEVEL_WARN,
			ER_WARN_ALLOWED_PACKET_OVERFLOWED,
			ER(ER_WARN_ALLOWED_PACKET_OVERFLOWED),
			func_name(), current_thd->variables.max_allowed_packet);
    goto err;
  }
  tot_length= length*(uint) count;
  if (!(res= alloc_buffer(res,str,&tmp_value,tot_length)))
    goto err;

  to=(char*) res->ptr()+length;
  while (--count)
  {
    memcpy(to,res->ptr(),length);
    to+=length;
  }
  return (res);

err:
  null_value=1;
  return 0;
}


void Item_func_rpad::fix_length_and_dec()
{
  // Handle character set for args[0] and args[2].
  if (agg_arg_charsets(collation, &args[0], 2, MY_COLL_ALLOW_CONV, 2))
    return;
  if (args[1]->const_item())
  {
    ulonglong length= 0;

    if (collation.collation->mbmaxlen > 0)
    {
      ulonglong temp= (ulonglong) args[1]->val_int();

      /* Assumes that the maximum length of a String is < INT_MAX32. */
      /* Set here so that rest of code sees out-of-bound value as such. */
      if (temp > INT_MAX32)
	temp = INT_MAX32;

      length= temp * collation.collation->mbmaxlen;
    }

    if (length >= MAX_BLOB_WIDTH)
    {
      length= MAX_BLOB_WIDTH;
      maybe_null= 1;
    }
    max_length= (ulong) length;
  }
  else
  {
    max_length= MAX_BLOB_WIDTH;
    maybe_null= 1;
  }
}


String *Item_func_rpad::val_str(String *str)
{
  DBUG_ASSERT(fixed == 1);
  uint32 res_byte_length,res_char_length,pad_char_length,pad_byte_length;
  char *to;
  const char *ptr_pad;
  /* must be longlong to avoid truncation */
  longlong count= args[1]->val_int();
  longlong byte_count;
  String *res= args[0]->val_str(str);
  String *rpad= args[2]->val_str(&rpad_str);

  if (!res || args[1]->null_value || !rpad || 
      ((count < 0) && !args[1]->unsigned_flag))
    goto err;
  null_value=0;
  /* Assumes that the maximum length of a String is < INT_MAX32. */
  /* Set here so that rest of code sees out-of-bound value as such. */
  if ((ulonglong) count > INT_MAX32)
    count= INT_MAX32;
  if (count <= (res_char_length= res->numchars()))
  {						// String to pad is big enough
    res->length(res->charpos((int) count));	// Shorten result if longer
    return (res);
  }
  pad_char_length= rpad->numchars();

  byte_count= count * collation.collation->mbmaxlen;
  if ((ulonglong) byte_count > current_thd->variables.max_allowed_packet)
  {
    push_warning_printf(current_thd, MYSQL_ERROR::WARN_LEVEL_WARN,
			ER_WARN_ALLOWED_PACKET_OVERFLOWED,
			ER(ER_WARN_ALLOWED_PACKET_OVERFLOWED),
			func_name(), current_thd->variables.max_allowed_packet);
    goto err;
  }
  if (args[2]->null_value || !pad_char_length)
    goto err;
  res_byte_length= res->length();	/* Must be done before alloc_buffer */
  if (!(res= alloc_buffer(res,str,&tmp_value, (ulong) byte_count)))
    goto err;

  to= (char*) res->ptr()+res_byte_length;
  ptr_pad=rpad->ptr();
  pad_byte_length= rpad->length();
  count-= res_char_length;
  for ( ; (uint32) count > pad_char_length; count-= pad_char_length)
  {
    memcpy(to,ptr_pad,pad_byte_length);
    to+= pad_byte_length;
  }
  if (count)
  {
    pad_byte_length= rpad->charpos((int) count);
    memcpy(to,ptr_pad,(size_t) pad_byte_length);
    to+= pad_byte_length;
  }
  res->length(to- (char*) res->ptr());
  return (res);

 err:
  null_value=1;
  return 0;
}


void Item_func_lpad::fix_length_and_dec()
{
  // Handle character set for args[0] and args[2].
  if (agg_arg_charsets(collation, &args[0], 2, MY_COLL_ALLOW_CONV, 2))
    return;
  
  if (args[1]->const_item())
  {
    ulonglong length= 0;

    if (collation.collation->mbmaxlen > 0)
    {
      ulonglong temp= (ulonglong) args[1]->val_int();

      /* Assumes that the maximum length of a String is < INT_MAX32. */
      /* Set here so that rest of code sees out-of-bound value as such. */
      if (temp > INT_MAX32)
        temp= INT_MAX32;

      length= temp * collation.collation->mbmaxlen;
    }

    if (length >= MAX_BLOB_WIDTH)
    {
      length= MAX_BLOB_WIDTH;
      maybe_null= 1;
    }
    max_length= (ulong) length;
  }
  else
  {
    max_length= MAX_BLOB_WIDTH;
    maybe_null= 1;
  }
}


String *Item_func_lpad::val_str(String *str)
{
  DBUG_ASSERT(fixed == 1);
  uint32 res_char_length,pad_char_length;
  /* must be longlong to avoid truncation */
  longlong count= args[1]->val_int();
  longlong byte_count;
  String *res= args[0]->val_str(&tmp_value);
  String *pad= args[2]->val_str(&lpad_str);

  if (!res || args[1]->null_value || !pad ||  
      ((count < 0) && !args[1]->unsigned_flag))
    goto err;  
  null_value=0;
  /* Assumes that the maximum length of a String is < INT_MAX32. */
  /* Set here so that rest of code sees out-of-bound value as such. */
  if ((ulonglong) count > INT_MAX32)
    count= INT_MAX32;

  res_char_length= res->numchars();

  if (count <= res_char_length)
  {
    res->length(res->charpos((int) count));
    return res;
  }
  
  pad_char_length= pad->numchars();
  byte_count= count * collation.collation->mbmaxlen;
  
  if ((ulonglong) byte_count > current_thd->variables.max_allowed_packet)
  {
    push_warning_printf(current_thd, MYSQL_ERROR::WARN_LEVEL_WARN,
			ER_WARN_ALLOWED_PACKET_OVERFLOWED,
			ER(ER_WARN_ALLOWED_PACKET_OVERFLOWED),
			func_name(), current_thd->variables.max_allowed_packet);
    goto err;
  }

  if (args[2]->null_value || !pad_char_length ||
      str->alloc((uint32) byte_count))
    goto err;
  
  str->length(0);
  str->set_charset(collation.collation);
  count-= res_char_length;
  while (count >= pad_char_length)
  {
    str->append(*pad);
    count-= pad_char_length;
  }
  if (count > 0)
    str->append(pad->ptr(), pad->charpos((int) count), collation.collation);

  str->append(*res);
  null_value= 0;
  return str;

err:
  null_value= 1;
  return 0;
}


String *Item_func_conv::val_str(String *str)
{
  DBUG_ASSERT(fixed == 1);
  String *res= args[0]->val_str(str);
  char *endptr,ans[65],*ptr;
  longlong dec;
  int from_base= (int) args[1]->val_int();
  int to_base= (int) args[2]->val_int();
  int err;

  if (args[0]->null_value || args[1]->null_value || args[2]->null_value ||
      abs(to_base) > 36 || abs(to_base) < 2 ||
      abs(from_base) > 36 || abs(from_base) < 2 || !(res->length()))
  {
    null_value= 1;
    return NULL;
  }
  null_value= 0;
  unsigned_flag= !(from_base < 0);

  if (args[0]->field_type() == MYSQL_TYPE_BIT) 
  {
    /* 
     Special case: The string representation of BIT doesn't resemble the
     decimal representation, so we shouldn't change it to string and then to
     decimal. 
    */
    dec= args[0]->val_int();
  }
  else
  {
    if (from_base < 0)
      dec= my_strntoll(res->charset(), res->ptr(), res->length(),
                       -from_base, &endptr, &err);
    else
      dec= (longlong) my_strntoull(res->charset(), res->ptr(), res->length(),
                                   from_base, &endptr, &err);
  }

  ptr= longlong2str(dec, ans, to_base);
  if (str->copy(ans, (uint32) (ptr-ans), default_charset()))
    return &my_empty_string;
  return str;
}


String *Item_func_conv_charset::val_str(String *str)
{
  DBUG_ASSERT(fixed == 1);
  if (use_cached_value)
    return null_value ? 0 : &str_value;
  String *arg= args[0]->val_str(str);
  uint dummy_errors;
  if (!arg)
  {
    null_value=1;
    return 0;
  }
  null_value= str_value.copy(arg->ptr(),arg->length(),arg->charset(),
                             conv_charset, &dummy_errors);
  return null_value ? 0 : check_well_formed_result(&str_value);
}

void Item_func_conv_charset::fix_length_and_dec()
{
  collation.set(conv_charset, DERIVATION_IMPLICIT);
  max_length = args[0]->max_length*conv_charset->mbmaxlen;
}

void Item_func_conv_charset::print(String *str, enum_query_type query_type)
{
  str->append(STRING_WITH_LEN("convert("));
  args[0]->print(str, query_type);
  str->append(STRING_WITH_LEN(" using "));
  str->append(conv_charset->csname);
  str->append(')');
}

String *Item_func_set_collation::val_str(String *str)
{
  DBUG_ASSERT(fixed == 1);
  str=args[0]->val_str(str);
  if ((null_value=args[0]->null_value))
    return 0;
  str->set_charset(collation.collation);
  return str;
}

void Item_func_set_collation::fix_length_and_dec()
{
  CHARSET_INFO *set_collation;
  const char *colname;
  String tmp, *str= args[1]->val_str(&tmp);
  colname= str->c_ptr();
  if (colname == binary_keyword)
    set_collation= get_charset_by_csname(args[0]->collation.collation->csname,
					 MY_CS_BINSORT,MYF(0));
  else
  {
    if (!(set_collation= get_charset_by_name(colname,MYF(0))))
    {
      my_error(ER_UNKNOWN_COLLATION, MYF(0), colname);
      return;
    }
  }

  if (!set_collation || 
      !my_charset_same(args[0]->collation.collation,set_collation))
  {
    my_error(ER_COLLATION_CHARSET_MISMATCH, MYF(0),
             colname, args[0]->collation.collation->csname);
    return;
  }
  collation.set(set_collation, DERIVATION_EXPLICIT,
                args[0]->collation.repertoire);
  max_length= args[0]->max_length;
}


bool Item_func_set_collation::eq(const Item *item, bool binary_cmp) const
{
  /* Assume we don't have rtti */
  if (this == item)
    return 1;
  if (item->type() != FUNC_ITEM)
    return 0;
  Item_func *item_func=(Item_func*) item;
  if (arg_count != item_func->arg_count ||
      functype() != item_func->functype())
    return 0;
  Item_func_set_collation *item_func_sc=(Item_func_set_collation*) item;
  if (collation.collation != item_func_sc->collation.collation)
    return 0;
  for (uint i=0; i < arg_count ; i++)
    if (!args[i]->eq(item_func_sc->args[i], binary_cmp))
      return 0;
  return 1;
}


void Item_func_set_collation::print(String *str, enum_query_type query_type)
{
  str->append('(');
  args[0]->print(str, query_type);
  str->append(STRING_WITH_LEN(" collate "));
  DBUG_ASSERT(args[1]->basic_const_item() &&
              args[1]->type() == Item::STRING_ITEM);
  args[1]->str_value.print(str);
  str->append(')');
}

String *Item_func_charset::val_str(String *str)
{
  DBUG_ASSERT(fixed == 1);
  uint dummy_errors;

  CHARSET_INFO *cs= args[0]->collation.collation; 
  null_value= 0;
  str->copy(cs->csname, strlen(cs->csname),
	    &my_charset_latin1, collation.collation, &dummy_errors);
  return str;
}

String *Item_func_collation::val_str(String *str)
{
  DBUG_ASSERT(fixed == 1);
  uint dummy_errors;
  CHARSET_INFO *cs= args[0]->collation.collation; 

  null_value= 0;
  str->copy(cs->name, strlen(cs->name),
	    &my_charset_latin1, collation.collation, &dummy_errors);
  return str;
}


void Item_func_weight_string::fix_length_and_dec()
{
  CHARSET_INFO *cs= args[0]->collation.collation;
  collation.set(&my_charset_bin, args[0]->collation.derivation);
  flags= my_strxfrm_flag_normalize(flags, cs->levels_for_order);
  max_length= cs->mbmaxlen * max(args[0]->max_length, nweights);
  maybe_null= 1;
}


/* Return a weight_string according to collation */
String *Item_func_weight_string::val_str(String *str)
{
  String *res;
  CHARSET_INFO *cs= args[0]->collation.collation;
  uint tmp_length, frm_length;
  DBUG_ASSERT(fixed == 1);

<<<<<<< HEAD
  if (args[0]->null_value ||
      args[0]->result_type() != STRING_RESULT ||
=======
  if (args[0]->result_type() != STRING_RESULT ||
>>>>>>> f523c8be
      !(res= args[0]->val_str(str)))
    goto nl;
  
  tmp_length= cs->coll->strnxfrmlen(cs, cs->mbmaxlen *
                                        max(res->length(), nweights));

  if (tmp_value.alloc(tmp_length))
    goto nl;

  frm_length= cs->coll->strnxfrm(cs,
                                 (uchar*) tmp_value.ptr(), tmp_length,
                                 nweights ? nweights : tmp_length,
                                 (const uchar*) res->ptr(), res->length(),
                                 flags);
  tmp_value.length(frm_length);
  null_value= 0;
  return &tmp_value;

nl:
  null_value= 1;
  return 0;
}


String *Item_func_hex::val_str(String *str)
{
  String *res;
  DBUG_ASSERT(fixed == 1);
  if (args[0]->result_type() != STRING_RESULT)
  {
    ulonglong dec;
    char ans[65],*ptr;
    /* Return hex of unsigned longlong value */
    if (args[0]->result_type() == REAL_RESULT ||
        args[0]->result_type() == DECIMAL_RESULT)
    {
      double val= args[0]->val_real();
      if ((val <= (double) LONGLONG_MIN) || 
          (val >= (double) (ulonglong) ULONGLONG_MAX))
        dec=  ~(longlong) 0;
      else
        dec= (ulonglong) (val + (val > 0 ? 0.5 : -0.5));
    }
    else
      dec= (ulonglong) args[0]->val_int();

    if ((null_value= args[0]->null_value))
      return 0;
    ptr= longlong2str(dec,ans,16);
    if (str->copy(ans,(uint32) (ptr-ans),default_charset()))
      return &my_empty_string;			// End of memory
    return str;
  }

  /* Convert given string to a hex string, character by character */
  res= args[0]->val_str(str);
  if (!res || tmp_value.alloc(res->length()*2+1))
  {
    null_value=1;
    return 0;
  }
  null_value=0;
  tmp_value.length(res->length()*2);

  octet2hex((char*) tmp_value.ptr(), res->ptr(), res->length());
  return &tmp_value;
}

  /** Convert given hex string to a binary string. */

String *Item_func_unhex::val_str(String *str)
{
  const char *from, *end;
  char *to;
  String *res;
  uint length;
  DBUG_ASSERT(fixed == 1);

  res= args[0]->val_str(str);
  if (!res || tmp_value.alloc(length= (1+res->length())/2))
  {
    null_value=1;
    return 0;
  }

  from= res->ptr();
  null_value= 0;
  tmp_value.length(length);
  to= (char*) tmp_value.ptr();
  if (res->length() % 2)
  {
    int hex_char;
    *to++= hex_char= hexchar_to_int(*from++);
    if ((null_value= (hex_char == -1)))
      return 0;
  }
  for (end=res->ptr()+res->length(); from < end ; from+=2, to++)
  {
    int hex_char;
    *to= (hex_char= hexchar_to_int(from[0])) << 4;
    if ((null_value= (hex_char == -1)))
      return 0;
    *to|= hex_char= hexchar_to_int(from[1]);
    if ((null_value= (hex_char == -1)))
      return 0;
  }
  return &tmp_value;
}


void Item_func_binary::print(String *str, enum_query_type query_type)
{
  str->append(STRING_WITH_LEN("cast("));
  args[0]->print(str, query_type);
  str->append(STRING_WITH_LEN(" as binary)"));
}


#include <my_dir.h>				// For my_stat

String *Item_load_file::val_str(String *str)
{
  DBUG_ASSERT(fixed == 1);
  String *file_name;
  File file;
  MY_STAT stat_info;
  char path[FN_REFLEN];
  DBUG_ENTER("load_file");

  if (!(file_name= args[0]->val_str(str))
#ifndef NO_EMBEDDED_ACCESS_CHECKS
      || !(current_thd->security_ctx->master_access & FILE_ACL)
#endif
      )
    goto err;

  (void) fn_format(path, file_name->c_ptr(), mysql_real_data_home, "",
		   MY_RELATIVE_PATH | MY_UNPACK_FILENAME);

  /* Read only allowed from within dir specified by secure_file_priv */
  if (opt_secure_file_priv &&
      strncmp(opt_secure_file_priv, path, strlen(opt_secure_file_priv)))
    goto err;

  if (!my_stat(path, &stat_info, MYF(0)))
    goto err;

  if (!(stat_info.st_mode & S_IROTH))
  {
    /* my_error(ER_TEXTFILE_NOT_READABLE, MYF(0), file_name->c_ptr()); */
    goto err;
  }
  if (stat_info.st_size > (long) current_thd->variables.max_allowed_packet)
  {
    push_warning_printf(current_thd, MYSQL_ERROR::WARN_LEVEL_WARN,
			ER_WARN_ALLOWED_PACKET_OVERFLOWED,
			ER(ER_WARN_ALLOWED_PACKET_OVERFLOWED),
			func_name(), current_thd->variables.max_allowed_packet);
    goto err;
  }
  if (tmp_value.alloc(stat_info.st_size))
    goto err;
  if ((file = my_open(file_name->c_ptr(), O_RDONLY, MYF(0))) < 0)
    goto err;
  if (my_read(file, (uchar*) tmp_value.ptr(), stat_info.st_size, MYF(MY_NABP)))
  {
    my_close(file, MYF(0));
    goto err;
  }
  tmp_value.length(stat_info.st_size);
  my_close(file, MYF(0));
  null_value = 0;
  DBUG_RETURN(&tmp_value);

err:
  null_value = 1;
  DBUG_RETURN(0);
}


String* Item_func_export_set::val_str(String* str)
{
  DBUG_ASSERT(fixed == 1);
  ulonglong the_set = (ulonglong) args[0]->val_int();
  String yes_buf, *yes;
  yes = args[1]->val_str(&yes_buf);
  String no_buf, *no;
  no = args[2]->val_str(&no_buf);
  String *sep = NULL, sep_buf ;

  uint num_set_values = 64;
  ulonglong mask = 0x1;
  str->length(0);
  str->set_charset(collation.collation);

  /* Check if some argument is a NULL value */
  if (args[0]->null_value || args[1]->null_value || args[2]->null_value)
  {
    null_value=1;
    return 0;
  }
  /*
    Arg count can only be 3, 4 or 5 here. This is guaranteed from the
    grammar for EXPORT_SET()
  */
  switch(arg_count) {
  case 5:
    num_set_values = (uint) args[4]->val_int();
    if (num_set_values > 64)
      num_set_values=64;
    if (args[4]->null_value)
    {
      null_value=1;
      return 0;
    }
    /* Fall through */
  case 4:
    if (!(sep = args[3]->val_str(&sep_buf)))	// Only true if NULL
    {
      null_value=1;
      return 0;
    }
    break;
  case 3:
    {
      /* errors is not checked - assume "," can always be converted */
      uint errors;
      sep_buf.copy(STRING_WITH_LEN(","), &my_charset_bin, collation.collation, &errors);
      sep = &sep_buf;
    }
    break;
  default:
    DBUG_ASSERT(0); // cannot happen
  }
  null_value=0;

  for (uint i = 0; i < num_set_values; i++, mask = (mask << 1))
  {
    if (the_set & mask)
      str->append(*yes);
    else
      str->append(*no);
    if (i != num_set_values - 1)
      str->append(*sep);
  }
  return str;
}

void Item_func_export_set::fix_length_and_dec()
{
  uint length=max(args[1]->max_length,args[2]->max_length);
  uint sep_length=(arg_count > 3 ? args[3]->max_length : 1);
  max_length=length*64+sep_length*63;

  if (agg_arg_charsets(collation, args+1, min(4,arg_count)-1,
                       MY_COLL_ALLOW_CONV, 1))
    return;
}

String* Item_func_inet_ntoa::val_str(String* str)
{
  DBUG_ASSERT(fixed == 1);
  uchar buf[8], *p;
  ulonglong n = (ulonglong) args[0]->val_int();
  char num[4];

  /*
    We do not know if args[0] is NULL until we have called
    some val function on it if args[0] is not a constant!

    Also return null if n > 255.255.255.255
  */
  if ((null_value= (args[0]->null_value || n > (ulonglong) LL(4294967295))))
    return 0;					// Null value

  str->length(0);
  int4store(buf,n);

  /* Now we can assume little endian. */

  num[3]='.';
  for (p=buf+4 ; p-- > buf ; )
  {
    uint c = *p;
    uint n1,n2;					// Try to avoid divisions
    n1= c / 100;				// 100 digits
    c-= n1*100;
    n2= c / 10;					// 10 digits
    c-=n2*10;					// last digit
    num[0]=(char) n1+'0';
    num[1]=(char) n2+'0';
    num[2]=(char) c+'0';
    uint length=(n1 ? 4 : n2 ? 3 : 2);		// Remove pre-zero

    (void) str->append(num+4-length,length);
  }
  str->length(str->length()-1);			// Remove last '.';
  return str;
}


#define get_esc_bit(mask, num) (1 & (*((mask) + ((num) >> 3))) >> ((num) & 7))

/**
  QUOTE() function returns argument string in single quotes suitable for
  using in a SQL statement.

  Adds a \\ before all characters that needs to be escaped in a SQL string.
  We also escape '^Z' (END-OF-FILE in windows) to avoid probelms when
  running commands from a file in windows.

  This function is very useful when you want to generate SQL statements.

  @note
    QUOTE(NULL) returns the string 'NULL' (4 letters, without quotes).

  @retval
    str	   Quoted string
  @retval
    NULL	   Out of memory.
*/

String *Item_func_quote::val_str(String *str)
{
  DBUG_ASSERT(fixed == 1);
  /*
    Bit mask that has 1 for set for the position of the following characters:
    0, \, ' and ^Z
  */

  static uchar escmask[32]=
  {
    0x01, 0x00, 0x00, 0x04, 0x80, 0x00, 0x00, 0x00,
    0x00, 0x00, 0x00, 0x10, 0x00, 0x00, 0x00, 0x00,
    0x00, 0x00, 0x00, 0x00, 0x00, 0x00, 0x00, 0x00,
    0x00, 0x00, 0x00, 0x00, 0x00, 0x00, 0x00, 0x00
  };

  char *from, *to, *end, *start;
  String *arg= args[0]->val_str(str);
  uint arg_length, new_length;
  if (!arg)					// Null argument
  {
    /* Return the string 'NULL' */
    str->copy(STRING_WITH_LEN("NULL"), collation.collation);
    null_value= 0;
    return str;
  }

  arg_length= arg->length();
  new_length= arg_length+2; /* for beginning and ending ' signs */

  for (from= (char*) arg->ptr(), end= from + arg_length; from < end; from++)
    new_length+= get_esc_bit(escmask, (uchar) *from);

  if (tmp_value.alloc(new_length))
    goto null;

  /*
    We replace characters from the end to the beginning
  */
  to= (char*) tmp_value.ptr() + new_length - 1;
  *to--= '\'';
  for (start= (char*) arg->ptr(),end= start + arg_length; end-- != start; to--)
  {
    /*
      We can't use the bitmask here as we want to replace \O and ^Z with 0
      and Z
    */
    switch (*end)  {
    case 0:
      *to--= '0';
      *to=   '\\';
      break;
    case '\032':
      *to--= 'Z';
      *to=   '\\';
      break;
    case '\'':
    case '\\':
      *to--= *end;
      *to=   '\\';
      break;
    default:
      *to= *end;
      break;
    }
  }
  *to= '\'';
  tmp_value.length(new_length);
  tmp_value.set_charset(collation.collation);
  null_value= 0;
  return &tmp_value;

null:
  null_value= 1;
  return 0;
}

longlong Item_func_uncompressed_length::val_int()
{
  DBUG_ASSERT(fixed == 1);
  String *res= args[0]->val_str(&value);
  if (!res)
  {
    null_value=1;
    return 0; /* purecov: inspected */
  }
  null_value=0;
  if (res->is_empty()) return 0;

  /*
    res->ptr() using is safe because we have tested that string is not empty,
    res->c_ptr() is not used because:
      - we do not need \0 terminated string to get first 4 bytes
      - c_ptr() tests simbol after string end (uninitialiozed memory) which
        confuse valgrind
  */
  return uint4korr(res->ptr()) & 0x3FFFFFFF;
}

longlong Item_func_crc32::val_int()
{
  DBUG_ASSERT(fixed == 1);
  String *res=args[0]->val_str(&value);
  if (!res)
  {
    null_value=1;
    return 0; /* purecov: inspected */
  }
  null_value=0;
  return (longlong) crc32(0L, (uchar*)res->ptr(), res->length());
}

#ifdef HAVE_COMPRESS
#include "zlib.h"

String *Item_func_compress::val_str(String *str)
{
  int err= Z_OK, code;
  ulong new_size;
  String *res;
  Byte *body;
  char *tmp, *last_char;
  DBUG_ASSERT(fixed == 1);

  if (!(res= args[0]->val_str(str)))
  {
    null_value= 1;
    return 0;
  }
  null_value= 0;
  if (res->is_empty()) return res;

  /*
    Citation from zlib.h (comment for compress function):

    Compresses the source buffer into the destination buffer.  sourceLen is
    the byte length of the source buffer. Upon entry, destLen is the total
    size of the destination buffer, which must be at least 0.1% larger than
    sourceLen plus 12 bytes.
    We assume here that the buffer can't grow more than .25 %.
  */
  new_size= res->length() + res->length() / 5 + 12;

  // Check new_size overflow: new_size <= res->length()
  if (((uint32) (new_size+5) <= res->length()) || 
      buffer.realloc((uint32) new_size + 4 + 1))
  {
    null_value= 1;
    return 0;
  }

  body= ((Byte*)buffer.ptr()) + 4;

  // As far as we have checked res->is_empty() we can use ptr()
  if ((err= compress(body, &new_size,
		     (const Bytef*)res->ptr(), res->length())) != Z_OK)
  {
    code= err==Z_MEM_ERROR ? ER_ZLIB_Z_MEM_ERROR : ER_ZLIB_Z_BUF_ERROR;
    push_warning(current_thd,MYSQL_ERROR::WARN_LEVEL_ERROR,code,ER(code));
    null_value= 1;
    return 0;
  }

  tmp= (char*)buffer.ptr(); // int4store is a macro; avoid side effects
  int4store(tmp, res->length() & 0x3FFFFFFF);

  /* This is to ensure that things works for CHAR fields, which trim ' ': */
  last_char= ((char*)body)+new_size-1;
  if (*last_char == ' ')
  {
    *++last_char= '.';
    new_size++;
  }

  buffer.length((uint32)new_size + 4);
  return &buffer;
}


String *Item_func_uncompress::val_str(String *str)
{
  DBUG_ASSERT(fixed == 1);
  String *res= args[0]->val_str(str);
  ulong new_size;
  int err;
  uint code;

  if (!res)
    goto err;
  null_value= 0;
  if (res->is_empty())
    return res;

  /* If length is less than 4 bytes, data is corrupt */
  if (res->length() <= 4)
  {
    push_warning_printf(current_thd,MYSQL_ERROR::WARN_LEVEL_ERROR,
			ER_ZLIB_Z_DATA_ERROR,
			ER(ER_ZLIB_Z_DATA_ERROR));
    goto err;
  }

  /* Size of uncompressed data is stored as first 4 bytes of field */
  new_size= uint4korr(res->ptr()) & 0x3FFFFFFF;
  if (new_size > current_thd->variables.max_allowed_packet)
  {
    push_warning_printf(current_thd,MYSQL_ERROR::WARN_LEVEL_ERROR,
			ER_TOO_BIG_FOR_UNCOMPRESS,
			ER(ER_TOO_BIG_FOR_UNCOMPRESS),
                        current_thd->variables.max_allowed_packet);
    goto err;
  }
  if (buffer.realloc((uint32)new_size))
    goto err;

  if ((err= uncompress((Byte*)buffer.ptr(), &new_size,
		       ((const Bytef*)res->ptr())+4,res->length())) == Z_OK)
  {
    buffer.length((uint32) new_size);
    return &buffer;
  }

  code= ((err == Z_BUF_ERROR) ? ER_ZLIB_Z_BUF_ERROR :
	 ((err == Z_MEM_ERROR) ? ER_ZLIB_Z_MEM_ERROR : ER_ZLIB_Z_DATA_ERROR));
  push_warning(current_thd,MYSQL_ERROR::WARN_LEVEL_ERROR,code,ER(code));

err:
  null_value= 1;
  return 0;
}
#endif

/*
  UUID, as in
    DCE 1.1: Remote Procedure Call,
    Open Group Technical Standard Document Number C706, October 1997,
    (supersedes C309 DCE: Remote Procedure Call 8/1994,
    which was basis for ISO/IEC 11578:1996 specification)
*/

static struct rand_struct uuid_rand;
static uint nanoseq;
static ulonglong uuid_time=0;
static char clock_seq_and_node_str[]="-0000-000000000000";

/**
  number of 100-nanosecond intervals between
  1582-10-15 00:00:00.00 and 1970-01-01 00:00:00.00.
*/
#define UUID_TIME_OFFSET ((ulonglong) 141427 * 24 * 60 * 60 * 1000 * 10 )

#define UUID_VERSION      0x1000
#define UUID_VARIANT      0x8000

static void tohex(char *to, uint from, uint len)
{
  to+= len;
  while (len--)
  {
    *--to= _dig_vec_lower[from & 15];
    from >>= 4;
  }
}

static void set_clock_seq_str()
{
  uint16 clock_seq= ((uint)(my_rnd(&uuid_rand)*16383)) | UUID_VARIANT;
  tohex(clock_seq_and_node_str+1, clock_seq, 4);
  nanoseq= 0;
}

String *Item_func_uuid::val_str(String *str)
{
  DBUG_ASSERT(fixed == 1);
  char *s;
  THD *thd= current_thd;

  pthread_mutex_lock(&LOCK_uuid_generator);
  if (! uuid_time) /* first UUID() call. initializing data */
  {
    ulong tmp=sql_rnd_with_mutex();
    uchar mac[6];
    int i;
    if (my_gethwaddr(mac))
    {
      /* purecov: begin inspected */
      /*
        generating random "hardware addr"
        and because specs explicitly specify that it should NOT correlate
        with a clock_seq value (initialized random below), we use a separate
        randominit() here
      */
      randominit(&uuid_rand, tmp + (ulong) thd, tmp + (ulong)global_query_id);
      for (i=0; i < (int)sizeof(mac); i++)
        mac[i]=(uchar)(my_rnd(&uuid_rand)*255);
      /* purecov: end */    
    }
    s=clock_seq_and_node_str+sizeof(clock_seq_and_node_str)-1;
    for (i=sizeof(mac)-1 ; i>=0 ; i--)
    {
      *--s=_dig_vec_lower[mac[i] & 15];
      *--s=_dig_vec_lower[mac[i] >> 4];
    }
    randominit(&uuid_rand, tmp + (ulong) server_start_time,
	       tmp + (ulong) thd->status_var.bytes_sent);
    set_clock_seq_str();
  }

  ulonglong tv=my_getsystime() + UUID_TIME_OFFSET + nanoseq;
  if (unlikely(tv < uuid_time))
    set_clock_seq_str();
  else if (unlikely(tv == uuid_time))
  {
    /* special protection from low-res system clocks */
    nanoseq++;
    tv++;
  }
  else
  {
    if (nanoseq)
    {
      tv-=nanoseq;
      nanoseq=0;
    }
    DBUG_ASSERT(tv > uuid_time);
  }
  uuid_time=tv;
  pthread_mutex_unlock(&LOCK_uuid_generator);

  uint32 time_low=            (uint32) (tv & 0xFFFFFFFF);
  uint16 time_mid=            (uint16) ((tv >> 32) & 0xFFFF);
  uint16 time_hi_and_version= (uint16) ((tv >> 48) | UUID_VERSION);

  str->realloc(UUID_LENGTH+1);
  str->length(UUID_LENGTH);
  str->set_charset(system_charset_info);
  s=(char *) str->ptr();
  s[8]=s[13]='-';
  tohex(s, time_low, 8);
  tohex(s+9, time_mid, 4);
  tohex(s+14, time_hi_and_version, 4);
  strmov(s+18, clock_seq_and_node_str);
  return str;
}<|MERGE_RESOLUTION|>--- conflicted
+++ resolved
@@ -2979,12 +2979,7 @@
   uint tmp_length, frm_length;
   DBUG_ASSERT(fixed == 1);
 
-<<<<<<< HEAD
-  if (args[0]->null_value ||
-      args[0]->result_type() != STRING_RESULT ||
-=======
   if (args[0]->result_type() != STRING_RESULT ||
->>>>>>> f523c8be
       !(res= args[0]->val_str(str)))
     goto nl;
   
