#
# Find string "NOTE NOTE NOTE" in order to find some 'unsure' tests
#

#
# Simple select test
#

--disable_warnings
drop table if exists t1,t2,t3,t4,t11;
# The following may be left from older tests
drop table if exists t1_1,t1_2,t9_1,t9_2,t1aa,t2aa;
drop view if exists v1;
--enable_warnings

CREATE TABLE t1 (
  Period smallint(4) unsigned zerofill DEFAULT '0000' NOT NULL,
  Varor_period smallint(4) unsigned DEFAULT '0' NOT NULL
);

INSERT INTO t1 VALUES (9410,9412);
  
select period from t1;
select * from t1;
select t1.* from t1;

#
# Create test table
#

CREATE TABLE t2 (
  auto int not null auto_increment,
  fld1 int(6) unsigned zerofill DEFAULT '000000' NOT NULL,
  companynr tinyint(2) unsigned zerofill DEFAULT '00' NOT NULL,
  fld3 char(30) DEFAULT '' NOT NULL,
  fld4 char(35) DEFAULT '' NOT NULL,
  fld5 char(35) DEFAULT '' NOT NULL,
  fld6 char(4) DEFAULT '' NOT NULL,
  UNIQUE fld1 (fld1),
  KEY fld3 (fld3),
  PRIMARY KEY (auto)
);  

#
# Populate table
#

--disable_query_log
INSERT INTO t2 VALUES (1,000001,00,'Omaha','teethe','neat','');
INSERT INTO t2 VALUES (2,011401,37,'breaking','dreaded','Steinberg','W');
INSERT INTO t2 VALUES (3,011402,37,'Romans','scholastics','jarring','');
INSERT INTO t2 VALUES (4,011403,37,'intercepted','audiology','tinily','');
INSERT INTO t2 VALUES (5,011501,37,'bewilderingly','wallet','balled','');
INSERT INTO t2 VALUES (6,011701,37,'astound','parters','persist','W');
INSERT INTO t2 VALUES (7,011702,37,'admonishing','eschew','attainments','');
INSERT INTO t2 VALUES (8,011703,37,'sumac','quitter','fanatic','');
INSERT INTO t2 VALUES (9,012001,37,'flanking','neat','measures','FAS');
INSERT INTO t2 VALUES (10,012003,37,'combed','Steinberg','rightfulness','');
INSERT INTO t2 VALUES (11,012004,37,'subjective','jarring','capably','');
INSERT INTO t2 VALUES (12,012005,37,'scatterbrain','tinily','impulsive','');
INSERT INTO t2 VALUES (13,012301,37,'Eulerian','balled','starlet','');
INSERT INTO t2 VALUES (14,012302,36,'dubbed','persist','terminators','');
INSERT INTO t2 VALUES (15,012303,37,'Kane','attainments','untying','');
INSERT INTO t2 VALUES (16,012304,37,'overlay','fanatic','announces','FAS');
INSERT INTO t2 VALUES (17,012305,37,'perturb','measures','featherweight','FAS');
INSERT INTO t2 VALUES (18,012306,37,'goblins','rightfulness','pessimist','FAS');
INSERT INTO t2 VALUES (19,012501,37,'annihilates','capably','daughter','');
INSERT INTO t2 VALUES (20,012602,37,'Wotan','impulsive','decliner','FAS');
INSERT INTO t2 VALUES (21,012603,37,'snatching','starlet','lawgiver','');
INSERT INTO t2 VALUES (22,012604,37,'concludes','terminators','stated','');
INSERT INTO t2 VALUES (23,012605,37,'laterally','untying','readable','');
INSERT INTO t2 VALUES (24,012606,37,'yelped','announces','attrition','');
INSERT INTO t2 VALUES (25,012701,37,'grazing','featherweight','cascade','FAS');
INSERT INTO t2 VALUES (26,012702,37,'Baird','pessimist','motors','FAS');
INSERT INTO t2 VALUES (27,012703,37,'celery','daughter','interrogate','');
INSERT INTO t2 VALUES (28,012704,37,'misunderstander','decliner','pests','W');
INSERT INTO t2 VALUES (29,013601,37,'handgun','lawgiver','stairway','');
INSERT INTO t2 VALUES (30,013602,37,'foldout','stated','dopers','FAS');
INSERT INTO t2 VALUES (31,013603,37,'mystic','readable','testicle','W');
INSERT INTO t2 VALUES (32,013604,37,'succumbed','attrition','Parsifal','W');
INSERT INTO t2 VALUES (33,013605,37,'Nabisco','cascade','leavings','');
INSERT INTO t2 VALUES (34,013606,37,'fingerings','motors','postulation','W');
INSERT INTO t2 VALUES (35,013607,37,'aging','interrogate','squeaking','');
INSERT INTO t2 VALUES (36,013608,37,'afield','pests','contrasted','');
INSERT INTO t2 VALUES (37,013609,37,'ammonium','stairway','leftover','');
INSERT INTO t2 VALUES (38,013610,37,'boat','dopers','whiteners','');
INSERT INTO t2 VALUES (39,013801,37,'intelligibility','testicle','erases','W');
INSERT INTO t2 VALUES (40,013802,37,'Augustine','Parsifal','Punjab','W');
INSERT INTO t2 VALUES (41,013803,37,'teethe','leavings','Merritt','');
INSERT INTO t2 VALUES (42,013804,37,'dreaded','postulation','Quixotism','');
INSERT INTO t2 VALUES (43,013901,37,'scholastics','squeaking','sweetish','FAS');
INSERT INTO t2 VALUES (44,016001,37,'audiology','contrasted','dogging','FAS');
INSERT INTO t2 VALUES (45,016201,37,'wallet','leftover','scornfully','FAS');
INSERT INTO t2 VALUES (46,016202,37,'parters','whiteners','bellow','');
INSERT INTO t2 VALUES (47,016301,37,'eschew','erases','bills','');
INSERT INTO t2 VALUES (48,016302,37,'quitter','Punjab','cupboard','FAS');
INSERT INTO t2 VALUES (49,016303,37,'neat','Merritt','sureties','FAS');
INSERT INTO t2 VALUES (50,016304,37,'Steinberg','Quixotism','puddings','');
INSERT INTO t2 VALUES (51,018001,37,'jarring','sweetish','tapestry','');
INSERT INTO t2 VALUES (52,018002,37,'tinily','dogging','fetters','');
INSERT INTO t2 VALUES (53,018003,37,'balled','scornfully','bivalves','');
INSERT INTO t2 VALUES (54,018004,37,'persist','bellow','incurring','');
INSERT INTO t2 VALUES (55,018005,37,'attainments','bills','Adolph','');
INSERT INTO t2 VALUES (56,018007,37,'fanatic','cupboard','pithed','');
INSERT INTO t2 VALUES (57,018008,37,'measures','sureties','emergency','');
INSERT INTO t2 VALUES (58,018009,37,'rightfulness','puddings','Miles','');
INSERT INTO t2 VALUES (59,018010,37,'capably','tapestry','trimmings','');
INSERT INTO t2 VALUES (60,018012,37,'impulsive','fetters','tragedies','W');
INSERT INTO t2 VALUES (61,018013,37,'starlet','bivalves','skulking','W');
INSERT INTO t2 VALUES (62,018014,37,'terminators','incurring','flint','');
INSERT INTO t2 VALUES (63,018015,37,'untying','Adolph','flopping','W');
INSERT INTO t2 VALUES (64,018016,37,'announces','pithed','relaxing','FAS');
INSERT INTO t2 VALUES (65,018017,37,'featherweight','emergency','offload','FAS');
INSERT INTO t2 VALUES (66,018018,37,'pessimist','Miles','suites','W');
INSERT INTO t2 VALUES (67,018019,37,'daughter','trimmings','lists','FAS');
INSERT INTO t2 VALUES (68,018020,37,'decliner','tragedies','animized','FAS');
INSERT INTO t2 VALUES (69,018021,37,'lawgiver','skulking','multilayer','W');
INSERT INTO t2 VALUES (70,018022,37,'stated','flint','standardizes','FAS');
INSERT INTO t2 VALUES (71,018023,37,'readable','flopping','Judas','');
INSERT INTO t2 VALUES (72,018024,37,'attrition','relaxing','vacuuming','W');
INSERT INTO t2 VALUES (73,018025,37,'cascade','offload','dentally','W');
INSERT INTO t2 VALUES (74,018026,37,'motors','suites','humanness','W');
INSERT INTO t2 VALUES (75,018027,37,'interrogate','lists','inch','W');
INSERT INTO t2 VALUES (76,018028,37,'pests','animized','Weissmuller','W');
INSERT INTO t2 VALUES (77,018029,37,'stairway','multilayer','irresponsibly','W');
INSERT INTO t2 VALUES (78,018030,37,'dopers','standardizes','luckily','FAS');
INSERT INTO t2 VALUES (79,018032,37,'testicle','Judas','culled','W');
INSERT INTO t2 VALUES (80,018033,37,'Parsifal','vacuuming','medical','FAS');
INSERT INTO t2 VALUES (81,018034,37,'leavings','dentally','bloodbath','FAS');
INSERT INTO t2 VALUES (82,018035,37,'postulation','humanness','subschema','W');
INSERT INTO t2 VALUES (83,018036,37,'squeaking','inch','animals','W');
INSERT INTO t2 VALUES (84,018037,37,'contrasted','Weissmuller','Micronesia','');
INSERT INTO t2 VALUES (85,018038,37,'leftover','irresponsibly','repetitions','');
INSERT INTO t2 VALUES (86,018039,37,'whiteners','luckily','Antares','');
INSERT INTO t2 VALUES (87,018040,37,'erases','culled','ventilate','W');
INSERT INTO t2 VALUES (88,018041,37,'Punjab','medical','pityingly','');
INSERT INTO t2 VALUES (89,018042,37,'Merritt','bloodbath','interdependent','');
INSERT INTO t2 VALUES (90,018043,37,'Quixotism','subschema','Graves','FAS');
INSERT INTO t2 VALUES (91,018044,37,'sweetish','animals','neonatal','');
INSERT INTO t2 VALUES (92,018045,37,'dogging','Micronesia','scribbled','FAS');
INSERT INTO t2 VALUES (93,018046,37,'scornfully','repetitions','chafe','W');
INSERT INTO t2 VALUES (94,018048,37,'bellow','Antares','honoring','');
INSERT INTO t2 VALUES (95,018049,37,'bills','ventilate','realtor','');
INSERT INTO t2 VALUES (96,018050,37,'cupboard','pityingly','elite','');
INSERT INTO t2 VALUES (97,018051,37,'sureties','interdependent','funereal','');
INSERT INTO t2 VALUES (98,018052,37,'puddings','Graves','abrogating','');
INSERT INTO t2 VALUES (99,018053,50,'tapestry','neonatal','sorters','');
INSERT INTO t2 VALUES (100,018054,37,'fetters','scribbled','Conley','');
INSERT INTO t2 VALUES (101,018055,37,'bivalves','chafe','lectured','');
INSERT INTO t2 VALUES (102,018056,37,'incurring','honoring','Abraham','');
INSERT INTO t2 VALUES (103,018057,37,'Adolph','realtor','Hawaii','W');
INSERT INTO t2 VALUES (104,018058,37,'pithed','elite','cage','');
INSERT INTO t2 VALUES (105,018059,36,'emergency','funereal','hushes','');
INSERT INTO t2 VALUES (106,018060,37,'Miles','abrogating','Simla','');
INSERT INTO t2 VALUES (107,018061,37,'trimmings','sorters','reporters','');
INSERT INTO t2 VALUES (108,018101,37,'tragedies','Conley','Dutchman','FAS');
INSERT INTO t2 VALUES (109,018102,37,'skulking','lectured','descendants','FAS');
INSERT INTO t2 VALUES (110,018103,37,'flint','Abraham','groupings','FAS');
INSERT INTO t2 VALUES (111,018104,37,'flopping','Hawaii','dissociate','');
INSERT INTO t2 VALUES (112,018201,37,'relaxing','cage','coexist','W');
INSERT INTO t2 VALUES (113,018202,37,'offload','hushes','Beebe','');
INSERT INTO t2 VALUES (114,018402,37,'suites','Simla','Taoism','');
INSERT INTO t2 VALUES (115,018403,37,'lists','reporters','Connally','');
INSERT INTO t2 VALUES (116,018404,37,'animized','Dutchman','fetched','FAS');
INSERT INTO t2 VALUES (117,018405,37,'multilayer','descendants','checkpoints','FAS');
INSERT INTO t2 VALUES (118,018406,37,'standardizes','groupings','rusting','');
INSERT INTO t2 VALUES (119,018409,37,'Judas','dissociate','galling','');
INSERT INTO t2 VALUES (120,018601,37,'vacuuming','coexist','obliterates','');
INSERT INTO t2 VALUES (121,018602,37,'dentally','Beebe','traitor','');
INSERT INTO t2 VALUES (122,018603,37,'humanness','Taoism','resumes','FAS');
INSERT INTO t2 VALUES (123,018801,37,'inch','Connally','analyzable','FAS');
INSERT INTO t2 VALUES (124,018802,37,'Weissmuller','fetched','terminator','FAS');
INSERT INTO t2 VALUES (125,018803,37,'irresponsibly','checkpoints','gritty','FAS');
INSERT INTO t2 VALUES (126,018804,37,'luckily','rusting','firearm','W');
INSERT INTO t2 VALUES (127,018805,37,'culled','galling','minima','');
INSERT INTO t2 VALUES (128,018806,37,'medical','obliterates','Selfridge','');
INSERT INTO t2 VALUES (129,018807,37,'bloodbath','traitor','disable','');
INSERT INTO t2 VALUES (130,018808,37,'subschema','resumes','witchcraft','W');
INSERT INTO t2 VALUES (131,018809,37,'animals','analyzable','betroth','W');
INSERT INTO t2 VALUES (132,018810,37,'Micronesia','terminator','Manhattanize','');
INSERT INTO t2 VALUES (133,018811,37,'repetitions','gritty','imprint','');
INSERT INTO t2 VALUES (134,018812,37,'Antares','firearm','peeked','');
INSERT INTO t2 VALUES (135,019101,37,'ventilate','minima','swelling','');
INSERT INTO t2 VALUES (136,019102,37,'pityingly','Selfridge','interrelationships','W');
INSERT INTO t2 VALUES (137,019103,37,'interdependent','disable','riser','');
INSERT INTO t2 VALUES (138,019201,37,'Graves','witchcraft','Gandhian','W');
INSERT INTO t2 VALUES (139,030501,37,'neonatal','betroth','peacock','A');
INSERT INTO t2 VALUES (140,030502,50,'scribbled','Manhattanize','bee','A');
INSERT INTO t2 VALUES (141,030503,37,'chafe','imprint','kanji','');
INSERT INTO t2 VALUES (142,030504,37,'honoring','peeked','dental','');
INSERT INTO t2 VALUES (143,031901,37,'realtor','swelling','scarf','FAS');
INSERT INTO t2 VALUES (144,036001,37,'elite','interrelationships','chasm','A');
INSERT INTO t2 VALUES (145,036002,37,'funereal','riser','insolence','A');
INSERT INTO t2 VALUES (146,036004,37,'abrogating','Gandhian','syndicate','');
INSERT INTO t2 VALUES (147,036005,37,'sorters','peacock','alike','');
INSERT INTO t2 VALUES (148,038001,37,'Conley','bee','imperial','A');
INSERT INTO t2 VALUES (149,038002,37,'lectured','kanji','convulsion','A');
INSERT INTO t2 VALUES (150,038003,37,'Abraham','dental','railway','A');
INSERT INTO t2 VALUES (151,038004,37,'Hawaii','scarf','validate','A');
INSERT INTO t2 VALUES (152,038005,37,'cage','chasm','normalizes','A');
INSERT INTO t2 VALUES (153,038006,37,'hushes','insolence','comprehensive','');
INSERT INTO t2 VALUES (154,038007,37,'Simla','syndicate','chewing','');
INSERT INTO t2 VALUES (155,038008,37,'reporters','alike','denizen','');
INSERT INTO t2 VALUES (156,038009,37,'Dutchman','imperial','schemer','');
INSERT INTO t2 VALUES (157,038010,37,'descendants','convulsion','chronicle','');
INSERT INTO t2 VALUES (158,038011,37,'groupings','railway','Kline','');
INSERT INTO t2 VALUES (159,038012,37,'dissociate','validate','Anatole','');
INSERT INTO t2 VALUES (160,038013,37,'coexist','normalizes','partridges','');
INSERT INTO t2 VALUES (161,038014,37,'Beebe','comprehensive','brunch','');
INSERT INTO t2 VALUES (162,038015,37,'Taoism','chewing','recruited','');
INSERT INTO t2 VALUES (163,038016,37,'Connally','denizen','dimensions','W');
INSERT INTO t2 VALUES (164,038017,37,'fetched','schemer','Chicana','W');
INSERT INTO t2 VALUES (165,038018,37,'checkpoints','chronicle','announced','');
INSERT INTO t2 VALUES (166,038101,37,'rusting','Kline','praised','FAS');
INSERT INTO t2 VALUES (167,038102,37,'galling','Anatole','employing','');
INSERT INTO t2 VALUES (168,038103,37,'obliterates','partridges','linear','');
INSERT INTO t2 VALUES (169,038104,37,'traitor','brunch','quagmire','');
INSERT INTO t2 VALUES (170,038201,37,'resumes','recruited','western','A');
INSERT INTO t2 VALUES (171,038202,37,'analyzable','dimensions','relishing','');
INSERT INTO t2 VALUES (172,038203,37,'terminator','Chicana','serving','A');
INSERT INTO t2 VALUES (173,038204,37,'gritty','announced','scheduling','');
INSERT INTO t2 VALUES (174,038205,37,'firearm','praised','lore','');
INSERT INTO t2 VALUES (175,038206,37,'minima','employing','eventful','');
INSERT INTO t2 VALUES (176,038208,37,'Selfridge','linear','arteriole','A');
INSERT INTO t2 VALUES (177,042801,37,'disable','quagmire','disentangle','');
INSERT INTO t2 VALUES (178,042802,37,'witchcraft','western','cured','A');
INSERT INTO t2 VALUES (179,046101,37,'betroth','relishing','Fenton','W');
INSERT INTO t2 VALUES (180,048001,37,'Manhattanize','serving','avoidable','A');
INSERT INTO t2 VALUES (181,048002,37,'imprint','scheduling','drains','A');
INSERT INTO t2 VALUES (182,048003,37,'peeked','lore','detectably','FAS');
INSERT INTO t2 VALUES (183,048004,37,'swelling','eventful','husky','');
INSERT INTO t2 VALUES (184,048005,37,'interrelationships','arteriole','impelling','');
INSERT INTO t2 VALUES (185,048006,37,'riser','disentangle','undoes','');
INSERT INTO t2 VALUES (186,048007,37,'Gandhian','cured','evened','');
INSERT INTO t2 VALUES (187,048008,37,'peacock','Fenton','squeezes','');
INSERT INTO t2 VALUES (188,048101,37,'bee','avoidable','destroyer','FAS');
INSERT INTO t2 VALUES (189,048102,37,'kanji','drains','rudeness','');
INSERT INTO t2 VALUES (190,048201,37,'dental','detectably','beaner','FAS');
INSERT INTO t2 VALUES (191,048202,37,'scarf','husky','boorish','');
INSERT INTO t2 VALUES (192,048203,37,'chasm','impelling','Everhart','');
INSERT INTO t2 VALUES (193,048204,37,'insolence','undoes','encompass','A');
INSERT INTO t2 VALUES (194,048205,37,'syndicate','evened','mushrooms','');
INSERT INTO t2 VALUES (195,048301,37,'alike','squeezes','Alison','A');
INSERT INTO t2 VALUES (196,048302,37,'imperial','destroyer','externally','FAS');
INSERT INTO t2 VALUES (197,048303,37,'convulsion','rudeness','pellagra','');
INSERT INTO t2 VALUES (198,048304,37,'railway','beaner','cult','');
INSERT INTO t2 VALUES (199,048305,37,'validate','boorish','creek','A');
INSERT INTO t2 VALUES (200,048401,37,'normalizes','Everhart','Huffman','');
INSERT INTO t2 VALUES (201,048402,37,'comprehensive','encompass','Majorca','FAS');
INSERT INTO t2 VALUES (202,048403,37,'chewing','mushrooms','governing','A');
INSERT INTO t2 VALUES (203,048404,37,'denizen','Alison','gadfly','FAS');
INSERT INTO t2 VALUES (204,048405,37,'schemer','externally','reassigned','FAS');
INSERT INTO t2 VALUES (205,048406,37,'chronicle','pellagra','intentness','W');
INSERT INTO t2 VALUES (206,048407,37,'Kline','cult','craziness','');
INSERT INTO t2 VALUES (207,048408,37,'Anatole','creek','psychic','');
INSERT INTO t2 VALUES (208,048409,37,'partridges','Huffman','squabbled','');
INSERT INTO t2 VALUES (209,048410,37,'brunch','Majorca','burlesque','');
INSERT INTO t2 VALUES (210,048411,37,'recruited','governing','capped','');
INSERT INTO t2 VALUES (211,048412,37,'dimensions','gadfly','extracted','A');
INSERT INTO t2 VALUES (212,048413,37,'Chicana','reassigned','DiMaggio','');
INSERT INTO t2 VALUES (213,048601,37,'announced','intentness','exclamation','FAS');
INSERT INTO t2 VALUES (214,048602,37,'praised','craziness','subdirectory','');
INSERT INTO t2 VALUES (215,048603,37,'employing','psychic','fangs','');
INSERT INTO t2 VALUES (216,048604,37,'linear','squabbled','buyer','A');
INSERT INTO t2 VALUES (217,048801,37,'quagmire','burlesque','pithing','A');
INSERT INTO t2 VALUES (218,050901,37,'western','capped','transistorizing','A');
INSERT INTO t2 VALUES (219,051201,37,'relishing','extracted','nonbiodegradable','');
INSERT INTO t2 VALUES (220,056002,37,'serving','DiMaggio','dislocate','');
INSERT INTO t2 VALUES (221,056003,37,'scheduling','exclamation','monochromatic','FAS');
INSERT INTO t2 VALUES (222,056004,37,'lore','subdirectory','batting','');
INSERT INTO t2 VALUES (223,056102,37,'eventful','fangs','postcondition','A');
INSERT INTO t2 VALUES (224,056203,37,'arteriole','buyer','catalog','FAS');
INSERT INTO t2 VALUES (225,056204,37,'disentangle','pithing','Remus','');
INSERT INTO t2 VALUES (226,058003,37,'cured','transistorizing','devices','A');
INSERT INTO t2 VALUES (227,058004,37,'Fenton','nonbiodegradable','bike','A');
INSERT INTO t2 VALUES (228,058005,37,'avoidable','dislocate','qualify','');
INSERT INTO t2 VALUES (229,058006,37,'drains','monochromatic','detained','');
INSERT INTO t2 VALUES (230,058007,37,'detectably','batting','commended','');
INSERT INTO t2 VALUES (231,058101,37,'husky','postcondition','civilize','');
INSERT INTO t2 VALUES (232,058102,37,'impelling','catalog','Elmhurst','');
INSERT INTO t2 VALUES (233,058103,37,'undoes','Remus','anesthetizing','');
INSERT INTO t2 VALUES (234,058105,37,'evened','devices','deaf','');
INSERT INTO t2 VALUES (235,058111,37,'squeezes','bike','Brigham','');
INSERT INTO t2 VALUES (236,058112,37,'destroyer','qualify','title','');
INSERT INTO t2 VALUES (237,058113,37,'rudeness','detained','coarse','');
INSERT INTO t2 VALUES (238,058114,37,'beaner','commended','combinations','');
INSERT INTO t2 VALUES (239,058115,37,'boorish','civilize','grayness','');
INSERT INTO t2 VALUES (240,058116,37,'Everhart','Elmhurst','innumerable','FAS');
INSERT INTO t2 VALUES (241,058117,37,'encompass','anesthetizing','Caroline','A');
INSERT INTO t2 VALUES (242,058118,37,'mushrooms','deaf','fatty','FAS');
INSERT INTO t2 VALUES (243,058119,37,'Alison','Brigham','eastbound','');
INSERT INTO t2 VALUES (244,058120,37,'externally','title','inexperienced','');
INSERT INTO t2 VALUES (245,058121,37,'pellagra','coarse','hoarder','A');
INSERT INTO t2 VALUES (246,058122,37,'cult','combinations','scotch','W');
INSERT INTO t2 VALUES (247,058123,37,'creek','grayness','passport','A');
INSERT INTO t2 VALUES (248,058124,37,'Huffman','innumerable','strategic','FAS');
INSERT INTO t2 VALUES (249,058125,37,'Majorca','Caroline','gated','');
INSERT INTO t2 VALUES (250,058126,37,'governing','fatty','flog','');
INSERT INTO t2 VALUES (251,058127,37,'gadfly','eastbound','Pipestone','');
INSERT INTO t2 VALUES (252,058128,37,'reassigned','inexperienced','Dar','');
INSERT INTO t2 VALUES (253,058201,37,'intentness','hoarder','Corcoran','');
INSERT INTO t2 VALUES (254,058202,37,'craziness','scotch','flyers','A');
INSERT INTO t2 VALUES (255,058303,37,'psychic','passport','competitions','W');
INSERT INTO t2 VALUES (256,058304,37,'squabbled','strategic','suppliers','FAS');
INSERT INTO t2 VALUES (257,058602,37,'burlesque','gated','skips','');
INSERT INTO t2 VALUES (258,058603,37,'capped','flog','institutes','');
INSERT INTO t2 VALUES (259,058604,37,'extracted','Pipestone','troop','A');
INSERT INTO t2 VALUES (260,058605,37,'DiMaggio','Dar','connective','W');
INSERT INTO t2 VALUES (261,058606,37,'exclamation','Corcoran','denies','');
INSERT INTO t2 VALUES (262,058607,37,'subdirectory','flyers','polka','');
INSERT INTO t2 VALUES (263,060401,36,'fangs','competitions','observations','FAS');
INSERT INTO t2 VALUES (264,061701,36,'buyer','suppliers','askers','');
INSERT INTO t2 VALUES (265,066201,36,'pithing','skips','homeless','FAS');
INSERT INTO t2 VALUES (266,066501,36,'transistorizing','institutes','Anna','');
INSERT INTO t2 VALUES (267,068001,36,'nonbiodegradable','troop','subdirectories','W');
INSERT INTO t2 VALUES (268,068002,36,'dislocate','connective','decaying','FAS');
INSERT INTO t2 VALUES (269,068005,36,'monochromatic','denies','outwitting','W');
INSERT INTO t2 VALUES (270,068006,36,'batting','polka','Harpy','W');
INSERT INTO t2 VALUES (271,068007,36,'postcondition','observations','crazed','');
INSERT INTO t2 VALUES (272,068008,36,'catalog','askers','suffocate','');
INSERT INTO t2 VALUES (273,068009,36,'Remus','homeless','provers','FAS');
INSERT INTO t2 VALUES (274,068010,36,'devices','Anna','technically','');
INSERT INTO t2 VALUES (275,068011,36,'bike','subdirectories','Franklinizations','');
INSERT INTO t2 VALUES (276,068202,36,'qualify','decaying','considered','');
INSERT INTO t2 VALUES (277,068302,36,'detained','outwitting','tinnily','');
INSERT INTO t2 VALUES (278,068303,36,'commended','Harpy','uninterruptedly','');
INSERT INTO t2 VALUES (279,068401,36,'civilize','crazed','whistled','A');
INSERT INTO t2 VALUES (280,068501,36,'Elmhurst','suffocate','automate','');
INSERT INTO t2 VALUES (281,068502,36,'anesthetizing','provers','gutting','W');
INSERT INTO t2 VALUES (282,068503,36,'deaf','technically','surreptitious','');
INSERT INTO t2 VALUES (283,068602,36,'Brigham','Franklinizations','Choctaw','');
INSERT INTO t2 VALUES (284,068603,36,'title','considered','cooks','');
INSERT INTO t2 VALUES (285,068701,36,'coarse','tinnily','millivolt','FAS');
INSERT INTO t2 VALUES (286,068702,36,'combinations','uninterruptedly','counterpoise','');
INSERT INTO t2 VALUES (287,068703,36,'grayness','whistled','Gothicism','');
INSERT INTO t2 VALUES (288,076001,36,'innumerable','automate','feminine','');
INSERT INTO t2 VALUES (289,076002,36,'Caroline','gutting','metaphysically','W');
INSERT INTO t2 VALUES (290,076101,36,'fatty','surreptitious','sanding','A');
INSERT INTO t2 VALUES (291,076102,36,'eastbound','Choctaw','contributorily','');
INSERT INTO t2 VALUES (292,076103,36,'inexperienced','cooks','receivers','FAS');
INSERT INTO t2 VALUES (293,076302,36,'hoarder','millivolt','adjourn','');
INSERT INTO t2 VALUES (294,076303,36,'scotch','counterpoise','straggled','A');
INSERT INTO t2 VALUES (295,076304,36,'passport','Gothicism','druggists','');
INSERT INTO t2 VALUES (296,076305,36,'strategic','feminine','thanking','FAS');
INSERT INTO t2 VALUES (297,076306,36,'gated','metaphysically','ostrich','');
INSERT INTO t2 VALUES (298,076307,36,'flog','sanding','hopelessness','FAS');
INSERT INTO t2 VALUES (299,076402,36,'Pipestone','contributorily','Eurydice','');
INSERT INTO t2 VALUES (300,076501,36,'Dar','receivers','excitation','W');
INSERT INTO t2 VALUES (301,076502,36,'Corcoran','adjourn','presumes','FAS');
INSERT INTO t2 VALUES (302,076701,36,'flyers','straggled','imaginable','FAS');
INSERT INTO t2 VALUES (303,078001,36,'competitions','druggists','concoct','W');
INSERT INTO t2 VALUES (304,078002,36,'suppliers','thanking','peering','W');
INSERT INTO t2 VALUES (305,078003,36,'skips','ostrich','Phelps','FAS');
INSERT INTO t2 VALUES (306,078004,36,'institutes','hopelessness','ferociousness','FAS');
INSERT INTO t2 VALUES (307,078005,36,'troop','Eurydice','sentences','');
INSERT INTO t2 VALUES (308,078006,36,'connective','excitation','unlocks','');
INSERT INTO t2 VALUES (309,078007,36,'denies','presumes','engrossing','W');
INSERT INTO t2 VALUES (310,078008,36,'polka','imaginable','Ruth','');
INSERT INTO t2 VALUES (311,078101,36,'observations','concoct','tying','');
INSERT INTO t2 VALUES (312,078103,36,'askers','peering','exclaimers','');
INSERT INTO t2 VALUES (313,078104,36,'homeless','Phelps','synergy','');
INSERT INTO t2 VALUES (314,078105,36,'Anna','ferociousness','Huey','W');
INSERT INTO t2 VALUES (315,082101,36,'subdirectories','sentences','merging','');
INSERT INTO t2 VALUES (316,083401,36,'decaying','unlocks','judges','A');
INSERT INTO t2 VALUES (317,084001,36,'outwitting','engrossing','Shylock','W');
INSERT INTO t2 VALUES (318,084002,36,'Harpy','Ruth','Miltonism','');
INSERT INTO t2 VALUES (319,086001,36,'crazed','tying','hen','W');
INSERT INTO t2 VALUES (320,086102,36,'suffocate','exclaimers','honeybee','FAS');
INSERT INTO t2 VALUES (321,086201,36,'provers','synergy','towers','');
INSERT INTO t2 VALUES (322,088001,36,'technically','Huey','dilutes','W');
INSERT INTO t2 VALUES (323,088002,36,'Franklinizations','merging','numerals','FAS');
INSERT INTO t2 VALUES (324,088003,36,'considered','judges','democracy','FAS');
INSERT INTO t2 VALUES (325,088004,36,'tinnily','Shylock','Ibero-','');
INSERT INTO t2 VALUES (326,088101,36,'uninterruptedly','Miltonism','invalids','');
INSERT INTO t2 VALUES (327,088102,36,'whistled','hen','behavior','');
INSERT INTO t2 VALUES (328,088103,36,'automate','honeybee','accruing','');
INSERT INTO t2 VALUES (329,088104,36,'gutting','towers','relics','A');
INSERT INTO t2 VALUES (330,088105,36,'surreptitious','dilutes','rackets','');
INSERT INTO t2 VALUES (331,088106,36,'Choctaw','numerals','Fischbein','W');
INSERT INTO t2 VALUES (332,088201,36,'cooks','democracy','phony','W');
INSERT INTO t2 VALUES (333,088203,36,'millivolt','Ibero-','cross','FAS');
INSERT INTO t2 VALUES (334,088204,36,'counterpoise','invalids','cleanup','');
INSERT INTO t2 VALUES (335,088302,37,'Gothicism','behavior','conspirator','');
INSERT INTO t2 VALUES (336,088303,37,'feminine','accruing','label','FAS');
INSERT INTO t2 VALUES (337,088305,37,'metaphysically','relics','university','');
INSERT INTO t2 VALUES (338,088402,37,'sanding','rackets','cleansed','FAS');
INSERT INTO t2 VALUES (339,088501,36,'contributorily','Fischbein','ballgown','');
INSERT INTO t2 VALUES (340,088502,36,'receivers','phony','starlet','');
INSERT INTO t2 VALUES (341,088503,36,'adjourn','cross','aqueous','');
INSERT INTO t2 VALUES (342,098001,58,'straggled','cleanup','portrayal','A');
INSERT INTO t2 VALUES (343,098002,58,'druggists','conspirator','despising','W');
INSERT INTO t2 VALUES (344,098003,58,'thanking','label','distort','W');
INSERT INTO t2 VALUES (345,098004,58,'ostrich','university','palmed','');
INSERT INTO t2 VALUES (346,098005,58,'hopelessness','cleansed','faced','');
INSERT INTO t2 VALUES (347,098006,58,'Eurydice','ballgown','silverware','');
INSERT INTO t2 VALUES (348,141903,29,'excitation','starlet','assessor','');
INSERT INTO t2 VALUES (349,098008,58,'presumes','aqueous','spiders','');
INSERT INTO t2 VALUES (350,098009,58,'imaginable','portrayal','artificially','');
INSERT INTO t2 VALUES (351,098010,58,'concoct','despising','reminiscence','');
INSERT INTO t2 VALUES (352,098011,58,'peering','distort','Mexican','');
INSERT INTO t2 VALUES (353,098012,58,'Phelps','palmed','obnoxious','');
INSERT INTO t2 VALUES (354,098013,58,'ferociousness','faced','fragile','');
INSERT INTO t2 VALUES (355,098014,58,'sentences','silverware','apprehensible','');
INSERT INTO t2 VALUES (356,098015,58,'unlocks','assessor','births','');
INSERT INTO t2 VALUES (357,098016,58,'engrossing','spiders','garages','');
INSERT INTO t2 VALUES (358,098017,58,'Ruth','artificially','panty','');
INSERT INTO t2 VALUES (359,098018,58,'tying','reminiscence','anteater','');
INSERT INTO t2 VALUES (360,098019,58,'exclaimers','Mexican','displacement','A');
INSERT INTO t2 VALUES (361,098020,58,'synergy','obnoxious','drovers','A');
INSERT INTO t2 VALUES (362,098021,58,'Huey','fragile','patenting','A');
INSERT INTO t2 VALUES (363,098022,58,'merging','apprehensible','far','A');
INSERT INTO t2 VALUES (364,098023,58,'judges','births','shrieks','');
INSERT INTO t2 VALUES (365,098024,58,'Shylock','garages','aligning','W');
INSERT INTO t2 VALUES (366,098025,37,'Miltonism','panty','pragmatism','');
INSERT INTO t2 VALUES (367,106001,36,'hen','anteater','fevers','W');
INSERT INTO t2 VALUES (368,108001,36,'honeybee','displacement','reexamines','A');
INSERT INTO t2 VALUES (369,108002,36,'towers','drovers','occupancies','');
INSERT INTO t2 VALUES (370,108003,36,'dilutes','patenting','sweats','FAS');
INSERT INTO t2 VALUES (371,108004,36,'numerals','far','modulators','');
INSERT INTO t2 VALUES (372,108005,36,'democracy','shrieks','demand','W');
INSERT INTO t2 VALUES (373,108007,36,'Ibero-','aligning','Madeira','');
INSERT INTO t2 VALUES (374,108008,36,'invalids','pragmatism','Viennese','W');
INSERT INTO t2 VALUES (375,108009,36,'behavior','fevers','chillier','W');
INSERT INTO t2 VALUES (376,108010,36,'accruing','reexamines','wildcats','FAS');
INSERT INTO t2 VALUES (377,108011,36,'relics','occupancies','gentle','');
INSERT INTO t2 VALUES (378,108012,36,'rackets','sweats','Angles','W');
INSERT INTO t2 VALUES (379,108101,36,'Fischbein','modulators','accuracies','');
INSERT INTO t2 VALUES (380,108102,36,'phony','demand','toggle','');
INSERT INTO t2 VALUES (381,108103,36,'cross','Madeira','Mendelssohn','W');
INSERT INTO t2 VALUES (382,108111,50,'cleanup','Viennese','behaviorally','');
INSERT INTO t2 VALUES (383,108105,36,'conspirator','chillier','Rochford','');
INSERT INTO t2 VALUES (384,108106,36,'label','wildcats','mirror','W');
INSERT INTO t2 VALUES (385,108107,36,'university','gentle','Modula','');
INSERT INTO t2 VALUES (386,108108,50,'cleansed','Angles','clobbering','');
INSERT INTO t2 VALUES (387,108109,36,'ballgown','accuracies','chronography','');
INSERT INTO t2 VALUES (388,108110,36,'starlet','toggle','Eskimoizeds','');
INSERT INTO t2 VALUES (389,108201,36,'aqueous','Mendelssohn','British','W');
INSERT INTO t2 VALUES (390,108202,36,'portrayal','behaviorally','pitfalls','');
INSERT INTO t2 VALUES (391,108203,36,'despising','Rochford','verify','W');
INSERT INTO t2 VALUES (392,108204,36,'distort','mirror','scatter','FAS');
INSERT INTO t2 VALUES (393,108205,36,'palmed','Modula','Aztecan','');
INSERT INTO t2 VALUES (394,108301,36,'faced','clobbering','acuity','W');
INSERT INTO t2 VALUES (395,108302,36,'silverware','chronography','sinking','W');
INSERT INTO t2 VALUES (396,112101,36,'assessor','Eskimoizeds','beasts','FAS');
INSERT INTO t2 VALUES (397,112102,36,'spiders','British','Witt','W');
INSERT INTO t2 VALUES (398,113701,36,'artificially','pitfalls','physicists','FAS');
INSERT INTO t2 VALUES (399,116001,36,'reminiscence','verify','folksong','A');
INSERT INTO t2 VALUES (400,116201,36,'Mexican','scatter','strokes','FAS');
INSERT INTO t2 VALUES (401,116301,36,'obnoxious','Aztecan','crowder','');
INSERT INTO t2 VALUES (402,116302,36,'fragile','acuity','merry','');
INSERT INTO t2 VALUES (403,116601,36,'apprehensible','sinking','cadenced','');
INSERT INTO t2 VALUES (404,116602,36,'births','beasts','alimony','A');
INSERT INTO t2 VALUES (405,116603,36,'garages','Witt','principled','A');
INSERT INTO t2 VALUES (406,116701,36,'panty','physicists','golfing','');
INSERT INTO t2 VALUES (407,116702,36,'anteater','folksong','undiscovered','');
INSERT INTO t2 VALUES (408,118001,36,'displacement','strokes','irritates','');
INSERT INTO t2 VALUES (409,118002,36,'drovers','crowder','patriots','A');
INSERT INTO t2 VALUES (410,118003,36,'patenting','merry','rooms','FAS');
INSERT INTO t2 VALUES (411,118004,36,'far','cadenced','towering','W');
INSERT INTO t2 VALUES (412,118005,36,'shrieks','alimony','displease','');
INSERT INTO t2 VALUES (413,118006,36,'aligning','principled','photosensitive','');
INSERT INTO t2 VALUES (414,118007,36,'pragmatism','golfing','inking','');
INSERT INTO t2 VALUES (415,118008,36,'fevers','undiscovered','gainers','');
INSERT INTO t2 VALUES (416,118101,36,'reexamines','irritates','leaning','A');
INSERT INTO t2 VALUES (417,118102,36,'occupancies','patriots','hydrant','A');
INSERT INTO t2 VALUES (418,118103,36,'sweats','rooms','preserve','');
INSERT INTO t2 VALUES (419,118202,36,'modulators','towering','blinded','A');
INSERT INTO t2 VALUES (420,118203,36,'demand','displease','interactions','A');
INSERT INTO t2 VALUES (421,118204,36,'Madeira','photosensitive','Barry','');
INSERT INTO t2 VALUES (422,118302,36,'Viennese','inking','whiteness','A');
INSERT INTO t2 VALUES (423,118304,36,'chillier','gainers','pastimes','W');
INSERT INTO t2 VALUES (424,118305,36,'wildcats','leaning','Edenization','');
INSERT INTO t2 VALUES (425,118306,36,'gentle','hydrant','Muscat','');
INSERT INTO t2 VALUES (426,118307,36,'Angles','preserve','assassinated','');
INSERT INTO t2 VALUES (427,123101,36,'accuracies','blinded','labeled','');
INSERT INTO t2 VALUES (428,123102,36,'toggle','interactions','glacial','A');
INSERT INTO t2 VALUES (429,123301,36,'Mendelssohn','Barry','implied','W');
INSERT INTO t2 VALUES (430,126001,36,'behaviorally','whiteness','bibliographies','W');
INSERT INTO t2 VALUES (431,126002,36,'Rochford','pastimes','Buchanan','');
INSERT INTO t2 VALUES (432,126003,36,'mirror','Edenization','forgivably','FAS');
INSERT INTO t2 VALUES (433,126101,36,'Modula','Muscat','innuendo','A');
INSERT INTO t2 VALUES (434,126301,36,'clobbering','assassinated','den','FAS');
INSERT INTO t2 VALUES (435,126302,36,'chronography','labeled','submarines','W');
INSERT INTO t2 VALUES (436,126402,36,'Eskimoizeds','glacial','mouthful','A');
INSERT INTO t2 VALUES (437,126601,36,'British','implied','expiring','');
INSERT INTO t2 VALUES (438,126602,36,'pitfalls','bibliographies','unfulfilled','FAS');
INSERT INTO t2 VALUES (439,126702,36,'verify','Buchanan','precession','');
INSERT INTO t2 VALUES (440,128001,36,'scatter','forgivably','nullified','');
INSERT INTO t2 VALUES (441,128002,36,'Aztecan','innuendo','affects','');
INSERT INTO t2 VALUES (442,128003,36,'acuity','den','Cynthia','');
INSERT INTO t2 VALUES (443,128004,36,'sinking','submarines','Chablis','A');
INSERT INTO t2 VALUES (444,128005,36,'beasts','mouthful','betterments','FAS');
INSERT INTO t2 VALUES (445,128007,36,'Witt','expiring','advertising','');
INSERT INTO t2 VALUES (446,128008,36,'physicists','unfulfilled','rubies','A');
INSERT INTO t2 VALUES (447,128009,36,'folksong','precession','southwest','FAS');
INSERT INTO t2 VALUES (448,128010,36,'strokes','nullified','superstitious','A');
INSERT INTO t2 VALUES (449,128011,36,'crowder','affects','tabernacle','W');
INSERT INTO t2 VALUES (450,128012,36,'merry','Cynthia','silk','A');
INSERT INTO t2 VALUES (451,128013,36,'cadenced','Chablis','handsomest','A');
INSERT INTO t2 VALUES (452,128014,36,'alimony','betterments','Persian','A');
INSERT INTO t2 VALUES (453,128015,36,'principled','advertising','analog','W');
INSERT INTO t2 VALUES (454,128016,36,'golfing','rubies','complex','W');
INSERT INTO t2 VALUES (455,128017,36,'undiscovered','southwest','Taoist','');
INSERT INTO t2 VALUES (456,128018,36,'irritates','superstitious','suspend','');
INSERT INTO t2 VALUES (457,128019,36,'patriots','tabernacle','relegated','');
INSERT INTO t2 VALUES (458,128020,36,'rooms','silk','awesome','W');
INSERT INTO t2 VALUES (459,128021,36,'towering','handsomest','Bruxelles','');
INSERT INTO t2 VALUES (460,128022,36,'displease','Persian','imprecisely','A');
INSERT INTO t2 VALUES (461,128023,36,'photosensitive','analog','televise','');
INSERT INTO t2 VALUES (462,128101,36,'inking','complex','braking','');
INSERT INTO t2 VALUES (463,128102,36,'gainers','Taoist','true','FAS');
INSERT INTO t2 VALUES (464,128103,36,'leaning','suspend','disappointing','FAS');
INSERT INTO t2 VALUES (465,128104,36,'hydrant','relegated','navally','W');
INSERT INTO t2 VALUES (466,128106,36,'preserve','awesome','circus','');
INSERT INTO t2 VALUES (467,128107,36,'blinded','Bruxelles','beetles','');
INSERT INTO t2 VALUES (468,128108,36,'interactions','imprecisely','trumps','');
INSERT INTO t2 VALUES (469,128202,36,'Barry','televise','fourscore','W');
INSERT INTO t2 VALUES (470,128203,36,'whiteness','braking','Blackfoots','');
INSERT INTO t2 VALUES (471,128301,36,'pastimes','true','Grady','');
INSERT INTO t2 VALUES (472,128302,36,'Edenization','disappointing','quiets','FAS');
INSERT INTO t2 VALUES (473,128303,36,'Muscat','navally','floundered','FAS');
INSERT INTO t2 VALUES (474,128304,36,'assassinated','circus','profundity','W');
INSERT INTO t2 VALUES (475,128305,36,'labeled','beetles','Garrisonian','W');
INSERT INTO t2 VALUES (476,128307,36,'glacial','trumps','Strauss','');
INSERT INTO t2 VALUES (477,128401,36,'implied','fourscore','cemented','FAS');
INSERT INTO t2 VALUES (478,128502,36,'bibliographies','Blackfoots','contrition','A');
INSERT INTO t2 VALUES (479,128503,36,'Buchanan','Grady','mutations','');
INSERT INTO t2 VALUES (480,128504,36,'forgivably','quiets','exhibits','W');
INSERT INTO t2 VALUES (481,128505,36,'innuendo','floundered','tits','');
INSERT INTO t2 VALUES (482,128601,36,'den','profundity','mate','A');
INSERT INTO t2 VALUES (483,128603,36,'submarines','Garrisonian','arches','');
INSERT INTO t2 VALUES (484,128604,36,'mouthful','Strauss','Moll','');
INSERT INTO t2 VALUES (485,128702,36,'expiring','cemented','ropers','');
INSERT INTO t2 VALUES (486,128703,36,'unfulfilled','contrition','bombast','');
INSERT INTO t2 VALUES (487,128704,36,'precession','mutations','difficultly','A');
INSERT INTO t2 VALUES (488,138001,36,'nullified','exhibits','adsorption','');
INSERT INTO t2 VALUES (489,138002,36,'affects','tits','definiteness','FAS');
INSERT INTO t2 VALUES (490,138003,36,'Cynthia','mate','cultivation','A');
INSERT INTO t2 VALUES (491,138004,36,'Chablis','arches','heals','A');
INSERT INTO t2 VALUES (492,138005,36,'betterments','Moll','Heusen','W');
INSERT INTO t2 VALUES (493,138006,36,'advertising','ropers','target','FAS');
INSERT INTO t2 VALUES (494,138007,36,'rubies','bombast','cited','A');
INSERT INTO t2 VALUES (495,138008,36,'southwest','difficultly','congresswoman','W');
INSERT INTO t2 VALUES (496,138009,36,'superstitious','adsorption','Katherine','');
INSERT INTO t2 VALUES (497,138102,36,'tabernacle','definiteness','titter','A');
INSERT INTO t2 VALUES (498,138103,36,'silk','cultivation','aspire','A');
INSERT INTO t2 VALUES (499,138104,36,'handsomest','heals','Mardis','');
INSERT INTO t2 VALUES (500,138105,36,'Persian','Heusen','Nadia','W');
INSERT INTO t2 VALUES (501,138201,36,'analog','target','estimating','FAS');
INSERT INTO t2 VALUES (502,138302,36,'complex','cited','stuck','A');
INSERT INTO t2 VALUES (503,138303,36,'Taoist','congresswoman','fifteenth','A');
INSERT INTO t2 VALUES (504,138304,36,'suspend','Katherine','Colombo','');
INSERT INTO t2 VALUES (505,138401,29,'relegated','titter','survey','A');
INSERT INTO t2 VALUES (506,140102,29,'awesome','aspire','staffing','');
INSERT INTO t2 VALUES (507,140103,29,'Bruxelles','Mardis','obtain','');
INSERT INTO t2 VALUES (508,140104,29,'imprecisely','Nadia','loaded','');
INSERT INTO t2 VALUES (509,140105,29,'televise','estimating','slaughtered','');
INSERT INTO t2 VALUES (510,140201,29,'braking','stuck','lights','A');
INSERT INTO t2 VALUES (511,140701,29,'true','fifteenth','circumference','');
INSERT INTO t2 VALUES (512,141501,29,'disappointing','Colombo','dull','A');
INSERT INTO t2 VALUES (513,141502,29,'navally','survey','weekly','A');
INSERT INTO t2 VALUES (514,141901,29,'circus','staffing','wetness','');
INSERT INTO t2 VALUES (515,141902,29,'beetles','obtain','visualized','');
INSERT INTO t2 VALUES (516,142101,29,'trumps','loaded','Tannenbaum','');
INSERT INTO t2 VALUES (517,142102,29,'fourscore','slaughtered','moribund','');
INSERT INTO t2 VALUES (518,142103,29,'Blackfoots','lights','demultiplex','');
INSERT INTO t2 VALUES (519,142701,29,'Grady','circumference','lockings','');
INSERT INTO t2 VALUES (520,143001,29,'quiets','dull','thugs','FAS');
INSERT INTO t2 VALUES (521,143501,29,'floundered','weekly','unnerves','');
INSERT INTO t2 VALUES (522,143502,29,'profundity','wetness','abut','');
INSERT INTO t2 VALUES (523,148001,29,'Garrisonian','visualized','Chippewa','A');
INSERT INTO t2 VALUES (524,148002,29,'Strauss','Tannenbaum','stratifications','A');
INSERT INTO t2 VALUES (525,148003,29,'cemented','moribund','signaled','');
INSERT INTO t2 VALUES (526,148004,29,'contrition','demultiplex','Italianizes','A');
INSERT INTO t2 VALUES (527,148005,29,'mutations','lockings','algorithmic','A');
INSERT INTO t2 VALUES (528,148006,29,'exhibits','thugs','paranoid','FAS');
INSERT INTO t2 VALUES (529,148007,29,'tits','unnerves','camping','A');
INSERT INTO t2 VALUES (530,148009,29,'mate','abut','signifying','A');
INSERT INTO t2 VALUES (531,148010,29,'arches','Chippewa','Patrice','W');
INSERT INTO t2 VALUES (532,148011,29,'Moll','stratifications','search','A');
INSERT INTO t2 VALUES (533,148012,29,'ropers','signaled','Angeles','A');
INSERT INTO t2 VALUES (534,148013,29,'bombast','Italianizes','semblance','');
INSERT INTO t2 VALUES (535,148023,36,'difficultly','algorithmic','taxed','');
INSERT INTO t2 VALUES (536,148015,29,'adsorption','paranoid','Beatrice','');
INSERT INTO t2 VALUES (537,148016,29,'definiteness','camping','retrace','');
INSERT INTO t2 VALUES (538,148017,29,'cultivation','signifying','lockout','');
INSERT INTO t2 VALUES (539,148018,29,'heals','Patrice','grammatic','');
INSERT INTO t2 VALUES (540,148019,29,'Heusen','search','helmsman','');
INSERT INTO t2 VALUES (541,148020,29,'target','Angeles','uniform','W');
INSERT INTO t2 VALUES (542,148021,29,'cited','semblance','hamming','');
INSERT INTO t2 VALUES (543,148022,29,'congresswoman','taxed','disobedience','');
INSERT INTO t2 VALUES (544,148101,29,'Katherine','Beatrice','captivated','A');
INSERT INTO t2 VALUES (545,148102,29,'titter','retrace','transferals','A');
INSERT INTO t2 VALUES (546,148201,29,'aspire','lockout','cartographer','A');
INSERT INTO t2 VALUES (547,148401,29,'Mardis','grammatic','aims','FAS');
INSERT INTO t2 VALUES (548,148402,29,'Nadia','helmsman','Pakistani','');
INSERT INTO t2 VALUES (549,148501,29,'estimating','uniform','burglarized','FAS');
INSERT INTO t2 VALUES (550,148502,29,'stuck','hamming','saucepans','A');
INSERT INTO t2 VALUES (551,148503,29,'fifteenth','disobedience','lacerating','A');
INSERT INTO t2 VALUES (552,148504,29,'Colombo','captivated','corny','');
INSERT INTO t2 VALUES (553,148601,29,'survey','transferals','megabytes','FAS');
INSERT INTO t2 VALUES (554,148602,29,'staffing','cartographer','chancellor','');
INSERT INTO t2 VALUES (555,150701,29,'obtain','aims','bulk','A');
INSERT INTO t2 VALUES (556,152101,29,'loaded','Pakistani','commits','A');
INSERT INTO t2 VALUES (557,152102,29,'slaughtered','burglarized','meson','W');
INSERT INTO t2 VALUES (558,155202,36,'lights','saucepans','deputies','');
INSERT INTO t2 VALUES (559,155203,29,'circumference','lacerating','northeaster','A');
INSERT INTO t2 VALUES (560,155204,29,'dull','corny','dipole','');
INSERT INTO t2 VALUES (561,155205,29,'weekly','megabytes','machining','0');
INSERT INTO t2 VALUES (562,156001,29,'wetness','chancellor','therefore','');
INSERT INTO t2 VALUES (563,156002,29,'visualized','bulk','Telefunken','');
INSERT INTO t2 VALUES (564,156102,29,'Tannenbaum','commits','salvaging','');
INSERT INTO t2 VALUES (565,156301,29,'moribund','meson','Corinthianizes','A');
INSERT INTO t2 VALUES (566,156302,29,'demultiplex','deputies','restlessly','A');
INSERT INTO t2 VALUES (567,156303,29,'lockings','northeaster','bromides','');
INSERT INTO t2 VALUES (568,156304,29,'thugs','dipole','generalized','A');
INSERT INTO t2 VALUES (569,156305,29,'unnerves','machining','mishaps','');
INSERT INTO t2 VALUES (570,156306,29,'abut','therefore','quelling','');
INSERT INTO t2 VALUES (571,156501,29,'Chippewa','Telefunken','spiritual','A');
INSERT INTO t2 VALUES (572,158001,29,'stratifications','salvaging','beguiles','FAS');
INSERT INTO t2 VALUES (573,158002,29,'signaled','Corinthianizes','Trobriand','FAS');
INSERT INTO t2 VALUES (574,158101,29,'Italianizes','restlessly','fleeing','A');
INSERT INTO t2 VALUES (575,158102,29,'algorithmic','bromides','Armour','A');
INSERT INTO t2 VALUES (576,158103,29,'paranoid','generalized','chin','A');
INSERT INTO t2 VALUES (577,158201,29,'camping','mishaps','provers','A');
INSERT INTO t2 VALUES (578,158202,29,'signifying','quelling','aeronautic','A');
INSERT INTO t2 VALUES (579,158203,29,'Patrice','spiritual','voltage','W');
INSERT INTO t2 VALUES (580,158204,29,'search','beguiles','sash','');
INSERT INTO t2 VALUES (581,158301,29,'Angeles','Trobriand','anaerobic','A');
INSERT INTO t2 VALUES (582,158302,29,'semblance','fleeing','simultaneous','A');
INSERT INTO t2 VALUES (583,158303,29,'taxed','Armour','accumulating','A');
INSERT INTO t2 VALUES (584,158304,29,'Beatrice','chin','Medusan','A');
INSERT INTO t2 VALUES (585,158305,29,'retrace','provers','shouted','A');
INSERT INTO t2 VALUES (586,158306,29,'lockout','aeronautic','freakish','');
INSERT INTO t2 VALUES (587,158501,29,'grammatic','voltage','index','FAS');
INSERT INTO t2 VALUES (588,160301,29,'helmsman','sash','commercially','');
INSERT INTO t2 VALUES (589,166101,50,'uniform','anaerobic','mistiness','A');
INSERT INTO t2 VALUES (590,166102,50,'hamming','simultaneous','endpoint','');
INSERT INTO t2 VALUES (591,168001,29,'disobedience','accumulating','straight','A');
INSERT INTO t2 VALUES (592,168002,29,'captivated','Medusan','flurried','');
INSERT INTO t2 VALUES (593,168003,29,'transferals','shouted','denotative','A');
INSERT INTO t2 VALUES (594,168101,29,'cartographer','freakish','coming','FAS');
INSERT INTO t2 VALUES (595,168102,29,'aims','index','commencements','FAS');
INSERT INTO t2 VALUES (596,168103,29,'Pakistani','commercially','gentleman','');
INSERT INTO t2 VALUES (597,168104,29,'burglarized','mistiness','gifted','');
INSERT INTO t2 VALUES (598,168202,29,'saucepans','endpoint','Shanghais','');
INSERT INTO t2 VALUES (599,168301,29,'lacerating','straight','sportswriting','A');
INSERT INTO t2 VALUES (600,168502,29,'corny','flurried','sloping','A');
INSERT INTO t2 VALUES (601,168503,29,'megabytes','denotative','navies','');
INSERT INTO t2 VALUES (602,168601,29,'chancellor','coming','leaflet','A');
INSERT INTO t2 VALUES (603,173001,40,'bulk','commencements','shooter','');
INSERT INTO t2 VALUES (604,173701,40,'commits','gentleman','Joplin','FAS');
INSERT INTO t2 VALUES (605,173702,40,'meson','gifted','babies','');
INSERT INTO t2 VALUES (606,176001,40,'deputies','Shanghais','subdivision','FAS');
INSERT INTO t2 VALUES (607,176101,40,'northeaster','sportswriting','burstiness','W');
INSERT INTO t2 VALUES (608,176201,40,'dipole','sloping','belted','FAS');
INSERT INTO t2 VALUES (609,176401,40,'machining','navies','assails','FAS');
INSERT INTO t2 VALUES (610,176501,40,'therefore','leaflet','admiring','W');
INSERT INTO t2 VALUES (611,176601,40,'Telefunken','shooter','swaying','0');
INSERT INTO t2 VALUES (612,176602,40,'salvaging','Joplin','Goldstine','FAS');
INSERT INTO t2 VALUES (613,176603,40,'Corinthianizes','babies','fitting','');
INSERT INTO t2 VALUES (614,178001,40,'restlessly','subdivision','Norwalk','W');
INSERT INTO t2 VALUES (615,178002,40,'bromides','burstiness','weakening','W');
INSERT INTO t2 VALUES (616,178003,40,'generalized','belted','analogy','FAS');
INSERT INTO t2 VALUES (617,178004,40,'mishaps','assails','deludes','');
INSERT INTO t2 VALUES (618,178005,40,'quelling','admiring','cokes','');
INSERT INTO t2 VALUES (619,178006,40,'spiritual','swaying','Clayton','');
INSERT INTO t2 VALUES (620,178007,40,'beguiles','Goldstine','exhausts','');
INSERT INTO t2 VALUES (621,178008,40,'Trobriand','fitting','causality','');
INSERT INTO t2 VALUES (622,178101,40,'fleeing','Norwalk','sating','FAS');
INSERT INTO t2 VALUES (623,178102,40,'Armour','weakening','icon','');
INSERT INTO t2 VALUES (624,178103,40,'chin','analogy','throttles','');
INSERT INTO t2 VALUES (625,178201,40,'provers','deludes','communicants','FAS');
INSERT INTO t2 VALUES (626,178202,40,'aeronautic','cokes','dehydrate','FAS');
INSERT INTO t2 VALUES (627,178301,40,'voltage','Clayton','priceless','FAS');
INSERT INTO t2 VALUES (628,178302,40,'sash','exhausts','publicly','');
INSERT INTO t2 VALUES (629,178401,40,'anaerobic','causality','incidentals','FAS');
INSERT INTO t2 VALUES (630,178402,40,'simultaneous','sating','commonplace','');
INSERT INTO t2 VALUES (631,178403,40,'accumulating','icon','mumbles','');
INSERT INTO t2 VALUES (632,178404,40,'Medusan','throttles','furthermore','W');
INSERT INTO t2 VALUES (633,178501,40,'shouted','communicants','cautioned','W');
INSERT INTO t2 VALUES (634,186002,37,'freakish','dehydrate','parametrized','A');
INSERT INTO t2 VALUES (635,186102,37,'index','priceless','registration','A');
INSERT INTO t2 VALUES (636,186201,40,'commercially','publicly','sadly','FAS');
INSERT INTO t2 VALUES (637,186202,40,'mistiness','incidentals','positioning','');
INSERT INTO t2 VALUES (638,186203,40,'endpoint','commonplace','babysitting','');
INSERT INTO t2 VALUES (639,186302,37,'straight','mumbles','eternal','A');
INSERT INTO t2 VALUES (640,188007,37,'flurried','furthermore','hoarder','');
INSERT INTO t2 VALUES (641,188008,37,'denotative','cautioned','congregates','');
INSERT INTO t2 VALUES (642,188009,37,'coming','parametrized','rains','');
INSERT INTO t2 VALUES (643,188010,37,'commencements','registration','workers','W');
INSERT INTO t2 VALUES (644,188011,37,'gentleman','sadly','sags','A');
INSERT INTO t2 VALUES (645,188012,37,'gifted','positioning','unplug','W');
INSERT INTO t2 VALUES (646,188013,37,'Shanghais','babysitting','garage','A');
INSERT INTO t2 VALUES (647,188014,37,'sportswriting','eternal','boulder','A');
INSERT INTO t2 VALUES (648,188015,37,'sloping','hoarder','hollowly','A');
INSERT INTO t2 VALUES (649,188016,37,'navies','congregates','specifics','');
INSERT INTO t2 VALUES (650,188017,37,'leaflet','rains','Teresa','');
INSERT INTO t2 VALUES (651,188102,37,'shooter','workers','Winsett','');
INSERT INTO t2 VALUES (652,188103,37,'Joplin','sags','convenient','A');
INSERT INTO t2 VALUES (653,188202,37,'babies','unplug','buckboards','FAS');
INSERT INTO t2 VALUES (654,188301,40,'subdivision','garage','amenities','');
INSERT INTO t2 VALUES (655,188302,40,'burstiness','boulder','resplendent','FAS');
INSERT INTO t2 VALUES (656,188303,40,'belted','hollowly','priding','FAS');
INSERT INTO t2 VALUES (657,188401,37,'assails','specifics','configurations','');
INSERT INTO t2 VALUES (658,188402,37,'admiring','Teresa','untidiness','A');
INSERT INTO t2 VALUES (659,188503,37,'swaying','Winsett','Brice','W');
INSERT INTO t2 VALUES (660,188504,37,'Goldstine','convenient','sews','FAS');
INSERT INTO t2 VALUES (661,188505,37,'fitting','buckboards','participated','');
INSERT INTO t2 VALUES (662,190701,37,'Norwalk','amenities','Simon','FAS');
INSERT INTO t2 VALUES (663,190703,50,'weakening','resplendent','certificates','');
INSERT INTO t2 VALUES (664,191701,37,'analogy','priding','Fitzpatrick','');
INSERT INTO t2 VALUES (665,191702,37,'deludes','configurations','Evanston','A');
INSERT INTO t2 VALUES (666,191703,37,'cokes','untidiness','misted','');
INSERT INTO t2 VALUES (667,196001,37,'Clayton','Brice','textures','A');
INSERT INTO t2 VALUES (668,196002,37,'exhausts','sews','save','');
INSERT INTO t2 VALUES (669,196003,37,'causality','participated','count','');
INSERT INTO t2 VALUES (670,196101,37,'sating','Simon','rightful','A');
INSERT INTO t2 VALUES (671,196103,37,'icon','certificates','chaperone','');
INSERT INTO t2 VALUES (672,196104,37,'throttles','Fitzpatrick','Lizzy','A');
INSERT INTO t2 VALUES (673,196201,37,'communicants','Evanston','clenched','A');
INSERT INTO t2 VALUES (674,196202,37,'dehydrate','misted','effortlessly','');
INSERT INTO t2 VALUES (675,196203,37,'priceless','textures','accessed','');
INSERT INTO t2 VALUES (676,198001,37,'publicly','save','beaters','A');
INSERT INTO t2 VALUES (677,198003,37,'incidentals','count','Hornblower','FAS');
INSERT INTO t2 VALUES (678,198004,37,'commonplace','rightful','vests','A');
INSERT INTO t2 VALUES (679,198005,37,'mumbles','chaperone','indulgences','FAS');
INSERT INTO t2 VALUES (680,198006,37,'furthermore','Lizzy','infallibly','A');
INSERT INTO t2 VALUES (681,198007,37,'cautioned','clenched','unwilling','FAS');
INSERT INTO t2 VALUES (682,198008,37,'parametrized','effortlessly','excrete','FAS');
INSERT INTO t2 VALUES (683,198009,37,'registration','accessed','spools','A');
INSERT INTO t2 VALUES (684,198010,37,'sadly','beaters','crunches','FAS');
INSERT INTO t2 VALUES (685,198011,37,'positioning','Hornblower','overestimating','FAS');
INSERT INTO t2 VALUES (686,198012,37,'babysitting','vests','ineffective','');
INSERT INTO t2 VALUES (687,198013,37,'eternal','indulgences','humiliation','A');
INSERT INTO t2 VALUES (688,198014,37,'hoarder','infallibly','sophomore','');
INSERT INTO t2 VALUES (689,198015,37,'congregates','unwilling','star','');
INSERT INTO t2 VALUES (690,198017,37,'rains','excrete','rifles','');
INSERT INTO t2 VALUES (691,198018,37,'workers','spools','dialysis','');
INSERT INTO t2 VALUES (692,198019,37,'sags','crunches','arriving','');
INSERT INTO t2 VALUES (693,198020,37,'unplug','overestimating','indulge','');
INSERT INTO t2 VALUES (694,198021,37,'garage','ineffective','clockers','');
INSERT INTO t2 VALUES (695,198022,37,'boulder','humiliation','languages','');
INSERT INTO t2 VALUES (696,198023,50,'hollowly','sophomore','Antarctica','A');
INSERT INTO t2 VALUES (697,198024,37,'specifics','star','percentage','');
INSERT INTO t2 VALUES (698,198101,37,'Teresa','rifles','ceiling','A');
INSERT INTO t2 VALUES (699,198103,37,'Winsett','dialysis','specification','');
INSERT INTO t2 VALUES (700,198105,37,'convenient','arriving','regimented','A');
INSERT INTO t2 VALUES (701,198106,37,'buckboards','indulge','ciphers','');
INSERT INTO t2 VALUES (702,198201,37,'amenities','clockers','pictures','A');
INSERT INTO t2 VALUES (703,198204,37,'resplendent','languages','serpents','A');
INSERT INTO t2 VALUES (704,198301,53,'priding','Antarctica','allot','A');
INSERT INTO t2 VALUES (705,198302,53,'configurations','percentage','realized','A');
INSERT INTO t2 VALUES (706,198303,53,'untidiness','ceiling','mayoral','A');
INSERT INTO t2 VALUES (707,198304,53,'Brice','specification','opaquely','A');
INSERT INTO t2 VALUES (708,198401,37,'sews','regimented','hostess','FAS');
INSERT INTO t2 VALUES (709,198402,37,'participated','ciphers','fiftieth','');
INSERT INTO t2 VALUES (710,198403,37,'Simon','pictures','incorrectly','');
INSERT INTO t2 VALUES (711,202101,37,'certificates','serpents','decomposition','FAS');
INSERT INTO t2 VALUES (712,202301,37,'Fitzpatrick','allot','stranglings','');
INSERT INTO t2 VALUES (713,202302,37,'Evanston','realized','mixture','FAS');
INSERT INTO t2 VALUES (714,202303,37,'misted','mayoral','electroencephalography','FAS');
INSERT INTO t2 VALUES (715,202304,37,'textures','opaquely','similarities','FAS');
INSERT INTO t2 VALUES (716,202305,37,'save','hostess','charges','W');
INSERT INTO t2 VALUES (717,202601,37,'count','fiftieth','freest','FAS');
INSERT INTO t2 VALUES (718,202602,37,'rightful','incorrectly','Greenberg','FAS');
INSERT INTO t2 VALUES (719,202605,37,'chaperone','decomposition','tinting','');
INSERT INTO t2 VALUES (720,202606,37,'Lizzy','stranglings','expelled','W');
INSERT INTO t2 VALUES (721,202607,37,'clenched','mixture','warm','');
INSERT INTO t2 VALUES (722,202901,37,'effortlessly','electroencephalography','smoothed','');
INSERT INTO t2 VALUES (723,202902,37,'accessed','similarities','deductions','FAS');
INSERT INTO t2 VALUES (724,202903,37,'beaters','charges','Romano','W');
INSERT INTO t2 VALUES (725,202904,37,'Hornblower','freest','bitterroot','');
INSERT INTO t2 VALUES (726,202907,37,'vests','Greenberg','corset','');
INSERT INTO t2 VALUES (727,202908,37,'indulgences','tinting','securing','');
INSERT INTO t2 VALUES (728,203101,37,'infallibly','expelled','environing','FAS');
INSERT INTO t2 VALUES (729,203103,37,'unwilling','warm','cute','');
INSERT INTO t2 VALUES (730,203104,37,'excrete','smoothed','Crays','');
INSERT INTO t2 VALUES (731,203105,37,'spools','deductions','heiress','FAS');
INSERT INTO t2 VALUES (732,203401,37,'crunches','Romano','inform','FAS');
INSERT INTO t2 VALUES (733,203402,37,'overestimating','bitterroot','avenge','');
INSERT INTO t2 VALUES (734,203404,37,'ineffective','corset','universals','');
INSERT INTO t2 VALUES (735,203901,37,'humiliation','securing','Kinsey','W');
INSERT INTO t2 VALUES (736,203902,37,'sophomore','environing','ravines','FAS');
INSERT INTO t2 VALUES (737,203903,37,'star','cute','bestseller','');
INSERT INTO t2 VALUES (738,203906,37,'rifles','Crays','equilibrium','');
INSERT INTO t2 VALUES (739,203907,37,'dialysis','heiress','extents','0');
INSERT INTO t2 VALUES (740,203908,37,'arriving','inform','relatively','');
INSERT INTO t2 VALUES (741,203909,37,'indulge','avenge','pressure','FAS');
INSERT INTO t2 VALUES (742,206101,37,'clockers','universals','critiques','FAS');
INSERT INTO t2 VALUES (743,206201,37,'languages','Kinsey','befouled','');
INSERT INTO t2 VALUES (744,206202,37,'Antarctica','ravines','rightfully','FAS');
INSERT INTO t2 VALUES (745,206203,37,'percentage','bestseller','mechanizing','FAS');
INSERT INTO t2 VALUES (746,206206,37,'ceiling','equilibrium','Latinizes','');
INSERT INTO t2 VALUES (747,206207,37,'specification','extents','timesharing','');
INSERT INTO t2 VALUES (748,206208,37,'regimented','relatively','Aden','');
INSERT INTO t2 VALUES (749,208001,37,'ciphers','pressure','embassies','');
INSERT INTO t2 VALUES (750,208002,37,'pictures','critiques','males','FAS');
INSERT INTO t2 VALUES (751,208003,37,'serpents','befouled','shapelessly','FAS');
INSERT INTO t2 VALUES (752,208004,37,'allot','rightfully','genres','FAS');
INSERT INTO t2 VALUES (753,208008,37,'realized','mechanizing','mastering','');
INSERT INTO t2 VALUES (754,208009,37,'mayoral','Latinizes','Newtonian','');
INSERT INTO t2 VALUES (755,208010,37,'opaquely','timesharing','finishers','FAS');
INSERT INTO t2 VALUES (756,208011,37,'hostess','Aden','abates','');
INSERT INTO t2 VALUES (757,208101,37,'fiftieth','embassies','teem','');
INSERT INTO t2 VALUES (758,208102,37,'incorrectly','males','kiting','FAS');
INSERT INTO t2 VALUES (759,208103,37,'decomposition','shapelessly','stodgy','FAS');
INSERT INTO t2 VALUES (760,208104,37,'stranglings','genres','scalps','FAS');
INSERT INTO t2 VALUES (761,208105,37,'mixture','mastering','feed','FAS');
INSERT INTO t2 VALUES (762,208110,37,'electroencephalography','Newtonian','guitars','');
INSERT INTO t2 VALUES (763,208111,37,'similarities','finishers','airships','');
INSERT INTO t2 VALUES (764,208112,37,'charges','abates','store','');
INSERT INTO t2 VALUES (765,208113,37,'freest','teem','denounces','');
INSERT INTO t2 VALUES (766,208201,37,'Greenberg','kiting','Pyle','FAS');
INSERT INTO t2 VALUES (767,208203,37,'tinting','stodgy','Saxony','');
INSERT INTO t2 VALUES (768,208301,37,'expelled','scalps','serializations','FAS');
INSERT INTO t2 VALUES (769,208302,37,'warm','feed','Peruvian','FAS');
INSERT INTO t2 VALUES (770,208305,37,'smoothed','guitars','taxonomically','FAS');
INSERT INTO t2 VALUES (771,208401,37,'deductions','airships','kingdom','A');
INSERT INTO t2 VALUES (772,208402,37,'Romano','store','stint','A');
INSERT INTO t2 VALUES (773,208403,37,'bitterroot','denounces','Sault','A');
INSERT INTO t2 VALUES (774,208404,37,'corset','Pyle','faithful','');
INSERT INTO t2 VALUES (775,208501,37,'securing','Saxony','Ganymede','FAS');
INSERT INTO t2 VALUES (776,208502,37,'environing','serializations','tidiness','FAS');
INSERT INTO t2 VALUES (777,208503,37,'cute','Peruvian','gainful','FAS');
INSERT INTO t2 VALUES (778,208504,37,'Crays','taxonomically','contrary','FAS');
INSERT INTO t2 VALUES (779,208505,37,'heiress','kingdom','Tipperary','FAS');
INSERT INTO t2 VALUES (780,210101,37,'inform','stint','tropics','W');
INSERT INTO t2 VALUES (781,210102,37,'avenge','Sault','theorizers','');
INSERT INTO t2 VALUES (782,210103,37,'universals','faithful','renew','0');
INSERT INTO t2 VALUES (783,210104,37,'Kinsey','Ganymede','already','');
INSERT INTO t2 VALUES (784,210105,37,'ravines','tidiness','terminal','');
INSERT INTO t2 VALUES (785,210106,37,'bestseller','gainful','Hegelian','');
INSERT INTO t2 VALUES (786,210107,37,'equilibrium','contrary','hypothesizer','');
INSERT INTO t2 VALUES (787,210401,37,'extents','Tipperary','warningly','FAS');
INSERT INTO t2 VALUES (788,213201,37,'relatively','tropics','journalizing','FAS');
INSERT INTO t2 VALUES (789,213203,37,'pressure','theorizers','nested','');
INSERT INTO t2 VALUES (790,213204,37,'critiques','renew','Lars','');
INSERT INTO t2 VALUES (791,213205,37,'befouled','already','saplings','');
INSERT INTO t2 VALUES (792,213206,37,'rightfully','terminal','foothill','');
INSERT INTO t2 VALUES (793,213207,37,'mechanizing','Hegelian','labeled','');
INSERT INTO t2 VALUES (794,216101,37,'Latinizes','hypothesizer','imperiously','FAS');
INSERT INTO t2 VALUES (795,216103,37,'timesharing','warningly','reporters','FAS');
INSERT INTO t2 VALUES (796,218001,37,'Aden','journalizing','furnishings','FAS');
INSERT INTO t2 VALUES (797,218002,37,'embassies','nested','precipitable','FAS');
INSERT INTO t2 VALUES (798,218003,37,'males','Lars','discounts','FAS');
INSERT INTO t2 VALUES (799,218004,37,'shapelessly','saplings','excises','FAS');
INSERT INTO t2 VALUES (800,143503,50,'genres','foothill','Stalin','');
INSERT INTO t2 VALUES (801,218006,37,'mastering','labeled','despot','FAS');
INSERT INTO t2 VALUES (802,218007,37,'Newtonian','imperiously','ripeness','FAS');
INSERT INTO t2 VALUES (803,218008,37,'finishers','reporters','Arabia','');
INSERT INTO t2 VALUES (804,218009,37,'abates','furnishings','unruly','');
INSERT INTO t2 VALUES (805,218010,37,'teem','precipitable','mournfulness','');
INSERT INTO t2 VALUES (806,218011,37,'kiting','discounts','boom','FAS');
INSERT INTO t2 VALUES (807,218020,37,'stodgy','excises','slaughter','A');
INSERT INTO t2 VALUES (808,218021,50,'scalps','Stalin','Sabine','');
INSERT INTO t2 VALUES (809,218022,37,'feed','despot','handy','FAS');
INSERT INTO t2 VALUES (810,218023,37,'guitars','ripeness','rural','');
INSERT INTO t2 VALUES (811,218024,37,'airships','Arabia','organizer','');
INSERT INTO t2 VALUES (812,218101,37,'store','unruly','shipyard','FAS');
INSERT INTO t2 VALUES (813,218102,37,'denounces','mournfulness','civics','FAS');
INSERT INTO t2 VALUES (814,218103,37,'Pyle','boom','inaccuracy','FAS');
INSERT INTO t2 VALUES (815,218201,37,'Saxony','slaughter','rules','FAS');
INSERT INTO t2 VALUES (816,218202,37,'serializations','Sabine','juveniles','FAS');
INSERT INTO t2 VALUES (817,218203,37,'Peruvian','handy','comprised','W');
INSERT INTO t2 VALUES (818,218204,37,'taxonomically','rural','investigations','');
INSERT INTO t2 VALUES (819,218205,37,'kingdom','organizer','stabilizes','A');
INSERT INTO t2 VALUES (820,218301,37,'stint','shipyard','seminaries','FAS');
INSERT INTO t2 VALUES (821,218302,37,'Sault','civics','Hunter','A');
INSERT INTO t2 VALUES (822,218401,37,'faithful','inaccuracy','sporty','FAS');
INSERT INTO t2 VALUES (823,218402,37,'Ganymede','rules','test','FAS');
INSERT INTO t2 VALUES (824,218403,37,'tidiness','juveniles','weasels','');
INSERT INTO t2 VALUES (825,218404,37,'gainful','comprised','CERN','');
INSERT INTO t2 VALUES (826,218407,37,'contrary','investigations','tempering','');
INSERT INTO t2 VALUES (827,218408,37,'Tipperary','stabilizes','afore','FAS');
INSERT INTO t2 VALUES (828,218409,37,'tropics','seminaries','Galatean','');
INSERT INTO t2 VALUES (829,218410,37,'theorizers','Hunter','techniques','W');
INSERT INTO t2 VALUES (830,226001,37,'renew','sporty','error','');
INSERT INTO t2 VALUES (831,226002,37,'already','test','veranda','');
INSERT INTO t2 VALUES (832,226003,37,'terminal','weasels','severely','');
INSERT INTO t2 VALUES (833,226004,37,'Hegelian','CERN','Cassites','FAS');
INSERT INTO t2 VALUES (834,226005,37,'hypothesizer','tempering','forthcoming','');
INSERT INTO t2 VALUES (835,226006,37,'warningly','afore','guides','');
INSERT INTO t2 VALUES (836,226007,37,'journalizing','Galatean','vanish','FAS');
INSERT INTO t2 VALUES (837,226008,37,'nested','techniques','lied','A');
INSERT INTO t2 VALUES (838,226203,37,'Lars','error','sawtooth','FAS');
INSERT INTO t2 VALUES (839,226204,37,'saplings','veranda','fated','FAS');
INSERT INTO t2 VALUES (840,226205,37,'foothill','severely','gradually','');
INSERT INTO t2 VALUES (841,226206,37,'labeled','Cassites','widens','');
INSERT INTO t2 VALUES (842,226207,37,'imperiously','forthcoming','preclude','');
INSERT INTO t2 VALUES (843,226208,37,'reporters','guides','Jobrel','');
INSERT INTO t2 VALUES (844,226209,37,'furnishings','vanish','hooker','');
INSERT INTO t2 VALUES (845,226210,37,'precipitable','lied','rainstorm','');
INSERT INTO t2 VALUES (846,226211,37,'discounts','sawtooth','disconnects','');
INSERT INTO t2 VALUES (847,228001,37,'excises','fated','cruelty','');
INSERT INTO t2 VALUES (848,228004,37,'Stalin','gradually','exponentials','A');
INSERT INTO t2 VALUES (849,228005,37,'despot','widens','affective','A');
INSERT INTO t2 VALUES (850,228006,37,'ripeness','preclude','arteries','');
INSERT INTO t2 VALUES (851,228007,37,'Arabia','Jobrel','Crosby','FAS');
INSERT INTO t2 VALUES (852,228008,37,'unruly','hooker','acquaint','');
INSERT INTO t2 VALUES (853,228009,37,'mournfulness','rainstorm','evenhandedly','');
INSERT INTO t2 VALUES (854,228101,37,'boom','disconnects','percentage','');
INSERT INTO t2 VALUES (855,228108,37,'slaughter','cruelty','disobedience','');
INSERT INTO t2 VALUES (856,228109,37,'Sabine','exponentials','humility','');
INSERT INTO t2 VALUES (857,228110,37,'handy','affective','gleaning','A');
INSERT INTO t2 VALUES (858,228111,37,'rural','arteries','petted','A');
INSERT INTO t2 VALUES (859,228112,37,'organizer','Crosby','bloater','A');
INSERT INTO t2 VALUES (860,228113,37,'shipyard','acquaint','minion','A');
INSERT INTO t2 VALUES (861,228114,37,'civics','evenhandedly','marginal','A');
INSERT INTO t2 VALUES (862,228115,37,'inaccuracy','percentage','apiary','A');
INSERT INTO t2 VALUES (863,228116,37,'rules','disobedience','measures','');
INSERT INTO t2 VALUES (864,228117,37,'juveniles','humility','precaution','');
INSERT INTO t2 VALUES (865,228118,37,'comprised','gleaning','repelled','');
INSERT INTO t2 VALUES (866,228119,37,'investigations','petted','primary','FAS');
INSERT INTO t2 VALUES (867,228120,37,'stabilizes','bloater','coverings','');
INSERT INTO t2 VALUES (868,228121,37,'seminaries','minion','Artemia','A');
INSERT INTO t2 VALUES (869,228122,37,'Hunter','marginal','navigate','');
INSERT INTO t2 VALUES (870,228201,37,'sporty','apiary','spatial','');
INSERT INTO t2 VALUES (871,228206,37,'test','measures','Gurkha','');
INSERT INTO t2 VALUES (872,228207,37,'weasels','precaution','meanwhile','A');
INSERT INTO t2 VALUES (873,228208,37,'CERN','repelled','Melinda','A');
INSERT INTO t2 VALUES (874,228209,37,'tempering','primary','Butterfield','');
INSERT INTO t2 VALUES (875,228210,37,'afore','coverings','Aldrich','A');
INSERT INTO t2 VALUES (876,228211,37,'Galatean','Artemia','previewing','A');
INSERT INTO t2 VALUES (877,228212,37,'techniques','navigate','glut','A');
INSERT INTO t2 VALUES (878,228213,37,'error','spatial','unaffected','');
INSERT INTO t2 VALUES (879,228214,37,'veranda','Gurkha','inmate','');
INSERT INTO t2 VALUES (880,228301,37,'severely','meanwhile','mineral','');
INSERT INTO t2 VALUES (881,228305,37,'Cassites','Melinda','impending','A');
INSERT INTO t2 VALUES (882,228306,37,'forthcoming','Butterfield','meditation','A');
INSERT INTO t2 VALUES (883,228307,37,'guides','Aldrich','ideas','');
INSERT INTO t2 VALUES (884,228308,37,'vanish','previewing','miniaturizes','W');
INSERT INTO t2 VALUES (885,228309,37,'lied','glut','lewdly','');
INSERT INTO t2 VALUES (886,228310,37,'sawtooth','unaffected','title','');
INSERT INTO t2 VALUES (887,228311,37,'fated','inmate','youthfulness','');
INSERT INTO t2 VALUES (888,228312,37,'gradually','mineral','creak','FAS');
INSERT INTO t2 VALUES (889,228313,37,'widens','impending','Chippewa','');
INSERT INTO t2 VALUES (890,228314,37,'preclude','meditation','clamored','');
INSERT INTO t2 VALUES (891,228401,65,'Jobrel','ideas','freezes','');
INSERT INTO t2 VALUES (892,228402,65,'hooker','miniaturizes','forgivably','FAS');
INSERT INTO t2 VALUES (893,228403,65,'rainstorm','lewdly','reduce','FAS');
INSERT INTO t2 VALUES (894,228404,65,'disconnects','title','McGovern','W');
INSERT INTO t2 VALUES (895,228405,65,'cruelty','youthfulness','Nazis','W');
INSERT INTO t2 VALUES (896,228406,65,'exponentials','creak','epistle','W');
INSERT INTO t2 VALUES (897,228407,65,'affective','Chippewa','socializes','W');
INSERT INTO t2 VALUES (898,228408,65,'arteries','clamored','conceptions','');
INSERT INTO t2 VALUES (899,228409,65,'Crosby','freezes','Kevin','');
INSERT INTO t2 VALUES (900,228410,65,'acquaint','forgivably','uncovering','');
INSERT INTO t2 VALUES (901,230301,37,'evenhandedly','reduce','chews','FAS');
INSERT INTO t2 VALUES (902,230302,37,'percentage','McGovern','appendixes','FAS');
INSERT INTO t2 VALUES (903,230303,37,'disobedience','Nazis','raining','');
INSERT INTO t2 VALUES (904,018062,37,'humility','epistle','infest','');
INSERT INTO t2 VALUES (905,230501,37,'gleaning','socializes','compartment','');
INSERT INTO t2 VALUES (906,230502,37,'petted','conceptions','minting','');
INSERT INTO t2 VALUES (907,230503,37,'bloater','Kevin','ducks','');
INSERT INTO t2 VALUES (908,230504,37,'minion','uncovering','roped','A');
INSERT INTO t2 VALUES (909,230505,37,'marginal','chews','waltz','');
INSERT INTO t2 VALUES (910,230506,37,'apiary','appendixes','Lillian','');
INSERT INTO t2 VALUES (911,230507,37,'measures','raining','repressions','A');
INSERT INTO t2 VALUES (912,230508,37,'precaution','infest','chillingly','');
INSERT INTO t2 VALUES (913,230509,37,'repelled','compartment','noncritical','');
INSERT INTO t2 VALUES (914,230901,37,'primary','minting','lithograph','');
INSERT INTO t2 VALUES (915,230902,37,'coverings','ducks','spongers','');
INSERT INTO t2 VALUES (916,230903,37,'Artemia','roped','parenthood','');
INSERT INTO t2 VALUES (917,230904,37,'navigate','waltz','posed','');
INSERT INTO t2 VALUES (918,230905,37,'spatial','Lillian','instruments','');
INSERT INTO t2 VALUES (919,230906,37,'Gurkha','repressions','filial','');
INSERT INTO t2 VALUES (920,230907,37,'meanwhile','chillingly','fixedly','');
INSERT INTO t2 VALUES (921,230908,37,'Melinda','noncritical','relives','');
INSERT INTO t2 VALUES (922,230909,37,'Butterfield','lithograph','Pandora','');
INSERT INTO t2 VALUES (923,230910,37,'Aldrich','spongers','watering','A');
INSERT INTO t2 VALUES (924,230911,37,'previewing','parenthood','ungrateful','');
INSERT INTO t2 VALUES (925,230912,37,'glut','posed','secures','');
INSERT INTO t2 VALUES (926,230913,37,'unaffected','instruments','chastisers','');
INSERT INTO t2 VALUES (927,230914,37,'inmate','filial','icon','');
INSERT INTO t2 VALUES (928,231304,37,'mineral','fixedly','reuniting','A');
INSERT INTO t2 VALUES (929,231305,37,'impending','relives','imagining','A');
INSERT INTO t2 VALUES (930,231306,37,'meditation','Pandora','abiding','A');
INSERT INTO t2 VALUES (931,231307,37,'ideas','watering','omnisciently','');
INSERT INTO t2 VALUES (932,231308,37,'miniaturizes','ungrateful','Britannic','');
INSERT INTO t2 VALUES (933,231309,37,'lewdly','secures','scholastics','A');
INSERT INTO t2 VALUES (934,231310,37,'title','chastisers','mechanics','A');
INSERT INTO t2 VALUES (935,231311,37,'youthfulness','icon','humidly','A');
INSERT INTO t2 VALUES (936,231312,37,'creak','reuniting','masterpiece','');
INSERT INTO t2 VALUES (937,231313,37,'Chippewa','imagining','however','');
INSERT INTO t2 VALUES (938,231314,37,'clamored','abiding','Mendelian','');
INSERT INTO t2 VALUES (939,231315,37,'freezes','omnisciently','jarred','');
INSERT INTO t2 VALUES (940,232102,37,'forgivably','Britannic','scolds','');
INSERT INTO t2 VALUES (941,232103,37,'reduce','scholastics','infatuate','');
INSERT INTO t2 VALUES (942,232104,37,'McGovern','mechanics','willed','A');
INSERT INTO t2 VALUES (943,232105,37,'Nazis','humidly','joyfully','');
INSERT INTO t2 VALUES (944,232106,37,'epistle','masterpiece','Microsoft','');
INSERT INTO t2 VALUES (945,232107,37,'socializes','however','fibrosities','');
INSERT INTO t2 VALUES (946,232108,37,'conceptions','Mendelian','Baltimorean','');
INSERT INTO t2 VALUES (947,232601,37,'Kevin','jarred','equestrian','');
INSERT INTO t2 VALUES (948,232602,37,'uncovering','scolds','Goodrich','');
INSERT INTO t2 VALUES (949,232603,37,'chews','infatuate','apish','A');
INSERT INTO t2 VALUES (950,232605,37,'appendixes','willed','Adlerian','');
INSERT INTO t2 VALUES (5950,1232605,37,'appendixes','willed','Adlerian','');
INSERT INTO t2 VALUES (5951,1232606,37,'appendixes','willed','Adlerian','');
INSERT INTO t2 VALUES (5952,1232607,37,'appendixes','willed','Adlerian','');
INSERT INTO t2 VALUES (5953,1232608,37,'appendixes','willed','Adlerian','');
INSERT INTO t2 VALUES (5954,1232609,37,'appendixes','willed','Adlerian','');
INSERT INTO t2 VALUES (951,232606,37,'raining','joyfully','Tropez','');
INSERT INTO t2 VALUES (952,232607,37,'infest','Microsoft','nouns','');
INSERT INTO t2 VALUES (953,232608,37,'compartment','fibrosities','distracting','');
INSERT INTO t2 VALUES (954,232609,37,'minting','Baltimorean','mutton','');
INSERT INTO t2 VALUES (955,236104,37,'ducks','equestrian','bridgeable','A');
INSERT INTO t2 VALUES (956,236105,37,'roped','Goodrich','stickers','A');
INSERT INTO t2 VALUES (957,236106,37,'waltz','apish','transcontinental','A');
INSERT INTO t2 VALUES (958,236107,37,'Lillian','Adlerian','amateurish','');
INSERT INTO t2 VALUES (959,236108,37,'repressions','Tropez','Gandhian','');
INSERT INTO t2 VALUES (960,236109,37,'chillingly','nouns','stratified','');
INSERT INTO t2 VALUES (961,236110,37,'noncritical','distracting','chamberlains','');
INSERT INTO t2 VALUES (962,236111,37,'lithograph','mutton','creditably','');
INSERT INTO t2 VALUES (963,236112,37,'spongers','bridgeable','philosophic','');
INSERT INTO t2 VALUES (964,236113,37,'parenthood','stickers','ores','');
INSERT INTO t2 VALUES (965,238005,37,'posed','transcontinental','Carleton','');
INSERT INTO t2 VALUES (966,238006,37,'instruments','amateurish','tape','A');
INSERT INTO t2 VALUES (967,238007,37,'filial','Gandhian','afloat','A');
INSERT INTO t2 VALUES (968,238008,37,'fixedly','stratified','goodness','A');
INSERT INTO t2 VALUES (969,238009,37,'relives','chamberlains','welcoming','');
INSERT INTO t2 VALUES (970,238010,37,'Pandora','creditably','Pinsky','FAS');
INSERT INTO t2 VALUES (971,238011,37,'watering','philosophic','halting','');
INSERT INTO t2 VALUES (972,238012,37,'ungrateful','ores','bibliography','');
INSERT INTO t2 VALUES (973,238013,37,'secures','Carleton','decoding','');
INSERT INTO t2 VALUES (974,240401,41,'chastisers','tape','variance','A');
INSERT INTO t2 VALUES (975,240402,41,'icon','afloat','allowed','A');
INSERT INTO t2 VALUES (976,240901,41,'reuniting','goodness','dire','A');
INSERT INTO t2 VALUES (977,240902,41,'imagining','welcoming','dub','A');
INSERT INTO t2 VALUES (978,241801,41,'abiding','Pinsky','poisoning','');
INSERT INTO t2 VALUES (979,242101,41,'omnisciently','halting','Iraqis','A');
INSERT INTO t2 VALUES (980,242102,41,'Britannic','bibliography','heaving','');
INSERT INTO t2 VALUES (981,242201,41,'scholastics','decoding','population','A');
INSERT INTO t2 VALUES (982,242202,41,'mechanics','variance','bomb','A');
INSERT INTO t2 VALUES (983,242501,41,'humidly','allowed','Majorca','A');
INSERT INTO t2 VALUES (984,242502,41,'masterpiece','dire','Gershwins','');
INSERT INTO t2 VALUES (985,246201,41,'however','dub','explorers','');
INSERT INTO t2 VALUES (986,246202,41,'Mendelian','poisoning','libretto','A');
INSERT INTO t2 VALUES (987,246203,41,'jarred','Iraqis','occurred','');
INSERT INTO t2 VALUES (988,246204,41,'scolds','heaving','Lagos','');
INSERT INTO t2 VALUES (989,246205,41,'infatuate','population','rats','');
INSERT INTO t2 VALUES (990,246301,41,'willed','bomb','bankruptcies','A');
INSERT INTO t2 VALUES (991,246302,41,'joyfully','Majorca','crying','');
INSERT INTO t2 VALUES (992,248001,41,'Microsoft','Gershwins','unexpected','');
INSERT INTO t2 VALUES (993,248002,41,'fibrosities','explorers','accessed','A');
INSERT INTO t2 VALUES (994,248003,41,'Baltimorean','libretto','colorful','A');
INSERT INTO t2 VALUES (995,248004,41,'equestrian','occurred','versatility','A');
INSERT INTO t2 VALUES (996,248005,41,'Goodrich','Lagos','cosy','');
INSERT INTO t2 VALUES (997,248006,41,'apish','rats','Darius','A');
INSERT INTO t2 VALUES (998,248007,41,'Adlerian','bankruptcies','mastering','A');
INSERT INTO t2 VALUES (999,248008,41,'Tropez','crying','Asiaticizations','A');
INSERT INTO t2 VALUES (1000,248009,41,'nouns','unexpected','offerers','A');
INSERT INTO t2 VALUES (1001,248010,41,'distracting','accessed','uncles','A');
INSERT INTO t2 VALUES (1002,248011,41,'mutton','colorful','sleepwalk','');
INSERT INTO t2 VALUES (1003,248012,41,'bridgeable','versatility','Ernestine','');
INSERT INTO t2 VALUES (1004,248013,41,'stickers','cosy','checksumming','');
INSERT INTO t2 VALUES (1005,248014,41,'transcontinental','Darius','stopped','');
INSERT INTO t2 VALUES (1006,248015,41,'amateurish','mastering','sicker','');
INSERT INTO t2 VALUES (1007,248016,41,'Gandhian','Asiaticizations','Italianization','');
INSERT INTO t2 VALUES (1008,248017,41,'stratified','offerers','alphabetic','');
INSERT INTO t2 VALUES (1009,248018,41,'chamberlains','uncles','pharmaceutic','');
INSERT INTO t2 VALUES (1010,248019,41,'creditably','sleepwalk','creator','');
INSERT INTO t2 VALUES (1011,248020,41,'philosophic','Ernestine','chess','');
INSERT INTO t2 VALUES (1012,248021,41,'ores','checksumming','charcoal','');
INSERT INTO t2 VALUES (1013,248101,41,'Carleton','stopped','Epiphany','A');
INSERT INTO t2 VALUES (1014,248102,41,'tape','sicker','bulldozes','A');
INSERT INTO t2 VALUES (1015,248201,41,'afloat','Italianization','Pygmalion','A');
INSERT INTO t2 VALUES (1016,248202,41,'goodness','alphabetic','caressing','A');
INSERT INTO t2 VALUES (1017,248203,41,'welcoming','pharmaceutic','Palestine','A');
INSERT INTO t2 VALUES (1018,248204,41,'Pinsky','creator','regimented','A');
INSERT INTO t2 VALUES (1019,248205,41,'halting','chess','scars','A');
INSERT INTO t2 VALUES (1020,248206,41,'bibliography','charcoal','realest','A');
INSERT INTO t2 VALUES (1021,248207,41,'decoding','Epiphany','diffusing','A');
INSERT INTO t2 VALUES (1022,248208,41,'variance','bulldozes','clubroom','A');
INSERT INTO t2 VALUES (1023,248209,41,'allowed','Pygmalion','Blythe','A');
INSERT INTO t2 VALUES (1024,248210,41,'dire','caressing','ahead','');
INSERT INTO t2 VALUES (1025,248211,50,'dub','Palestine','reviver','');
INSERT INTO t2 VALUES (1026,250501,34,'poisoning','regimented','retransmitting','A');
INSERT INTO t2 VALUES (1027,250502,34,'Iraqis','scars','landslide','');
INSERT INTO t2 VALUES (1028,250503,34,'heaving','realest','Eiffel','');
INSERT INTO t2 VALUES (1029,250504,34,'population','diffusing','absentee','');
INSERT INTO t2 VALUES (1030,250505,34,'bomb','clubroom','aye','');
INSERT INTO t2 VALUES (1031,250601,34,'Majorca','Blythe','forked','A');
INSERT INTO t2 VALUES (1032,250602,34,'Gershwins','ahead','Peruvianizes','');
INSERT INTO t2 VALUES (1033,250603,34,'explorers','reviver','clerked','');
INSERT INTO t2 VALUES (1034,250604,34,'libretto','retransmitting','tutor','');
INSERT INTO t2 VALUES (1035,250605,34,'occurred','landslide','boulevard','');
INSERT INTO t2 VALUES (1036,251001,34,'Lagos','Eiffel','shuttered','');
INSERT INTO t2 VALUES (1037,251002,34,'rats','absentee','quotes','A');
INSERT INTO t2 VALUES (1038,251003,34,'bankruptcies','aye','Caltech','');
INSERT INTO t2 VALUES (1039,251004,34,'crying','forked','Mossberg','');
INSERT INTO t2 VALUES (1040,251005,34,'unexpected','Peruvianizes','kept','');
INSERT INTO t2 VALUES (1041,251301,34,'accessed','clerked','roundly','');
INSERT INTO t2 VALUES (1042,251302,34,'colorful','tutor','features','A');
INSERT INTO t2 VALUES (1043,251303,34,'versatility','boulevard','imaginable','A');
INSERT INTO t2 VALUES (1044,251304,34,'cosy','shuttered','controller','');
INSERT INTO t2 VALUES (1045,251305,34,'Darius','quotes','racial','');
INSERT INTO t2 VALUES (1046,251401,34,'mastering','Caltech','uprisings','A');
INSERT INTO t2 VALUES (1047,251402,34,'Asiaticizations','Mossberg','narrowed','A');
INSERT INTO t2 VALUES (1048,251403,34,'offerers','kept','cannot','A');
INSERT INTO t2 VALUES (1049,251404,34,'uncles','roundly','vest','');
INSERT INTO t2 VALUES (1050,251405,34,'sleepwalk','features','famine','');
INSERT INTO t2 VALUES (1051,251406,34,'Ernestine','imaginable','sugars','');
INSERT INTO t2 VALUES (1052,251801,34,'checksumming','controller','exterminated','A');
INSERT INTO t2 VALUES (1053,251802,34,'stopped','racial','belays','');
INSERT INTO t2 VALUES (1054,252101,34,'sicker','uprisings','Hodges','A');
INSERT INTO t2 VALUES (1055,252102,34,'Italianization','narrowed','translatable','');
INSERT INTO t2 VALUES (1056,252301,34,'alphabetic','cannot','duality','A');
INSERT INTO t2 VALUES (1057,252302,34,'pharmaceutic','vest','recording','A');
INSERT INTO t2 VALUES (1058,252303,34,'creator','famine','rouses','A');
INSERT INTO t2 VALUES (1059,252304,34,'chess','sugars','poison','');
INSERT INTO t2 VALUES (1060,252305,34,'charcoal','exterminated','attitude','');
INSERT INTO t2 VALUES (1061,252306,34,'Epiphany','belays','dusted','');
INSERT INTO t2 VALUES (1062,252307,34,'bulldozes','Hodges','encompasses','');
INSERT INTO t2 VALUES (1063,252308,34,'Pygmalion','translatable','presentation','');
INSERT INTO t2 VALUES (1064,252309,34,'caressing','duality','Kantian','');
INSERT INTO t2 VALUES (1065,256001,34,'Palestine','recording','imprecision','A');
INSERT INTO t2 VALUES (1066,256002,34,'regimented','rouses','saving','');
INSERT INTO t2 VALUES (1067,256003,34,'scars','poison','maternal','');
INSERT INTO t2 VALUES (1068,256004,34,'realest','attitude','hewed','');
INSERT INTO t2 VALUES (1069,256005,34,'diffusing','dusted','kerosene','');
INSERT INTO t2 VALUES (1070,258001,34,'clubroom','encompasses','Cubans','');
INSERT INTO t2 VALUES (1071,258002,34,'Blythe','presentation','photographers','');
INSERT INTO t2 VALUES (1072,258003,34,'ahead','Kantian','nymph','A');
INSERT INTO t2 VALUES (1073,258004,34,'reviver','imprecision','bedlam','A');
INSERT INTO t2 VALUES (1074,258005,34,'retransmitting','saving','north','A');
INSERT INTO t2 VALUES (1075,258006,34,'landslide','maternal','Schoenberg','A');
INSERT INTO t2 VALUES (1076,258007,34,'Eiffel','hewed','botany','A');
INSERT INTO t2 VALUES (1077,258008,34,'absentee','kerosene','curs','');
INSERT INTO t2 VALUES (1078,258009,34,'aye','Cubans','solidification','');
INSERT INTO t2 VALUES (1079,258010,34,'forked','photographers','inheritresses','');
INSERT INTO t2 VALUES (1080,258011,34,'Peruvianizes','nymph','stiller','');
INSERT INTO t2 VALUES (1081,258101,68,'clerked','bedlam','t1','A');
INSERT INTO t2 VALUES (1082,258102,68,'tutor','north','suite','A');
INSERT INTO t2 VALUES (1083,258103,34,'boulevard','Schoenberg','ransomer','');
INSERT INTO t2 VALUES (1084,258104,68,'shuttered','botany','Willy','');
INSERT INTO t2 VALUES (1085,258105,68,'quotes','curs','Rena','A');
INSERT INTO t2 VALUES (1086,258106,68,'Caltech','solidification','Seattle','A');
INSERT INTO t2 VALUES (1087,258107,68,'Mossberg','inheritresses','relaxes','A');
INSERT INTO t2 VALUES (1088,258108,68,'kept','stiller','exclaim','');
INSERT INTO t2 VALUES (1089,258109,68,'roundly','t1','implicated','A');
INSERT INTO t2 VALUES (1090,258110,68,'features','suite','distinguish','');
INSERT INTO t2 VALUES (1091,258111,68,'imaginable','ransomer','assayed','');
INSERT INTO t2 VALUES (1092,258112,68,'controller','Willy','homeowner','');
INSERT INTO t2 VALUES (1093,258113,68,'racial','Rena','and','');
INSERT INTO t2 VALUES (1094,258201,34,'uprisings','Seattle','stealth','');
INSERT INTO t2 VALUES (1095,258202,34,'narrowed','relaxes','coinciding','A');
INSERT INTO t2 VALUES (1096,258203,34,'cannot','exclaim','founder','A');
INSERT INTO t2 VALUES (1097,258204,34,'vest','implicated','environing','');
INSERT INTO t2 VALUES (1098,258205,34,'famine','distinguish','jewelry','');
INSERT INTO t2 VALUES (1099,258301,34,'sugars','assayed','lemons','A');
INSERT INTO t2 VALUES (1100,258401,34,'exterminated','homeowner','brokenness','A');
INSERT INTO t2 VALUES (1101,258402,34,'belays','and','bedpost','A');
INSERT INTO t2 VALUES (1102,258403,34,'Hodges','stealth','assurers','A');
INSERT INTO t2 VALUES (1103,258404,34,'translatable','coinciding','annoyers','');
INSERT INTO t2 VALUES (1104,258405,34,'duality','founder','affixed','');
INSERT INTO t2 VALUES (1105,258406,34,'recording','environing','warbling','');
INSERT INTO t2 VALUES (1106,258407,34,'rouses','jewelry','seriously','');
INSERT INTO t2 VALUES (1107,228123,37,'poison','lemons','boasted','');
INSERT INTO t2 VALUES (1108,250606,34,'attitude','brokenness','Chantilly','');
INSERT INTO t2 VALUES (1109,208405,37,'dusted','bedpost','Iranizes','');
INSERT INTO t2 VALUES (1110,212101,37,'encompasses','assurers','violinist','');
INSERT INTO t2 VALUES (1111,218206,37,'presentation','annoyers','extramarital','');
INSERT INTO t2 VALUES (1112,150401,37,'Kantian','affixed','spates','');
INSERT INTO t2 VALUES (1113,248212,41,'imprecision','warbling','cloakroom','');
INSERT INTO t2 VALUES (1114,128026,00,'saving','seriously','gazer','');
INSERT INTO t2 VALUES (1115,128024,00,'maternal','boasted','hand','');
INSERT INTO t2 VALUES (1116,128027,00,'hewed','Chantilly','tucked','');
INSERT INTO t2 VALUES (1117,128025,00,'kerosene','Iranizes','gems','');
INSERT INTO t2 VALUES (1118,128109,00,'Cubans','violinist','clinker','');
INSERT INTO t2 VALUES (1119,128705,00,'photographers','extramarital','refiner','');
INSERT INTO t2 VALUES (1120,126303,00,'nymph','spates','callus','');
INSERT INTO t2 VALUES (1121,128308,00,'bedlam','cloakroom','leopards','');
INSERT INTO t2 VALUES (1122,128204,00,'north','gazer','comfortingly','');
INSERT INTO t2 VALUES (1123,128205,00,'Schoenberg','hand','generically','');
INSERT INTO t2 VALUES (1124,128206,00,'botany','tucked','getters','');
INSERT INTO t2 VALUES (1125,128207,00,'curs','gems','sexually','');
INSERT INTO t2 VALUES (1126,118205,00,'solidification','clinker','spear','');
INSERT INTO t2 VALUES (1127,116801,00,'inheritresses','refiner','serums','');
INSERT INTO t2 VALUES (1128,116803,00,'stiller','callus','Italianization','');
INSERT INTO t2 VALUES (1129,116804,00,'t1','leopards','attendants','');
INSERT INTO t2 VALUES (1130,116802,00,'suite','comfortingly','spies','');
INSERT INTO t2 VALUES (1131,128605,00,'ransomer','generically','Anthony','');
INSERT INTO t2 VALUES (1132,118308,00,'Willy','getters','planar','');
INSERT INTO t2 VALUES (1133,113702,00,'Rena','sexually','cupped','');
INSERT INTO t2 VALUES (1134,113703,00,'Seattle','spear','cleanser','');
INSERT INTO t2 VALUES (1135,112103,00,'relaxes','serums','commuters','');
INSERT INTO t2 VALUES (1136,118009,00,'exclaim','Italianization','honeysuckle','');
INSERT INTO t2 VALUES (5136,1118009,00,'exclaim','Italianization','honeysuckle','');
INSERT INTO t2 VALUES (1137,138011,00,'implicated','attendants','orphanage','');
INSERT INTO t2 VALUES (1138,138010,00,'distinguish','spies','skies','');
INSERT INTO t2 VALUES (1139,138012,00,'assayed','Anthony','crushers','');
INSERT INTO t2 VALUES (1140,068304,00,'homeowner','planar','Puritan','');
INSERT INTO t2 VALUES (1141,078009,00,'and','cupped','squeezer','');
INSERT INTO t2 VALUES (1142,108013,00,'stealth','cleanser','bruises','');
INSERT INTO t2 VALUES (1143,084004,00,'coinciding','commuters','bonfire','');
INSERT INTO t2 VALUES (1144,083402,00,'founder','honeysuckle','Colombo','');
INSERT INTO t2 VALUES (1145,084003,00,'environing','orphanage','nondecreasing','');
INSERT INTO t2 VALUES (1146,088504,00,'jewelry','skies','innocents','');
INSERT INTO t2 VALUES (1147,088005,00,'lemons','crushers','masked','');
INSERT INTO t2 VALUES (1148,088007,00,'brokenness','Puritan','file','');
INSERT INTO t2 VALUES (1149,088006,00,'bedpost','squeezer','brush','');
INSERT INTO t2 VALUES (1150,148025,00,'assurers','bruises','mutilate','');
INSERT INTO t2 VALUES (1151,148024,00,'annoyers','bonfire','mommy','');
INSERT INTO t2 VALUES (1152,138305,00,'affixed','Colombo','bulkheads','');
INSERT INTO t2 VALUES (1153,138306,00,'warbling','nondecreasing','undeclared','');
INSERT INTO t2 VALUES (1154,152701,00,'seriously','innocents','displacements','');
INSERT INTO t2 VALUES (1155,148505,00,'boasted','masked','nieces','');
INSERT INTO t2 VALUES (1156,158003,00,'Chantilly','file','coeducation','');
INSERT INTO t2 VALUES (1157,156201,00,'Iranizes','brush','brassy','');
INSERT INTO t2 VALUES (1158,156202,00,'violinist','mutilate','authenticator','');
INSERT INTO t2 VALUES (1159,158307,00,'extramarital','mommy','Washoe','');
INSERT INTO t2 VALUES (1160,158402,00,'spates','bulkheads','penny','');
INSERT INTO t2 VALUES (1161,158401,00,'cloakroom','undeclared','Flagler','');
INSERT INTO t2 VALUES (1162,068013,00,'gazer','displacements','stoned','');
INSERT INTO t2 VALUES (1163,068012,00,'hand','nieces','cranes','');
INSERT INTO t2 VALUES (1164,068203,00,'tucked','coeducation','masterful','');
INSERT INTO t2 VALUES (1165,088205,00,'gems','brassy','biracial','');
INSERT INTO t2 VALUES (1166,068704,00,'clinker','authenticator','steamships','');
INSERT INTO t2 VALUES (1167,068604,00,'refiner','Washoe','windmills','');
INSERT INTO t2 VALUES (1168,158502,00,'callus','penny','exploit','');
INSERT INTO t2 VALUES (1169,123103,00,'leopards','Flagler','riverfront','');
INSERT INTO t2 VALUES (1170,148026,00,'comfortingly','stoned','sisterly','');
INSERT INTO t2 VALUES (1171,123302,00,'generically','cranes','sharpshoot','');
INSERT INTO t2 VALUES (1172,076503,00,'getters','masterful','mittens','');
INSERT INTO t2 VALUES (1173,126304,00,'sexually','biracial','interdependency','');
INSERT INTO t2 VALUES (1174,068306,00,'spear','steamships','policy','');
INSERT INTO t2 VALUES (1175,143504,00,'serums','windmills','unleashing','');
INSERT INTO t2 VALUES (1176,160201,00,'Italianization','exploit','pretenders','');
INSERT INTO t2 VALUES (1177,148028,00,'attendants','riverfront','overstatements','');
INSERT INTO t2 VALUES (1178,148027,00,'spies','sisterly','birthed','');
INSERT INTO t2 VALUES (1179,143505,00,'Anthony','sharpshoot','opportunism','');
INSERT INTO t2 VALUES (1180,108014,00,'planar','mittens','showroom','');
INSERT INTO t2 VALUES (1181,076104,00,'cupped','interdependency','compromisingly','');
INSERT INTO t2 VALUES (1182,078106,00,'cleanser','policy','Medicare','');
INSERT INTO t2 VALUES (1183,126102,00,'commuters','unleashing','corresponds','');
INSERT INTO t2 VALUES (1184,128029,00,'honeysuckle','pretenders','hardware','');
INSERT INTO t2 VALUES (1185,128028,00,'orphanage','overstatements','implant','');
INSERT INTO t2 VALUES (1186,018410,00,'skies','birthed','Alicia','');
INSERT INTO t2 VALUES (1187,128110,00,'crushers','opportunism','requesting','');
INSERT INTO t2 VALUES (1188,148506,00,'Puritan','showroom','produced','');
INSERT INTO t2 VALUES (1189,123303,00,'squeezer','compromisingly','criticizes','');
INSERT INTO t2 VALUES (1190,123304,00,'bruises','Medicare','backer','');
INSERT INTO t2 VALUES (1191,068504,00,'bonfire','corresponds','positively','');
INSERT INTO t2 VALUES (1192,068305,00,'Colombo','hardware','colicky','');
INSERT INTO t2 VALUES (1193,000000,00,'nondecreasing','implant','thrillingly','');
--enable_query_log

#
# Search with a key
#

select t2.fld3 from t2 where companynr = 58 and fld3 like "%imaginable%";
select fld3 from t2 where fld3 like "%cultivation" ;

#
# Search with a key using sorting and limit the same time
#

select t2.fld3,companynr from t2 where companynr = 57+1 order by fld3;
select fld3,companynr from t2 where companynr = 58 order by fld3;

select fld3 from t2 order by fld3 desc limit 10;
select fld3 from t2 order by fld3 desc limit 5;
select fld3 from t2 order by fld3 desc limit 5,5;

#
# Search with a key having a constant with each unique key.
# The table is read directly with read-next on fld3
#

select t2.fld3 from t2 where fld3 = 'honeysuckle';
select t2.fld3 from t2 where fld3 LIKE 'honeysuckl_';
select t2.fld3 from t2 where fld3 LIKE 'hon_ysuckl_';
select t2.fld3 from t2 where fld3 LIKE 'honeysuckle%';
select t2.fld3 from t2 where fld3 LIKE 'h%le';

select t2.fld3 from t2 where fld3 LIKE 'honeysuckle_';
select t2.fld3 from t2 where fld3 LIKE 'don_t_find_me_please%';

#
# Test using INDEX and IGNORE INDEX
#

explain select t2.fld3 from t2 where fld3 = 'honeysuckle';

explain select fld3 from t2 ignore index (fld3) where fld3 = 'honeysuckle';
explain select fld3 from t2 use index (fld1) where fld3 = 'honeysuckle';

explain select fld3 from t2 use index (fld3) where fld3 = 'honeysuckle';
explain select fld3 from t2 use index (fld1,fld3) where fld3 = 'honeysuckle';

#
# NOTE NOTE NOTE
# The next should give an error
#

-- error 1176
explain select fld3 from t2 ignore index (fld3,not_used);
-- error 1176
explain select fld3 from t2 use index (not_used);

#
# Test sorting with a used key (there is no need for sorting)
#

select t2.fld3 from t2 where fld3 >= 'honeysuckle' and fld3 <= 'honoring' order by fld3;
explain select t2.fld3 from t2 where fld3 >= 'honeysuckle' and fld3 <= 'honoring' order by fld3;
select fld1,fld3 from t2 where fld3="Colombo" or fld3 = "nondecreasing" order by fld3;

# 
# Search with a key having a constant with many occurrences
# The table is read directly with read-next having fld3 to get the
# occurrences
#

select fld1,fld3 from t2 where companynr = 37 and fld3 = 'appendixes';

#
# Search with bunched 'or's.
# If one can limit the key to a certain interval only the possible
# alternatives will be gone through
#

select fld1 from t2 where fld1=250501 or fld1="250502";
explain select fld1 from t2 where fld1=250501 or fld1="250502"; 
select fld1 from t2 where fld1=250501 or fld1=250502 or fld1 >= 250505 and fld1 <= 250601 or fld1 between 250501 and 250502;
explain select fld1 from t2 where fld1=250501 or fld1=250502 or fld1 >= 250505 and fld1 <= 250601 or fld1 between 250501 and 250502;

#
# Search with a key with LIKE constant
# If the like starts with a certain letter key will be used.
#

select fld1,fld3 from t2 where companynr = 37 and fld3 like 'f%';
select fld3 from t2 where fld3 like "L%" and fld3 = "ok";
select fld3 from t2 where (fld3 like "C%" and fld3 = "Chantilly");
select fld1,fld3 from t2 where fld1 like "25050%";
select fld1,fld3 from t2 where fld1 like "25050_";

# 
# Search using distinct. An automatic grouping will be done over all the fields,
# if only distinct is used. In any other case a temporary table will always
# be created. If only the field used for sorting is from the main register,
# it will be sorted first before the distinct table is created.
#

select distinct companynr from t2;
select distinct companynr from t2 order by companynr;
select distinct companynr from t2 order by companynr desc;
select distinct t2.fld3,period from t2,t1 where companynr=37 and fld3 like "O%";

select distinct fld3 from t2 where companynr = 34 order by fld3;
select distinct fld3 from t2 limit 10;
select distinct fld3 from t2 having fld3 like "A%" limit 10;
select distinct substring(fld3,1,3) from t2 where fld3 like "A%";
select distinct substring(fld3,1,3) as a from t2 having a like "A%" order by a limit 10;
select distinct substring(fld3,1,3) from t2 where fld3 like "A%" limit 10;
select distinct substring(fld3,1,3) as a from t2 having a like "A%" limit 10;

# make a big table.

create table t3 (
 period    int not null,
 name      char(32) not null,
 companynr int not null,
 price     double(11,0),
 price2     double(11,0),
 key (period),
 key (name)
);

--disable_query_log
INSERT INTO t3 (period,name,companynr,price,price2) VALUES (1001,"Iranizes",37,5987435,234724);
INSERT INTO t3 (period,name,companynr,price,price2) VALUES (1002,"violinist",37,28357832,8723648);
INSERT INTO t3 (period,name,companynr,price,price2) VALUES (1003,"extramarital",37,39654943,235872);
INSERT INTO t3 (period,name,companynr,price,price2) VALUES (1004,"spates",78,726498,72987523);
INSERT INTO t3 (period,name,companynr,price,price2) VALUES (1005,"cloakroom",78,98439034,823742);
INSERT INTO t3 (period,name,companynr,price,price2) VALUES (1006,"gazer",101,834598,27348324);
INSERT INTO t3 (period,name,companynr,price,price2) VALUES (1007,"hand",154,983543950,29837423);
INSERT INTO t3 (period,name,companynr,price,price2) VALUES (1008,"tucked",311,234298,3275892);
INSERT INTO t3 (period,name,companynr,price,price2) VALUES (1009,"gems",447,2374834,9872392);
INSERT INTO t3 (period,name,companynr,price,price2) VALUES (1010,"clinker",512,786542,76234234);
--enable_query_log

create temporary table tmp engine = myisam select * from t3;

insert into t3 select * from tmp;
insert into tmp select * from t3;
insert into t3 select * from tmp;
insert into tmp select * from t3;
insert into t3 select * from tmp;
insert into tmp select * from t3;
insert into t3 select * from tmp;
insert into tmp select * from t3;
insert into t3 select * from tmp;
insert into tmp select * from t3;
insert into t3 select * from tmp;
insert into tmp select * from t3;
insert into t3 select * from tmp;
insert into tmp select * from t3;
insert into t3 select * from tmp;
insert into tmp select * from t3;
insert into t3 select * from tmp;
#insert into tmp select * from t3;
#insert into t3 select * from tmp;

alter table t3 add t2nr int not null auto_increment primary key first;

drop table tmp;

# big table done

SET SQL_BIG_TABLES=1;
select distinct concat(fld3," ",fld3) as namn from t2,t3 where t2.fld1=t3.t2nr order by namn limit 10;
SET SQL_BIG_TABLES=0;
select distinct concat(fld3," ",fld3) from t2,t3 where t2.fld1=t3.t2nr order by fld3 limit 10;
select distinct fld5 from t2 limit 10;

#
# Force use of remove_dupp
#

select distinct fld3,count(*) from t2 group by companynr,fld3 limit 10;
SET SQL_BIG_TABLES=1; # Force use of MyISAM
select distinct fld3,count(*) from t2 group by companynr,fld3 limit 10;
SET SQL_BIG_TABLES=0;
select distinct fld3,repeat("a",length(fld3)),count(*) from t2 group by companynr,fld3 limit 100,10;

#
# A big order by that should trigger a merge in filesort
#

select distinct companynr,rtrim(space(512+companynr)) from t3 order by 1,2;

#
# Search with distinct and order by with many table.
#

select distinct fld3 from t2,t3 where t2.companynr = 34 and t2.fld1=t3.t2nr order by fld3;

#
# Here the last fld3 is optimized away from the order by
#

explain select t3.t2nr,fld3 from t2,t3 where t2.companynr = 34 and t2.fld1=t3.t2nr order by t3.t2nr,fld3;

#
# Some test with ORDER BY and limit
#

explain select * from t3 as t1,t3 where t1.period=t3.period order by t3.period;
explain select * from t3 as t1,t3 where t1.period=t3.period order by t3.period limit 10;
explain select * from t3 as t1,t3 where t1.period=t3.period order by t1.period limit 10;

#
# Search with a constant table.
#

select period from t1;
select period from t1 where period=1900;
select fld3,period from t1,t2 where fld1 = 011401 order by period;

#
# Search with a constant table and several keyparts. (Rows are read only once
# in the beginning of the search)
#

select fld3,period from t2,t3 where t2.fld1 = 011401 and t2.fld1=t3.t2nr and t3.period=1001;

explain select fld3,period from t2,t3 where t2.fld1 = 011401 and t3.t2nr=t2.fld1 and 1001 = t3.period;

#
# Search with a constant table and several rows from another table
#

select fld3,period from t2,t1 where companynr*10 = 37*10;

#
# Search with a table reference and without a key.
# t3 will be the main table.
#

select fld3,period,price,price2 from t2,t3 where t2.fld1=t3.t2nr and period >= 1001 and period <= 1002 and t2.companynr = 37 order by fld3,period, price;

#
# Search with an interval on a table with full key on reference table.
# Here t2 will be the main table and only records matching the
# t2nr will be checked.
#

select t2.fld1,fld3,period,price,price2 from t2,t3 where t2.fld1>= 18201 and t2.fld1 <= 18811 and t2.fld1=t3.t2nr and period = 1001 and t2.companynr = 37;

#
# We need another table for join stuff..
#

create table t4 (
  companynr tinyint(2) unsigned zerofill NOT NULL default '00',
  companyname char(30) NOT NULL default '',
  PRIMARY KEY (companynr),
  UNIQUE KEY companyname(companyname)
) ENGINE=MyISAM MAX_ROWS=50 PACK_KEYS=1 COMMENT='companynames';

--disable_query_log
INSERT INTO t4 (companynr, companyname) VALUES (29,'company 1');
INSERT INTO t4 (companynr, companyname) VALUES (34,'company 2');
INSERT INTO t4 (companynr, companyname) VALUES (36,'company 3');
INSERT INTO t4 (companynr, companyname) VALUES (37,'company 4');
INSERT INTO t4 (companynr, companyname) VALUES (40,'company 5');
INSERT INTO t4 (companynr, companyname) VALUES (41,'company 6');
INSERT INTO t4 (companynr, companyname) VALUES (53,'company 7');
INSERT INTO t4 (companynr, companyname) VALUES (58,'company 8');
INSERT INTO t4 (companynr, companyname) VALUES (65,'company 9');
INSERT INTO t4 (companynr, companyname) VALUES (68,'company 10');
INSERT INTO t4 (companynr, companyname) VALUES (50,'company 11');
INSERT INTO t4 (companynr, companyname) VALUES (00,'Unknown');
--enable_query_log

#
# Test of stright join to force a full join.
#

select STRAIGHT_JOIN t2.companynr,companyname from t4,t2 where t2.companynr=t4.companynr group by t2.companynr;

select SQL_SMALL_RESULT t2.companynr,companyname from t4,t2 where t2.companynr=t4.companynr group by t2.companynr;

#
# Full join (same alias)
#

select * from t1,t1 t12;
select t2.fld1,t22.fld1 from t2,t2 t22 where t2.fld1 >= 250501 and t2.fld1 <= 250505 and t22.fld1 >= 250501 and t22.fld1 <= 250505;

#
# Test of left join.
#
insert into t2 (fld1, companynr) values (999999,99);

select t2.companynr,companyname from t2 left join t4 using (companynr) where t4.companynr is null;
select count(*) from t2 left join t4 using (companynr) where t4.companynr is not null;
explain select t2.companynr,companyname from t2 left join t4 using (companynr) where t4.companynr is null;
explain select t2.companynr,companyname from t4 left join t2 using (companynr) where t2.companynr is null;

select companynr,companyname from t2 left join t4 using (companynr) where companynr is null;
select count(*) from t2 left join t4 using (companynr) where companynr is not null;
explain select companynr,companyname from t2 left join t4 using (companynr) where companynr is null;
explain select companynr,companyname from t4 left join t2 using (companynr) where companynr is null;
delete from t2 where fld1=999999;

#
# Test left join optimization

explain select t2.companynr,companyname from t4 left join t2 using (companynr) where t2.companynr > 0;
explain select t2.companynr,companyname from t4 left join t2 using (companynr) where t2.companynr > 0 or t2.companynr < 0;
explain select t2.companynr,companyname from t4 left join t2 using (companynr) where t2.companynr > 0 and t4.companynr > 0;

explain select companynr,companyname from t4 left join t2 using (companynr) where companynr > 0;
explain select companynr,companyname from t4 left join t2 using (companynr) where companynr > 0 or companynr < 0;
explain select companynr,companyname from t4 left join t2 using (companynr) where companynr > 0 and companynr > 0;
# Following can't be optimized
explain select t2.companynr,companyname from t4 left join t2 using (companynr) where t2.companynr > 0 or t2.companynr is null;
explain select t2.companynr,companyname from t4 left join t2 using (companynr) where t2.companynr > 0 or t2.companynr < 0 or t4.companynr > 0;
explain select t2.companynr,companyname from t4 left join t2 using (companynr) where ifnull(t2.companynr,1)>0;

explain select companynr,companyname from t4 left join t2 using (companynr) where companynr > 0 or companynr is null;
explain select companynr,companyname from t4 left join t2 using (companynr) where companynr > 0 or companynr < 0 or companynr > 0;
explain select companynr,companyname from t4 left join t2 using (companynr) where ifnull(companynr,1)>0;

#
# Joins with forms.
#

select distinct t2.companynr,t4.companynr from t2,t4 where t2.companynr=t4.companynr+1;
explain select distinct t2.companynr,t4.companynr from t2,t4 where t2.companynr=t4.companynr+1;

#
# Search using 'or' with the same referens group.
# An interval search will be done first with the first table and after that
# the other table is referenced with a key with a 'test if key in use' for
# each record
#

select t2.fld1,t2.companynr,fld3,period from t3,t2 where t2.fld1 = 38208 and t2.fld1=t3.t2nr and period = 1008 or t2.fld1 = 38008 and t2.fld1 =t3.t2nr and period = 1008;

select t2.fld1,t2.companynr,fld3,period from t3,t2 where (t2.fld1 = 38208 or t2.fld1 = 38008) and t2.fld1=t3.t2nr and period>=1008 and period<=1009;

select t2.fld1,t2.companynr,fld3,period from t3,t2 where (t3.t2nr = 38208 or t3.t2nr = 38008) and t2.fld1=t3.t2nr and period>=1008 and period<=1009;

#
# Test of many parenthesis levels
#

select period from t1 where (((period > 0) or period < 10000 or (period = 1900)) and (period=1900 and period <= 1901) or (period=1903 and (period=1903)) and period>=1902) or ((period=1904 or period=1905) or (period=1906 or period>1907)) or (period=1908 and period = 1909);
select period from t1 where ((period > 0 and period < 1) or (((period > 0 and period < 100) and (period > 10)) or (period > 10)) or (period > 0 and (period > 5 or period > 6)));

select a.fld1 from t2 as a,t2 b where ((a.fld1 = 250501 and a.fld1=b.fld1) or a.fld1=250502 or a.fld1=250503 or (a.fld1=250505 and a.fld1<=b.fld1 and b.fld1>=a.fld1)) and a.fld1=b.fld1;

select fld1 from t2 where fld1 in (250502,98005,98006,250503,250605,250606) and fld1 >=250502 and fld1 not in (250605,250606);

select fld1 from t2 where fld1 between 250502 and 250504;

select fld3 from t2 where (((fld3 like "_%L%" ) or (fld3 like "%ok%")) and ( fld3 like "L%" or fld3 like "G%")) and fld3 like "L%" ;

#
# Group on one table.
# optimizer: sort table by group and send rows.
#

select count(*) from t1;
select companynr,count(*),sum(fld1) from t2 group by companynr;
select companynr,count(*) from t2 group by companynr order by companynr desc limit 5;
select count(*),min(fld4),max(fld4),sum(fld1),avg(fld1),std(fld1),variance(fld1) from t2 where companynr = 34 and fld4<>"";
explain extended select count(*),min(fld4),max(fld4),sum(fld1),avg(fld1),std(fld1),variance(fld1) from t2 where companynr = 34 and fld4<>"";
select companynr,count(*),min(fld4),max(fld4),sum(fld1),avg(fld1),std(fld1),variance(fld1) from t2 group by companynr limit 3;
select companynr,t2nr,count(price),sum(price),min(price),max(price),avg(price) from t3 where companynr = 37 group by companynr,t2nr limit 10;
select /*! SQL_SMALL_RESULT */ companynr,t2nr,count(price),sum(price),min(price),max(price),avg(price) from t3 where companynr = 37 group by companynr,t2nr limit 10;
select companynr,count(price),sum(price),min(price),max(price),avg(price) from t3 group by companynr ;
select distinct mod(companynr,10) from t4 group by companynr;
select distinct 1 from t4 group by companynr;
select count(distinct fld1) from t2;
select companynr,count(distinct fld1) from t2 group by companynr;
select companynr,count(*) from t2 group by companynr;
select companynr,count(distinct concat(fld1,repeat(65,1000))) from t2 group by companynr;
select companynr,count(distinct concat(fld1,repeat(65,200))) from t2 group by companynr;
select companynr,count(distinct floor(fld1/100)) from t2 group by companynr;
select companynr,count(distinct concat(repeat(65,1000),floor(fld1/100))) from t2 group by companynr;

#
# group with where on a key field
#

select sum(fld1),fld3 from t2 where fld3="Romans" group by fld1 limit 10;
select name,count(*) from t3 where name='cloakroom' group by name;
select name,count(*) from t3 where name='cloakroom' and price>10 group by name;
select count(*) from t3 where name='cloakroom' and price2=823742;
select name,count(*) from t3 where name='cloakroom' and price2=823742 group by name;
select name,count(*) from t3 where name >= "extramarital" and price <= 39654943 group by name;
select t2.fld3,count(*) from t2,t3 where t2.fld1=158402 and t3.name=t2.fld3 group by t3.name;

#
# Group with extra not group fields.
#

select companynr|0,companyname from t4 group by 1;
select t2.companynr,companyname,count(*) from t2,t4 where t2.companynr=t4.companynr group by t2.companynr order by companyname;
select t2.fld1,count(*) from t2,t3 where t2.fld1=158402 and t3.name=t2.fld3 group by t3.name;

#
# Calculation with group functions
#

select sum(Period)/count(*) from t1;
select companynr,count(price) as "count",sum(price) as "sum" ,abs(sum(price)/count(price)-avg(price)) as "diff",(0+count(price))*companynr as func from t3 group by companynr;
select companynr,sum(price)/count(price) as avg from t3 group by companynr having avg > 70000000 order by avg;

#
# Group with order on not first table
# optimizer: sort table by group and write group records to tmp table.
#            sort tmp_table and send rows.
#

select companynr,count(*) from t2 group by companynr order by 2 desc;
select companynr,count(*) from t2 where companynr > 40 group by companynr order by 2 desc;
select t2.fld4,t2.fld1,count(price),sum(price),min(price),max(price),avg(price) from t3,t2 where t3.companynr = 37 and t2.fld1 = t3.t2nr group by fld1,t2.fld4;

#
# group by with many tables
# optimizer: create tmp table with group-by uniq index.
#           write with update to tmp table.
#           sort tmp table according to order (or group if no order)
#	    send rows
#

select t3.companynr,fld3,sum(price) from t3,t2 where t2.fld1 = t3.t2nr and t3.companynr = 512 group by companynr,fld3;
select t2.companynr,count(*),min(fld3),max(fld3),sum(price),avg(price) from t2,t3 where t3.companynr >= 30 and t3.companynr <= 58 and t3.t2nr = t2.fld1 and 1+1=2 group by t2.companynr;

#
# group with many tables and long group on many tables. group on formula
# optimizer: create tmp table with neaded fields
#           sort tmp table by group and calculate sums to new table
#	    if different order by than group, sort tmp table
#	    send rows
#

select t3.companynr+0,t3.t2nr,fld3,sum(price) from t3,t2 where t2.fld1 = t3.t2nr and t3.companynr = 37 group by 1,t3.t2nr,fld3,fld3,fld3,fld3,fld3 order by fld1;

#
# WHERE const folding
# optimize: If there is a "field = const" part in the where, change all
#           instances of field in the and level to const.
#	    All instances of const = const are checked once and removed.
#

#
# Where -> t3.t2nr = 98005 and t2.fld1 = 98005
#

select sum(price) from t3,t2 where t2.fld1 = t3.t2nr and t3.companynr = 512 and t3.t2nr = 38008 and t2.fld1 = 38008 or t2.fld1= t3.t2nr and t3.t2nr = 38008 and t2.fld1 = 38008;

select t2.fld1,sum(price) from t3,t2 where t2.fld1 = t3.t2nr and t3.companynr = 512 and t3.t2nr = 38008 and t2.fld1 = 38008 or t2.fld1 = t3.t2nr and t3.t2nr = 38008 and t2.fld1 = 38008 or t3.t2nr = t2.fld1 and t2.fld1 = 38008 group by t2.fld1;

explain select fld3 from t2 where 1>2 or 2>3;
explain select fld3 from t2 where fld1=fld1;

#
# HAVING
#

select companynr,fld1 from t2 HAVING fld1=250501 or fld1=250502; 
select companynr,fld1 from t2 WHERE fld1>=250501 HAVING fld1<=250502;
select companynr,count(*) as count,sum(fld1) as sum from t2 group by companynr having count > 40 and sum/count >= 120000;
select companynr from t2 group by companynr having count(*) > 40 and sum(fld1)/count(*) >= 120000 ;
select t2.companynr,companyname,count(*) from t2,t4 where t2.companynr=t4.companynr group by companyname having t2.companynr >= 40;

#
# MIN(), MAX() and COUNT() optimizing
#

select count(*) from t2;
select count(*) from t2 where fld1 < 098024;
# PS does correct pre-zero here. MySQL can't do it as it returns a number.
--disable_ps_protocol
select min(fld1) from t2 where fld1>= 098024;
--enable_ps_protocol
select max(fld1) from t2 where fld1>= 098024;
select count(*) from t3 where price2=76234234;
select count(*) from t3 where companynr=512 and price2=76234234;
explain select min(fld1),max(fld1),count(*) from t2;
# PS does correct pre-zero here. MySQL can't do it as it returns a number.
--disable_ps_protocol
select min(fld1),max(fld1),count(*) from t2;
--enable_ps_protocol
select min(t2nr),max(t2nr) from t3 where t2nr=2115 and price2=823742;
select count(*),min(t2nr),max(t2nr) from t3 where name='spates' and companynr=78;
select t2nr,count(*) from t3 where name='gems' group by t2nr limit 20;
select max(t2nr) from t3 where price=983543950;

#
# Test of alias
#

select t1.period from t3 = t1 limit 1;
select t1.period from t1 as t1 limit 1;
select t1.period as "Nuvarande period" from t1 as t1 limit 1;
select period as ok_period from t1 limit 1;
select period as ok_period from t1 group by ok_period limit 1;
select 1+1 as summa from t1 group by summa limit 1;
select period as "Nuvarande period" from t1 group by "Nuvarande period" limit 1;

#
# Some simple show commands
#

show tables;
show tables from test like "s%";
show tables from test like "t?";
# We mask out the Privileges column because it differs with embedded server
--replace_column 8 #
show full columns from t2;
--replace_column 8 #
show full columns from t2 from test like 'f%';
--replace_column 8 #
show full columns from t2 from test like 's%';
show keys from t2;

drop table t4, t3, t2, t1;

#
# Test of DO
#

DO 1;
DO benchmark(100,1+1),1,1;

#
# Bug #6449: do default;
#

--error ER_PARSE_ERROR
do default;
--error ER_BAD_FIELD_ERROR
do foobar;

#
# random in WHERE clause
#

CREATE TABLE t1 (
  id mediumint(8) unsigned NOT NULL auto_increment,
  pseudo varchar(35) NOT NULL default '',
  PRIMARY KEY  (id),
  UNIQUE KEY pseudo (pseudo)
);
INSERT INTO t1 (pseudo) VALUES ('test');
INSERT INTO t1 (pseudo) VALUES ('test1');
SELECT 1 as rnd1 from t1 where rand() > 2;
DROP TABLE t1;

#
# Test of bug with SUM(CASE...)
#

CREATE TABLE t1 (gvid int(10) unsigned default NULL,  hmid int(10) unsigned default NULL,  volid int(10) unsigned default NULL,  mmid int(10) unsigned default NULL,  hdid int(10) unsigned default NULL,  fsid int(10) unsigned default NULL,  ctid int(10) unsigned default NULL,  dtid int(10) unsigned default NULL,  cost int(10) unsigned default NULL,  performance int(10) unsigned default NULL,  serialnumber bigint(20) unsigned default NULL,  monitored tinyint(3) unsigned default '1',  removed tinyint(3) unsigned default '0',  target tinyint(3) unsigned default '0',  dt_modified timestamp NOT NULL,  name varchar(255) binary default NULL,  description varchar(255) default NULL,  UNIQUE KEY hmid (hmid,volid)) ENGINE=MyISAM;
INSERT INTO t1 VALUES (200001,2,1,1,100,1,1,1,0,0,0,1,0,1,20020425060057,'\\\\ARKIVIO-TESTPDC\\E$',''),(200002,2,2,1,101,1,1,1,0,0,0,1,0,1,20020425060057,'\\\\ARKIVIO-TESTPDC\\C$',''),(200003,1,3,2,NULL,NULL,NULL,NULL,NULL,NULL,NULL,1,0,1,20020425060427,'c:',NULL);
CREATE TABLE t2 (  hmid int(10) unsigned default NULL,  volid int(10) unsigned default NULL,  sampletid smallint(5) unsigned default NULL,  sampletime datetime default NULL,  samplevalue bigint(20) unsigned default NULL,  KEY idx1 (hmid,volid,sampletid,sampletime)) ENGINE=MyISAM;
INSERT INTO t2 VALUES (1,3,10,'2002-06-01 08:00:00',35),(1,3,1010,'2002-06-01 12:00:01',35);
# Disable PS becasue we get more warnings from PS than from normal execution
--disable_ps_protocol
SELECT a.gvid, (SUM(CASE b.sampletid WHEN 140 THEN b.samplevalue ELSE 0 END)) as the_success,(SUM(CASE b.sampletid WHEN 141 THEN b.samplevalue ELSE 0 END)) as the_fail,(SUM(CASE b.sampletid WHEN 142 THEN b.samplevalue ELSE 0 END)) as the_size,(SUM(CASE b.sampletid WHEN 143 THEN b.samplevalue ELSE 0 END)) as the_time FROM t1 a, t2 b WHERE a.hmid = b.hmid AND a.volid = b.volid AND b.sampletime >= 'wrong-date-value' AND b.sampletime < 'wrong-date-value' AND b.sampletid IN (140, 141, 142, 143) GROUP BY a.gvid;
--enable_ps_protocol
# Testing the same select with NULL's instead of invalid datetime values
SELECT a.gvid, (SUM(CASE b.sampletid WHEN 140 THEN b.samplevalue ELSE 0 END)) as the_success,(SUM(CASE b.sampletid WHEN 141 THEN b.samplevalue ELSE 0 END)) as the_fail,(SUM(CASE b.sampletid WHEN 142 THEN b.samplevalue ELSE 0 END)) as the_size,(SUM(CASE b.sampletid WHEN 143 THEN b.samplevalue ELSE 0 END)) as the_time FROM t1 a, t2 b WHERE a.hmid = b.hmid AND a.volid = b.volid AND b.sampletime >= NULL AND b.sampletime < NULL AND b.sampletid IN (140, 141, 142, 143) GROUP BY a.gvid;
DROP TABLE t1,t2;

#
# Test of bigint comparision
#

create table  t1 (  A_Id bigint(20) NOT NULL default '0',  A_UpdateBy char(10) NOT NULL default '',  A_UpdateDate bigint(20) NOT NULL default '0',  A_UpdateSerial int(11) NOT NULL default '0',  other_types bigint(20) NOT NULL default '0',  wss_type bigint(20) NOT NULL default '0');
INSERT INTO t1 VALUES (102935998719055004,'brade',1029359987,2,102935229116544068,102935229216544093);
select wss_type from t1 where wss_type ='102935229216544106';
select wss_type from t1 where wss_type ='102935229216544105';
select wss_type from t1 where wss_type ='102935229216544104';
select wss_type from t1 where wss_type ='102935229216544093';
select wss_type from t1 where wss_type =102935229216544093;
drop table t1;
select 1+2,"aaaa",3.13*2.0 into @a,@b,@c;
select @a;
select @b;
select @c;

#
# Test of removing redundant braces in the FROM part
# (We test each construct with the braced join to the left and right;
#  the latter case used to cause a syntax errors.)
#

create table t1 (a int not null auto_increment primary key);
insert into t1 values ();
insert into t1 values ();
insert into t1 values ();
# ,
select * from (t1 as t2 left join t1 as t3 using (a)), t1;
select * from t1, (t1 as t2 left join t1 as t3 using (a));
# stright_join
select * from (t1 as t2 left join t1 as t3 using (a)) straight_join t1;
select * from t1 straight_join (t1 as t2 left join t1 as t3 using (a));
# inner join on
select * from (t1 as t2 left join t1 as t3 using (a)) inner join t1 on t1.a>1;
select * from t1 inner join (t1 as t2 left join t1 as t3 using (a)) on t1.a>1;
# inner join using
select * from (t1 as t2 left join t1 as t3 using (a)) inner join t1 using ( a );
select * from t1 inner join (t1 as t2 left join t1 as t3 using (a)) using ( a );
# left [outer] join on
select * from (t1 as t2 left join t1 as t3 using (a)) left outer join t1 on t1.a>1;
select * from t1 left outer join (t1 as t2 left join t1 as t3 using (a)) on t1.a>1;
# left join using
select * from (t1 as t2 left join t1 as t3 using (a)) left join t1 using ( a );
select * from t1 left join (t1 as t2 left join t1 as t3 using (a)) using ( a );
# natural left join
select * from (t1 as t2 left join t1 as t3 using (a)) natural left join t1;
select * from t1 natural left join (t1 as t2 left join t1 as t3 using (a));
# right join on
select * from (t1 as t2 left join t1 as t3 using (a)) right join t1 on t1.a>1;
select * from t1 right join (t1 as t2 left join t1 as t3 using (a)) on t1.a>1;
# right [outer] joing using
select * from (t1 as t2 left join t1 as t3 using (a)) right outer join t1 using ( a );
select * from t1 right outer join (t1 as t2 left join t1 as t3 using (a)) using ( a );
# natural right join
select * from (t1 as t2 left join t1 as t3 using (a)) natural right join t1;
select * from t1 natural right join (t1 as t2 left join t1 as t3 using (a));
# natural join
select * from t1 natural join (t1 as t2 left join t1 as t3 using (a));
select * from (t1 as t2 left join t1 as t3 using (a)) natural join t1;
drop table t1;

CREATE TABLE t1 (  aa char(2),  id int(11) NOT NULL auto_increment,  t2_id int(11) NOT NULL default '0',  PRIMARY KEY  (id),  KEY replace_id (t2_id)) ENGINE=MyISAM;
INSERT INTO t1 VALUES ("1",8264,2506),("2",8299,2517),("3",8301,2518),("4",8302,2519),("5",8303,2520),("6",8304,2521),("7",8305,2522);
CREATE TABLE t2 ( id int(11) NOT NULL auto_increment,  PRIMARY KEY  (id)) ENGINE=MyISAM;
INSERT INTO t2 VALUES (2517), (2518), (2519), (2520), (2521), (2522);
select * from t1, t2 WHERE t1.t2_id = t2.id and t1.t2_id > 0   order by t1.id   LIMIT 0, 5;
drop table t1,t2;

#
# outer join, impossible on condition, where, and usable key for range
#
create table t1 (id1 int NOT NULL);
create table t2 (id2 int NOT NULL);
create table t3 (id3 int NOT NULL);
create table t4 (id4 int NOT NULL, id44 int NOT NULL, KEY (id4));

insert into t1 values (1);
insert into t1 values (2);
insert into t2 values (1);
insert into t4 values (1,1);

explain select * from t1 left join t2 on id1 = id2 left join t3 on id1 = id3
left join t4 on id3 = id4 where id2 = 1 or id4 = 1;
select * from t1 left join t2 on id1 = id2 left join t3 on id1 = id3
left join t4 on id3 = id4 where id2 = 1 or id4 = 1;

drop table t1,t2,t3,t4;
#
# Bug #2298
#

create table t1(s varchar(10) not null);
create table t2(s varchar(10) not null primary key);
create table t3(s varchar(10) not null primary key);
insert into t1 values ('one\t'), ('two\t');
insert into t2 values ('one\r'), ('two\t');
insert into t3 values ('one '), ('two\t');
select * from t1 where s = 'one';
select * from t2 where s = 'one';
select * from t3 where s = 'one';
select * from t1,t2 where t1.s = t2.s;
select * from t2,t3 where t2.s = t3.s;
drop table t1, t2, t3;

#
# Bug #3759
# Both queries should produce identical plans and results.
#
create table t1 (a integer,  b integer, index(a), index(b));
create table t2 (c integer,  d integer, index(c), index(d));
insert into t1 values (1,2), (2,2), (3,2), (4,2);
insert into t2 values (1,3), (2,3), (3,4), (4,4);
explain select * from t1 left join t2 on a=c where d in (4);
select * from t1 left join t2 on a=c where d in (4);
explain select * from t1 left join t2 on a=c where d = 4;
select * from t1 left join t2 on a=c where d = 4;
drop table t1, t2;

#
# Covering index is mentioned in EXPLAIN output for const tables (bug #5333)
#

CREATE TABLE t1 (
  i int(11) NOT NULL default '0',
  c char(10) NOT NULL default '',
  PRIMARY KEY  (i),
  UNIQUE KEY c (c)
) ENGINE=MyISAM;

INSERT INTO t1 VALUES (1,'a');
INSERT INTO t1 VALUES (2,'b');
INSERT INTO t1 VALUES (3,'c');

EXPLAIN SELECT i FROM t1 WHERE i=1;

DROP TABLE t1;

#
# Test case for bug 7520: a wrong cost of the index for a BLOB field
#

CREATE TABLE t1 ( a BLOB, INDEX (a(20)) );
CREATE TABLE t2 ( a BLOB, INDEX (a(20)) );

INSERT INTO t1 VALUES ('one'),('two'),('three'),('four'),('five');
INSERT INTO t2 VALUES ('one'),('two'),('three'),('four'),('five');

EXPLAIN SELECT * FROM t1 LEFT JOIN t2 USE INDEX (a) ON t1.a=t2.a;
EXPLAIN SELECT * FROM t1 LEFT JOIN t2 FORCE INDEX (a) ON t1.a=t2.a;

DROP TABLE t1, t2;

#
# Test case for bug 7098: substitution of a constant for a string field 
#

CREATE TABLE t1 ( city char(30) );
INSERT INTO t1 VALUES ('London');
INSERT INTO t1 VALUES ('Paris');

SELECT * FROM t1 WHERE city='London';
SELECT * FROM t1 WHERE city='london';
EXPLAIN SELECT * FROM t1 WHERE city='London' AND city='london';
SELECT * FROM t1 WHERE city='London' AND city='london';
EXPLAIN SELECT * FROM t1 WHERE city LIKE '%london%' AND city='London';
SELECT * FROM t1 WHERE city LIKE '%london%' AND city='London';

DROP TABLE t1;

#
# Bug#7425 inconsistent sort order on unsigned columns result of substraction
#

create table t1 (a int(11) unsigned, b int(11) unsigned);
insert into t1 values (1,0), (1,1), (1,2);
select a-b  from t1 order by 1;
select a-b , (a-b < 0)  from t1 order by 1;
select a-b as d, (a-b >= 0), b from t1 group by b having d >= 0;
select cast((a - b) as unsigned) from t1 order by 1;
drop table t1;


#
# Bug#8733 server accepts malformed query (multiply mentioned distinct)
#
create table t1 (a int(11));
select all all * from t1;
select distinct distinct * from t1;
--error 1221
select all distinct * from t1;
--error 1221
select distinct all * from t1;
drop table t1;

#
# Test for BUG#10095
#
CREATE TABLE t1 (
  kunde_intern_id int(10) unsigned NOT NULL default '0',
  kunde_id int(10) unsigned NOT NULL default '0',
  FK_firma_id int(10) unsigned NOT NULL default '0',
  aktuell enum('Ja','Nein') NOT NULL default 'Ja',
  vorname varchar(128) NOT NULL default '',
  nachname varchar(128) NOT NULL default '',
  geloescht enum('Ja','Nein') NOT NULL default 'Nein',
  firma varchar(128) NOT NULL default ''
);

INSERT INTO t1 VALUES 
  (3964,3051,1,'Ja','Vorname1','1Nachname','Nein','Print Schau XXXX'),
  (3965,3051111,1,'Ja','Vorname1111','1111Nachname','Nein','Print Schau XXXX');


SELECT kunde_id ,FK_firma_id ,aktuell, vorname, nachname, geloescht FROM t1
  WHERE
   (
      (
         ( '' != '' AND firma LIKE CONCAT('%', '', '%'))
         OR
         (vorname LIKE CONCAT('%', 'Vorname1', '%') AND 
          nachname LIKE CONCAT('%', '1Nachname', '%') AND 
          'Vorname1' != '' AND 'xxxx' != '')
      )
      AND
      (
        aktuell = 'Ja' AND geloescht = 'Nein' AND FK_firma_id = 2
      )
   )
 ;

SELECT kunde_id ,FK_firma_id ,aktuell, vorname, nachname,
geloescht FROM t1
  WHERE
   (
     (
       aktuell = 'Ja' AND geloescht = 'Nein' AND FK_firma_id = 2
     )
     AND
     (
         ( '' != '' AND firma LIKE CONCAT('%', '', '%')  )
         OR
         (  vorname LIKE CONCAT('%', 'Vorname1', '%') AND
nachname LIKE CONCAT('%', '1Nachname', '%') AND 'Vorname1' != '' AND
'xxxx' != '')
     )
   )
 ;

SELECT COUNT(*) FROM t1 WHERE 
( 0 OR (vorname LIKE '%Vorname1%' AND nachname LIKE '%1Nachname%' AND 1)) 
AND FK_firma_id = 2;

drop table t1;

#
#
# Test for Bug#8009, SELECT failed on bigint unsigned when using HEX
#

CREATE TABLE t1 (b BIGINT(20) UNSIGNED NOT NULL, PRIMARY KEY (b));
INSERT INTO t1 VALUES (0x8000000000000000);
SELECT b FROM t1 WHERE b=0x8000000000000000;
DROP TABLE t1;

#
# IN with outer join condition (BUG#9393)
#
CREATE TABLE `t1` ( `gid` int(11) default NULL, `uid` int(11) default NULL);

CREATE TABLE `t2` ( `ident` int(11) default NULL, `level` char(16) default NULL);
INSERT INTO `t2` VALUES (0,'READ');

CREATE TABLE `t3` ( `id` int(11) default NULL, `name` char(16) default NULL);
INSERT INTO `t3` VALUES (1,'fs');

select * from t3 left join t1 on t3.id = t1.uid, t2 where t2.ident in (0, t1.gid, t3.id, 0);

drop table t1,t2,t3;

# Test for BUG#11700
CREATE TABLE t1 (
  acct_id int(11) NOT NULL default '0',
  profile_id smallint(6) default NULL,
  UNIQUE KEY t1$acct_id (acct_id),
  KEY t1$profile_id (profile_id)
);
INSERT INTO t1 VALUES (132,17),(133,18);

CREATE TABLE t2 (
  profile_id smallint(6) default NULL,
  queue_id int(11) default NULL,
  seq int(11) default NULL,
  KEY t2$queue_id (queue_id)
);
INSERT INTO t2 VALUES (17,31,4),(17,30,3),(17,36,2),(17,37,1);

CREATE TABLE t3 (
  id int(11) NOT NULL default '0',
  qtype int(11) default NULL,
  seq int(11) default NULL,
  warn_lvl int(11) default NULL,
  crit_lvl int(11) default NULL,
  rr1 tinyint(4) NOT NULL default '0',
  rr2 int(11) default NULL,
  default_queue tinyint(4) NOT NULL default '0',
  KEY t3$qtype (qtype),
  KEY t3$id (id)
);

INSERT INTO t3 VALUES (30,1,29,NULL,NULL,0,NULL,0),(31,1,28,NULL,NULL,0,NULL,0),
  (36,1,34,NULL,NULL,0,NULL,0),(37,1,35,NULL,NULL,0,121,0);

SELECT COUNT(*) FROM t1 a STRAIGHT_JOIN t2 pq STRAIGHT_JOIN t3 q 
WHERE 
  (pq.profile_id = a.profile_id) AND (a.acct_id = 132) AND 
  (pq.queue_id = q.id) AND (q.rr1 <> 1);

drop table t1,t2,t3;

#
# Bug #11482 Wrongly applied optimization was erroneously rejecting valid
#            rows 
create table t1 (f1 int);
insert into t1 values (1),(NULL);
create table t2 (f2 int, f3 int, f4 int);
create index idx1 on t2 (f4);
insert into t2 values (1,2,3),(2,4,6);
select A.f2 from t1 left join t2 A on A.f2 = f1 where A.f3=(select min(f3)
from  t2 C where A.f4 = C.f4) or A.f3 IS NULL; 
drop table t1,t2;

#
# Bug #11521 Negative integer keys incorrectly substituted for 0 during
#            range analysis.

create table t2 (a tinyint unsigned);
create index t2i on t2(a);
insert into t2 values (0), (254), (255);
explain select * from t2 where a > -1;
select * from t2 where a > -1;
drop table t2;

#
# Bug #11745: SELECT ... FROM DUAL with WHERE condition
#

CREATE TABLE t1 (a int, b int, c int);
INSERT INTO t1
  SELECT 50, 3, 3 FROM DUAL
    WHERE NOT EXISTS
      (SELECT * FROM t1 WHERE a = 50 AND b = 3);
SELECT * FROM t1;
INSERT INTO t1
  SELECT 50, 3, 3 FROM DUAL
    WHERE NOT EXISTS
      (SELECT * FROM t1 WHERE a = 50 AND b = 3);
select found_rows();
SELECT * FROM t1;
select count(*) from t1;
select found_rows();
select count(*) from t1 limit 2,3;
select found_rows();
select SQL_CALC_FOUND_ROWS count(*) from t1 limit 2,3;
select found_rows();

DROP TABLE t1;

#
# Bug 7672 Unknown column error in order clause
#
CREATE TABLE t1 (a INT, b INT);
(SELECT a, b AS c FROM t1) ORDER BY c+1;
(SELECT a, b AS c FROM t1) ORDER BY b+1;
SELECT a, b AS c FROM t1 ORDER BY c+1;
SELECT a, b AS c FROM t1 ORDER BY b+1;
drop table t1;

#
# Bug #13356 assertion failed in resolve_const_item()
#
create table t1(f1 int, f2 int);
create table t2(f3 int);
select f1 from t1,t2 where f1=f2 and (f1,f2) = ((1,1));
select f1 from t1,t2 where f1=f2 and (f1,NULL) = ((1,1));
select f1 from t1,t2 where f1=f2 and (f1,f2) = ((1,NULL));
insert into t1 values(1,1),(2,null);
insert into t2 values(2);
select * from t1,t2 where f1=f3 and (f1,f2) = (2,null);
select * from t1,t2 where f1=f3 and (f1,f2) <=> (2,null);
drop table t1,t2; 

#
# Bug #13535
#
create table t1 (f1 int not null auto_increment primary key, f2 varchar(10));
create table t11 like t1;
insert into t1 values(1,""),(2,"");
--replace_column 7 X 8 X 9 X 10 X 11 X 12 X 13 X 14 X
show table status like 't1%';
select 123 as a from t1 where f1 is null;
drop table t1,t11;

#
# Bug #3874 (function in GROUP and LEFT JOIN)
#

CREATE TABLE t1 ( a INT NOT NULL, b INT NOT NULL, UNIQUE idx (a,b) );
INSERT INTO t1 VALUES (1,1),(1,2),(1,3),(1,4);
CREATE TABLE t2 ( a INT NOT NULL, b INT NOT NULL, e INT );
INSERT INTO t2 VALUES ( 1,10,1), (1,10,2), (1,11,1), (1,11,2), (1,2,1), (1,2,2),(1,2,3);
SELECT t2.a, t2.b, IF(t1.b IS NULL,'',e) AS c, COUNT(*) AS d FROM t2 LEFT JOIN
t1 ON t2.a = t1.a AND t2.b = t1.b GROUP BY a, b, c;
SELECT t2.a, t2.b, IF(t1.b IS NULL,'',e) AS c, COUNT(*) AS d FROM t2 LEFT JOIN
t1 ON t2.a = t1.a AND t2.b = t1.b GROUP BY t1.a, t1.b, c;
SELECT t2.a, t2.b, IF(t1.b IS NULL,'',e) AS c, COUNT(*) AS d FROM t2 LEFT JOIN
t1 ON t2.a = t1.a AND t2.b = t1.b GROUP BY t2.a, t2.b, c;
SELECT t2.a, t2.b, IF(t1.b IS NULL,'',e) AS c, COUNT(*) AS d FROM t2,t1
WHERE t2.a = t1.a AND t2.b = t1.b GROUP BY a, b, c;
DROP TABLE IF EXISTS t1, t2;

#
# Bug #13855 select distinct with group by caused server crash
#
create table t1 (f1 int primary key, f2 int);
create table t2 (f3 int, f4 int, primary key(f3,f4));
insert into t1 values (1,1);
insert into t2 values (1,1),(1,2);
select distinct count(f2) >0 from t1 left join t2 on f1=f3 group by f1;
drop table t1,t2;

#
# Bug #14482 Server crash when subselecting from the same table
#
create table t1 (f1 int,f2 int);
insert into t1 values(1,1);
create table t2 (f3 int, f4 int, primary key(f3,f4));
insert into t2 values(1,1);
select * from t1 where f1 in (select f3 from t2 where (f3,f4)= (select f3,f4 from t2)); 
drop table t1,t2;

#
# Bug #4981: 4.x and 5.x produce non-optimal execution path, 3.23 regression test failure
#
CREATE TABLE t1(a int, b int, c int, KEY b(b), KEY c(c));
insert into t1 values (1,0,0),(2,0,0);
CREATE TABLE t2 (a int, b varchar(2), c varchar(2), PRIMARY KEY(a));
insert into t2 values (1,'',''), (2,'','');
CREATE TABLE t3 (a int, b int, PRIMARY KEY (a,b), KEY a (a), KEY b (b));
insert into t3 values (1,1),(1,2);
# must have "range checked" for t2
explain select straight_join DISTINCT t2.a,t2.b, t1.c from t1, t3, t2 
 where (t1.c=t2.a or (t1.c=t3.a and t2.a=t3.b)) and t1.b=556476786 and 
       t2.b like '%%' order by t2.b limit 0,1;
DROP TABLE t1,t2,t3;

#
# Bug #17873: confusing error message when IGNORE INDEX refers a column name
#

CREATE TABLE t1 (a int, INDEX idx(a));
INSERT INTO t1 VALUES (2), (3), (1);

EXPLAIN SELECT * FROM t1 IGNORE INDEX (idx);
--error 1176
EXPLAIN SELECT * FROM t1 IGNORE INDEX (a);
--error 1176
EXPLAIN SELECT * FROM t1 FORCE INDEX (a);

DROP TABLE t1;

#
# Bug #21019: First result of SELECT COUNT(*) different than consecutive runs
#
CREATE TABLE t1 (a int, b int);
INSERT INTO t1 VALUES (1,1), (2,1), (4,10);

CREATE TABLE t2 (a int PRIMARY KEY, b int, KEY b (b));
INSERT INTO t2 VALUES (1,NULL), (2,10);
ALTER TABLE t1 ENABLE KEYS;

EXPLAIN SELECT STRAIGHT_JOIN SQL_NO_CACHE COUNT(*) FROM t2, t1 WHERE t1.b = t2.b OR t2.b IS NULL;
SELECT STRAIGHT_JOIN SQL_NO_CACHE * FROM t2, t1 WHERE t1.b = t2.b OR t2.b IS NULL;
EXPLAIN SELECT STRAIGHT_JOIN SQL_NO_CACHE COUNT(*) FROM t2, t1 WHERE t1.b = t2.b OR t2.b IS NULL;
SELECT STRAIGHT_JOIN SQL_NO_CACHE * FROM t2, t1 WHERE t1.b = t2.b OR t2.b IS NULL;
DROP TABLE IF EXISTS t1,t2;

#
# Bug #20954 "avg(keyval) retuns 0.38 but max(keyval) returns an empty set"
#
--disable_ps_protocol
CREATE TABLE t1 (key1 float default NULL, UNIQUE KEY key1 (key1));
CREATE TABLE t2 (key2 float default NULL, UNIQUE KEY key2 (key2));
INSERT INTO t1 VALUES (0.3762),(0.3845),(0.6158),(0.7941);
INSERT INTO t2 VALUES (1.3762),(1.3845),(1.6158),(1.7941);

explain select max(key1) from t1 where key1 <= 0.6158;
explain select max(key2) from t2 where key2 <= 1.6158;
explain select min(key1) from t1 where key1 >= 0.3762;
explain select min(key2) from t2 where key2 >= 1.3762;
explain select max(key1), min(key2) from t1, t2
where key1 <= 0.6158 and key2 >= 1.3762;
explain select max(key1) from t1 where key1 <= 0.6158 and rand() + 0.5 >= 0.5;
explain select min(key1) from t1 where key1 >= 0.3762 and rand() + 0.5 >= 0.5;

select max(key1) from t1 where key1 <= 0.6158;
select max(key2) from t2 where key2 <= 1.6158;
select min(key1) from t1 where key1 >= 0.3762;
select min(key2) from t2 where key2 >= 1.3762;
select max(key1), min(key2) from t1, t2
where key1 <= 0.6158 and key2 >= 1.3762;
select max(key1) from t1 where key1 <= 0.6158 and rand() + 0.5 >= 0.5;
select min(key1) from t1 where key1 >= 0.3762 and rand() + 0.5 >= 0.5;

DROP TABLE t1,t2;
--enable_ps_protocol

#
# Bug #18759 "Incorrect string to numeric conversion"
#
# This test is here so that the behavior will not be changed to 4.1
# and not to 5.0 either. In 4.1 and 5.0 sending an integer as a string
# will be converted internally to real (double) value and it is not
# as accurate as bigint (longlong) for integers. Thus the results may
# vary. In 5.1 internally it is decimal, which is a string type and
# will be more accurate. Due to rather big changes needed to fix this
# in 4.1 or 5.0 it is not desired to do it in the stable versions.
#
# This test is here only to make sure that behavior is not changed in
# 4.1 and 5.0
#
CREATE TABLE t1 (i BIGINT UNSIGNED NOT NULL);
INSERT INTO t1 VALUES (10);
SELECT i='1e+01',i=1e+01, i in (1e+01,1e+01), i in ('1e+01','1e+01') FROM t1;
DROP TABLE t1;

#
# Bug #22533: storing large hex strings
#

create table t1(a bigint unsigned, b bigint);
insert into t1 values (0xfffffffffffffffff, 0xfffffffffffffffff), 
  (0x10000000000000000, 0x10000000000000000), 
  (0x8fffffffffffffff, 0x8fffffffffffffff);
select hex(a), hex(b) from t1;
drop table t1;

#
# Bug #32103: optimizer crash when join on int and mediumint with variable in 
#             where clause
#

CREATE TABLE t1 (c0 int);
CREATE TABLE t2 (c0 int);

# We need any variable that:
# 1. has integer type, 
# 2. can be used with the "@@name" syntax
# 3. available in every server build
INSERT INTO t1 VALUES(@@connect_timeout);
INSERT INTO t2 VALUES(@@connect_timeout);

# We only need to ensure 1 row is returned to validate the results
--replace_column 1 X 2 X
SELECT * FROM t1 JOIN t2 ON t1.c0 = t2.c0 WHERE (t1.c0 <=> @@connect_timeout);

DROP TABLE t1, t2;

--echo End of 4.1 tests

#
# Test for bug #6474
#

CREATE TABLE t1 ( 
K2C4 varchar(4) character set latin1 collate latin1_bin NOT NULL default '', 
K4N4 varchar(4) character set latin1 collate latin1_bin NOT NULL default '0000', 
F2I4 int(11) NOT NULL default '0' 
) ENGINE=MyISAM DEFAULT CHARSET=latin1;

INSERT INTO t1 VALUES 
('W%RT', '0100',  1), 
('W-RT', '0100', 1), 
('WART', '0100', 1), 
('WART', '0200', 1), 
('WERT', '0100', 2), 
('WORT','0200', 2), 
('WT', '0100', 2), 
('W_RT', '0100', 2), 
('WaRT', '0100', 3), 
('WART', '0300', 3), 
('WRT' , '0400', 3), 
('WURM', '0500', 3), 
('W%T', '0600', 4), 
('WA%T', '0700', 4), 
('WA_T', '0800', 4);

SELECT K2C4, K4N4, F2I4 FROM t1
  WHERE  K2C4 = 'WART' AND 
        (F2I4 = 2 AND K2C4 = 'WART' OR (F2I4 = 2 OR K4N4 = '0200'));
SELECT K2C4, K4N4, F2I4 FROM t1
  WHERE  K2C4 = 'WART' AND (K2C4 = 'WART' OR K4N4 = '0200');
DROP TABLE t1;

#
# Bug#8670
#
create table t1 (a int, b int);
create table t2 like t1;
select t1.a from (t1 inner join t2 on t1.a=t2.a) where t2.a=1;
select t1.a from ((t1 inner join t2 on t1.a=t2.a)) where t2.a=1;
select x.a, y.a, z.a from ( (t1 x inner join t2 y on x.a=y.a) inner join t2 z on y.a=z.a) WHERE x.a=1;
drop table t1,t2;

#
# Bug#9820
#

create table t1 (s1 varchar(5));
insert into t1 values ('Wall');
select min(s1) from t1 group by s1 with rollup;
drop table t1;

#
# Bug#9799
#

create table t1 (s1 int) engine=myisam;
insert into t1 values (0);
select avg(distinct s1) from t1 group by s1 with rollup;
drop table t1;

#
# Bug#9800
#

create table t1 (s1 int);
insert into t1 values (null),(1);
select distinct avg(s1) as x from t1 group by s1 with rollup;
drop table t1;


#
# Test for bug #10084: STRAIGHT_JOIN with ON expression 
#

CREATE TABLE t1 (a int);
CREATE TABLE t2 (a int);
INSERT INTO t1 VALUES (1), (2), (3), (4), (5);
INSERT INTO t2 VALUES (2), (4), (6);

SELECT t1.a FROM t1 STRAIGHT_JOIN t2 ON t1.a=t2.a;

EXPLAIN SELECT t1.a FROM t1 STRAIGHT_JOIN t2 ON t1.a=t2.a;
EXPLAIN SELECT t1.a FROM t1 INNER JOIN t2 ON t1.a=t2.a;

DROP TABLE t1,t2;

#
# Bug #10650
#

select x'10' + 0, X'10' + 0, b'10' + 0, B'10' + 0;

#
# Bug #11398 Bug in field_conv() results in wrong result of join with index
#
create table t1 (f1 varchar(6) default NULL, f2 int(6) primary key not null);
create table t2 (f3 varchar(5) not null, f4 varchar(5) not null, UNIQUE KEY UKEY (f3,f4));
insert into t1 values (" 2", 2);
insert into t2 values (" 2", " one "),(" 2", " two ");
select * from t1 left join t2 on f1 = f3;
drop table t1,t2;

#
# Bug #6558 Views: CREATE VIEW fails with JOIN ... USING
#

create table t1 (empnum smallint, grp int);
create table t2 (empnum int, name char(5));
insert into t1 values(1,1);
insert into t2 values(1,'bob');
create view v1 as select * from t2 inner join t1 using (empnum);
select * from v1;
drop table t1,t2;
drop view v1;

#
# Bug #10646 Columns included in the join between two tables are ambigious
# in the select
#

create table t1 (pk int primary key, b int);
create table t2 (pk int primary key, c int);
select pk from t1 inner join t2 using (pk);
drop table t1,t2;

#
# Bug #10972 Natural join of view and underlying table gives wrong result
#

create table t1 (s1 int, s2 char(5), s3 decimal(10));
create view v1 as select s1, s2, 'x' as s3 from t1;
select * from t1 natural join v1;
insert into t1 values (1,'x',5);
select * from t1 natural join v1;
drop table t1;
drop view v1;

#
# Bug #6276 A SELECT that does a NATURAL OUTER JOIN without common
#           columns crashes server because of empty ON condition
#

create table t1(a1 int);
create table t2(a2 int);
insert into t1 values(1),(2);
insert into t2 values(1),(2);
create view v2 (c) as select a1 from t1;

select * from t1 natural left join t2;
select * from t1 natural right join t2;

select * from v2 natural left join t2;
select * from v2 natural right join t2;

drop table t1, t2;
drop view v2;


#
# Bug #4789 Incosistent results of more than 2-way natural joins due to
#           incorrect transformation to join ... on.
#

create table t1 (a int(10), t1_val int(10));
create table t2 (b int(10), t2_val int(10));
create table t3 (a int(10), b int(10));
insert into t1 values (1,1),(2,2);
insert into t2 values (1,1),(2,2),(3,3);
insert into t3 values (1,1),(2,1),(3,1),(4,1);
# the following two queries must return the same result
select * from t1 natural join t2 natural join t3;
select * from t1 natural join t3 natural join t2;
drop table t1, t2, t3;


#
# Bug #12841: Server crash on DO IFNULL(NULL,NULL)
#
# (testing returning of int, decimal, real, string)
DO IFNULL(NULL, NULL);
SELECT CAST(IFNULL(NULL, NULL) AS DECIMAL);
SELECT ABS(IFNULL(NULL, NULL));
SELECT IFNULL(NULL, NULL);

#
# BUG #12595 (ESCAPE must be exactly one)
#
SET @OLD_SQL_MODE12595=@@SQL_MODE, @@SQL_MODE='';
SHOW LOCAL VARIABLES LIKE 'SQL_MODE';

CREATE TABLE BUG_12595(a varchar(100));
INSERT INTO BUG_12595 VALUES ('hakan%'), ('hakank'), ("ha%an");
SELECT * FROM BUG_12595 WHERE a LIKE 'hakan\%';
SELECT * FROM BUG_12595 WHERE a LIKE 'hakan*%' ESCAPE '*';
-- error 1210
SELECT * FROM BUG_12595 WHERE a LIKE 'hakan**%' ESCAPE '**';
# this should work when sql_mode is not NO_BACKSLASH_ESCAPES
SELECT * FROM BUG_12595 WHERE a LIKE 'hakan%' ESCAPE '';
SELECT * FROM BUG_12595 WHERE a LIKE 'hakan\%' ESCAPE '';
SELECT * FROM BUG_12595 WHERE a LIKE 'ha\%an' ESCAPE 0x5c;
SELECT * FROM BUG_12595 WHERE a LIKE 'ha%%an' ESCAPE '%';
SELECT * FROM BUG_12595 WHERE a LIKE 'ha\%an' ESCAPE '\\';
SELECT * FROM BUG_12595 WHERE a LIKE 'ha|%an' ESCAPE '|';

SET @@SQL_MODE='NO_BACKSLASH_ESCAPES';
SHOW LOCAL VARIABLES LIKE 'SQL_MODE';
SELECT * FROM BUG_12595 WHERE a LIKE 'hakan\%';
SELECT * FROM BUG_12595 WHERE a LIKE 'hakan*%' ESCAPE '*';
-- error 1210
SELECT * FROM BUG_12595 WHERE a LIKE 'hakan**%' ESCAPE '**';
-- error 1210
SELECT * FROM BUG_12595 WHERE a LIKE 'hakan\%' ESCAPE '\\';
#this gives an error when NO_BACKSLASH_ESCAPES is set
-- error 1210
SELECT * FROM BUG_12595 WHERE a LIKE 'hakan%' ESCAPE '';
SELECT * FROM BUG_12595 WHERE a LIKE 'ha\%an' ESCAPE 0x5c;
SELECT * FROM BUG_12595 WHERE a LIKE 'ha|%an' ESCAPE '|';
-- error 1210
SELECT * FROM BUG_12595 WHERE a LIKE 'hakan\n%' ESCAPE '\n';

SET @@SQL_MODE=@OLD_SQL_MODE12595;
DROP TABLE BUG_12595;

#
# Bug #6495 Illogical requirement for column qualification in NATURAL join
#

create table t1 (a char(1));
create table t2 (a char(1));
insert into t1 values ('a'),('b'),('c');
insert into t2 values ('b'),('c'),('d');
select a from t1 natural join t2;
select * from t1 natural join t2 where a = 'b';
drop table t1, t2;

#
# Bug #12977 Compare table names with qualifying field tables only
# for base tables, search all nested join operands of natural joins.
#

CREATE TABLE t1 (`id` TINYINT);
CREATE TABLE t2 (`id` TINYINT);
CREATE TABLE t3 (`id` TINYINT);
INSERT INTO t1 VALUES (1),(2),(3);
INSERT INTO t2 VALUES (2);
INSERT INTO t3 VALUES (3);
-- error 1052
SELECT t1.id,t3.id FROM t1 JOIN t2 ON (t2.id=t1.id) LEFT JOIN t3 USING (id);
-- error 1052
SELECT t1.id,t3.id FROM t1 JOIN t2 ON (t2.notacolumn=t1.id) LEFT JOIN t3 USING (id);
-- error 1052
SELECT id,t3.id FROM t1 JOIN t2 ON (t2.id=t1.id) LEFT JOIN t3 USING (id);
-- error 1052
SELECT id,t3.id FROM (t1 JOIN t2 ON (t2.id=t1.id)) LEFT JOIN t3 USING (id);

drop table t1, t2, t3;

#
# Bug #13067 JOIN xxx USING is case sensitive
#

create table t1 (a int(10),b int(10));
create table t2 (a int(10),b int(10));
insert into t1 values (1,10),(2,20),(3,30);
insert into t2 values (1,10);
# both queries should produce the same result
select * from t1 inner join t2 using (A);
select * from t1 inner join t2 using (a);
drop table t1, t2;

#
# Bug #12943 Incorrect nesting of [INNER| CROSS] JOIN due to unspecified
#            associativity in the parser.
#

create table t1 (a int, c int);
create table t2 (b int);
create table t3 (b int, a int);
create table t4 (c int);
insert into t1 values (1,1);
insert into t2 values (1);
insert into t3 values (1,1);
insert into t4 values (1);

select * from t1 join t2 join t3 on (t2.b = t3.b and t1.a = t3.a);
# Notice that ',' has lower priority than 'join', thus we have that:
# t1, t2 join t3 <==> t1, (t2 join t3).
-- error 1054
select * from t1, t2 join t3 on (t2.b = t3.b and t1.a = t3.a);
select * from t1 join t2 join t3 join t4 on (t1.a = t4.c and t2.b = t4.c);
select * from t1 join t2 join t4 using (c);
drop table t1, t2, t3, t4;

#
# Bug #12291 Table wasn't reinited for index scan after sequential scan 
#
create table t1(x int, y int);
create table t2(x int, y int);
create table t3(x int, primary key(x));
insert into t1 values (1, 1), (2, 1), (3, 1), (4, 3), (5, 6), (6, 6);
insert into t2 values (1, 1), (2, 1), (3, 3), (4, 6), (5, 6);
insert into t3 values (1), (2), (3), (4), (5);
select t1.x, t3.x from t1, t2, t3  where t1.x = t2.x and t3.x >= t1.y and t3.x <= t2.y;
drop table t1,t2,t3;

#
# Bug #13127 LEFT JOIN against a VIEW returns NULL instead of correct value
#

create table t1 (id char(16) not null default '', primary key  (id));
insert into t1 values ('100'),('101'),('102');
create table t2 (id char(16) default null);
insert into t2 values (1);
create view v1 as select t1.id from t1;
create view v2 as select t2.id from t2;
create view v3 as select (t1.id+2) as id from t1 natural left join t2;

# all queries must return the same result
select t1.id from t1 left join v2 using (id);
select t1.id from v2 right join t1 using (id);
select t1.id from t1 left join v3 using (id);
select * from t1 left join v2 using (id);
select * from v2 right join t1 using (id);
select * from t1 left join v3 using (id);

select v1.id from v1 left join v2 using (id);
select v1.id from v2 right join v1 using (id);
select v1.id from v1 left join v3 using (id);
select * from v1 left join v2 using (id);
select * from v2 right join v1 using (id);
select * from v1 left join v3 using (id);

drop table t1, t2;
drop view v1, v2, v3;

#
# Bug #13597 Column in ON condition not resolved if references a table in
# nested right join.
#

create table t1 (id int(11) not null default '0');
insert into t1 values (123),(191),(192);
create table t2 (id char(16) character set utf8 not null);
insert into t2 values ('58013'),('58014'),('58015'),('58016');
create table t3 (a_id int(11) not null, b_id char(16) character set utf8);
insert into t3 values (123,null),(123,null),(123,null),(123,null),(123,null),(123,'58013');

# both queries are equivalent
select count(*)
from t1 inner join (t3 left join t2 on t2.id = t3.b_id) on t1.id = t3.a_id;

select count(*)
from t1 inner join (t2 right join t3 on t2.id = t3.b_id) on t1.id = t3.a_id;

drop table t1,t2,t3;

#
# Bug #13832 Incorrect parse order of join productions due to unspecified
# operator priorities results in incorrect join tree.
#

create table t1 (a int);
create table t2 (b int);
create table t3 (c int);
select * from t1 join t2 join t3 on (t1.a=t3.c);
select * from t1 join t2 left join t3 on (t1.a=t3.c);
select * from t1 join t2 right join t3 on (t1.a=t3.c);
select * from t1 join t2 straight_join t3 on (t1.a=t3.c);
drop table t1, t2 ,t3;

#
# Bug #14093 Query takes a lot of time when date format is not valid
# fix optimizes execution. so here we just check that returned set is
# correct.
create table t1(f1 int, f2 date);
insert into t1 values(1,'2005-01-01'),(2,'2005-09-01'),(3,'2005-09-30'),
  (4,'2005-10-01'),(5,'2005-12-30');
# should return all records
select * from t1 where f2 >= 0            order by f2;
select * from t1 where f2 >= '0000-00-00' order by f2;
# should return 4,5
select * from t1 where f2 >= '2005-09-31' order by f2;
select * from t1 where f2 >= '2005-09-3a' order by f2;
# should return 1,2,3
select * from t1 where f2 <= '2005-09-31' order by f2;
select * from t1 where f2 <= '2005-09-3a' order by f2;
drop table t1;

#
# Bug ##14662  	ORDER BY on column of a view, with an alias of the same
# column causes ambiguous
#

create table t1 (f1 int, f2 int);
insert into t1 values (1, 30), (2, 20), (3, 10);
create algorithm=merge view v1 as select f1, f2 from t1;
create algorithm=merge view v2 (f2, f1) as select f1, f2 from t1;
create algorithm=merge view v3 as select t1.f1 as f2, t1.f2 as f1 from t1;
select t1.f1 as x1, f1 from t1 order by t1.f1;
select v1.f1 as x1, f1 from v1 order by v1.f1;
select v2.f1 as x1, f1 from v2 order by v2.f1;
select v3.f1 as x1, f1 from v3 order by v3.f1;
select f1, f2, v1.f1 as x1 from v1 order by v1.f1;
select f1, f2, v2.f1 as x1 from v2 order by v2.f1;
select f1, f2, v3.f1 as x1 from v3 order by v3.f1;
drop table t1;
drop view v1, v2, v3;

#
# Bug #15106: lost equality predicate of the form field=const in a join query
#

CREATE TABLE t1(key_a int4 NOT NULL, optimus varchar(32), PRIMARY KEY(key_a));
CREATE TABLE t2(key_a int4 NOT NULL, prime varchar(32), PRIMARY KEY(key_a));
CREATE table t3(key_a int4 NOT NULL, key_b int4 NOT NULL, foo varchar(32),
                PRIMARY KEY(key_a,key_b));

INSERT INTO t1 VALUES (0,'');
INSERT INTO t1 VALUES (1,'i');
INSERT INTO t1 VALUES (2,'j');
INSERT INTO t1 VALUES (3,'k');

INSERT INTO t2 VALUES (1,'r');
INSERT INTO t2 VALUES (2,'s');
INSERT INTO t2 VALUES (3,'t');

INSERT INTO t3 VALUES (1,5,'x');
INSERT INTO t3 VALUES (1,6,'y');
INSERT INTO t3 VALUES (2,5,'xx');
INSERT INTO t3 VALUES (2,6,'yy');
INSERT INTO t3 VALUES (2,7,'zz');
INSERT INTO t3 VALUES (3,5,'xxx');

SELECT t2.key_a,foo 
  FROM t1 INNER JOIN t2 ON t1.key_a = t2.key_a
          INNER JOIN t3 ON t1.key_a = t3.key_a
    WHERE t2.key_a=2 and key_b=5;
EXPLAIN SELECT t2.key_a,foo 
  FROM t1 INNER JOIN t2 ON t1.key_a = t2.key_a
          INNER JOIN t3 ON t1.key_a = t3.key_a
    WHERE t2.key_a=2 and key_b=5;

SELECT t2.key_a,foo 
  FROM t1 INNER JOIN t2 ON t2.key_a = t1.key_a
          INNER JOIN t3 ON t1.key_a = t3.key_a
    WHERE t2.key_a=2 and key_b=5;
EXPLAIN SELECT t2.key_a,foo 
  FROM t1 INNER JOIN t2 ON t2.key_a = t1.key_a
          INNER JOIN t3 ON t1.key_a = t3.key_a
    WHERE t2.key_a=2 and key_b=5;

DROP TABLE t1,t2,t3;

#
# Bug#15347 Wrong result of subselect when records cache and set functions
#           are involved
#
create  table t1 (f1 int);
insert into t1 values(1),(2);
create table t2 (f2 int, f3 int, key(f2));
insert into t2 values(1,1),(2,2);
create table t3 (f4 int not null);
insert into t3 values (2),(2),(2);
select f1,(select count(*) from t2,t3 where f2=f1 and f3=f4) as count from t1;
drop table t1,t2,t3;

#
# Bug #15633 Evaluation of Item_equal for non-const table caused wrong
#            select result
#
create table t1 (f1 int unique);
create table t2 (f2 int unique);
create table t3 (f3 int unique);
insert into t1 values(1),(2);
insert into t2 values(1),(2);
insert into t3 values(1),(NULL);
select * from t3 where f3 is null;
select t2.f2 from t1 left join t2 on f1=f2 join t3 on f1=f3 where f1=1;
drop table t1,t2,t3;

#
# Bug#15268 Unchecked null value caused server crash
#
create table t1(f1 char, f2 char not null);
insert into t1 values(null,'a');
create table t2 (f2 char not null);
insert into t2 values('b');
select * from t1 left join t2 on f1=t2.f2 where t1.f2='a';
drop table t1,t2;

#
# Bug#15538 unchecked table absense caused server crash.
#
--error 1064
select * from (select * left join t on f1=f2) tt;

#
# Bug #16504: re-evaluation of Item_equal object after reading const table
#

CREATE TABLE t1 (sku int PRIMARY KEY, pr int);
CREATE TABLE t2 (sku int PRIMARY KEY, sppr int, name varchar(255));

INSERT INTO t1 VALUES
  (10, 10), (20, 10), (30, 20), (40, 30), (50, 10), (60, 10);

INSERT INTO t2 VALUES 
  (10, 10, 'aaa'), (20, 10, 'bbb'), (30, 10, 'ccc'), (40, 20, 'ddd'),
  (50, 10, 'eee'), (60, 20, 'fff'), (70, 20, 'ggg'), (80, 30, 'hhh');

SELECT t2.sku, t2.sppr, t2.name, t1.sku, t1.pr
  FROM t2, t1 WHERE t2.sku=20 AND (t2.sku=t1.sku OR t2.sppr=t1.sku);
EXPLAIN
SELECT t2.sku, t2.sppr, t2.name, t1.sku, t1.pr
  FROM t2, t1 WHERE t2.sku=20 AND (t2.sku=t1.sku OR t2.sppr=t1.sku);


DROP TABLE t1,t2;

#
# Bug#18712: Truncation problem (needs just documenting and test
# cases to prevent fixing this accidently. It is intended behaviour)
#

CREATE TABLE t1 (i TINYINT UNSIGNED NOT NULL);
INSERT t1 SET i = 0;
UPDATE t1 SET i = -1;
SELECT * FROM t1;
UPDATE t1 SET i = CAST(i - 1 AS SIGNED);
SELECT * FROM t1;
UPDATE t1 SET i = i - 1;
SELECT * FROM t1;
DROP TABLE t1;

# BUG#17379

create table t1 (a int);
insert into t1 values (0),(1),(2),(3),(4),(5),(6),(7),(8),(9);
create table t2 (a int, b int, c int, e int, primary key(a,b,c));
insert into t2 select A.a, B.a, C.a, C.a from t1 A, t1 B, t1 C;
analyze table t2;
select 'In next EXPLAIN, B.rows must be exactly 10:' Z;

explain select * from t2 A, t2 B where A.a=5 and A.b=5 and A.C<5
          and B.a=5 and B.b=A.e and (B.b =1 or B.b = 3 or B.b=5);
drop table t1, t2;

#
#Bug #18940: selection of optimal execution plan caused by equality
#            propagation (the bug was fixed by the patch for bug #17379)

CREATE TABLE t1 (a int PRIMARY KEY, b int, INDEX(b));
INSERT INTO t1 VALUES (1, 3), (9,4), (7,5), (4,5), (6,2),
                      (3,1), (5,1), (8,9), (2,2), (0,9);

CREATE TABLE t2 (c int, d int, f int, INDEX(c,f));
INSERT INTO t2 VALUES
 (1,0,0), (1,0,1), (2,0,0), (2,0,1), (3,0,0), (4,0,1),
 (5,0,0), (5,0,1), (6,0,0), (0,0,1), (7,0,0), (7,0,1),
 (0,0,0), (0,0,1), (8,0,0), (8,0,1), (9,0,0), (9,0,1);

EXPLAIN
SELECT a, c, d, f FROM t1,t2 WHERE a=c AND b BETWEEN 4 AND 6;
EXPLAIN
SELECT a, c, d, f FROM t1,t2 WHERE a=c AND b BETWEEN 4 AND 6 AND a > 0;

DROP TABLE t1, t2;

#
# Bug #18895: BIT values cause joins to fail
#
create table t1 (
    a int unsigned    not null auto_increment primary key,
    b bit             not null,
    c bit             not null
);

create table t2 (
    a int unsigned    not null auto_increment primary key,
    b bit             not null,
    c int unsigned    not null,
    d varchar(50)
);

insert into t1 (b,c) values (0,1), (0,1);
insert into t2 (b,c) values (0,1);

# Row 1 should succeed.  Row 2 should fail.  Both fail.
select t1.a, t1.b + 0, t1.c + 0, t2.a, t2.b + 0, t2.c, t2.d
from t1 left outer join t2 on t1.a = t2.c and t2.b <> 1
where t1.b <> 1 order by t1.a;

drop table t1,t2;

#
# Bug #20569: Garbage in DECIMAL results from some mathematical functions
#
SELECT 0.9888889889 * 1.011111411911;

#
# Bug #10977: No warning issued if a column name is truncated
#
prepare stmt from 'select 1 as " a "';
execute stmt;

#
# Bug #21390: wrong estimate of rows after elimination of const tables
#

CREATE TABLE t1 (a int NOT NULL PRIMARY KEY, b int NOT NULL);
INSERT INTO t1 VALUES (1,1), (2,2), (3,3), (4,4);

CREATE TABLE t2 (c int NOT NULL, INDEX idx(c));
INSERT INTO t2 VALUES
  (1), (1), (1), (1), (1), (1), (1), (1),
  (2), (2), (2), (2),
  (3), (3),
  (4);

EXPLAIN SELECT b FROM t1, t2 WHERE b=c AND a=1;
EXPLAIN SELECT b FROM t1, t2 WHERE b=c AND a=4;

DROP TABLE t1, t2;

#
# No matches for a join after substitution of a const table
#

CREATE TABLE t1 (id int NOT NULL PRIMARY KEY, a int);
INSERT INTO t1 VALUES (1,2), (2,NULL), (3,2);

CREATE TABLE t2 (b int, c INT, INDEX idx1(b));
INSERT INTO t2 VALUES (2,1), (3,2);

CREATE TABLE t3 (d int,  e int, INDEX idx1(d));
INSERT INTO t3 VALUES (2,10), (2,20), (1,30), (2,40), (2,50);

EXPLAIN
SELECT * FROM t1 LEFT JOIN t2 ON t2.b=t1.a INNER JOIN t3 ON t3.d=t1.id
  WHERE t1.id=2;
SELECT * FROM t1 LEFT JOIN t2 ON t2.b=t1.a INNER JOIN t3 ON t3.d=t1.id
  WHERE t1.id=2;

DROP TABLE t1,t2,t3;

#
# Bug#20503: Server crash due to the ORDER clause isn't taken into account
#            while space allocation
#
create table t1 (c1 varchar(1), c2 int, c3 int, c4 int, c5 int, c6 int,
c7 int, c8 int, c9 int, fulltext key (`c1`));
select distinct match (`c1`) against ('z') , c2, c3, c4,c5, c6,c7, c8 
  from t1 where c9=1 order by c2, c2;
drop table t1;

#
# Bug #22735: no equality propagation for BETWEEN and IN with STRING arguments
#

CREATE TABLE t1 (pk varchar(10) PRIMARY KEY, fk varchar(16));
CREATE TABLE t2 (pk varchar(16) PRIMARY KEY, fk varchar(10));

INSERT INTO t1 VALUES
  ('d','dddd'), ('i','iii'), ('a','aa'), ('b','bb'), ('g','gg'), 
  ('e','eee'), ('c','cccc'), ('h','hhh'), ('j','jjj'), ('f','fff');
INSERT INTO t2 VALUES
  ('jjj', 'j'), ('cc','c'), ('ccc','c'), ('aaa', 'a'), ('jjjj','j'),
  ('hhh','h'), ('gg','g'), ('fff','f'), ('ee','e'), ('ffff','f'),
  ('bbb','b'), ('ff','f'), ('cccc','c'), ('dddd','d'), ('jj','j'),
  ('aaaa','a'), ('bb','b'), ('eeee','e'), ('aa','a'), ('hh','h');

EXPLAIN SELECT t2.* 
  FROM t1 JOIN t2 ON t2.fk=t1.pk
    WHERE t2.fk < 'c' AND t2.pk=t1.fk;
EXPLAIN SELECT t2.* 
  FROM t1 JOIN t2 ON t2.fk=t1.pk 
    WHERE t2.fk BETWEEN 'a' AND 'b' AND t2.pk=t1.fk;
EXPLAIN SELECT t2.* 
  FROM t1 JOIN t2 ON t2.fk=t1.pk 
    WHERE t2.fk IN ('a','b') AND t2.pk=t1.fk;

DROP TABLE t1,t2;

#
# Bug #22367: Optimizer uses ref join type instead of eq_ref for simple 
#               join on strings
#
CREATE TABLE t1 (a int, b varchar(20) NOT NULL, PRIMARY KEY(a));
CREATE TABLE t2 (a int, b varchar(20) NOT NULL,
                 PRIMARY KEY (a), UNIQUE KEY (b));
INSERT INTO t1 VALUES (1,'a'),(2,'b'),(3,'c');
INSERT INTO t2 VALUES (1,'a'),(2,'b'),(3,'c');

EXPLAIN SELECT t1.a FROM t1 LEFT JOIN t2 ON t2.b=t1.b WHERE t1.a=3;

DROP TABLE t1,t2;

#
# Bug #19579: predicates that become sargable after reading const tables
#             are not taken into account by optimizer
#

CREATE TABLE t1(id int PRIMARY KEY, b int, e int);
CREATE TABLE t2(i int, a int, INDEX si(i), INDEX ai(a));
CREATE TABLE t3(a int PRIMARY KEY, c char(4), INDEX ci(c));

INSERT INTO t1 VALUES 
  (1,10,19), (2,20,22), (4,41,42), (9,93,95), (7, 77,79),
  (6,63,67), (5,55,58), (3,38,39), (8,81,89);
INSERT INTO t2 VALUES
  (21,210), (41,410), (82,820), (83,830), (84,840),
  (65,650), (51,510), (37,370), (94,940), (76,760),
  (22,220), (33,330), (40,400), (95,950), (38,380),
  (67,670), (88,880), (57,570), (96,960), (97,970);
INSERT INTO t3 VALUES
  (210,'bb'), (950,'ii'), (400,'ab'), (500,'ee'), (220,'gg'),
  (440,'gg'), (310,'eg'), (380,'ee'), (840,'bb'), (830,'ff'),
  (230,'aa'), (960,'ii'), (410,'aa'), (510,'ee'), (290,'bb'),
  (450,'gg'), (320,'dd'), (390,'hh'), (850,'jj'), (860,'ff');

EXPLAIN
SELECT t3.a FROM t1,t2 FORCE INDEX (si),t3
  WHERE t1.id = 8 AND t2.i BETWEEN t1.b AND t1.e AND 
        t3.a=t2.a AND t3.c IN ('bb','ee');
EXPLAIN
SELECT t3.a FROM t1,t2,t3
  WHERE t1.id = 8 AND t2.i BETWEEN t1.b AND t1.e AND
        t3.a=t2.a AND t3.c IN ('bb','ee') ;

EXPLAIN 
SELECT t3.a FROM t1,t2 FORCE INDEX (si),t3
  WHERE t1.id = 8 AND (t2.i=t1.b OR t2.i=t1.e) AND t3.a=t2.a AND
        t3.c IN ('bb','ee');
EXPLAIN 
SELECT t3.a FROM t1,t2,t3
  WHERE t1.id = 8 AND (t2.i=t1.b OR t2.i=t1.e) AND t3.a=t2.a AND
        t3.c IN ('bb','ee');

DROP TABLE t1,t2,t3;
 
#
# Bug#25172: Not checked buffer size leads to a server crash
#
CREATE TABLE t1 ( f1 int primary key, f2 int, f3 int, f4 int, f5 int, f6 int, checked_out int);
CREATE TABLE t2 ( f11 int PRIMARY KEY );
INSERT INTO t1 VALUES (1,1,1,0,0,0,0),(2,1,1,3,8,1,0),(3,1,1,4,12,1,0);
INSERT INTO t2 VALUES (62);
SELECT * FROM t1 LEFT JOIN t2 ON f11 = t1.checked_out GROUP BY f1 ORDER BY f2, f3, f4, f5 LIMIT 0, 1;
DROP TABLE t1, t2;

#
# Bug#6298: LIMIT #, -1 no longer works to set start with no end limit
#

--disable_warnings
DROP TABLE IF EXISTS t1;
--enable_warnings

CREATE TABLE t1(a int);
INSERT into t1 values (1), (2), (3);

# LIMIT N, -1 was accepted by accident in 4.0, but was not intended.
# This test verifies that this illegal construct is now properly detected.

--error ER_PARSE_ERROR
SELECT * FROM t1 LIMIT 2, -1;

DROP TABLE t1;

#
# 25407: wrong estimate of NULL keys for unique indexes
#

CREATE TABLE t1 (
  ID_with_null int NULL,
  ID_better int NOT NULL,
  INDEX idx1 (ID_with_null),
  INDEX idx2 (ID_better)
);

INSERT INTO t1 VALUES (1,1), (2,1), (null,3), (null,3), (null,3), (null,3);
INSERT INTO t1 SELECT * FROM t1 WHERE ID_with_null IS NULL;
INSERT INTO t1 SELECT * FROM t1 WHERE ID_with_null IS NULL;
INSERT INTO t1 SELECT * FROM t1 WHERE ID_with_null IS NULL;
INSERT INTO t1 SELECT * FROM t1 WHERE ID_with_null IS NULL;
INSERT INTO t1 SELECT * FROM t1 WHERE ID_with_null IS NULL;

SELECT COUNT(*) FROM t1 WHERE ID_with_null IS NULL;
SELECT COUNT(*) FROM t1 WHERE ID_better=1;

EXPLAIN SELECT * FROM t1 WHERE ID_better=1 AND ID_with_null IS NULL;

DROP INDEX idx1 ON t1;
CREATE UNIQUE INDEX idx1 ON t1(ID_with_null);

EXPLAIN SELECT * FROM t1 WHERE ID_better=1 AND ID_with_null IS NULL;

DROP TABLE t1;

CREATE TABLE t1 (
  ID1_with_null int NULL,
  ID2_with_null int NULL,
  ID_better int NOT NULL,
  INDEX idx1 (ID1_with_null, ID2_with_null),
  INDEX idx2 (ID_better)
);

INSERT INTO t1 VALUES (1,1,1), (2,2,1), (3,null,3), (null,3,3), (null,null,3),
  (3,null,3), (null,3,3), (null,null,3), (3,null,3), (null,3,3), (null,null,3);

INSERT INTO t1 SELECT * FROM t1 WHERE ID1_with_null IS NULL;
INSERT INTO t1 SELECT * FROM t1 WHERE ID2_with_null IS NULL;
INSERT INTO t1 SELECT * FROM t1 WHERE ID1_with_null IS NULL;
INSERT INTO t1 SELECT * FROM t1 WHERE ID2_with_null IS NULL;
INSERT INTO t1 SELECT * FROM t1 WHERE ID1_with_null IS NULL;
INSERT INTO t1 SELECT * FROM t1 WHERE ID2_with_null IS NULL;

SELECT COUNT(*) FROM t1 WHERE ID1_with_null IS NULL AND ID2_with_null=3;
SELECT COUNT(*) FROM t1 WHERE ID1_with_null=3 AND ID2_with_null IS NULL;
SELECT COUNT(*) FROM t1 WHERE ID1_with_null IS NULL AND ID2_with_null IS NULL;
SELECT COUNT(*) FROM t1 WHERE ID_better=1;

EXPLAIN SELECT * FROM t1
  WHERE ID_better=1 AND ID1_with_null IS NULL AND ID2_with_null=3 ;
EXPLAIN SELECT * FROM t1
  WHERE ID_better=1 AND ID1_with_null=3 AND ID2_with_null=3 IS NULL ;
EXPLAIN SELECT * FROM t1
  WHERE ID_better=1 AND ID1_with_null IS NULL AND ID2_with_null IS NULL;

DROP INDEX idx1 ON t1;
CREATE UNIQUE INDEX idx1 ON t1(ID1_with_null,ID2_with_null);

EXPLAIN SELECT * FROM t1
  WHERE ID_better=1 AND ID1_with_null IS NULL AND ID2_with_null=3 ;
EXPLAIN SELECT * FROM t1
  WHERE ID_better=1 AND ID1_with_null=3 AND ID2_with_null IS NULL ;
EXPLAIN SELECT * FROM t1
  WHERE ID_better=1 AND ID1_with_null IS NULL AND ID2_with_null IS NULL;
EXPLAIN SELECT * FROM t1
  WHERE ID_better=1 AND ID1_with_null IS NULL AND 
        (ID2_with_null=1 OR ID2_with_null=2);

DROP TABLE t1;

#
# Bug #22344: InnoDB keys act strange on datetime vs timestamp comparison
#
CREATE TABLE t1 (a INT, ts TIMESTAMP, KEY ts(ts));
INSERT INTO t1 VALUES (30,"2006-01-03 23:00:00"), (31,"2006-01-03 23:00:00");
ANALYZE TABLE t1;

CREATE TABLE t2 (a INT, dt1 DATETIME, dt2 DATETIME, PRIMARY KEY (a));
INSERT INTO t2 VALUES (30, "2006-01-01 00:00:00", "2999-12-31 00:00:00");
INSERT INTO t2 SELECT a+1,dt1,dt2 FROM t2;
ANALYZE TABLE t2;

EXPLAIN
SELECT * FROM t1 LEFT JOIN t2 ON (t1.a=t2.a) WHERE t1.a=30
  AND t1.ts BETWEEN t2.dt1 AND t2.dt2
  AND t1.ts BETWEEN "2006-01-01" AND "2006-12-31";

SELECT * FROM t1 LEFT JOIN t2 ON (t1.a=t2.a) WHERE t1.a=30
  AND t1.ts BETWEEN t2.dt1 AND t2.dt2
  AND t1.ts BETWEEN "2006-01-01" AND "2006-12-31";

DROP TABLE t1,t2;
# Bug #22026: Warning when using IF statement and large unsigned bigint
#

create table t1 (a bigint unsigned);
insert into t1 values
  (if(1, 9223372036854775808, 1)),
  (case when 1 then 9223372036854775808 else 1 end),
  (coalesce(9223372036854775808, 1));
select * from t1;
drop table t1;
create table t1 select
  if(1, 9223372036854775808, 1) i,
  case when 1 then 9223372036854775808 else 1 end c,
  coalesce(9223372036854775808, 1) co;
show create table t1;
drop table t1;
# Ensure we handle big values properly
select 
  if(1, cast(1111111111111111111 as unsigned), 1) i,
  case when 1 then cast(1111111111111111111 as unsigned) else 1 end c,
  coalesce(cast(1111111111111111111 as unsigned), 1) co;

#
# Bug #22971: indexes on text columns are ignored for ref accesses 
#

CREATE TABLE t1 (name varchar(255));
CREATE TABLE t2 (name varchar(255), n int, KEY (name(3)));
INSERT INTO t1 VALUES ('ccc'), ('bb'), ('cc '), ('aa  '), ('aa');
INSERT INTO t2 VALUES ('bb',1), ('aa',2), ('cc   ',3);
INSERT INTO t2 VALUES (concat('cc ', 0x06), 4);
INSERT INTO t2 VALUES ('cc',5), ('bb ',6), ('cc ',7);
SELECT * FROM t2;
SELECT * FROM t2 ORDER BY name;
SELECT name, LENGTH(name), n FROM t2 ORDER BY name;

EXPLAIN SELECT name, LENGTH(name), n FROM t2 WHERE name='cc '; 
SELECT name, LENGTH(name), n FROM t2 WHERE name='cc '; 
EXPLAIN SELECT name , LENGTH(name), n FROM t2 WHERE name LIKE 'cc%';
SELECT name , LENGTH(name), n FROM t2 WHERE name LIKE 'cc%';
EXPLAIN SELECT name , LENGTH(name), n FROM t2 WHERE name LIKE 'cc%' ORDER BY name;
SELECT name , LENGTH(name), n FROM t2 WHERE name LIKE 'cc%' ORDER BY name;
EXPLAIN SELECT * FROM t1 LEFT JOIN t2 ON t1.name=t2.name;
SELECT * FROM t1 LEFT JOIN t2 ON t1.name=t2.name;

DROP TABLE t1,t2;

CREATE TABLE t1 (name text);
CREATE TABLE t2 (name text, n int, KEY (name(3)));
INSERT INTO t1 VALUES ('ccc'), ('bb'), ('cc '), ('aa  '), ('aa');
INSERT INTO t2 VALUES ('bb',1), ('aa',2), ('cc   ',3);
INSERT INTO t2 VALUES (concat('cc ', 0x06), 4);
INSERT INTO t2 VALUES ('cc',5), ('bb ',6), ('cc ',7);
SELECT * FROM t2;
SELECT * FROM t2 ORDER BY name;
SELECT name, LENGTH(name), n FROM t2 ORDER BY name;

EXPLAIN SELECT name, LENGTH(name), n FROM t2 WHERE name='cc '; 
SELECT name, LENGTH(name), n FROM t2 WHERE name='cc '; 
EXPLAIN SELECT name , LENGTH(name), n FROM t2 WHERE name LIKE 'cc%';
SELECT name , LENGTH(name), n FROM t2 WHERE name LIKE 'cc%';
EXPLAIN SELECT name , LENGTH(name), n FROM t2 WHERE name LIKE 'cc%' ORDER BY name;
SELECT name , LENGTH(name), n FROM t2 WHERE name LIKE 'cc%' ORDER BY name;
EXPLAIN SELECT * FROM t1 LEFT JOIN t2 ON t1.name=t2.name;
SELECT * FROM t1 LEFT JOIN t2 ON t1.name=t2.name;

DROP TABLE t1,t2;


#
# Bug #26963: join with predicates that contain fields from equalities evaluated
#             to constants after constant table substitution
#

CREATE TABLE t1 (
 access_id int NOT NULL default '0',
 name varchar(20) default NULL,
 rank int NOT NULL default '0',
 KEY idx (access_id)
);

CREATE TABLE t2 (
  faq_group_id int NOT NULL default '0',
  faq_id int NOT NULL default '0',
  access_id int default NULL,
  UNIQUE KEY idx1 (faq_id),
  KEY idx2 (faq_group_id,faq_id)
);

INSERT INTO t1 VALUES 
  (1,'Everyone',2),(2,'Help',3),(3,'Technical Support',1),(4,'Chat User',4);
INSERT INTO t2 VALUES
  (261,265,1),(490,494,1);


SELECT t2.faq_id 
  FROM t1 INNER JOIN t2 IGNORE INDEX (idx1)
       ON (t1.access_id = t2.access_id)
       LEFT JOIN t2 t
       ON (t.faq_group_id = t2.faq_group_id AND
           find_in_set(t.access_id, '1,4') < find_in_set(t2.access_id, '1,4'))
   WHERE
     t2.access_id IN (1,4) AND t.access_id IS NULL AND t2.faq_id in (265);

SELECT t2.faq_id 
  FROM t1 INNER JOIN t2
       ON (t1.access_id = t2.access_id)
       LEFT JOIN t2 t
       ON (t.faq_group_id = t2.faq_group_id AND
           find_in_set(t.access_id, '1,4') < find_in_set(t2.access_id, '1,4'))
   WHERE
     t2.access_id IN (1,4) AND t.access_id IS NULL AND t2.faq_id in (265);

DROP TABLE t1,t2;


#
# Bug #19372: Optimizer does not use index anymore when WHERE index NOT IN
# () is added
#
CREATE TABLE t1 (a INT, b INT, KEY inx (b,a));

INSERT INTO t1 VALUES (1,1), (1,2), (1,3), (1,4), (1,5), (1, 6), (1,7);
EXPLAIN SELECT COUNT(*) FROM t1 f1 INNER JOIN t1 f2
    ON ( f1.b=f2.b AND f1.a<f2.a ) 
    WHERE 1 AND f1.b NOT IN (100,2232,3343,51111);
DROP TABLE t1;    

#
# Bug #27352: Incorrect result of nested selects instead of error reporting
#

CREATE TABLE t1 (c1 INT, c2 INT);
INSERT INTO t1 VALUES (1,11), (2,22), (2,22);

let $n= 31;
let $q= COUNT(c2);
while ($n)
{
  let $q= (SELECT $q);
  dec $n;
}
--disable_warnings
eval EXPLAIN SELECT c1 FROM t1 WHERE $q > 0;
--enable_warnings

let $n= 64;
let $q= COUNT(c2);
while ($n)
{
  let $q= (SELECT $q);
  dec $n;
}
--error ER_TOO_HIGH_LEVEL_OF_NESTING_FOR_SELECT
eval EXPLAIN SELECT c1 FROM t1 WHERE $q > 0;

DROP TABLE t1;

#
# Bug #30396: crash for a join with equalities and sargable predicates
#             in disjunctive parts of the WHERE condition 
#

CREATE TABLE t1 (
  c1 int(11) NOT NULL AUTO_INCREMENT,
  c2 varchar(1000) DEFAULT NULL,
  c3 bigint(20) DEFAULT NULL,
  c4 bigint(20) DEFAULT NULL,
  PRIMARY KEY (c1)
);

EXPLAIN EXTENDED 
SELECT  join_2.c1  
FROM 
	t1 AS join_0, 
	t1 AS join_1, 
	t1 AS join_2, 
	t1 AS join_3, 
	t1 AS join_4, 
	t1 AS join_5, 
	t1 AS join_6, 
	t1 AS join_7
WHERE 
	join_0.c1=join_1.c1  AND 
	join_1.c1=join_2.c1  AND 
	join_2.c1=join_3.c1  AND 
	join_3.c1=join_4.c1  AND 
	join_4.c1=join_5.c1  AND 
	join_5.c1=join_6.c1  AND 
	join_6.c1=join_7.c1 
         OR 
	join_0.c2 < '?'  AND 
	join_1.c2 < '?'  AND
	join_2.c2 > '?'  AND
	join_2.c2 < '!'  AND
	join_3.c2 > '?'  AND 
	join_4.c2 = '?'  AND 
	join_5.c2 <> '?' AND
	join_6.c2 <> '?' AND 
	join_7.c2 >= '?' AND
        join_0.c1=join_1.c1  AND 
	join_1.c1=join_2.c1  AND 
        join_2.c1=join_3.c1  AND
	join_3.c1=join_4.c1  AND 
	join_4.c1=join_5.c1  AND 
	join_5.c1=join_6.c1  AND 
	join_6.c1=join_7.c1
GROUP BY 
	join_3.c1,
	join_2.c1,
	join_7.c1,
	join_1.c1,
	join_0.c1;
	
SHOW WARNINGS;

DROP TABLE t1;

#
# Bug #27695: Misleading warning when declaring all space column names and
#             truncation of one-space column names to zero length names.
#

--disable_ps_protocol
SELECT 1 AS ` `;
SELECT 1 AS `  `;
SELECT 1 AS ` x`;
--enable_ps_protocol

--error 1166
CREATE VIEW v1 AS SELECT 1 AS ``;

--error 1166
CREATE VIEW v1 AS SELECT 1 AS ` `;

--error 1166
CREATE VIEW v1 AS SELECT 1 AS `  `;

--error 1166
CREATE VIEW v1 AS SELECT (SELECT 1 AS `  `);

CREATE VIEW v1 AS SELECT 1 AS ` x`;
SELECT `x` FROM v1;

--error 1166
ALTER VIEW v1 AS SELECT 1 AS ` `;

DROP VIEW v1;

#
<<<<<<< HEAD
# Bug #30666: Incorrect order when using range conditions on 2 tables or more
#

CREATE TABLE t1 (c11 INT UNSIGNED NOT NULL AUTO_INCREMENT PRIMARY KEY);
CREATE TABLE t2 (c21 INT UNSIGNED NOT NULL, 
                 c22 INT DEFAULT NULL, 
                 KEY(c21, c22));
CREATE TABLE t3 (c31 INT UNSIGNED NOT NULL DEFAULT 0, 
                 c32 INT DEFAULT NULL, 
                 c33 INT NOT NULL, 
                 c34 INT UNSIGNED DEFAULT 0,
                 KEY (c33, c34, c32));

INSERT INTO t1 values (),(),(),(),();
INSERT INTO t2 SELECT a.c11, b.c11 FROM t1 a, t1 b;
INSERT INTO t3 VALUES (1, 1, 1, 0), 
                      (2, 2, 0, 0), 
                      (3, 3, 1, 0), 
                      (4, 4, 0, 0), 
                      (5, 5, 1, 0);

# Show that ORDER BY produces the correct results order
SELECT c32 FROM t1, t2, t3 WHERE t1.c11 IN (1, 3, 5) AND 
                                 t3.c31 = t1.c11 AND t2.c21 = t1.c11 AND 
                                 t3.c33 = 1 AND t2.c22 in (1, 3) 
                           ORDER BY c32; 

# Show that ORDER BY DESC produces the correct results order
SELECT c32 FROM t1, t2, t3 WHERE t1.c11 IN (1, 3, 5) AND 
                                 t3.c31 = t1.c11 AND t2.c21 = t1.c11 AND 
                                 t3.c33 = 1 AND t2.c22 in (1, 3) 
                           ORDER BY c32 DESC; 

DROP TABLE t1, t2, t3;
=======
# Bug#31800: Date comparison fails with timezone and slashes for greater
#            than comparison
#

# On DATETIME-like literals with trailing garbage, BETWEEN fudged in a
# DATETIME comparator, while greater/less-than used bin-string comparisons.
# Should correctly be compared as DATE or DATETIME, but throw a warning:

select str_to_date('2007-10-09','%Y-%m-%d') between '2007/10/01 00:00:00 GMT'
                                                and '2007/10/20 00:00:00 GMT';
select str_to_date('2007-10-09','%Y-%m-%d') > '2007/10/01 00:00:00 GMT-6';
select str_to_date('2007-10-09','%Y-%m-%d') <= '2007/10/2000:00:00 GMT-6';

# We have all we need -- and trailing garbage:
# (leaving out a leading zero in first example to prove it's a
# value-comparison, not a string-comparison!)
select str_to_date('2007-10-01','%Y-%m-%d') = '2007-10-1 00:00:00 GMT-6';
select str_to_date('2007-10-01','%Y-%m-%d') = '2007-10-01 x00:00:00 GMT-6';
select str_to_date('2007-10-01','%Y-%m-%d %H:%i:%s') = '2007-10-01 00:00:00 GMT-6';
select str_to_date('2007-10-01','%Y-%m-%d %H:%i:%s') = '2007-10-01 00:x00:00 GMT-6';
# no time at all:
select str_to_date('2007-10-01','%Y-%m-%d %H:%i:%s') = '2007-10-01 x12:34:56 GMT-6';
# partial time:
select str_to_date('2007-10-01 12:34:00','%Y-%m-%d %H:%i:%s') = '2007-10-01 12:34x:56 GMT-6';
# fail, different second part:
select str_to_date('2007-10-01 12:34:56','%Y-%m-%d %H:%i:%s') = '2007-10-01 12:34x:56 GMT-6';
# correct syntax, no trailing nonsense -- this one must throw no warning:
select str_to_date('2007-10-01 12:34:56','%Y-%m-%d %H:%i:%s') = '2007-10-01 12:34:56';
# no warning, but failure (different hour parts):
select str_to_date('2007-10-01','%Y-%m-%d') = '2007-10-01 12:00:00';
# succeed:
select str_to_date('2007-10-01 12','%Y-%m-%d %H') = '2007-10-01 12:00:00';
# succeed, but warn for "trailing garbage" (":34"):
select str_to_date('2007-10-01 12:34','%Y-%m-%d %H') = '2007-10-01 12:00:00';
# invalid date (Feb 30) succeeds
select str_to_date('2007-02-30 12:34','%Y-%m-%d %H:%i') = '2007-02-30 12:34';
# 0-day for both, just works in default SQL mode.
select str_to_date('2007-10-00 12:34','%Y-%m-%d %H:%i') = '2007-10-00 12:34';
# 0-day, succeed
select str_to_date('2007-10-00','%Y-%m-%d') between '2007/09/01 00:00:00'
                                                and '2007/10/20 00:00:00';
set SQL_MODE=TRADITIONAL;
# 0-day throws warning in traditional mode, and fails
select str_to_date('2007-10-00 12:34','%Y-%m-%d %H:%i') = '2007-10-00 12:34';
select str_to_date('2007-10-01 12:34','%Y-%m-%d %H:%i') = '2007-10-00 12:34';
# different code-path: get_datetime_value() with 0-day
select str_to_date('2007-10-00 12:34','%Y-%m-%d %H:%i') = '2007-10-01 12:34';
select str_to_date('2007-10-00','%Y-%m-%d') between '2007/09/01'
                                                and '2007/10/20';
set SQL_MODE=DEFAULT;
select str_to_date('2007-10-00','%Y-%m-%d') between '' and '2007/10/20';
select str_to_date('','%Y-%m-%d') between '2007/10/01' and '2007/10/20';
select str_to_date('','%Y-%m-%d %H:%i') = '2007-10-01 12:34';
select str_to_date(NULL,'%Y-%m-%d %H:%i') = '2007-10-01 12:34';
select str_to_date('2007-10-00 12:34','%Y-%m-%d %H:%i') = '';

select str_to_date('1','%Y-%m-%d') = '1';
select str_to_date('1','%Y-%m-%d') = '1';
select str_to_date('','%Y-%m-%d') = '';

# these three should work!
select str_to_date('1000-01-01','%Y-%m-%d') between '0000-00-00' and NULL;
select str_to_date('1000-01-01','%Y-%m-%d') between NULL and '2000-00-00';
select str_to_date('1000-01-01','%Y-%m-%d') between NULL and NULL;
>>>>>>> 580cc593

--echo End of 5.0 tests

#
# Bug #30639: limit offset,rowcount wraps when rowcount >= 2^32 in windows
#
create table t1(a INT, KEY (a));
INSERT INTO t1 VALUES (1),(2),(3),(4),(5);
SELECT a FROM t1 ORDER BY a LIMIT 2;
SELECT a FROM t1 ORDER BY a LIMIT 2,4294967296;
SELECT a FROM t1 ORDER BY a LIMIT 2,4294967297;
DROP TABLE t1;<|MERGE_RESOLUTION|>--- conflicted
+++ resolved
@@ -3502,7 +3502,6 @@
 DROP VIEW v1;
 
 #
-<<<<<<< HEAD
 # Bug #30666: Incorrect order when using range conditions on 2 tables or more
 #
 
@@ -3537,7 +3536,8 @@
                            ORDER BY c32 DESC; 
 
 DROP TABLE t1, t2, t3;
-=======
+
+#
 # Bug#31800: Date comparison fails with timezone and slashes for greater
 #            than comparison
 #
@@ -3602,7 +3602,6 @@
 select str_to_date('1000-01-01','%Y-%m-%d') between '0000-00-00' and NULL;
 select str_to_date('1000-01-01','%Y-%m-%d') between NULL and '2000-00-00';
 select str_to_date('1000-01-01','%Y-%m-%d') between NULL and NULL;
->>>>>>> 580cc593
 
 --echo End of 5.0 tests
 
