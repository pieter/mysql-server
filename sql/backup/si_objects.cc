/**
   @file
 
   This file defines the API for the following object services:
     - getting CREATE statements for objects
     - generating GRANT statments for objects
     - enumerating objects
     - finding dependencies for objects
     - executor for SQL statments
     - wrappers for controlling the DDL Blocker

  The methods defined below are used to provide server functionality to
  and permitting an isolation layer for the client (caller).
 */ 

#include "mysql_priv.h"
#include "si_objects.h"
#include <ddl_blocker.h>
#include "sql_show.h"

DDL_blocker_class *DDL_blocker= NULL;

namespace obs {

/*
  Executes the SQL string passed.
*/
int silent_exec(THD *thd, String *query)
{
  Vio *save_vio= thd->net.vio;

  DBUG_PRINT("si_objects",("executing %s",query->c_ptr()));

  /*
    Note: the change net.vio idea taken from execute_init_command in
    sql_parse.cc
   */
  thd->net.vio= 0;
  thd->net.no_send_error= 0;

  thd->query=         query->c_ptr();
  thd->query_length=  query->length();

  thd->set_time(time(NULL));
  pthread_mutex_lock(&::LOCK_thread_count);
  thd->query_id= ::next_query_id();
  pthread_mutex_unlock(&::LOCK_thread_count);

  /*
    @todo The following is a work around for online backup and the DDL blocker.
          It should be removed when the generalized solution is in place.
          This is needed to ensure the restore (which uses DDL) is not blocked
          when the DDL blocker is engaged.
  */
  thd->DDL_exception= TRUE;

  const char *ptr;
  ::mysql_parse(thd,thd->query,thd->query_length,&ptr);

  thd->net.vio= save_vio;

  if (thd->is_error())
  {
    DBUG_PRINT("restore",
              ("error executing query %s!", thd->query));
    DBUG_PRINT("restore",("last error (%d): %s",thd->net.last_errno
                                               ,thd->net.last_error));
    return thd->net.last_errno ? (int)thd->net.last_errno : -1;
  }

  return 0;
}

/**
   @class DatabaseObj

   This class provides an abstraction to a database object for creation and
   capture of the creation data.  
  */
class DatabaseObj : public Obj
{
public:
  DatabaseObj(const LEX_STRING db_name) : m_db_name(db_name) {}

public:
  virtual bool serialize(THD *thd, String *serialization);

  virtual bool materialize(uint serialization_version,
                          const String *serialization);

  virtual bool execute(THD *thd);

private:
  // These attributes are to be used only for serialization.
  LEX_STRING m_db_name;

private:
  // These attributes are to be used only for materialization.
  String *m_create_stmt;
};

/**
   serialize the object

   This method produces the data necessary for materializing the object
   on restore (creates object). 
   
   @param[in]  thd            current thread
   @param[out] serialization  the data needed to recreate this object

   @note this method will return an error if the db_name is either
         mysql or information_schema as these are not objects that 
         should be recreated using this interface.

   @returns bool 0 = SUCCESS
  */
bool DatabaseObj::serialize(THD *thd, String *serialization)
{
  HA_CREATE_INFO create;
  DBUG_ENTER("DatabaseObj::serialize()");
  DBUG_PRINT("DatabaseObj::serialize", ("name: %s", m_db_name.str));

  if ((my_strcasecmp(system_charset_info, m_db_name.str, 
      INFORMATION_SCHEMA_NAME.str) == 0) ||
      (my_strcasecmp(system_charset_info, m_db_name.str, "mysql") == 0))
  {
    DBUG_PRINT("backup",(" Skipping internal database %s", m_db_name.str));
    DBUG_RETURN(1);
  }
  create.default_table_charset= system_charset_info;

  if (check_db_dir_existence(m_db_name.str))
  {
    my_error(ER_BAD_DB_ERROR, MYF(0), m_db_name.str);
    return -1;
  }

  load_db_opt_by_name(thd, m_db_name.str, &create);

  serialization->append(STRING_WITH_LEN("CREATE DATABASE "));
  append_identifier(thd, serialization, m_db_name.str, m_db_name.length);

  if (create.default_table_charset)
  {
    serialization->append(STRING_WITH_LEN(" DEFAULT CHARACTER SET "));
    serialization->append(create.default_table_charset->csname);
    if (!(create.default_table_charset->state & MY_CS_PRIMARY))
    {
      serialization->append(STRING_WITH_LEN(" COLLATE "));
      serialization->append(create.default_table_charset->name);
    }
  }
  DBUG_RETURN(0);
}

/**
   Materialize the serialization string.

   This method saves serialization string into a member variable.

   @param[in]  serialization_version   version number of this interface
   @param[in]  serialization           the string from serialize()

   @todo take serialization_version into account

   @returns bool 0 = SUCCESS
  */
bool DatabaseObj::materialize(uint serialization_version,
                             const String *serialization)
{
  DBUG_ENTER("DatabaseObj::materialize()");
  m_create_stmt= (String *)serialization;
  DBUG_RETURN(0);
}

/**
   Create the object.
   
   This method uses serialization string in a query and executes it.

   @param[in]  thd  current thread

   @returns bool 0 = SUCCESS
  */
bool DatabaseObj::execute(THD *thd)
{
  DBUG_ENTER("DatabaseObj::execute()");
  DBUG_RETURN(silent_exec(thd, m_create_stmt));
}

Obj *get_database(const LEX_STRING db_name)
{
  DatabaseObj *dbo= new DatabaseObj(db_name);
  return dbo;
}

/**
   @class TableObj

   This class provides an abstraction to a table object for creation and
   capture of the creation data.  
  */
class TableObj : public Obj
{
public:
  TableObj(const LEX_STRING db_name,
           const LEX_STRING table_name,
           bool table_is_view) : 
    m_db_name(db_name), 
    m_table_name(table_name), 
    m_table_is_view(table_is_view) {}

public:
  virtual bool serialize(THD *thd, String *serialization);

  virtual bool materialize(uint serialization_version,
                           const String *serialization);

  virtual bool execute(THD *thd);

private:
  // These attributes are to be used only for serialization.
  LEX_STRING m_db_name;
  LEX_STRING m_table_name;
  bool m_table_is_view;

private:
  // These attributes are to be used only for materialization.
  String *m_create_stmt;

private:
  bool serialize_table(THD *thd, String *serialization);
  bool serialize_view(THD *thd, String *serialization);
};

/**
   serialize the object

   This method produces the data necessary for materializing the object
   on restore (creates object). 
   
   @param[in]  thd            current thread
   @param[out] serialization  the data needed to recreate this object

   @returns bool 0 = SUCCESS
  */
bool TableObj::serialize(THD *thd, String *serialization)
{
  bool ret= 0;
  DBUG_ENTER("TableObj::serialize()");
  DBUG_PRINT("TableObj::serialize", ("name: %s@%s", m_db_name.str,
             m_table_name.str));

  DBUG_ASSERT(serialization);
  serialization->length(0);
  Table_ident *name_id= new Table_ident(m_table_name);
  name_id->db= m_db_name;

  /*
    Add the view to the table list and set the thd to look at views only.
    Note: derived from sql_yacc.yy.
  */
  thd->lex->select_lex.add_table_to_list(thd, name_id, NULL, 0);
  TABLE_LIST *table_list= (TABLE_LIST*)thd->lex->select_lex.table_list.first;
  thd->lex->sql_command = SQLCOM_SHOW_CREATE; 

  /*
    Setup view specific variables and settings
  */
  if (m_table_is_view)
  {
    thd->lex->only_view= 1;
    thd->lex->view_prepare_mode= TRUE; // use prepare mode
    table_list->skip_temporary= 1;     // skip temporary tables
  }

  /*
    Open the view and its base tables or views
  */
  if (open_normal_and_derived_tables(thd, table_list, 0))
    DBUG_RETURN(-1);

  /*
    Setup view specific variables and settings
  */
  if (m_table_is_view)
  {
    table_list->view_db= m_db_name;
    serialization->set_charset(table_list->view_creation_ctx->get_client_cs());
  }

  /*
    Get the create statement and close up shop.
  */
  ret= m_table_is_view ? 
    view_store_create_info(thd, table_list, serialization) :
    store_create_info(thd, table_list, serialization, NULL);
  close_thread_tables(thd);

  DBUG_RETURN(0);
}

/**
   Materialize the serialization string.

   This method saves serialization string into a member variable.

   @param[in]  serialization_version   version number of this interface
   @param[in]  serialization           the string from serialize()

   @todo take serialization_version into account

   @returns bool 0 = SUCCESS
  */
bool TableObj::materialize(uint serialization_version,
                             const String *serialization)
{
  DBUG_ENTER("TableObj::materialize()");
  m_create_stmt= (String *)serialization;
  DBUG_RETURN(0);
}

/**
   Create the object.
   
   This method uses serialization string in a query and executes it.

   @param[in]  thd  current thread

   @returns bool 0 = SUCCESS
  */
bool TableObj::execute(THD *thd)
{
  DBUG_ENTER("TableObj::execute()");
  DBUG_RETURN(silent_exec(thd, m_create_stmt));
}

Obj *get_table(const LEX_STRING db_name, const LEX_STRING table_name, bool view)
{
  TableObj *dbo= new TableObj(db_name, table_name, view);
  return dbo;
}

/*
  DDL Blocker methods
*/

/**
   Turn on the ddl blocker

   This method is used to start the ddl blocker blocking DDL commands.

   @param[in] thd  current thread

   @retval my_bool success = TRUE, error = FALSE
  */
my_bool ddl_blocker_enable(THD *thd)
{
  DBUG_ENTER("ddl_blocker_enable()");
  if (!DDL_blocker->block_DDL(thd))
    DBUG_RETURN(FALSE);
  DBUG_RETURN(TRUE);
}

/**
   Turn off the ddl blocker

   This method is used to stop the ddl blocker from blocking DDL commands.
  */
void ddl_blocker_disable()
{
  DBUG_ENTER("ddl_blocker_disable()");
  DDL_blocker->unblock_DDL();
  DBUG_VOID_RETURN;
}

/**
   Turn on the ddl blocker exception

   This method is used to allow the exception allowing a restore operation to
   perform DDL operations while the ddl blocker blocking DDL commands.

   @param[in] thd  current thread
  */
void ddl_blocker_exception_on(THD *thd)
{
  DBUG_ENTER("ddl_blocker_exception_on()");
  thd->DDL_exception= TRUE;
  DBUG_VOID_RETURN;
}

/**
   Turn off the ddl blocker exception

   This method is used to suspend the exception allowing a restore operation to
   perform DDL operations while the ddl blocker blocking DDL commands.

   @param[in] thd  current thread
  */
void ddl_blocker_exception_off(THD *thd)
{
  DBUG_ENTER("ddl_blocker_exception_off()");
  thd->DDL_exception= FALSE;
  DBUG_VOID_RETURN;
}

} // obs namespace

<<<<<<< HEAD
//
// Implementation: iterator impl classes.
//

#if 0
class DatabaseListIterator : public ObjIterator
{
public:
  DatabaseIterator();

public:
  virtual DatabaseObj *next();
};

class DbTablesIterator : public ObjIterator
{
public:
  DbTablesIterator(const LEX_STRING db_name);

public:
  virtual TableObj *next();
};

class DbViewIterator : public ObjIterator
{
public:
  DbViewIterator(const LEX_STRING db_name);

public:
  virtual TableObj *next();
}

class DbTriggerIterator : public ObjIterator
{
public:
  DbTriggerIterator(const LEX_STRING db_name);

publbic:
  virtual TriggerObj *next();
};

class DbStoredProcIterator : public ObjIterator
{
public:
  DbStoredProcIterator(const LEX_STRING db_name);

public:
  virtual StoredProcObj *next();
};

class DbStoredFuncIterator : public ObjIterator
{
public:
  DbStoredFuncIterator(const LEX_STRING db_name);

public:
  virtual StoredFuncObj *next();
}

class DbEventIterator : public ObjIterator
{
public:
  DbEventbIterator(const LEX_STRING db_name);

public:
  virtual EventObj *next();
};

///////////////////////////////////////////////////////////////////////////

//
// Implementation: DatabaseIterator class.
//

///////////////////////////////////////////////////////////////////////////

ObjIterator *get_databases()
{
  return new DatabaseIterator();
}

///////////////////////////////////////////////////////////////////////////

=======
TABLE *create_schema_table(THD *thd, TABLE_LIST *table_list); // defined in sql_show.cc
static TABLE* open_schema_table(THD *thd, ST_SCHEMA_TABLE *st);

namespace obs {
//
// Implementation: object impl classes.
//

///////////////////////////////////////////////////////////////////////////

class DatabaseObj : public Obj
{
public:
  DatabaseObj(const String *db_name);

public:
  virtual bool serialize(THD *thd, String *serialialization);

  virtual bool materialize(uint serialization_version,
                          const String *serialialization);

  virtual bool execute();
  
  const String* get_name()
  { return &m_db_name; } 

private:
  // These attributes are to be used only for serialialization.
  String m_db_name;

private:
  // These attributes are to be used only for materialization.
  LEX_STRING m_create_stmt;
};

///////////////////////////////////////////////////////////////////////////

class TableObj : public Obj
{
public:
  TableObj(const String *db_name,
           const String *table_name,
           bool table_is_view);

public:
  virtual bool serialize(THD *thd, String *serialialization);

  virtual bool materialize(uint serialization_version,
                           const String *serialialization);

  virtual bool execute();

  const String* get_name()
  { return &m_table_name; } 

private:
  // These attributes are to be used only for serialialization.
  String m_db_name;
  String m_table_name;
  bool m_table_is_view;

private:
  // These attributes are to be used only for materialization.
  LEX_STRING m_create_stmt;

private:
  bool serialize_table(THD *thd, String *serialialization);
  bool serialize_view(THD *thd, String *serialialization);
};

///////////////////////////////////////////////////////////////////////////


>>>>>>> 7557ae87
class TriggerObj : public Obj
{
public:
  TriggerObj(const LEX_STRING db_name,
             const LEX_STRING trigger_name);

public:
  virtual bool serialize(THD *thd, String *serialization);

  virtual bool materialize(uint serialization_version,
                          const String *serialization);

  virtual bool execute();

private:
  // These attributes are to be used only for serialization.
  LEX_STRING m_db_name;
  LEX_STRING m_trigger_name;

private:
  // These attributes are to be used only for materialization.
  LEX_STRING m_create_stmt;
};

///////////////////////////////////////////////////////////////////////////

class StoredProcObj : public Obj
{
public:
  StoredProcObj(const LEX_STRING db_name,
                const LEX_STRING stored_proc_name);

public:
  virtual bool serialize(THD *thd, String *serialization);

  virtual bool materialize(uint serialization_version,
                          const String *serialization);

  virtual bool execute();

private:
  // These attributes are to be used only for serialization.
  LEX_STRING m_db_name;
  LEX_STRING m_stored_proc_name;

private:
  // These attributes are to be used only for materialization.
  LEX_STRING m_create_stmt;
};

///////////////////////////////////////////////////////////////////////////

class StoredFuncObj : public Obj
{
public:
  StoredFuncObj(const LEX_STRING db_name,
                const LEX_STRING stored_func_name);

public:
  virtual bool serialize(THD *thd, String *serialization);

  virtual bool materialize(uint serialization_version,
                          const String *serialization);

  virtual bool execute();

private:
  // These attributes are to be used only for serialization.
  LEX_STRING m_db_name;
  LEX_STRING m_stored_func_name;

private:
  // These attributes are to be used only for materialization.
  LEX_STRING m_create_stmt;
};

///////////////////////////////////////////////////////////////////////////

class EventObj : public Obj
{
public:
  EventObj(const LEX_STRING db_name,
           const LEX_STRING event_name);

public:
  virtual bool serialize(THD *thd, String *serialization);

  virtual bool materialize(uint serialization_version,
                          const String *serialization);

  virtual bool execute();

private:
  // These attributes are to be used only for serialization.
  LEX_STRING m_db_name;
  LEX_STRING m_event_name;

private:
  // These attributes are to be used only for materialization.
  LEX_STRING m_create_stmt;
};

///////////////////////////////////////////////////////////////////////////

//
<<<<<<< HEAD
=======
// Implementation: iterator impl classes.
//

///////////////////////////////////////////////////////////////////////////

class DatabaseIterator : public ObjIterator
{
public:
  DatabaseIterator(THD *thd);
  ~DatabaseIterator();

public:
  virtual DatabaseObj *next();
  
private:

  THD    *m_thd;
  TABLE  *is_schemata;
  handler *ha;
  my_bitmap_map *old_map;

  friend ObjIterator* get_databases(THD*);
};

class DbTablesIterator : public ObjIterator
{
public:
  DbTablesIterator(THD *thd, const String *db_name);
  ~DbTablesIterator();

public:
  virtual TableObj *next();

private:

  THD   *m_thd;
  String m_db_name;
  TABLE *is_tables;
  handler *ha;
  my_bitmap_map *old_map;
  
protected:

  bool enumerate_views;
  
  friend ObjIterator *get_db_tables(THD*, const String*);
};

class DbViewsIterator : public DbTablesIterator
{
public:
  DbViewsIterator(THD *thd, const String *db_name): DbTablesIterator(thd,db_name)
  { enumerate_views= TRUE; }

  friend ObjIterator *get_db_views(THD*, const String*);
};


//
// Implementation: DatabaseIterator class.
//

///////////////////////////////////////////////////////////////////////////

ObjIterator *get_databases(THD *thd)
{
  DatabaseIterator *it= new DatabaseIterator(thd);

  return it && it->is_valid ? it : NULL;
}

DatabaseIterator::DatabaseIterator(THD *thd):
  m_thd(thd), is_schemata(NULL)
{
  DBUG_ASSERT(m_thd);
  
  is_schemata = open_schema_table(m_thd, get_schema_table(SCH_SCHEMATA));

  if (!is_schemata)
    return;

  ha = is_schemata->file;

  if (!ha)
    return;

  old_map= dbug_tmp_use_all_columns(is_schemata, is_schemata->read_set);

  if (ha->ha_rnd_init(TRUE))
  {
    ha= NULL;
    return;
  }
  
  is_valid= TRUE;
}

DatabaseIterator::~DatabaseIterator()
{
  if (ha)
   ha->ha_rnd_end();

  DBUG_ASSERT(m_thd);
  
  if (is_schemata)
  {
    dbug_tmp_restore_column_map(is_schemata->read_set, old_map);
    free_tmp_table(m_thd, is_schemata);
  }
}

DatabaseObj* DatabaseIterator::next()
{
  if (!is_valid)
    return NULL;
    
  DBUG_ASSERT(ha);
  DBUG_ASSERT(is_schemata);
  
  if (ha->rnd_next(is_schemata->record[0]))
    return NULL;
    
  String name;

  is_schemata->field[1]->val_str(&name);

  DBUG_PRINT("DatabaseIterator::next", (" Found database %s", name.ptr()));

  return new DatabaseObj(&name);
}

//
// Implementation: DbTablesIterator class.
//

///////////////////////////////////////////////////////////////////////////

ObjIterator *get_db_tables(THD *thd, const String *db_name)
{
  DbTablesIterator *it= new DbTablesIterator(thd, db_name);

  return it && it->is_valid ? it : NULL;
}

ObjIterator *get_db_views(THD *thd, const String *db_name)
{
  DbViewsIterator *it= new DbViewsIterator(thd, db_name);

  return it && it->is_valid ? it : NULL;
}

DbTablesIterator::DbTablesIterator(THD *thd, const String *db_name):
  m_thd(thd), m_db_name(*db_name), 
  is_tables(NULL), ha(NULL), old_map(NULL),
  enumerate_views(FALSE)
{
  DBUG_ASSERT(m_thd);
  m_db_name.copy();
  
  is_tables = open_schema_table(m_thd, get_schema_table(SCH_TABLES));

  if (!is_tables)
    return;

  ha = is_tables->file;

  if (!ha)
    return;

  old_map= dbug_tmp_use_all_columns(is_tables, is_tables->read_set);

  if (ha->ha_rnd_init(TRUE))
  {
    ha= NULL;
    return;
  }
  
  is_valid= TRUE;
}

DbTablesIterator::~DbTablesIterator()
{
  if (ha)
   ha->ha_rnd_end();

  DBUG_ASSERT(m_thd);
  
  if (is_tables)
  {
    dbug_tmp_restore_column_map(is_tables->read_set, old_map);
    free_tmp_table(m_thd, is_tables);
  }
}

TableObj* DbTablesIterator::next()
{
  if (!is_valid)
    return NULL;
    
  DBUG_ASSERT(ha);
  DBUG_ASSERT(is_tables);
  
  while (!ha->rnd_next(is_tables->record[0]))
  {
    String table_name;
    String db_name;
    String type;

    is_tables->field[1]->val_str(&db_name);
    is_tables->field[2]->val_str(&table_name);
    is_tables->field[3]->val_str(&type);

    // skip tables not from the given database
    if (db_name != m_db_name)
      continue;
      
    // skip tables/views depending on enumerate_views flag
    if (type != ( enumerate_views ? String("VIEW", system_charset_info) :
                                    String("BASE TABLE", system_charset_info)) )
      continue;

    DBUG_PRINT("DbTablesIterator::next", (" Found table %s.%s", 
                                          db_name.ptr(), table_name.ptr()));
    return new TableObj(&db_name,&table_name,enumerate_views);
  }
  
  return NULL;
}

///////////////////////////////////////////////////////////////////////////

//
// Implementation: DatabaseObj class.
//

///////////////////////////////////////////////////////////////////////////

DatabaseObj::DatabaseObj(const String *db_name) :
  m_db_name(*db_name)
{
  m_db_name.copy(); // copy name string to newly allocated memory
}

bool DatabaseObj::serialize(THD *thd, String *serialialization)
{
  return FALSE;
}

bool DatabaseObj::materialize(uint serialization_version,
                             const String *serialialization)
{
  return FALSE;
}

bool DatabaseObj::execute()
{
  return FALSE;
}

///////////////////////////////////////////////////////////////////////////


//
>>>>>>> 7557ae87
// Implementation: TableObj class.
//

///////////////////////////////////////////////////////////////////////////

TableObj::TableObj(const String *db_name,
                   const String *table_name,
                   bool table_is_view) :
  m_db_name(*db_name),
  m_table_name(*table_name),
  m_table_is_view(table_is_view)
{
  m_db_name.copy();
  m_table_name.copy();
}

bool TableObj::serialize(THD *thd, String *serialization)
{
<<<<<<< HEAD
  // XXX: this is a copy & paste from mysqld_show_create() and
  // store_create_info().

  // NOTE: we don't care about 1) privilege checking; 2) meta-data locking
  // here.

  // XXX: we don't add version-specific comment here. materialize()
  // function should know how to materialize the information.

  return m_table_is_view ?
         serialize_table(thd, serialization) :
         serialize_view(thd, serialization);
=======
  return FALSE;
>>>>>>> 7557ae87
}

bool TableObj::serialize_table(THD *thd, String *serialization)
{
  return 0;
}

bool TableObj::serialize_view(THD *thd, String *serialization)
{
  return 0;
}

bool TableObj::materialize(uint serialization_version,
                          const String *serialization)
{
<<<<<<< HEAD
  // XXX: take serialization_version into account.

  m_create_stmt= *serialization;
=======
  return 0;
>>>>>>> 7557ae87
}

bool TableObj::execute()
{
  return 0;
}


#if 0


class DbTriggerIterator : public ObjIterator
{
public:
  DbTriggerIterator(const LEX_STRING db_name);

publbic:
  virtual TriggerObj *next();
};

class DbStoredProcIterator : public ObjIterator
{
public:
  DbStoredProcIterator(const LEX_STRING db_name);

public:
  virtual StoredProcObj *next();
};

class DbStoredFuncIterator : public ObjIterator
{
public:
  DbStoredFuncIterator(const LEX_STRING db_name);

public:
  virtual StoredFuncObj *next();
};

class DbEventIterator : public ObjIterator
{
public:
  DbEventbIterator(const LEX_STRING db_name);

public:
  virtual EventObj *next();
};

///////////////////////////////////////////////////////////////////////////



#endif

} // obs namespace


/// Open given table in @c INFORMATION_SCHEMA database.
TABLE* open_schema_table(THD *thd, ST_SCHEMA_TABLE *st)
{
  TABLE *t;
  TABLE_LIST arg;
  my_bitmap_map *old_map;

  bzero( &arg, sizeof(TABLE_LIST) );

  // set context for create_schema_table call
  arg.schema_table= st;
  arg.alias=        NULL;
  arg.select_lex=   NULL;

  t= create_schema_table(thd,&arg); // Note: callers must free t.

  if( !t ) return NULL; // error!

  /*
   Temporarily set thd->lex->wild to NULL to keep st->fill_table
   happy.
  */
  ::String *wild= thd->lex->wild;
  ::enum_sql_command command= thd->lex->sql_command;

  thd->lex->wild = NULL;
  thd->lex->sql_command = enum_sql_command(0);

  // context for fill_table
  arg.table= t;

  old_map= tmp_use_all_columns(t, t->read_set);

  /*
    Question: is it correct to fill I_S table each time we use it or should it
    be filled only once?
   */
  st->fill_table(thd,&arg,NULL);  // NULL = no select condition

  tmp_restore_column_map(t->read_set, old_map);

  // undo changes to thd->lex
  thd->lex->wild= wild;
  thd->lex->sql_command= command;

  return t;
}


///////////////////////////////////////////////////////////////////////////<|MERGE_RESOLUTION|>--- conflicted
+++ resolved
@@ -14,483 +14,9 @@
  */ 
 
 #include "mysql_priv.h"
+
 #include "si_objects.h"
-#include <ddl_blocker.h>
-#include "sql_show.h"
-
-DDL_blocker_class *DDL_blocker= NULL;
-
-namespace obs {
-
-/*
-  Executes the SQL string passed.
-*/
-int silent_exec(THD *thd, String *query)
-{
-  Vio *save_vio= thd->net.vio;
-
-  DBUG_PRINT("si_objects",("executing %s",query->c_ptr()));
-
-  /*
-    Note: the change net.vio idea taken from execute_init_command in
-    sql_parse.cc
-   */
-  thd->net.vio= 0;
-  thd->net.no_send_error= 0;
-
-  thd->query=         query->c_ptr();
-  thd->query_length=  query->length();
-
-  thd->set_time(time(NULL));
-  pthread_mutex_lock(&::LOCK_thread_count);
-  thd->query_id= ::next_query_id();
-  pthread_mutex_unlock(&::LOCK_thread_count);
-
-  /*
-    @todo The following is a work around for online backup and the DDL blocker.
-          It should be removed when the generalized solution is in place.
-          This is needed to ensure the restore (which uses DDL) is not blocked
-          when the DDL blocker is engaged.
-  */
-  thd->DDL_exception= TRUE;
-
-  const char *ptr;
-  ::mysql_parse(thd,thd->query,thd->query_length,&ptr);
-
-  thd->net.vio= save_vio;
-
-  if (thd->is_error())
-  {
-    DBUG_PRINT("restore",
-              ("error executing query %s!", thd->query));
-    DBUG_PRINT("restore",("last error (%d): %s",thd->net.last_errno
-                                               ,thd->net.last_error));
-    return thd->net.last_errno ? (int)thd->net.last_errno : -1;
-  }
-
-  return 0;
-}
-
-/**
-   @class DatabaseObj
-
-   This class provides an abstraction to a database object for creation and
-   capture of the creation data.  
-  */
-class DatabaseObj : public Obj
-{
-public:
-  DatabaseObj(const LEX_STRING db_name) : m_db_name(db_name) {}
-
-public:
-  virtual bool serialize(THD *thd, String *serialization);
-
-  virtual bool materialize(uint serialization_version,
-                          const String *serialization);
-
-  virtual bool execute(THD *thd);
-
-private:
-  // These attributes are to be used only for serialization.
-  LEX_STRING m_db_name;
-
-private:
-  // These attributes are to be used only for materialization.
-  String *m_create_stmt;
-};
-
-/**
-   serialize the object
-
-   This method produces the data necessary for materializing the object
-   on restore (creates object). 
-   
-   @param[in]  thd            current thread
-   @param[out] serialization  the data needed to recreate this object
-
-   @note this method will return an error if the db_name is either
-         mysql or information_schema as these are not objects that 
-         should be recreated using this interface.
-
-   @returns bool 0 = SUCCESS
-  */
-bool DatabaseObj::serialize(THD *thd, String *serialization)
-{
-  HA_CREATE_INFO create;
-  DBUG_ENTER("DatabaseObj::serialize()");
-  DBUG_PRINT("DatabaseObj::serialize", ("name: %s", m_db_name.str));
-
-  if ((my_strcasecmp(system_charset_info, m_db_name.str, 
-      INFORMATION_SCHEMA_NAME.str) == 0) ||
-      (my_strcasecmp(system_charset_info, m_db_name.str, "mysql") == 0))
-  {
-    DBUG_PRINT("backup",(" Skipping internal database %s", m_db_name.str));
-    DBUG_RETURN(1);
-  }
-  create.default_table_charset= system_charset_info;
-
-  if (check_db_dir_existence(m_db_name.str))
-  {
-    my_error(ER_BAD_DB_ERROR, MYF(0), m_db_name.str);
-    return -1;
-  }
-
-  load_db_opt_by_name(thd, m_db_name.str, &create);
-
-  serialization->append(STRING_WITH_LEN("CREATE DATABASE "));
-  append_identifier(thd, serialization, m_db_name.str, m_db_name.length);
-
-  if (create.default_table_charset)
-  {
-    serialization->append(STRING_WITH_LEN(" DEFAULT CHARACTER SET "));
-    serialization->append(create.default_table_charset->csname);
-    if (!(create.default_table_charset->state & MY_CS_PRIMARY))
-    {
-      serialization->append(STRING_WITH_LEN(" COLLATE "));
-      serialization->append(create.default_table_charset->name);
-    }
-  }
-  DBUG_RETURN(0);
-}
-
-/**
-   Materialize the serialization string.
-
-   This method saves serialization string into a member variable.
-
-   @param[in]  serialization_version   version number of this interface
-   @param[in]  serialization           the string from serialize()
-
-   @todo take serialization_version into account
-
-   @returns bool 0 = SUCCESS
-  */
-bool DatabaseObj::materialize(uint serialization_version,
-                             const String *serialization)
-{
-  DBUG_ENTER("DatabaseObj::materialize()");
-  m_create_stmt= (String *)serialization;
-  DBUG_RETURN(0);
-}
-
-/**
-   Create the object.
-   
-   This method uses serialization string in a query and executes it.
-
-   @param[in]  thd  current thread
-
-   @returns bool 0 = SUCCESS
-  */
-bool DatabaseObj::execute(THD *thd)
-{
-  DBUG_ENTER("DatabaseObj::execute()");
-  DBUG_RETURN(silent_exec(thd, m_create_stmt));
-}
-
-Obj *get_database(const LEX_STRING db_name)
-{
-  DatabaseObj *dbo= new DatabaseObj(db_name);
-  return dbo;
-}
-
-/**
-   @class TableObj
-
-   This class provides an abstraction to a table object for creation and
-   capture of the creation data.  
-  */
-class TableObj : public Obj
-{
-public:
-  TableObj(const LEX_STRING db_name,
-           const LEX_STRING table_name,
-           bool table_is_view) : 
-    m_db_name(db_name), 
-    m_table_name(table_name), 
-    m_table_is_view(table_is_view) {}
-
-public:
-  virtual bool serialize(THD *thd, String *serialization);
-
-  virtual bool materialize(uint serialization_version,
-                           const String *serialization);
-
-  virtual bool execute(THD *thd);
-
-private:
-  // These attributes are to be used only for serialization.
-  LEX_STRING m_db_name;
-  LEX_STRING m_table_name;
-  bool m_table_is_view;
-
-private:
-  // These attributes are to be used only for materialization.
-  String *m_create_stmt;
-
-private:
-  bool serialize_table(THD *thd, String *serialization);
-  bool serialize_view(THD *thd, String *serialization);
-};
-
-/**
-   serialize the object
-
-   This method produces the data necessary for materializing the object
-   on restore (creates object). 
-   
-   @param[in]  thd            current thread
-   @param[out] serialization  the data needed to recreate this object
-
-   @returns bool 0 = SUCCESS
-  */
-bool TableObj::serialize(THD *thd, String *serialization)
-{
-  bool ret= 0;
-  DBUG_ENTER("TableObj::serialize()");
-  DBUG_PRINT("TableObj::serialize", ("name: %s@%s", m_db_name.str,
-             m_table_name.str));
-
-  DBUG_ASSERT(serialization);
-  serialization->length(0);
-  Table_ident *name_id= new Table_ident(m_table_name);
-  name_id->db= m_db_name;
-
-  /*
-    Add the view to the table list and set the thd to look at views only.
-    Note: derived from sql_yacc.yy.
-  */
-  thd->lex->select_lex.add_table_to_list(thd, name_id, NULL, 0);
-  TABLE_LIST *table_list= (TABLE_LIST*)thd->lex->select_lex.table_list.first;
-  thd->lex->sql_command = SQLCOM_SHOW_CREATE; 
-
-  /*
-    Setup view specific variables and settings
-  */
-  if (m_table_is_view)
-  {
-    thd->lex->only_view= 1;
-    thd->lex->view_prepare_mode= TRUE; // use prepare mode
-    table_list->skip_temporary= 1;     // skip temporary tables
-  }
-
-  /*
-    Open the view and its base tables or views
-  */
-  if (open_normal_and_derived_tables(thd, table_list, 0))
-    DBUG_RETURN(-1);
-
-  /*
-    Setup view specific variables and settings
-  */
-  if (m_table_is_view)
-  {
-    table_list->view_db= m_db_name;
-    serialization->set_charset(table_list->view_creation_ctx->get_client_cs());
-  }
-
-  /*
-    Get the create statement and close up shop.
-  */
-  ret= m_table_is_view ? 
-    view_store_create_info(thd, table_list, serialization) :
-    store_create_info(thd, table_list, serialization, NULL);
-  close_thread_tables(thd);
-
-  DBUG_RETURN(0);
-}
-
-/**
-   Materialize the serialization string.
-
-   This method saves serialization string into a member variable.
-
-   @param[in]  serialization_version   version number of this interface
-   @param[in]  serialization           the string from serialize()
-
-   @todo take serialization_version into account
-
-   @returns bool 0 = SUCCESS
-  */
-bool TableObj::materialize(uint serialization_version,
-                             const String *serialization)
-{
-  DBUG_ENTER("TableObj::materialize()");
-  m_create_stmt= (String *)serialization;
-  DBUG_RETURN(0);
-}
-
-/**
-   Create the object.
-   
-   This method uses serialization string in a query and executes it.
-
-   @param[in]  thd  current thread
-
-   @returns bool 0 = SUCCESS
-  */
-bool TableObj::execute(THD *thd)
-{
-  DBUG_ENTER("TableObj::execute()");
-  DBUG_RETURN(silent_exec(thd, m_create_stmt));
-}
-
-Obj *get_table(const LEX_STRING db_name, const LEX_STRING table_name, bool view)
-{
-  TableObj *dbo= new TableObj(db_name, table_name, view);
-  return dbo;
-}
-
-/*
-  DDL Blocker methods
-*/
-
-/**
-   Turn on the ddl blocker
-
-   This method is used to start the ddl blocker blocking DDL commands.
-
-   @param[in] thd  current thread
-
-   @retval my_bool success = TRUE, error = FALSE
-  */
-my_bool ddl_blocker_enable(THD *thd)
-{
-  DBUG_ENTER("ddl_blocker_enable()");
-  if (!DDL_blocker->block_DDL(thd))
-    DBUG_RETURN(FALSE);
-  DBUG_RETURN(TRUE);
-}
-
-/**
-   Turn off the ddl blocker
-
-   This method is used to stop the ddl blocker from blocking DDL commands.
-  */
-void ddl_blocker_disable()
-{
-  DBUG_ENTER("ddl_blocker_disable()");
-  DDL_blocker->unblock_DDL();
-  DBUG_VOID_RETURN;
-}
-
-/**
-   Turn on the ddl blocker exception
-
-   This method is used to allow the exception allowing a restore operation to
-   perform DDL operations while the ddl blocker blocking DDL commands.
-
-   @param[in] thd  current thread
-  */
-void ddl_blocker_exception_on(THD *thd)
-{
-  DBUG_ENTER("ddl_blocker_exception_on()");
-  thd->DDL_exception= TRUE;
-  DBUG_VOID_RETURN;
-}
-
-/**
-   Turn off the ddl blocker exception
-
-   This method is used to suspend the exception allowing a restore operation to
-   perform DDL operations while the ddl blocker blocking DDL commands.
-
-   @param[in] thd  current thread
-  */
-void ddl_blocker_exception_off(THD *thd)
-{
-  DBUG_ENTER("ddl_blocker_exception_off()");
-  thd->DDL_exception= FALSE;
-  DBUG_VOID_RETURN;
-}
-
-} // obs namespace
-
-<<<<<<< HEAD
-//
-// Implementation: iterator impl classes.
-//
-
-#if 0
-class DatabaseListIterator : public ObjIterator
-{
-public:
-  DatabaseIterator();
-
-public:
-  virtual DatabaseObj *next();
-};
-
-class DbTablesIterator : public ObjIterator
-{
-public:
-  DbTablesIterator(const LEX_STRING db_name);
-
-public:
-  virtual TableObj *next();
-};
-
-class DbViewIterator : public ObjIterator
-{
-public:
-  DbViewIterator(const LEX_STRING db_name);
-
-public:
-  virtual TableObj *next();
-}
-
-class DbTriggerIterator : public ObjIterator
-{
-public:
-  DbTriggerIterator(const LEX_STRING db_name);
-
-publbic:
-  virtual TriggerObj *next();
-};
-
-class DbStoredProcIterator : public ObjIterator
-{
-public:
-  DbStoredProcIterator(const LEX_STRING db_name);
-
-public:
-  virtual StoredProcObj *next();
-};
-
-class DbStoredFuncIterator : public ObjIterator
-{
-public:
-  DbStoredFuncIterator(const LEX_STRING db_name);
-
-public:
-  virtual StoredFuncObj *next();
-}
-
-class DbEventIterator : public ObjIterator
-{
-public:
-  DbEventbIterator(const LEX_STRING db_name);
-
-public:
-  virtual EventObj *next();
-};
-
-///////////////////////////////////////////////////////////////////////////
-
-//
-// Implementation: DatabaseIterator class.
-//
-
-///////////////////////////////////////////////////////////////////////////
-
-ObjIterator *get_databases()
-{
-  return new DatabaseIterator();
-}
-
-///////////////////////////////////////////////////////////////////////////
-
-=======
+
 TABLE *create_schema_table(THD *thd, TABLE_LIST *table_list); // defined in sql_show.cc
 static TABLE* open_schema_table(THD *thd, ST_SCHEMA_TABLE *st);
 
@@ -564,7 +90,6 @@
 ///////////////////////////////////////////////////////////////////////////
 
 
->>>>>>> 7557ae87
 class TriggerObj : public Obj
 {
 public:
@@ -572,15 +97,15 @@
              const LEX_STRING trigger_name);
 
 public:
-  virtual bool serialize(THD *thd, String *serialization);
+  virtual bool serialize(THD *thd, String *serialialization);
 
   virtual bool materialize(uint serialization_version,
-                          const String *serialization);
+                          const String *serialialization);
 
   virtual bool execute();
 
 private:
-  // These attributes are to be used only for serialization.
+  // These attributes are to be used only for serialialization.
   LEX_STRING m_db_name;
   LEX_STRING m_trigger_name;
 
@@ -598,15 +123,15 @@
                 const LEX_STRING stored_proc_name);
 
 public:
-  virtual bool serialize(THD *thd, String *serialization);
+  virtual bool serialize(THD *thd, String *serialialization);
 
   virtual bool materialize(uint serialization_version,
-                          const String *serialization);
+                          const String *serialialization);
 
   virtual bool execute();
 
 private:
-  // These attributes are to be used only for serialization.
+  // These attributes are to be used only for serialialization.
   LEX_STRING m_db_name;
   LEX_STRING m_stored_proc_name;
 
@@ -624,15 +149,15 @@
                 const LEX_STRING stored_func_name);
 
 public:
-  virtual bool serialize(THD *thd, String *serialization);
+  virtual bool serialize(THD *thd, String *serialialization);
 
   virtual bool materialize(uint serialization_version,
-                          const String *serialization);
+                          const String *serialialization);
 
   virtual bool execute();
 
 private:
-  // These attributes are to be used only for serialization.
+  // These attributes are to be used only for serialialization.
   LEX_STRING m_db_name;
   LEX_STRING m_stored_func_name;
 
@@ -650,15 +175,15 @@
            const LEX_STRING event_name);
 
 public:
-  virtual bool serialize(THD *thd, String *serialization);
+  virtual bool serialize(THD *thd, String *serialialization);
 
   virtual bool materialize(uint serialization_version,
-                          const String *serialization);
+                          const String *serialialization);
 
   virtual bool execute();
 
 private:
-  // These attributes are to be used only for serialization.
+  // These attributes are to be used only for serialialization.
   LEX_STRING m_db_name;
   LEX_STRING m_event_name;
 
@@ -670,8 +195,6 @@
 ///////////////////////////////////////////////////////////////////////////
 
 //
-<<<<<<< HEAD
-=======
 // Implementation: iterator impl classes.
 //
 
@@ -935,7 +458,6 @@
 
 
 //
->>>>>>> 7557ae87
 // Implementation: TableObj class.
 //
 
@@ -952,46 +474,25 @@
   m_table_name.copy();
 }
 
-bool TableObj::serialize(THD *thd, String *serialization)
-{
-<<<<<<< HEAD
-  // XXX: this is a copy & paste from mysqld_show_create() and
-  // store_create_info().
-
-  // NOTE: we don't care about 1) privilege checking; 2) meta-data locking
-  // here.
-
-  // XXX: we don't add version-specific comment here. materialize()
-  // function should know how to materialize the information.
-
-  return m_table_is_view ?
-         serialize_table(thd, serialization) :
-         serialize_view(thd, serialization);
-=======
+bool TableObj::serialize(THD *thd, String *serialialization)
+{
   return FALSE;
->>>>>>> 7557ae87
-}
-
-bool TableObj::serialize_table(THD *thd, String *serialization)
+}
+
+bool TableObj::serialize_table(THD *thd, String *serialialization)
 {
   return 0;
 }
 
-bool TableObj::serialize_view(THD *thd, String *serialization)
+bool TableObj::serialize_view(THD *thd, String *serialialization)
 {
   return 0;
 }
 
 bool TableObj::materialize(uint serialization_version,
-                          const String *serialization)
-{
-<<<<<<< HEAD
-  // XXX: take serialization_version into account.
-
-  m_create_stmt= *serialization;
-=======
+                          const String *serialialization)
+{
   return 0;
->>>>>>> 7557ae87
 }
 
 bool TableObj::execute()
