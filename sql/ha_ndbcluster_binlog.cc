/* Copyright (C) 2000-2003 MySQL AB

  This program is free software; you can redistribute it and/or modify
  it under the terms of the GNU General Public License as published by
  the Free Software Foundation; version 2 of the License.

  This program is distributed in the hope that it will be useful,
  but WITHOUT ANY WARRANTY; without even the implied warranty of
  MERCHANTABILITY or FITNESS FOR A PARTICULAR PURPOSE.  See the
  GNU General Public License for more details.

  You should have received a copy of the GNU General Public License
  along with this program; if not, write to the Free Software
  Foundation, Inc., 59 Temple Place, Suite 330, Boston, MA  02111-1307  USA
*/

#include "mysql_priv.h"
#include "sql_show.h"
#ifdef WITH_NDBCLUSTER_STORAGE_ENGINE
#include "ha_ndbcluster.h"
#include "ha_ndbcluster_connection.h"

#ifdef HAVE_NDB_BINLOG
#include "rpl_injector.h"
#include "rpl_filter.h"
#include "slave.h"
#include "ha_ndbcluster_binlog.h"
#include <ndbapi/NdbDictionary.hpp>
#include <ndbapi/ndb_cluster_connection.hpp>
#include <util/NdbAutoPtr.hpp>

#ifdef ndb_dynamite
#undef assert
#define assert(x) do { if(x) break; ::printf("%s %d: assert failed: %s\n", __FILE__, __LINE__, #x); ::fflush(stdout); ::signal(SIGABRT,SIG_DFL); ::abort(); ::kill(::getpid(),6); ::kill(::getpid(),9); } while (0)
#endif

extern my_bool opt_ndb_log_orig;

extern my_bool opt_ndb_log_update_as_write;
extern my_bool opt_ndb_log_updated_only;

/*
  defines for cluster replication table names
*/
#include "ha_ndbcluster_tables.h"
#define NDB_APPLY_TABLE_FILE "./" NDB_REP_DB "/" NDB_APPLY_TABLE
#define NDB_SCHEMA_TABLE_FILE "./" NDB_REP_DB "/" NDB_SCHEMA_TABLE

/*
  Timeout for syncing schema events between
  mysql servers, and between mysql server and the binlog
*/
const int opt_ndb_sync_timeout= 120;

/*
  Flag showing if the ndb injector thread is running, if so == 1
  -1 if it was started but later stopped for some reason
   0 if never started
*/
int ndb_binlog_thread_running= 0;
/*
  Flag showing if the ndb binlog should be created, if so == TRUE
  FALSE if not
*/
my_bool ndb_binlog_running= FALSE;
my_bool ndb_binlog_tables_inited= FALSE;
my_bool ndb_binlog_is_ready= FALSE;

/*
  Global reference to the ndb injector thread THD oject

  Has one sole purpose, for setting the in_use table member variable
  in get_share(...)
*/
THD *injector_thd= 0;

/*
  Global reference to ndb injector thd object.

  Used mainly by the binlog index thread, but exposed to the client sql
  thread for one reason; to setup the events operations for a table
  to enable ndb injector thread receiving events.

  Must therefore always be used with a surrounding
  pthread_mutex_lock(&injector_mutex), when doing create/dropEventOperation
*/
static Ndb *injector_ndb= 0;
static Ndb *schema_ndb= 0;

static int ndbcluster_binlog_inited= 0;
/*
  Flag "ndbcluster_binlog_terminating" set when shutting down mysqld.
  Server main loop should call handlerton function:

  ndbcluster_hton->binlog_func ==
  ndbcluster_binlog_func(...,BFN_BINLOG_END,...) ==
  ndbcluster_binlog_end

  at shutdown, which sets the flag. And then server needs to wait for it
  to complete.  Otherwise binlog will not be complete.

  ndbcluster_hton->panic == ndbcluster_end() will not return until
  ndb binlog is completed
*/
static int ndbcluster_binlog_terminating= 0;

/*
  Mutex and condition used for interacting between client sql thread
  and injector thread
*/
pthread_t ndb_binlog_thread;
pthread_mutex_t injector_mutex;
pthread_cond_t  injector_cond;

/* NDB Injector thread (used for binlog creation) */
static ulonglong ndb_latest_applied_binlog_epoch= 0;
static ulonglong ndb_latest_handled_binlog_epoch= 0;
static ulonglong ndb_latest_received_binlog_epoch= 0;

NDB_SHARE *ndb_apply_status_share= 0;
NDB_SHARE *ndb_schema_share= 0;
pthread_mutex_t ndb_schema_share_mutex;

extern my_bool opt_log_slave_updates;
static my_bool g_ndb_log_slave_updates;

/* Schema object distribution handling */
HASH ndb_schema_objects;
typedef struct st_ndb_schema_object {
  pthread_mutex_t mutex;
  char *key;
  uint key_length;
  uint use_count;
  MY_BITMAP slock_bitmap;
  uint32 slock[256/32]; // 256 bits for lock status of table
} NDB_SCHEMA_OBJECT;
static NDB_SCHEMA_OBJECT *ndb_get_schema_object(const char *key,
                                                my_bool create_if_not_exists,
                                                my_bool have_lock);
static void ndb_free_schema_object(NDB_SCHEMA_OBJECT **ndb_schema_object,
                                   bool have_lock);

/*
  Global variables for holding the ndb_binlog_index table reference
*/
static TABLE *ndb_binlog_index= 0;
static TABLE_LIST binlog_tables;

/*
  Helper functions
*/

#ifndef DBUG_OFF
/* purecov: begin deadcode */
static void print_records(TABLE *table, const uchar *record)
{
  for (uint j= 0; j < table->s->fields; j++)
  {
    char buf[40];
    int pos= 0;
    Field *field= table->field[j];
    const uchar* field_ptr= field->ptr - table->record[0] + record;
    int pack_len= field->pack_length();
    int n= pack_len < 10 ? pack_len : 10;

    for (int i= 0; i < n && pos < 20; i++)
    {
      pos+= sprintf(&buf[pos]," %x", (int) (uchar) field_ptr[i]);
    }
    buf[pos]= 0;
    DBUG_PRINT("info",("[%u]field_ptr[0->%d]: %s", j, n, buf));
  }
}
/* purecov: end */
#else
#define print_records(a,b)
#endif


#ifndef DBUG_OFF
static void dbug_print_table(const char *info, TABLE *table)
{
  if (table == 0)
  {
    DBUG_PRINT("info",("%s: (null)", info));
    return;
  }
  DBUG_PRINT("info",
             ("%s: %s.%s s->fields: %d  "
              "reclength: %lu  rec_buff_length: %u  record[0]: 0x%lx  "
              "record[1]: 0x%lx",
              info,
              table->s->db.str,
              table->s->table_name.str,
              table->s->fields,
              table->s->reclength,
              table->s->rec_buff_length,
              (long) table->record[0],
              (long) table->record[1]));

  for (unsigned int i= 0; i < table->s->fields; i++) 
  {
    Field *f= table->field[i];
    DBUG_PRINT("info",
               ("[%d] \"%s\"(0x%lx:%s%s%s%s%s%s) type: %d  pack_length: %d  "
                "ptr: 0x%lx[+%d]  null_bit: %u  null_ptr: 0x%lx[+%d]",
                i,
                f->field_name,
                (long) f->flags,
                (f->flags & PRI_KEY_FLAG)  ? "pri"       : "attr",
                (f->flags & NOT_NULL_FLAG) ? ""          : ",nullable",
                (f->flags & UNSIGNED_FLAG) ? ",unsigned" : ",signed",
                (f->flags & ZEROFILL_FLAG) ? ",zerofill" : "",
                (f->flags & BLOB_FLAG)     ? ",blob"     : "",
                (f->flags & BINARY_FLAG)   ? ",binary"   : "",
                f->real_type(),
                f->pack_length(),
                (long) f->ptr, (int) (f->ptr - table->record[0]),
                f->null_bit,
                (long) f->null_ptr,
                (int) ((uchar*) f->null_ptr - table->record[0])));
    if (f->type() == MYSQL_TYPE_BIT)
    {
      Field_bit *g= (Field_bit*) f;
      DBUG_PRINT("MYSQL_TYPE_BIT",("field_length: %d  bit_ptr: 0x%lx[+%d] "
                                   "bit_ofs: %d  bit_len: %u",
                                   g->field_length, (long) g->bit_ptr,
                                   (int) ((uchar*) g->bit_ptr -
                                          table->record[0]),
                                   g->bit_ofs, g->bit_len));
    }
  }
}
#else
#define dbug_print_table(a,b)
#endif


/*
  Run a query through mysql_parse

  Used to:
  - purging the ndb_binlog_index
  - creating the ndb_apply_status table
*/
static void run_query(THD *thd, char *buf, char *end,
                      const int *no_print_error, my_bool disable_binlog)
{
  ulong save_thd_query_length= thd->query_length;
  char *save_thd_query= thd->query;
<<<<<<< HEAD
  struct system_variables save_thd_variables= thd->variables;
=======
  ulong save_thread_id= thd->variables.pseudo_thread_id;
>>>>>>> e8d5bc22
  struct system_status_var save_thd_status_var= thd->status_var;
  THD_TRANS save_thd_transaction_all= thd->transaction.all;
  THD_TRANS save_thd_transaction_stmt= thd->transaction.stmt;
  ulonglong save_thd_options= thd->options;
  DBUG_ASSERT(sizeof(save_thd_options) == sizeof(thd->options));
  NET save_thd_net= thd->net;
  const char* found_semicolon= NULL;

  bzero((char*) &thd->net, sizeof(NET));
  thd->query_length= end - buf;
  thd->query= buf;
  thd->variables.pseudo_thread_id= thread_id;
  thd->transaction.stmt.modified_non_trans_table= FALSE;
  if (disable_binlog)
    thd->options&= ~OPTION_BIN_LOG;
    
  DBUG_PRINT("query", ("%s", thd->query));
  mysql_parse(thd, thd->query, thd->query_length, &found_semicolon);

  if (no_print_error && thd->is_slave_error)
  {
    int i;
    Thd_ndb *thd_ndb= get_thd_ndb(thd);
    for (i= 0; no_print_error[i]; i++)
      if ((thd_ndb->m_error_code == no_print_error[i]) ||
          (thd->net.last_errno == (unsigned)no_print_error[i]))
        break;
    if (!no_print_error[i])
      sql_print_error("NDB: %s: error %s %d(ndb: %d) %d %d",
                      buf, thd->net.last_error, thd->net.last_errno,
                      thd_ndb->m_error_code,
                      (int) thd->is_error(), thd->is_slave_error);
  }

  thd->options= save_thd_options;
  thd->query_length= save_thd_query_length;
  thd->query= save_thd_query;
<<<<<<< HEAD
  thd->variables= save_thd_variables;
=======
  thd->variables.pseudo_thread_id= save_thread_id;
>>>>>>> e8d5bc22
  thd->status_var= save_thd_status_var;
  thd->transaction.all= save_thd_transaction_all;
  thd->transaction.stmt= save_thd_transaction_stmt;
  thd->net= save_thd_net;

  if (thd == injector_thd)
  {
    /*
      running the query will close all tables, including the ndb_binlog_index
      used in injector_thd
    */
    ndb_binlog_index= 0;
  }
}

static void
ndbcluster_binlog_close_table(THD *thd, NDB_SHARE *share)
{
  DBUG_ENTER("ndbcluster_binlog_close_table");
  Ndb_event_data *event_data= share->event_data;
  if (event_data)
  {
    delete event_data;
    share->event_data= 0;
  }
  DBUG_VOID_RETURN;
}


/*
  Creates a TABLE object for the ndb cluster table

  NOTES
    This does not open the underlying table
*/

static int
ndbcluster_binlog_open_table(THD *thd, NDB_SHARE *share)
{
  int error;
  DBUG_ASSERT(share->event_data == 0);
  Ndb_event_data *event_data= share->event_data= new Ndb_event_data(share);
  DBUG_ENTER("ndbcluster_binlog_open_table");

  MEM_ROOT **root_ptr=
    my_pthread_getspecific_ptr(MEM_ROOT**, THR_MALLOC);
  MEM_ROOT *old_root= *root_ptr;
  init_sql_alloc(&event_data->mem_root, 1024, 0);
  *root_ptr= &event_data->mem_root;

  TABLE_SHARE *table_share= event_data->table_share= 
    (TABLE_SHARE*)alloc_root(&event_data->mem_root, sizeof(TABLE_SHARE));
  TABLE *table= event_data->table= 
    (TABLE*)alloc_root(&event_data->mem_root, sizeof(TABLE));

  safe_mutex_assert_owner(&LOCK_open);
  init_tmp_table_share(thd, table_share, share->db, 0, share->table_name, 
                       share->key);
  if ((error= open_table_def(thd, table_share, 0)) ||
      (error= open_table_from_share(thd, table_share, "", 0, 
                                    (uint) (OPEN_FRM_FILE_ONLY | DELAYED_OPEN | READ_ALL),
                                    0, table, OTM_OPEN)))
  {
    DBUG_PRINT("error", ("open_table_def/open_table_from_share failed: %d my_errno: %d",
                         error, my_errno));
    free_table_share(table_share);
    event_data->table= 0;
    event_data->table_share= 0;
    delete event_data;
    share->event_data= 0;
    *root_ptr= old_root;
    DBUG_RETURN(error);
  }
  assign_new_table_id(table_share);

  table->in_use= injector_thd;
  
  table->s->db.str= share->db;
  table->s->db.length= strlen(share->db);
  table->s->table_name.str= share->table_name;
  table->s->table_name.length= strlen(share->table_name);
  /* We can't use 'use_all_columns()' as the file object is not setup yet */
  table->column_bitmaps_set_no_signal(&table->s->all_set, &table->s->all_set);
#ifndef DBUG_OFF
  dbug_print_table("table", table);
#endif
  *root_ptr= old_root;
  DBUG_RETURN(0);
}


/*
  Initialize the binlog part of the NDB_SHARE
*/
int ndbcluster_binlog_init_share(THD *thd, NDB_SHARE *share, TABLE *_table)
{
  MEM_ROOT *mem_root= &share->mem_root;
  int do_event_op= ndb_binlog_running;
  int error= 0;
  DBUG_ENTER("ndbcluster_binlog_init_share");

  share->connect_count= g_ndb_cluster_connection->get_connect_count();

  share->op= 0;
  share->new_op= 0;
  share->event_data= 0;

  if (!ndb_schema_share &&
      strcmp(share->db, NDB_REP_DB) == 0 &&
      strcmp(share->table_name, NDB_SCHEMA_TABLE) == 0)
    do_event_op= 1;
  else if (!ndb_apply_status_share &&
           strcmp(share->db, NDB_REP_DB) == 0 &&
           strcmp(share->table_name, NDB_APPLY_TABLE) == 0)
    do_event_op= 1;

  {
    int i, no_nodes= g_ndb_cluster_connection->no_db_nodes();
    share->subscriber_bitmap= (MY_BITMAP*)
      alloc_root(mem_root, no_nodes * sizeof(MY_BITMAP));
    for (i= 0; i < no_nodes; i++)
    {
      bitmap_init(&share->subscriber_bitmap[i],
                  (Uint32*)alloc_root(mem_root, max_ndb_nodes/8),
                  max_ndb_nodes, FALSE);
      bitmap_clear_all(&share->subscriber_bitmap[i]);
    }
  }

  if (!do_event_op)
  {
    if (_table)
    {
      if (_table->s->primary_key == MAX_KEY)
        share->flags|= NSF_HIDDEN_PK;
      if (_table->s->blob_fields != 0)
        share->flags|= NSF_BLOB_FLAG;
    }
    else
    {
      share->flags|= NSF_NO_BINLOG;
    }
    DBUG_RETURN(error);
  }
  while (1) 
  {
    if ((error= ndbcluster_binlog_open_table(thd, share)))
      break;
    if (share->event_data->table->s->primary_key == MAX_KEY)
      share->flags|= NSF_HIDDEN_PK;
    if (share->event_data->table->s->blob_fields != 0)
      share->flags|= NSF_BLOB_FLAG;
    break;
  }
  DBUG_RETURN(error);
}

/*****************************************************************
  functions called from master sql client threads
****************************************************************/

/*
  called in mysql_show_binlog_events and reset_logs to make sure we wait for
  all events originating from this mysql server to arrive in the binlog

  Wait for the last epoch in which the last transaction is a part of.

  Wait a maximum of 30 seconds.
*/
static void ndbcluster_binlog_wait(THD *thd)
{
  if (ndb_binlog_running)
  {
    DBUG_ENTER("ndbcluster_binlog_wait");
    const char *save_info= thd ? thd->proc_info : 0;
    ulonglong wait_epoch= ndb_get_latest_trans_gci();
    int count= 30;
    if (thd)
<<<<<<< HEAD
      THD_SET_PROC_INFO(thd,
        "Waiting for ndbcluster binlog update to reach current position");
=======
      thd->proc_info= "Waiting for ndbcluster binlog update to "
	"reach current position";
>>>>>>> e8d5bc22
    pthread_mutex_lock(&injector_mutex);
    while (!thd->killed && count && ndb_binlog_running &&
           (ndb_latest_handled_binlog_epoch == 0 ||
            ndb_latest_handled_binlog_epoch < wait_epoch))
    {
      count--;
      struct timespec abstime;
      set_timespec(abstime, 1);
      pthread_cond_timedwait(&injector_cond, &injector_mutex, &abstime);
    }
    pthread_mutex_unlock(&injector_mutex);
    if (thd)
      THD_SET_PROC_INFO(thd, save_info);
    DBUG_VOID_RETURN;
  }
}

/*
 Called from MYSQL_BIN_LOG::reset_logs in log.cc when binlog is emptied
*/
static int ndbcluster_reset_logs(THD *thd)
{
  if (!ndb_binlog_running)
    return 0;

  DBUG_ENTER("ndbcluster_reset_logs");

  /*
    Wait for all events orifinating from this mysql server has
    reached the binlog before continuing to reset
  */
  ndbcluster_binlog_wait(thd);

  char buf[1024];
  char *end= strmov(buf, "DELETE FROM " NDB_REP_DB "." NDB_REP_TABLE);

  run_query(thd, buf, end, NULL, TRUE);

  DBUG_RETURN(0);
}

/*
  Called from MYSQL_BIN_LOG::purge_logs in log.cc when the binlog "file"
  is removed
*/

static int
ndbcluster_binlog_index_purge_file(THD *thd, const char *file)
{
  if (!ndb_binlog_running || thd->slave_thread)
    return 0;

  DBUG_ENTER("ndbcluster_binlog_index_purge_file");
  DBUG_PRINT("enter", ("file: %s", file));

  char buf[1024];
  char *end= strmov(strmov(strmov(buf,
                                  "DELETE FROM "
                                  NDB_REP_DB "." NDB_REP_TABLE
                                  " WHERE File='"), file), "'");

  run_query(thd, buf, end, NULL, TRUE);

  DBUG_RETURN(0);
}

static void
ndbcluster_binlog_log_query(handlerton *hton, THD *thd, enum_binlog_command binlog_command,
                            const char *query, uint query_length,
                            const char *db, const char *table_name)
{
  DBUG_ENTER("ndbcluster_binlog_log_query");
  DBUG_PRINT("enter", ("db: %s  table_name: %s  query: %s",
                       db, table_name, query));
  enum SCHEMA_OP_TYPE type;
  int log= 0;
  switch (binlog_command)
  {
  case LOGCOM_CREATE_TABLE:
    type= SOT_CREATE_TABLE;
    DBUG_ASSERT(FALSE);
    break;
  case LOGCOM_ALTER_TABLE:
    type= SOT_ALTER_TABLE_COMMIT;
    //log= 1;
    break;
  case LOGCOM_RENAME_TABLE:
    type= SOT_RENAME_TABLE;
    DBUG_ASSERT(FALSE);
    break;
  case LOGCOM_DROP_TABLE:
    type= SOT_DROP_TABLE;
    DBUG_ASSERT(FALSE);
    break;
  case LOGCOM_CREATE_DB:
    type= SOT_CREATE_DB;
    log= 1;
    break;
  case LOGCOM_ALTER_DB:
    type= SOT_ALTER_DB;
    log= 1;
    break;
  case LOGCOM_DROP_DB:
    type= SOT_DROP_DB;
    DBUG_ASSERT(FALSE);
    break;
  }
  if (log)
  {
    ndbcluster_log_schema_op(thd, query, query_length,
                             db, table_name, 0, 0, type,
                             0, 0, 0);
  }
  DBUG_VOID_RETURN;
}


/*
  End use of the NDB Cluster binlog
   - wait for binlog thread to shutdown
*/

static int ndbcluster_binlog_end(THD *thd)
{
  DBUG_ENTER("ndbcluster_binlog_end");

  if (!ndbcluster_binlog_inited)
    DBUG_RETURN(0);
  ndbcluster_binlog_inited= 0;

#ifdef HAVE_NDB_BINLOG
  if (ndb_util_thread_running > 0)
  {
    /*
      Wait for util thread to die (as this uses the injector mutex)
      There is a very small change that ndb_util_thread dies and the
      following mutex is freed before it's accessed. This shouldn't
      however be a likely case as the ndbcluster_binlog_end is supposed to
      be called before ndb_cluster_end().
    */
    pthread_mutex_lock(&LOCK_ndb_util_thread);
    /* Ensure mutex are not freed if ndb_cluster_end is running at same time */
    ndb_util_thread_running++;
    ndbcluster_terminating= 1;
    pthread_cond_signal(&COND_ndb_util_thread);
    while (ndb_util_thread_running > 1)
      pthread_cond_wait(&COND_ndb_util_ready, &LOCK_ndb_util_thread);
    ndb_util_thread_running--;
    pthread_mutex_unlock(&LOCK_ndb_util_thread);
  }

  /* wait for injector thread to finish */
  ndbcluster_binlog_terminating= 1;
  pthread_mutex_lock(&injector_mutex);
  pthread_cond_signal(&injector_cond);
  while (ndb_binlog_thread_running > 0)
    pthread_cond_wait(&injector_cond, &injector_mutex);
  pthread_mutex_unlock(&injector_mutex);

  pthread_mutex_destroy(&injector_mutex);
  pthread_cond_destroy(&injector_cond);
  pthread_mutex_destroy(&ndb_schema_share_mutex);
#endif

  DBUG_RETURN(0);
}

/*****************************************************************
  functions called from slave sql client threads
****************************************************************/
static void ndbcluster_reset_slave(THD *thd)
{
  if (!ndb_binlog_running)
    return;

  DBUG_ENTER("ndbcluster_reset_slave");
  char buf[1024];
  char *end= strmov(buf, "DELETE FROM " NDB_REP_DB "." NDB_APPLY_TABLE);
  run_query(thd, buf, end, NULL, TRUE);
  DBUG_VOID_RETURN;
}

/*
  Initialize the binlog part of the ndb handlerton
*/
static int ndbcluster_binlog_func(handlerton *hton, THD *thd, 
                                  enum_binlog_func fn, 
                                  void *arg)
{
  switch(fn)
  {
  case BFN_RESET_LOGS:
    ndbcluster_reset_logs(thd);
    break;
  case BFN_RESET_SLAVE:
    ndbcluster_reset_slave(thd);
    break;
  case BFN_BINLOG_WAIT:
    ndbcluster_binlog_wait(thd);
    break;
  case BFN_BINLOG_END:
    ndbcluster_binlog_end(thd);
    break;
  case BFN_BINLOG_PURGE_FILE:
    ndbcluster_binlog_index_purge_file(thd, (const char *)arg);
    break;
  }
  return 0;
}

void ndbcluster_binlog_init_handlerton()
{
  handlerton *h= ndbcluster_hton;
  h->binlog_func=      ndbcluster_binlog_func;
  h->binlog_log_query= ndbcluster_binlog_log_query;
}





/*
  check the availability af the ndb_apply_status share
  - return share, but do not increase refcount
  - return 0 if there is no share
*/
static NDB_SHARE *ndbcluster_check_ndb_apply_status_share()
{
  pthread_mutex_lock(&ndbcluster_mutex);

  void *share= hash_search(&ndbcluster_open_tables, 
                           (uchar*) NDB_APPLY_TABLE_FILE,
                           sizeof(NDB_APPLY_TABLE_FILE) - 1);
  DBUG_PRINT("info",("ndbcluster_check_ndb_apply_status_share %s 0x%lx",
                     NDB_APPLY_TABLE_FILE, (long) share));
  pthread_mutex_unlock(&ndbcluster_mutex);
  return (NDB_SHARE*) share;
}

/*
  check the availability af the schema share
  - return share, but do not increase refcount
  - return 0 if there is no share
*/
static NDB_SHARE *ndbcluster_check_ndb_schema_share()
{
  pthread_mutex_lock(&ndbcluster_mutex);

  void *share= hash_search(&ndbcluster_open_tables, 
                           (uchar*) NDB_SCHEMA_TABLE_FILE,
                           sizeof(NDB_SCHEMA_TABLE_FILE) - 1);
  DBUG_PRINT("info",("ndbcluster_check_ndb_schema_share %s 0x%lx",
                     NDB_SCHEMA_TABLE_FILE, (long) share));
  pthread_mutex_unlock(&ndbcluster_mutex);
  return (NDB_SHARE*) share;
}

/*
  Create the ndb_apply_status table
*/
static int ndbcluster_create_ndb_apply_status_table(THD *thd)
{
  DBUG_ENTER("ndbcluster_create_ndb_apply_status_table");

  /*
    Check if we already have the apply status table.
    If so it should have been discovered at startup
    and thus have a share
  */

  if (ndbcluster_check_ndb_apply_status_share())
    DBUG_RETURN(0);

  if (g_ndb_cluster_connection->get_no_ready() <= 0)
    DBUG_RETURN(0);

  char buf[1024], *end;

  if (ndb_extra_logging)
    sql_print_information("NDB: Creating " NDB_REP_DB "." NDB_APPLY_TABLE);

  /*
    Check if apply status table exists in MySQL "dictionary"
    if so, remove it since there is none in Ndb
  */
  {
    build_table_filename(buf, sizeof(buf),
                         NDB_REP_DB, NDB_APPLY_TABLE, reg_ext, 0);
    my_delete(buf, MYF(0));
  }

  /*
    Note, updating this table schema must be reflected in ndb_restore
  */
  end= strmov(buf, "CREATE TABLE IF NOT EXISTS "
                   NDB_REP_DB "." NDB_APPLY_TABLE
                   " ( server_id INT UNSIGNED NOT NULL,"
                   " epoch BIGINT UNSIGNED NOT NULL, "
                   " log_name VARCHAR(255) BINARY NOT NULL, "
                   " start_pos BIGINT UNSIGNED NOT NULL, "
                   " end_pos BIGINT UNSIGNED NOT NULL, "
                   " PRIMARY KEY USING HASH (server_id) ) ENGINE=NDB");

  const int no_print_error[5]= {ER_TABLE_EXISTS_ERROR,
                                701,
                                702,
                                4009,
                                0}; // do not print error 701 etc
  run_query(thd, buf, end, no_print_error, TRUE);

  DBUG_RETURN(0);
}


/*
  Create the schema table
*/
static int ndbcluster_create_schema_table(THD *thd)
{
  DBUG_ENTER("ndbcluster_create_schema_table");

  /*
    Check if we already have the schema table.
    If so it should have been discovered at startup
    and thus have a share
  */

  if (ndbcluster_check_ndb_schema_share())
    DBUG_RETURN(0);

  if (g_ndb_cluster_connection->get_no_ready() <= 0)
    DBUG_RETURN(0);

  char buf[1024], *end;

  if (ndb_extra_logging)
    sql_print_information("NDB: Creating " NDB_REP_DB "." NDB_SCHEMA_TABLE);

  /*
    Check if schema table exists in MySQL "dictionary"
    if so, remove it since there is none in Ndb
  */
  {
    build_table_filename(buf, sizeof(buf),
                         NDB_REP_DB, NDB_SCHEMA_TABLE, reg_ext, 0);
    my_delete(buf, MYF(0));
  }

  /*
    Update the defines below to reflect the table schema
  */
  end= strmov(buf, "CREATE TABLE IF NOT EXISTS "
                   NDB_REP_DB "." NDB_SCHEMA_TABLE
                   " ( db VARBINARY(63) NOT NULL,"
                   " name VARBINARY(63) NOT NULL,"
                   " slock BINARY(32) NOT NULL,"
                   " query BLOB NOT NULL,"
                   " node_id INT UNSIGNED NOT NULL,"
                   " epoch BIGINT UNSIGNED NOT NULL,"
                   " id INT UNSIGNED NOT NULL,"
                   " version INT UNSIGNED NOT NULL,"
                   " type INT UNSIGNED NOT NULL,"
                   " PRIMARY KEY USING HASH (db,name) ) ENGINE=NDB");

  const int no_print_error[5]= {ER_TABLE_EXISTS_ERROR,
                                701,
                                702,
                                4009,
                                0}; // do not print error 701 etc
  run_query(thd, buf, end, no_print_error, TRUE);

  DBUG_RETURN(0);
}

int ndbcluster_setup_binlog_table_shares(THD *thd)
{
  if (!ndb_schema_share &&
      ndbcluster_check_ndb_schema_share() == 0)
  {
    pthread_mutex_lock(&LOCK_open);
    ndb_create_table_from_engine(thd, NDB_REP_DB, NDB_SCHEMA_TABLE);
    pthread_mutex_unlock(&LOCK_open);
    if (!ndb_schema_share)
    {
      ndbcluster_create_schema_table(thd);
      // always make sure we create the 'schema' first
      if (!ndb_schema_share)
        return 1;
    }
  }
  if (!ndb_apply_status_share &&
      ndbcluster_check_ndb_apply_status_share() == 0)
  {
    pthread_mutex_lock(&LOCK_open);
    ndb_create_table_from_engine(thd, NDB_REP_DB, NDB_APPLY_TABLE);
    pthread_mutex_unlock(&LOCK_open);
    if (!ndb_apply_status_share)
    {
      ndbcluster_create_ndb_apply_status_table(thd);
      if (!ndb_apply_status_share)
        return 1;
    }
  }

  if (!ndbcluster_find_all_files(thd))
  {
    pthread_mutex_lock(&LOCK_open);
    ndb_binlog_tables_inited= TRUE;
    if (ndb_binlog_tables_inited &&
        ndb_binlog_running && ndb_binlog_is_ready)
    {
      if (ndb_extra_logging)
        sql_print_information("NDB Binlog: ndb tables writable");
      close_cached_tables((THD*) 0, 0, (TABLE_LIST*) 0, TRUE);
    }
    pthread_mutex_unlock(&LOCK_open);
    /* Signal injector thread that all is setup */
    pthread_cond_signal(&injector_cond);
  }
  return 0;
}

/*
  Defines and struct for schema table.
  Should reflect table definition above.
*/
#define SCHEMA_DB_I 0u
#define SCHEMA_NAME_I 1u
#define SCHEMA_SLOCK_I 2u
#define SCHEMA_QUERY_I 3u
#define SCHEMA_NODE_ID_I 4u
#define SCHEMA_EPOCH_I 5u
#define SCHEMA_ID_I 6u
#define SCHEMA_VERSION_I 7u
#define SCHEMA_TYPE_I 8u
#define SCHEMA_SIZE 9u
#define SCHEMA_SLOCK_SIZE 32u

struct Cluster_schema
{
  uchar db_length;
  char db[64];
  uchar name_length;
  char name[64];
  uchar slock_length;
  uint32 slock[SCHEMA_SLOCK_SIZE/4];
  unsigned short query_length;
  char *query;
  Uint64 epoch;
  uint32 node_id;
  uint32 id;
  uint32 version;
  uint32 type;
  uint32 any_value;
};

/*
  Transfer schema table data into corresponding struct
*/
static void ndbcluster_get_schema(Ndb_event_data *event_data,
                                  Cluster_schema *s)
{
  TABLE *table= event_data->table;
  Field **field;
  /* unpack blob values */
  uchar* blobs_buffer= 0;
  uint blobs_buffer_size= 0;
  my_bitmap_map *old_map= dbug_tmp_use_all_columns(table, table->read_set);
  {
    ptrdiff_t ptrdiff= 0;
    int ret= get_ndb_blobs_value(table, event_data->ndb_value[0],
                                 blobs_buffer, blobs_buffer_size,
                                 ptrdiff);
    if (ret != 0)
    {
      my_free(blobs_buffer, MYF(MY_ALLOW_ZERO_PTR));
      DBUG_PRINT("info", ("blob read error"));
      DBUG_ASSERT(FALSE);
    }
  }
  /* db varchar 1 length uchar */
  field= table->field;
  s->db_length= *(uint8*)(*field)->ptr;
  DBUG_ASSERT(s->db_length <= (*field)->field_length);
  DBUG_ASSERT((*field)->field_length + 1 == sizeof(s->db));
  memcpy(s->db, (*field)->ptr + 1, s->db_length);
  s->db[s->db_length]= 0;
  /* name varchar 1 length uchar */
  field++;
  s->name_length= *(uint8*)(*field)->ptr;
  DBUG_ASSERT(s->name_length <= (*field)->field_length);
  DBUG_ASSERT((*field)->field_length + 1 == sizeof(s->name));
  memcpy(s->name, (*field)->ptr + 1, s->name_length);
  s->name[s->name_length]= 0;
  /* slock fixed length */
  field++;
  s->slock_length= (*field)->field_length;
  DBUG_ASSERT((*field)->field_length == sizeof(s->slock));
  memcpy(s->slock, (*field)->ptr, s->slock_length);
  /* query blob */
  field++;
  {
    Field_blob *field_blob= (Field_blob*)(*field);
    uint blob_len= field_blob->get_length((*field)->ptr);
    uchar *blob_ptr= 0;
    field_blob->get_ptr(&blob_ptr);
    assert(blob_len == 0 || blob_ptr != 0);
    s->query_length= blob_len;
    s->query= sql_strmake((char*) blob_ptr, blob_len);
  }
  /* node_id */
  field++;
  s->node_id= ((Field_long *)*field)->val_int();
  /* epoch */
  field++;
  s->epoch= ((Field_long *)*field)->val_int();
  /* id */
  field++;
  s->id= ((Field_long *)*field)->val_int();
  /* version */
  field++;
  s->version= ((Field_long *)*field)->val_int();
  /* type */
  field++;
  s->type= ((Field_long *)*field)->val_int();
  /* free blobs buffer */
  my_free(blobs_buffer, MYF(MY_ALLOW_ZERO_PTR));
  dbug_tmp_restore_column_map(table->read_set, old_map);
}

/*
  helper function to pack a ndb varchar
*/
char *ndb_pack_varchar(const NDBCOL *col, char *buf,
                       const char *str, int sz)
{
  switch (col->getArrayType())
  {
    case NDBCOL::ArrayTypeFixed:
      memcpy(buf, str, sz);
      break;
    case NDBCOL::ArrayTypeShortVar:
      *(uchar*)buf= (uchar)sz;
      memcpy(buf + 1, str, sz);
      break;
    case NDBCOL::ArrayTypeMediumVar:
      int2store(buf, sz);
      memcpy(buf + 2, str, sz);
      break;
  }
  return buf;
}

/*
  acknowledge handling of schema operation
*/
static int
ndbcluster_update_slock(THD *thd,
                        const char *db,
                        const char *table_name)
{
  DBUG_ENTER("ndbcluster_update_slock");
  if (!ndb_schema_share)
  {
    DBUG_RETURN(0);
  }

  const NdbError *ndb_error= 0;
  uint32 node_id= g_ndb_cluster_connection->node_id();
  Ndb *ndb= check_ndb_in_thd(thd);
  char save_db[FN_HEADLEN];
  strcpy(save_db, ndb->getDatabaseName());

  char tmp_buf[FN_REFLEN];
  NDBDICT *dict= ndb->getDictionary();
  ndb->setDatabaseName(NDB_REP_DB);
  Ndb_table_guard ndbtab_g(dict, NDB_SCHEMA_TABLE);
  const NDBTAB *ndbtab= ndbtab_g.get_table();
  NdbTransaction *trans= 0;
  int retries= 100;
  int retry_sleep= 10; /* 10 milliseconds, transaction */
  const NDBCOL *col[SCHEMA_SIZE];
  unsigned sz[SCHEMA_SIZE];

  MY_BITMAP slock;
  uint32 bitbuf[SCHEMA_SLOCK_SIZE/4];
  bitmap_init(&slock, bitbuf, sizeof(bitbuf)*8, false);

  if (ndbtab == 0)
  {
    abort();
    DBUG_RETURN(0);
  }

  {
    uint i;
    for (i= 0; i < SCHEMA_SIZE; i++)
    {
      col[i]= ndbtab->getColumn(i);
      if (i != SCHEMA_QUERY_I)
      {
        sz[i]= col[i]->getLength();
        DBUG_ASSERT(sz[i] <= sizeof(tmp_buf));
      }
    }
  }

  while (1)
  {
    if ((trans= ndb->startTransaction()) == 0)
      goto err;
    {
      NdbOperation *op= 0;
      int r= 0;

      /* read the bitmap exlusive */
      r|= (op= trans->getNdbOperation(ndbtab)) == 0;
      DBUG_ASSERT(r == 0);
      r|= op->readTupleExclusive();
      DBUG_ASSERT(r == 0);
    
      /* db */
      ndb_pack_varchar(col[SCHEMA_DB_I], tmp_buf, db, strlen(db));
      r|= op->equal(SCHEMA_DB_I, tmp_buf);
      DBUG_ASSERT(r == 0);
      /* name */
      ndb_pack_varchar(col[SCHEMA_NAME_I], tmp_buf, table_name,
                       strlen(table_name));
      r|= op->equal(SCHEMA_NAME_I, tmp_buf);
      DBUG_ASSERT(r == 0);
      /* slock */
      r|= op->getValue(SCHEMA_SLOCK_I, (char*)slock.bitmap) == 0;
      DBUG_ASSERT(r == 0);
    }
    if (trans->execute(NdbTransaction::NoCommit))
      goto err;
    bitmap_clear_bit(&slock, node_id);
    {
      NdbOperation *op= 0;
      int r= 0;

      /* now update the tuple */
      r|= (op= trans->getNdbOperation(ndbtab)) == 0;
      DBUG_ASSERT(r == 0);
      r|= op->updateTuple();
      DBUG_ASSERT(r == 0);

      /* db */
      ndb_pack_varchar(col[SCHEMA_DB_I], tmp_buf, db, strlen(db));
      r|= op->equal(SCHEMA_DB_I, tmp_buf);
      DBUG_ASSERT(r == 0);
      /* name */
      ndb_pack_varchar(col[SCHEMA_NAME_I], tmp_buf, table_name,
                       strlen(table_name));
      r|= op->equal(SCHEMA_NAME_I, tmp_buf);
      DBUG_ASSERT(r == 0);
      /* slock */
      r|= op->setValue(SCHEMA_SLOCK_I, (char*)slock.bitmap);
      DBUG_ASSERT(r == 0);
      /* node_id */
      r|= op->setValue(SCHEMA_NODE_ID_I, node_id);
      DBUG_ASSERT(r == 0);
      /* type */
      r|= op->setValue(SCHEMA_TYPE_I, (uint32)SOT_CLEAR_SLOCK);
      DBUG_ASSERT(r == 0);
    }
    if (trans->execute(NdbTransaction::Commit) == 0)
    {
      DBUG_PRINT("info", ("node %d cleared lock on '%s.%s'",
                          node_id, db, table_name));
      break;
    }
  err:
    const NdbError *this_error= trans ?
      &trans->getNdbError() : &ndb->getNdbError();
    if (this_error->status == NdbError::TemporaryError)
    {
      if (retries--)
      {
        if (trans)
          ndb->closeTransaction(trans);
        my_sleep(retry_sleep);
        continue; // retry
      }
    }
    ndb_error= this_error;
    break;
  }

  if (ndb_error)
    push_warning_printf(thd, MYSQL_ERROR::WARN_LEVEL_ERROR,
                        ER_GET_ERRMSG, ER(ER_GET_ERRMSG),
                        ndb_error->code,
                        ndb_error->message,
                        "Could not release lock on '%s.%s'",
                        db, table_name);
  if (trans)
    ndb->closeTransaction(trans);
  ndb->setDatabaseName(save_db);
  DBUG_RETURN(0);
}


/*
  log query in schema table
*/
static void ndb_report_waiting(const char *key,
                               int the_time,
                               const char *op,
                               const char *obj)
{
  ulonglong ndb_latest_epoch= 0;
  const char *proc_info= "<no info>";
  pthread_mutex_lock(&injector_mutex);
  if (injector_ndb)
    ndb_latest_epoch= injector_ndb->getLatestGCI();
  if (injector_thd)
    proc_info= injector_thd->proc_info;
  pthread_mutex_unlock(&injector_mutex);
  sql_print_information("NDB %s:"
                        " waiting max %u sec for %s %s."
                        "  epochs: (%u/%u,%u/%u,%u/%u)"
                        "  injector proc_info: %s"
                        ,key, the_time, op, obj
                        ,(uint)(ndb_latest_handled_binlog_epoch >> 32)
                        ,(uint)(ndb_latest_handled_binlog_epoch)
                        ,(uint)(ndb_latest_received_binlog_epoch >> 32)
                        ,(uint)(ndb_latest_received_binlog_epoch)
                        ,(uint)(ndb_latest_epoch >> 32)
                        ,(uint)(ndb_latest_epoch)
                        ,proc_info
                        );
}

int ndbcluster_log_schema_op(THD *thd,
                             const char *query, int query_length,
                             const char *db, const char *table_name,
                             uint32 ndb_table_id,
                             uint32 ndb_table_version,
                             enum SCHEMA_OP_TYPE type,
                             const char *new_db, const char *new_table_name,
                             int have_lock_open)
{
  DBUG_ENTER("ndbcluster_log_schema_op");
  Thd_ndb *thd_ndb= get_thd_ndb(thd);
  if (!thd_ndb)
  {
    if (!(thd_ndb= ha_ndbcluster::seize_thd_ndb()))
    {
      sql_print_error("Could not allocate Thd_ndb object");
      DBUG_RETURN(1);
    }
    set_thd_ndb(thd, thd_ndb);
  }

  DBUG_PRINT("enter",
             ("query: %s  db: %s  table_name: %s  thd_ndb->options: %d",
              query, db, table_name, thd_ndb->options));
  if (!ndb_schema_share || thd_ndb->options & TNO_NO_LOG_SCHEMA_OP)
  {
    DBUG_RETURN(0);
  }

  char tmp_buf2[FN_REFLEN];
  const char *type_str;
  int also_internal= 0;
  switch (type)
  {
  case SOT_DROP_TABLE:
    /* drop database command, do not log at drop table */
    if (thd->lex->sql_command ==  SQLCOM_DROP_DB)
      DBUG_RETURN(0);
    /* redo the drop table query as is may contain several tables */
    query= tmp_buf2;
    query_length= (uint) (strxmov(tmp_buf2, "drop table `",
                                  table_name, "`", NullS) - tmp_buf2);
    type_str= "drop table";
    break;
  case SOT_RENAME_TABLE_PREPARE:
    type_str= "rename table prepare";
    also_internal= 1;
    break;
  case SOT_RENAME_TABLE:
    /* redo the rename table query as is may contain several tables */
    query= tmp_buf2;
    query_length= (uint) (strxmov(tmp_buf2, "rename table `",
                                  db, ".", table_name, "` to `",
                                  new_db, ".", new_table_name, "`", NullS) - tmp_buf2);
    type_str= "rename table";
    break;
  case SOT_CREATE_TABLE:
    type_str= "create table";
    break;
  case SOT_ALTER_TABLE_COMMIT:
    type_str= "alter table";
    also_internal= 1;
    break;
  case SOT_ONLINE_ALTER_TABLE_PREPARE:
    type_str= "online alter table prepare";
    also_internal= 1;
    break;
  case SOT_ONLINE_ALTER_TABLE_COMMIT:
    type_str= "online alter table commit";
    also_internal= 1;
    break;
  case SOT_DROP_DB:
    type_str= "drop db";
    break;
  case SOT_CREATE_DB:
    type_str= "create db";
    break;
  case SOT_ALTER_DB:
    type_str= "alter db";
    break;
  case SOT_TABLESPACE:
    type_str= "tablespace";
    break;
  case SOT_LOGFILE_GROUP:
    type_str= "logfile group";
    break;
  case SOT_TRUNCATE_TABLE:
    type_str= "truncate table";
    break;
  default:
    abort(); /* should not happen, programming error */
  }

  NDB_SCHEMA_OBJECT *ndb_schema_object;
  {
    char key[FN_REFLEN];
    build_table_filename(key, sizeof(key), db, table_name, "", 0);
    ndb_schema_object= ndb_get_schema_object(key, TRUE, FALSE);
  }

  const NdbError *ndb_error= 0;
  uint32 node_id= g_ndb_cluster_connection->node_id();
  Uint64 epoch= 0;
  MY_BITMAP schema_subscribers;
  uint32 bitbuf[sizeof(ndb_schema_object->slock)/4];
  char bitbuf_e[sizeof(bitbuf)];
  bzero(bitbuf_e, sizeof(bitbuf_e));
  {
    int i, updated= 0;
    int no_storage_nodes= g_ndb_cluster_connection->no_db_nodes();
    bitmap_init(&schema_subscribers, bitbuf, sizeof(bitbuf)*8, FALSE);
    bitmap_set_all(&schema_subscribers);

    /* begin protect ndb_schema_share */
    pthread_mutex_lock(&ndb_schema_share_mutex);
    if (ndb_schema_share == 0)
    {
      pthread_mutex_unlock(&ndb_schema_share_mutex);
      if (ndb_schema_object)
        ndb_free_schema_object(&ndb_schema_object, FALSE);
      DBUG_RETURN(0);    
    }
    (void) pthread_mutex_lock(&ndb_schema_share->mutex);
    for (i= 0; i < no_storage_nodes; i++)
    {
      MY_BITMAP *table_subscribers= &ndb_schema_share->subscriber_bitmap[i];
      if (!bitmap_is_clear_all(table_subscribers))
      {
        bitmap_intersect(&schema_subscribers,
                         table_subscribers);
        updated= 1;
      }
    }
    (void) pthread_mutex_unlock(&ndb_schema_share->mutex);
    pthread_mutex_unlock(&ndb_schema_share_mutex);
    /* end protect ndb_schema_share */

    if (updated)
    {
      bitmap_clear_bit(&schema_subscribers, node_id);
      /*
        if setting own acknowledge bit it is important that
        no other mysqld's are registred, as subsequent code
        will cause the original event to be hidden (by blob
        merge event code)
      */
      if (bitmap_is_clear_all(&schema_subscribers))
          bitmap_set_bit(&schema_subscribers, node_id);
    }
    else
      bitmap_clear_all(&schema_subscribers);

    if (also_internal)
      bitmap_set_bit(&schema_subscribers, node_id);        

    if (ndb_schema_object)
    {
      (void) pthread_mutex_lock(&ndb_schema_object->mutex);
      memcpy(ndb_schema_object->slock, schema_subscribers.bitmap,
             sizeof(ndb_schema_object->slock));
      (void) pthread_mutex_unlock(&ndb_schema_object->mutex);
    }

    DBUG_DUMP("schema_subscribers", (uchar*)schema_subscribers.bitmap,
              no_bytes_in_map(&schema_subscribers));
    DBUG_PRINT("info", ("bitmap_is_clear_all(&schema_subscribers): %d",
                        bitmap_is_clear_all(&schema_subscribers)));
  }

  Ndb *ndb= thd_ndb->ndb;
  char save_db[FN_REFLEN];
  strcpy(save_db, ndb->getDatabaseName());

  char tmp_buf[FN_REFLEN];
  NDBDICT *dict= ndb->getDictionary();
  ndb->setDatabaseName(NDB_REP_DB);
  Ndb_table_guard ndbtab_g(dict, NDB_SCHEMA_TABLE);
  const NDBTAB *ndbtab= ndbtab_g.get_table();
  NdbTransaction *trans= 0;
  int retries= 100;
  int retry_sleep= 10; /* 10 milliseconds, transaction */
  const NDBCOL *col[SCHEMA_SIZE];
  unsigned sz[SCHEMA_SIZE];

  if (ndbtab == 0)
  {
    if (strcmp(NDB_REP_DB, db) != 0 ||
        strcmp(NDB_SCHEMA_TABLE, table_name))
    {
      ndb_error= &dict->getNdbError();
    }
    goto end;
  }

  {
    uint i;
    for (i= 0; i < SCHEMA_SIZE; i++)
    {
      col[i]= ndbtab->getColumn(i);
      if (i != SCHEMA_QUERY_I)
      {
        sz[i]= col[i]->getLength();
        DBUG_ASSERT(sz[i] <= sizeof(tmp_buf));
      }
    }
  }

  while (1)
  {
    const char *log_db= db;
    const char *log_tab= table_name;
    const char *log_subscribers= (char*)schema_subscribers.bitmap;
    uint32 log_type= (uint32)type;
    if ((trans= ndb->startTransaction()) == 0)
      goto err;
    while (1)
    {
      NdbOperation *op= 0;
      int r= 0;
      r|= (op= trans->getNdbOperation(ndbtab)) == 0;
      DBUG_ASSERT(r == 0);
      r|= op->writeTuple();
      DBUG_ASSERT(r == 0);
      
      /* db */
      ndb_pack_varchar(col[SCHEMA_DB_I], tmp_buf, log_db, strlen(log_db));
      r|= op->equal(SCHEMA_DB_I, tmp_buf);
      DBUG_ASSERT(r == 0);
      /* name */
      ndb_pack_varchar(col[SCHEMA_NAME_I], tmp_buf, log_tab,
                       strlen(log_tab));
      r|= op->equal(SCHEMA_NAME_I, tmp_buf);
      DBUG_ASSERT(r == 0);
      /* slock */
      DBUG_ASSERT(sz[SCHEMA_SLOCK_I] == sizeof(bitbuf));
      r|= op->setValue(SCHEMA_SLOCK_I, log_subscribers);
      DBUG_ASSERT(r == 0);
      /* query */
      {
        NdbBlob *ndb_blob= op->getBlobHandle(SCHEMA_QUERY_I);
        DBUG_ASSERT(ndb_blob != 0);
        uint blob_len= query_length;
        const char* blob_ptr= query;
        r|= ndb_blob->setValue(blob_ptr, blob_len);
        DBUG_ASSERT(r == 0);
      }
      /* node_id */
      r|= op->setValue(SCHEMA_NODE_ID_I, node_id);
      DBUG_ASSERT(r == 0);
      /* epoch */
      r|= op->setValue(SCHEMA_EPOCH_I, epoch);
      DBUG_ASSERT(r == 0);
      /* id */
      r|= op->setValue(SCHEMA_ID_I, ndb_table_id);
      DBUG_ASSERT(r == 0);
      /* version */
      r|= op->setValue(SCHEMA_VERSION_I, ndb_table_version);
      DBUG_ASSERT(r == 0);
      /* type */
      r|= op->setValue(SCHEMA_TYPE_I, log_type);
      DBUG_ASSERT(r == 0);
      /* any value */
      if (!(thd->options & OPTION_BIN_LOG))
        r|= op->setAnyValue(NDB_ANYVALUE_FOR_NOLOGGING);
      else
        r|= op->setAnyValue(thd->server_id);
      DBUG_ASSERT(r == 0);
#if 0
      if (log_db != new_db && new_db && new_table_name)
      {
        log_db= new_db;
        log_tab= new_table_name;
        log_subscribers= bitbuf_e; // no ack expected on this
        log_type= (uint32)SOT_RENAME_TABLE_NEW;
        continue;
      }
#endif
      break;
    }
    if (trans->execute(NdbTransaction::Commit) == 0)
    {
      DBUG_PRINT("info", ("logged: %s", query));
      break;
    }
err:
    const NdbError *this_error= trans ?
      &trans->getNdbError() : &ndb->getNdbError();
    if (this_error->status == NdbError::TemporaryError)
    {
      if (retries--)
      {
        if (trans)
          ndb->closeTransaction(trans);
        my_sleep(retry_sleep);
        continue; // retry
      }
    }
    ndb_error= this_error;
    break;
  }
end:
  if (ndb_error)
    push_warning_printf(thd, MYSQL_ERROR::WARN_LEVEL_ERROR,
                        ER_GET_ERRMSG, ER(ER_GET_ERRMSG),
                        ndb_error->code,
                        ndb_error->message,
                        "Could not log query '%s' on other mysqld's");
          
  if (trans)
    ndb->closeTransaction(trans);
  ndb->setDatabaseName(save_db);

  /*
    Wait for other mysqld's to acknowledge the table operation
  */
  if (ndb_error == 0 &&
      !bitmap_is_clear_all(&schema_subscribers))
  {
    if (!also_internal)
    {
      /*
        if own nodeid is set we are a single mysqld registred
        as an optimization we update the slock directly
      */
      if (bitmap_is_set(&schema_subscribers, node_id))
        ndbcluster_update_slock(thd, db, table_name);
    }
    int max_timeout= opt_ndb_sync_timeout;
    (void) pthread_mutex_lock(&ndb_schema_object->mutex);
    if (have_lock_open)
    {
      safe_mutex_assert_owner(&LOCK_open);
      (void) pthread_mutex_unlock(&LOCK_open);
    }
    while (1)
    {
      struct timespec abstime;
      int i;
      int no_storage_nodes= g_ndb_cluster_connection->no_db_nodes();
      set_timespec(abstime, 1);
      int ret= pthread_cond_timedwait(&injector_cond,
                                      &ndb_schema_object->mutex,
                                      &abstime);
      if (thd->killed)
        break;

      /* begin protect ndb_schema_share */
      pthread_mutex_lock(&ndb_schema_share_mutex);
      if (ndb_schema_share == 0)
      {
        pthread_mutex_unlock(&ndb_schema_share_mutex);
        break;
      }
      (void) pthread_mutex_lock(&ndb_schema_share->mutex);
      for (i= 0; i < no_storage_nodes; i++)
      {
        /* remove any unsubscribed from schema_subscribers */
        MY_BITMAP *tmp= &ndb_schema_share->subscriber_bitmap[i];
        if (!bitmap_is_clear_all(tmp))
          bitmap_intersect(&schema_subscribers, tmp);
      }
      (void) pthread_mutex_unlock(&ndb_schema_share->mutex);
      pthread_mutex_unlock(&ndb_schema_share_mutex);
      /* end protect ndb_schema_share */

      /* remove any unsubscribed from ndb_schema_object->slock */
      bitmap_intersect(&ndb_schema_object->slock_bitmap, &schema_subscribers);

      DBUG_DUMP("ndb_schema_object->slock_bitmap.bitmap",
                (uchar*)ndb_schema_object->slock_bitmap.bitmap,
                no_bytes_in_map(&ndb_schema_object->slock_bitmap));

      if (bitmap_is_clear_all(&ndb_schema_object->slock_bitmap))
        break;

      if (ret)
      {
        max_timeout--;
        if (max_timeout == 0)
        {
          sql_print_error("NDB %s: distributing %s timed out. Ignoring...",
                          type_str, ndb_schema_object->key);
          break;
        }
        if (ndb_extra_logging)
          ndb_report_waiting(type_str, max_timeout,
                             "distributing", ndb_schema_object->key);
      }
    }
    if (have_lock_open)
    {
      (void) pthread_mutex_lock(&LOCK_open);
    }
    (void) pthread_mutex_unlock(&ndb_schema_object->mutex);
  }

  if (ndb_schema_object)
    ndb_free_schema_object(&ndb_schema_object, FALSE);

  DBUG_RETURN(0);
}

/*
  Handle _non_ data events from the storage nodes
*/

int
ndb_handle_schema_change(THD *thd, Ndb *ndb, NdbEventOperation *pOp,
                         Ndb_event_data *event_data)
{
  DBUG_ENTER("ndb_handle_schema_change");
  NDB_SHARE *share= event_data->share;
  TABLE_SHARE *table_share= event_data->table_share;
  const char *tabname= table_share->table_name.str;
  const char *dbname= table_share->db.str;
  bool do_close_cached_tables= FALSE;
  bool is_remote_change= !ndb_has_node_id(pOp->getReqNodeId());

  if (pOp->getEventType() == NDBEVENT::TE_ALTER)
  {
    DBUG_RETURN(0);
  }
  DBUG_ASSERT(pOp->getEventType() == NDBEVENT::TE_DROP ||
              pOp->getEventType() == NDBEVENT::TE_CLUSTER_FAILURE);
  {
    ndb->setDatabaseName(dbname);
    Ndb_table_guard ndbtab_g(ndb->getDictionary(), tabname);
    const NDBTAB *ev_tab= pOp->getTable();
    const NDBTAB *cache_tab= ndbtab_g.get_table();
    if (cache_tab &&
        cache_tab->getObjectId() == ev_tab->getObjectId() &&
        cache_tab->getObjectVersion() <= ev_tab->getObjectVersion())
      ndbtab_g.invalidate();
  }

  (void) pthread_mutex_lock(&share->mutex);
  DBUG_ASSERT(share->state == NSS_DROPPED || 
              share->op == pOp || share->new_op == pOp);
  if (share->new_op)
  {
    share->new_op= 0;
  }
  if (share->op)
  {
    share->op= 0;
  }
  // either just us or drop table handling as well
      
  /* Signal ha_ndbcluster::delete/rename_table that drop is done */
  (void) pthread_mutex_unlock(&share->mutex);
  (void) pthread_cond_signal(&injector_cond);

  pthread_mutex_lock(&ndbcluster_mutex);
  /* ndb_share reference binlog free */
  DBUG_PRINT("NDB_SHARE", ("%s binlog free  use_count: %u",
                           share->key, share->use_count));
  free_share(&share, TRUE);
  if (is_remote_change && share && share->state != NSS_DROPPED)
  {
    DBUG_PRINT("info", ("remote change"));
    share->state= NSS_DROPPED;
    if (share->use_count != 1)
    {
      /* open handler holding reference */
      /* wait with freeing create ndb_share to below */
      do_close_cached_tables= TRUE;
    }
    else
    {
      /* ndb_share reference create free */
      DBUG_PRINT("NDB_SHARE", ("%s create free  use_count: %u",
                               share->key, share->use_count));
      free_share(&share, TRUE);
      share= 0;
    }
  }
  else
    share= 0;
  pthread_mutex_unlock(&ndbcluster_mutex);

  if (event_data)
  {
    delete event_data;
    pOp->setCustomData(NULL);
  }

  pthread_mutex_lock(&injector_mutex);
  ndb->dropEventOperation(pOp);
  pOp= 0;
  pthread_mutex_unlock(&injector_mutex);

  if (do_close_cached_tables)
  {
    TABLE_LIST table_list;
    bzero((char*) &table_list,sizeof(table_list));
    table_list.db= (char *)dbname;
    table_list.alias= table_list.table_name= (char *)tabname;
    close_cached_tables(thd, 0, &table_list);
    /* ndb_share reference create free */
    DBUG_PRINT("NDB_SHARE", ("%s create free  use_count: %u",
                             share->key, share->use_count));
    free_share(&share);
  }
  DBUG_RETURN(0);
}

static void ndb_binlog_query(THD *thd, Cluster_schema *schema)
{
  if (schema->any_value & NDB_ANYVALUE_RESERVED)
  {
    if (schema->any_value != NDB_ANYVALUE_FOR_NOLOGGING)
      sql_print_warning("NDB: unknown value for binlog signalling 0x%X, "
                        "query not logged",
                        schema->any_value);
    return;
  }
  uint32 thd_server_id_save= thd->server_id;
  DBUG_ASSERT(sizeof(thd_server_id_save) == sizeof(thd->server_id));
  char *thd_db_save= thd->db;
  if (schema->any_value == 0)
    thd->server_id= ::server_id;
  else
    thd->server_id= schema->any_value;
  thd->db= schema->db;
  thd->binlog_query(THD::STMT_QUERY_TYPE, schema->query,
                    schema->query_length, FALSE,
                    schema->name[0] == 0 || thd->db[0] == 0);
  thd->server_id= thd_server_id_save;
  thd->db= thd_db_save;
}

static int
ndb_binlog_thread_handle_schema_event(THD *thd, Ndb *ndb,
                                      NdbEventOperation *pOp,
                                      List<Cluster_schema> 
                                      *post_epoch_log_list,
                                      List<Cluster_schema> 
                                      *post_epoch_unlock_list,
                                      MEM_ROOT *mem_root)
{
  DBUG_ENTER("ndb_binlog_thread_handle_schema_event");
  Ndb_event_data *event_data= (Ndb_event_data *) pOp->getCustomData();
  NDB_SHARE *tmp_share= event_data->share;
  if (tmp_share && ndb_schema_share == tmp_share)
  {
    NDBEVENT::TableEvent ev_type= pOp->getEventType();
    DBUG_PRINT("enter", ("%s.%s  ev_type: %d",
                         tmp_share->db, tmp_share->table_name, ev_type));
    if (ev_type == NDBEVENT::TE_UPDATE ||
        ev_type == NDBEVENT::TE_INSERT)
    {
      Cluster_schema *schema= (Cluster_schema *)
        sql_alloc(sizeof(Cluster_schema));
      MY_BITMAP slock;
      bitmap_init(&slock, schema->slock, 8*SCHEMA_SLOCK_SIZE, FALSE);
      uint node_id= g_ndb_cluster_connection->node_id();
      {
        ndbcluster_get_schema(event_data, schema);
        schema->any_value= pOp->getAnyValue();
      }
      enum SCHEMA_OP_TYPE schema_type= (enum SCHEMA_OP_TYPE)schema->type;
      DBUG_PRINT("info",
                 ("%s.%s: log query_length: %d  query: '%s'  type: %d",
                  schema->db, schema->name,
                  schema->query_length, schema->query,
                  schema_type));
      switch (schema_type)
      {
      case SOT_CLEAR_SLOCK:
        /*
          handle slock after epoch is completed to ensure that
          schema events get inserted in the binlog after any data
          events
        */
        post_epoch_log_list->push_back(schema, mem_root);
        DBUG_RETURN(0);
      case SOT_ALTER_TABLE_COMMIT:
        // fall through
      case SOT_RENAME_TABLE_PREPARE:
        // fall through
      case SOT_ONLINE_ALTER_TABLE_PREPARE:
        // fall through
      case SOT_ONLINE_ALTER_TABLE_COMMIT:
        post_epoch_log_list->push_back(schema, mem_root);
        post_epoch_unlock_list->push_back(schema, mem_root);
        DBUG_RETURN(0);
        break;
      default:
        break;
      }

      if (schema->node_id != node_id)
      {
        int log_query= 0, post_epoch_unlock= 0;
        switch (schema_type)
        {
        case SOT_DROP_TABLE:
          // fall through
        case SOT_RENAME_TABLE:
          // fall through
        case SOT_RENAME_TABLE_NEW:
          post_epoch_log_list->push_back(schema, mem_root);
          /* acknowledge this query _after_ epoch completion */
          post_epoch_unlock= 1;
          break;
	case SOT_TRUNCATE_TABLE:
        {
          char key[FN_REFLEN];
          build_table_filename(key, sizeof(key),
                               schema->db, schema->name, "", 0);
          /* ndb_share reference temporary, free below */
          NDB_SHARE *share= get_share(key, 0, FALSE, FALSE);
          if (share)
          {
            DBUG_PRINT("NDB_SHARE", ("%s temporary  use_count: %u",
                                     share->key, share->use_count));
          }
          // invalidation already handled by binlog thread
          if (!share || !share->op)
          {
            {
              injector_ndb->setDatabaseName(schema->db);
              Ndb_table_guard ndbtab_g(injector_ndb->getDictionary(),
                                       schema->name);
              ndbtab_g.invalidate();
            }
            TABLE_LIST table_list;
            bzero((char*) &table_list,sizeof(table_list));
            table_list.db= schema->db;
            table_list.alias= table_list.table_name= schema->name;
            close_cached_tables(thd, 0, &table_list, FALSE);
          }
          /* ndb_share reference temporary free */
          if (share)
          {
            DBUG_PRINT("NDB_SHARE", ("%s temporary free  use_count: %u",
                                     share->key, share->use_count));
            free_share(&share);
          }
        }
        // fall through
        case SOT_CREATE_TABLE:
          pthread_mutex_lock(&LOCK_open);
          if (ndbcluster_check_if_local_table(schema->db, schema->name))
          {
            DBUG_PRINT("info", ("NDB Binlog: Skipping locally defined table '%s.%s'",
                                schema->db, schema->name));
            sql_print_error("NDB Binlog: Skipping locally defined table '%s.%s' from "
                            "binlog schema event '%s' from node %d. ",
                            schema->db, schema->name, schema->query,
                            schema->node_id);
          }
          else if (ndb_create_table_from_engine(thd, schema->db, schema->name))
          {
            sql_print_error("NDB Binlog: Could not discover table '%s.%s' from "
                            "binlog schema event '%s' from node %d. "
                            "my_errno: %d",
                            schema->db, schema->name, schema->query,
                            schema->node_id, my_errno);
            List_iterator_fast<MYSQL_ERROR> it(thd->warn_list);
            MYSQL_ERROR *err;
            while ((err= it++))
              sql_print_warning("NDB Binlog: (%d)%s", err->code, err->msg);
          }
          pthread_mutex_unlock(&LOCK_open);
          log_query= 1;
          break;
        case SOT_DROP_DB:
          /* Drop the database locally if it only contains ndb tables */
          if (! ndbcluster_check_if_local_tables_in_db(thd, schema->db))
          {
            const int no_print_error[1]= {0};
            run_query(thd, schema->query,
                      schema->query + schema->query_length,
                      no_print_error,    /* print error */
                      TRUE);   /* don't binlog the query */
            /* binlog dropping database after any table operations */
            post_epoch_log_list->push_back(schema, mem_root);
            /* acknowledge this query _after_ epoch completion */
            post_epoch_unlock= 1;
          }
          else
          {
            /* Database contained local tables, leave it */
            sql_print_error("NDB Binlog: Skipping drop database '%s' since it contained local tables "
                            "binlog schema event '%s' from node %d. ",
                            schema->db, schema->query,
                            schema->node_id);
            log_query= 1;
          }
          break;
        case SOT_CREATE_DB:
          if (ndb_extra_logging > 9)
            sql_print_information("SOT_CREATE_DB %s", schema->db);
          
          /* fall through */
        case SOT_ALTER_DB:
        {
          const int no_print_error[1]= {0};
          run_query(thd, schema->query,
                    schema->query + schema->query_length,
                    no_print_error,    /* print error */
                    TRUE);   /* don't binlog the query */
          log_query= 1;
          break;
        }
        case SOT_TABLESPACE:
        case SOT_LOGFILE_GROUP:
          log_query= 1;
          break;
        case SOT_ALTER_TABLE_COMMIT:
        case SOT_RENAME_TABLE_PREPARE:
        case SOT_ONLINE_ALTER_TABLE_PREPARE:
        case SOT_ONLINE_ALTER_TABLE_COMMIT:
        case SOT_CLEAR_SLOCK:
          abort();
        }
        if (log_query && ndb_binlog_running)
          ndb_binlog_query(thd, schema);
        /* signal that schema operation has been handled */
        DBUG_DUMP("slock", (uchar*) schema->slock, schema->slock_length);
        if (bitmap_is_set(&slock, node_id))
        {
          if (post_epoch_unlock)
            post_epoch_unlock_list->push_back(schema, mem_root);
          else
            ndbcluster_update_slock(thd, schema->db, schema->name);
        }
      }
      DBUG_RETURN(0);
    }
    /*
      the normal case of UPDATE/INSERT has already been handled
    */
    switch (ev_type)
    {
    case NDBEVENT::TE_DELETE:
      // skip
      break;
    case NDBEVENT::TE_CLUSTER_FAILURE:
      if (ndb_extra_logging)
        sql_print_information("NDB Binlog: cluster failure for %s at epoch %u/%u.",
                              ndb_schema_share->key,
                              (uint)(pOp->getGCI() >> 32),
                              (uint)(pOp->getGCI()));
      // fall through
    case NDBEVENT::TE_DROP:
      if (ndb_extra_logging &&
          ndb_binlog_tables_inited && ndb_binlog_running)
        sql_print_information("NDB Binlog: ndb tables initially "
                              "read only on reconnect.");

      /* begin protect ndb_schema_share */
      pthread_mutex_lock(&ndb_schema_share_mutex);
      /* ndb_share reference binlog extra free */
      DBUG_PRINT("NDB_SHARE", ("%s binlog extra free  use_count: %u",
                               ndb_schema_share->key,
                               ndb_schema_share->use_count));
      free_share(&ndb_schema_share);
      ndb_schema_share= 0;
      ndb_binlog_tables_inited= FALSE;
      ndb_binlog_is_ready= FALSE;
      pthread_mutex_unlock(&ndb_schema_share_mutex);
      /* end protect ndb_schema_share */

      close_cached_tables((THD*) 0, 0, (TABLE_LIST*) 0, FALSE);
      // fall through
    case NDBEVENT::TE_ALTER:
      ndb_handle_schema_change(thd, ndb, pOp, event_data);
      break;
    case NDBEVENT::TE_NODE_FAILURE:
    {
      uint8 node_id= g_node_id_map[pOp->getNdbdNodeId()];
      DBUG_ASSERT(node_id != 0xFF);
      (void) pthread_mutex_lock(&tmp_share->mutex);
      bitmap_clear_all(&tmp_share->subscriber_bitmap[node_id]);
      DBUG_PRINT("info",("NODE_FAILURE UNSUBSCRIBE[%d]", node_id));
      if (ndb_extra_logging)
      {
        sql_print_information("NDB Binlog: Node: %d, down,"
                              " Subscriber bitmask %x%x",
                              pOp->getNdbdNodeId(),
                              tmp_share->subscriber_bitmap[node_id].bitmap[1],
                              tmp_share->subscriber_bitmap[node_id].bitmap[0]);
      }
      (void) pthread_mutex_unlock(&tmp_share->mutex);
      (void) pthread_cond_signal(&injector_cond);
      break;
    }
    case NDBEVENT::TE_SUBSCRIBE:
    {
      uint8 node_id= g_node_id_map[pOp->getNdbdNodeId()];
      uint8 req_id= pOp->getReqNodeId();
      DBUG_ASSERT(req_id != 0 && node_id != 0xFF);
      (void) pthread_mutex_lock(&tmp_share->mutex);
      bitmap_set_bit(&tmp_share->subscriber_bitmap[node_id], req_id);
      DBUG_PRINT("info",("SUBSCRIBE[%d] %d", node_id, req_id));
      if (ndb_extra_logging)
      {
        sql_print_information("NDB Binlog: Node: %d, subscribe from node %d,"
                              " Subscriber bitmask %x%x",
                              pOp->getNdbdNodeId(),
                              req_id,
                              tmp_share->subscriber_bitmap[node_id].bitmap[1],
                              tmp_share->subscriber_bitmap[node_id].bitmap[0]);
      }
      (void) pthread_mutex_unlock(&tmp_share->mutex);
      (void) pthread_cond_signal(&injector_cond);
      break;
    }
    case NDBEVENT::TE_UNSUBSCRIBE:
    {
      uint8 node_id= g_node_id_map[pOp->getNdbdNodeId()];
      uint8 req_id= pOp->getReqNodeId();
      DBUG_ASSERT(req_id != 0 && node_id != 0xFF);
      (void) pthread_mutex_lock(&tmp_share->mutex);
      bitmap_clear_bit(&tmp_share->subscriber_bitmap[node_id], req_id);
      DBUG_PRINT("info",("UNSUBSCRIBE[%d] %d", node_id, req_id));
      if (ndb_extra_logging)
      {
        sql_print_information("NDB Binlog: Node: %d, unsubscribe from node %d,"
                              " Subscriber bitmask %x%x",
                              pOp->getNdbdNodeId(),
                              req_id,
                              tmp_share->subscriber_bitmap[node_id].bitmap[1],
                              tmp_share->subscriber_bitmap[node_id].bitmap[0]);
      }
      (void) pthread_mutex_unlock(&tmp_share->mutex);
      (void) pthread_cond_signal(&injector_cond);
      break;
    }
    default:
      sql_print_error("NDB Binlog: unknown non data event %d for %s. "
                      "Ignoring...", (unsigned) ev_type, tmp_share->key);
    }
  }
  DBUG_RETURN(0);
}

/*
  process any operations that should be done after
  the epoch is complete
*/
static void
ndb_binlog_thread_handle_schema_event_post_epoch(THD *thd,
                                                 List<Cluster_schema>
                                                 *post_epoch_log_list,
                                                 List<Cluster_schema>
                                                 *post_epoch_unlock_list)
{
  if (post_epoch_log_list->elements == 0)
    return;
  DBUG_ENTER("ndb_binlog_thread_handle_schema_event_post_epoch");
  Cluster_schema *schema;
  while ((schema= post_epoch_log_list->pop()))
  {
    DBUG_PRINT("info",
               ("%s.%s: log query_length: %d  query: '%s'  type: %d",
                schema->db, schema->name,
                schema->query_length, schema->query,
                schema->type));
    int log_query= 0;
    {
      enum SCHEMA_OP_TYPE schema_type= (enum SCHEMA_OP_TYPE)schema->type;
      char key[FN_REFLEN];
      build_table_filename(key, sizeof(key), schema->db, schema->name, "", 0);
      if (schema_type == SOT_CLEAR_SLOCK)
      {
        pthread_mutex_lock(&ndbcluster_mutex);
        NDB_SCHEMA_OBJECT *ndb_schema_object=
          (NDB_SCHEMA_OBJECT*) hash_search(&ndb_schema_objects,
                                           (uchar*) key, strlen(key));
        if (ndb_schema_object)
        {
          pthread_mutex_lock(&ndb_schema_object->mutex);
          memcpy(ndb_schema_object->slock, schema->slock,
                 sizeof(ndb_schema_object->slock));
          DBUG_DUMP("ndb_schema_object->slock_bitmap.bitmap",
                    (uchar*)ndb_schema_object->slock_bitmap.bitmap,
                    no_bytes_in_map(&ndb_schema_object->slock_bitmap));
          pthread_mutex_unlock(&ndb_schema_object->mutex);
          pthread_cond_signal(&injector_cond);
        }
        pthread_mutex_unlock(&ndbcluster_mutex);
        continue;
      }
      /* ndb_share reference temporary, free below */
      NDB_SHARE *share= get_share(key, 0, FALSE, FALSE);
      if (share)
      {
        DBUG_PRINT("NDB_SHARE", ("%s temporary  use_count: %u",
                                 share->key, share->use_count));
      }
      switch (schema_type)
      {
      case SOT_DROP_DB:
        log_query= 1;
        break;
      case SOT_DROP_TABLE:
        if (ndb_extra_logging > 9)
          sql_print_information("SOT_DROP_TABLE %s.%s", schema->db, schema->name);
        log_query= 1;
        {
          injector_ndb->setDatabaseName(schema->db);
          Ndb_table_guard ndbtab_g(injector_ndb->getDictionary(),
                                   schema->name);
          ndbtab_g.invalidate();
        }
        {
          TABLE_LIST table_list;
          bzero((char*) &table_list,sizeof(table_list));
          table_list.db= schema->db;
          table_list.alias= table_list.table_name= schema->name;
          close_cached_tables(thd, 0, &table_list, FALSE);
        }
        break;
      case SOT_RENAME_TABLE:
        if (ndb_extra_logging > 9)
          sql_print_information("SOT_RENAME_TABLE %s.%s", schema->db, schema->name);
        log_query= 1;
        {
          injector_ndb->setDatabaseName(schema->db);
          Ndb_table_guard ndbtab_g(injector_ndb->getDictionary(),
                                   schema->name);
          ndbtab_g.invalidate();
        }
        {
          TABLE_LIST table_list;
          bzero((char*) &table_list,sizeof(table_list));
          table_list.db= schema->db;
          table_list.alias= table_list.table_name= schema->name;
          close_cached_tables(thd, 0, &table_list, FALSE);
        }
        {
          if (ndb_extra_logging > 9)
            sql_print_information("NDB Binlog: renaming files start");
          pthread_mutex_lock(&LOCK_open);
          char from[FN_REFLEN];
          char to[FN_REFLEN];
          strxnmov(from, FN_REFLEN-1, share->key, NullS);
          ndbcluster_rename_share(thd, share);
          strxnmov(to, FN_REFLEN-1, share->key, NullS);
          rename_file_ext(from, to, ".ndb");
          rename_file_ext(from, to, ".frm");
          pthread_mutex_unlock(&LOCK_open);
          if (ndb_extra_logging > 9)
            sql_print_information("NDB Binlog: renaming files done");
        }
        break;
      case SOT_RENAME_TABLE_PREPARE:
        if (ndb_extra_logging > 9)
          sql_print_information("SOT_RENAME_TABLE_PREPARE %s.%s -> %s",
                                schema->db, schema->name, schema->query);
        if (schema->node_id != g_ndb_cluster_connection->node_id())
          ndbcluster_prepare_rename_share(share, schema->query);
        break;
      case SOT_ALTER_TABLE_COMMIT:
        if (ndb_extra_logging > 9)
          sql_print_information("SOT_ALTER_TABLE_COMMIT %s.%s", schema->db, schema->name);
        if (schema->node_id == g_ndb_cluster_connection->node_id())
          break;
        log_query= 1;
        {
          injector_ndb->setDatabaseName(schema->db);
          Ndb_table_guard ndbtab_g(injector_ndb->getDictionary(),
                                   schema->name);
          ndbtab_g.invalidate();
        }
        {
          TABLE_LIST table_list;
          bzero((char*) &table_list,sizeof(table_list));
          table_list.db= schema->db;
          table_list.alias= table_list.table_name= schema->name;
          close_cached_tables(thd, 0, &table_list, FALSE);
        }
        if (share)
        {
          if (share->op)
          {
            Ndb_event_data *event_data= (Ndb_event_data *) share->op->getCustomData();
            if (event_data)
              delete event_data;
            share->op->setCustomData(NULL);
            injector_ndb->dropEventOperation(share->op);
            share->op= 0;
            free_share(&share);
          }
          free_share(&share);
        }
        if (ndb_binlog_running)
        {
          /*
            we need to free any share here as command below
            may need to call handle_trailing_share
          */
          if (share)
          {
            /* ndb_share reference temporary free */
            DBUG_PRINT("NDB_SHARE", ("%s temporary free  use_count: %u",
                                     share->key, share->use_count));
            free_share(&share);
            share= 0;
          }
          pthread_mutex_lock(&LOCK_open);
          if (ndbcluster_check_if_local_table(schema->db, schema->name))
          {
            DBUG_PRINT("info", ("NDB Binlog: Skipping locally defined table '%s.%s'",
                                schema->db, schema->name));
            sql_print_error("NDB Binlog: Skipping locally defined table '%s.%s' from "
                            "binlog schema event '%s' from node %d. ",
                            schema->db, schema->name, schema->query,
                            schema->node_id);
          }
          else if (ndb_create_table_from_engine(thd, schema->db, schema->name))
          {
            sql_print_error("NDB Binlog: Could not discover table '%s.%s' from "
                            "binlog schema event '%s' from node %d. my_errno: %d",
                            schema->db, schema->name, schema->query,
                            schema->node_id, my_errno);
            List_iterator_fast<MYSQL_ERROR> it(thd->warn_list);
            MYSQL_ERROR *err;
            while ((err= it++))
              sql_print_warning("NDB Binlog: (%d)%s", err->code, err->msg);
          }
          pthread_mutex_unlock(&LOCK_open);
        }
        break;
      case SOT_ONLINE_ALTER_TABLE_PREPARE:
      {
        if (ndb_extra_logging > 9)
          sql_print_information("SOT_ONLINE_ALTER_TABLE_PREPARE %s.%s", schema->db, schema->name);
        NDBDICT *dict= injector_ndb->getDictionary();
        int error= 0;
        injector_ndb->setDatabaseName(schema->db);
        {
          Ndb_table_guard ndbtab_g(dict, schema->name);
          ndbtab_g.get_table();
          ndbtab_g.invalidate();
        }
        Ndb_table_guard ndbtab_g(dict, schema->name);
        const NDBTAB *ndbtab= ndbtab_g.get_table();
        /*
          Refresh local frm file and dictionary cache if
          remote on-line alter table
        */
        pthread_mutex_lock(&LOCK_open);
        TABLE_LIST table_list;
        bzero((char*) &table_list,sizeof(table_list));
        table_list.db= (char *)schema->db;
        table_list.alias= table_list.table_name= (char *)schema->name;
        close_cached_tables(thd, 0, &table_list, TRUE);

        if (schema->node_id != g_ndb_cluster_connection->node_id())
        {
          char key[FN_REFLEN];
          uchar *data= 0, *pack_data= 0;
          size_t length, pack_length;
 
          DBUG_PRINT("info", ("Detected frm change of table %s.%s",
                              schema->db, schema->name));
          log_query= 1;
          build_table_filename(key, FN_LEN-1, schema->db, schema->name, NullS, 0);
          /*
            If the there is no local table shadowing the altered table and 
            it has an frm that is different than the one on disk then 
            overwrite it with the new table definition
          */
          if (!ndbcluster_check_if_local_table(schema->db, schema->name) &&
              readfrm(key, &data, &length) == 0 &&
              packfrm(data, length, &pack_data, &pack_length) == 0 &&
              cmp_frm(ndbtab, pack_data, pack_length))
          {
            DBUG_DUMP("frm", (uchar*) ndbtab->getFrmData(), 
                      ndbtab->getFrmLength());
            my_free((char*)data, MYF(MY_ALLOW_ZERO_PTR));
            data= NULL;
            if ((error= unpackfrm(&data, &length,
                                  (const uchar*) ndbtab->getFrmData())) ||
                (error= writefrm(key, data, length)))
            {
              sql_print_error("NDB: Failed write frm for %s.%s, error %d",
                              schema->db, schema->name, error);
            }
          }
          my_free((char*)data, MYF(MY_ALLOW_ZERO_PTR));
          my_free((char*)pack_data, MYF(MY_ALLOW_ZERO_PTR));
        }
        if (!share)
          pthread_mutex_unlock(&LOCK_open);
        else
        {
          if (ndb_extra_logging > 9)
            sql_print_information("NDB Binlog: handeling online alter/rename");

          (void) pthread_mutex_lock(&share->mutex);
          ndbcluster_binlog_close_table(thd, share);

          if ((error= ndbcluster_binlog_open_table(thd, share)))
            sql_print_error("NDB Binlog: Failed to re-open table %s.%s",
                            schema->db, schema->name);
          pthread_mutex_unlock(&LOCK_open);
          if (error)
            (void) pthread_mutex_unlock(&share->mutex);
        }
        if (!error && share)
        {
          if (share->event_data->table->s->primary_key == MAX_KEY)
            share->flags|= NSF_HIDDEN_PK;
          /*
            Refresh share->flags to handle added BLOB columns
          */
          if (share->event_data->table->s->blob_fields != 0)
            share->flags|= NSF_BLOB_FLAG;

          /*
            Start subscribing to data changes to the new table definition
          */
          String event_name(INJECTOR_EVENT_LEN);
          ndb_rep_event_name(&event_name, schema->db, schema->name,
                             get_binlog_full(share));
          NdbEventOperation *tmp_op= share->op;
          share->new_op= 0;
          share->op= 0;

          if (ndbcluster_create_event_ops(thd, share, ndbtab, event_name.c_ptr()))
          {
            sql_print_error("NDB Binlog:"
                            "FAILED CREATE (DISCOVER) EVENT OPERATIONS Event: %s",
                            event_name.c_ptr());
          }
          else
          {
            share->new_op= share->op;
          }
          share->op= tmp_op;
          (void) pthread_mutex_unlock(&share->mutex);

          if (ndb_extra_logging > 9)
            sql_print_information("NDB Binlog: handeling online alter/rename done");
        }
        break;
      }
      case SOT_ONLINE_ALTER_TABLE_COMMIT:
      {
        if (ndb_extra_logging > 9)
          sql_print_information("SOT_ONLINE_ALTER_TABLE_COMMIT %s.%s", schema->db, schema->name);
        if (share)
        {
          (void) pthread_mutex_lock(&share->mutex);
          if (share->op && share->new_op)
          {
            Ndb_event_data *event_data= (Ndb_event_data *) share->op->getCustomData();
            if (event_data)
              delete event_data;
            share->op->setCustomData(NULL);
            injector_ndb->dropEventOperation(share->op);
            share->op= share->new_op;
            share->new_op= 0;
            free_share(&share);
          }
          (void) pthread_mutex_unlock(&share->mutex);
        }
        break;
      }
      case SOT_RENAME_TABLE_NEW:
        if (ndb_extra_logging > 9)
          sql_print_information("SOT_RENAME_TABLE_NEW %s.%s", schema->db, schema->name);
        log_query= 1;
        if (ndb_binlog_running && (!share || !share->op))
        {
          /*
            we need to free any share here as command below
            may need to call handle_trailing_share
          */
          if (share)
          {
            /* ndb_share reference temporary free */
            DBUG_PRINT("NDB_SHARE", ("%s temporary free  use_count: %u",
                                     share->key, share->use_count));
            free_share(&share);
            share= 0;
          }
          pthread_mutex_lock(&LOCK_open);
          if (ndbcluster_check_if_local_table(schema->db, schema->name))
          {
            DBUG_PRINT("info", ("NDB Binlog: Skipping locally defined table '%s.%s'",
                                schema->db, schema->name));
            sql_print_error("NDB Binlog: Skipping locally defined table '%s.%s' from "
                            "binlog schema event '%s' from node %d. ",
                            schema->db, schema->name, schema->query,
                            schema->node_id);
          }
          else if (ndb_create_table_from_engine(thd, schema->db, schema->name))
          {
            sql_print_error("NDB Binlog: Could not discover table '%s.%s' from "
                            "binlog schema event '%s' from node %d. my_errno: %d",
                            schema->db, schema->name, schema->query,
                            schema->node_id, my_errno);
            List_iterator_fast<MYSQL_ERROR> it(thd->warn_list);
            MYSQL_ERROR *err;
            while ((err= it++))
              sql_print_warning("NDB Binlog: (%d)%s", err->code, err->msg);
          }
          pthread_mutex_unlock(&LOCK_open);
        }
        break;
      default:
        DBUG_ASSERT(FALSE);
      }
      if (share)
      {
        /* ndb_share reference temporary free */
        DBUG_PRINT("NDB_SHARE", ("%s temporary free  use_count: %u",
                                 share->key, share->use_count));
        free_share(&share);
        share= 0;
      }
    }
    if (ndb_binlog_running && log_query)
      ndb_binlog_query(thd, schema);
  }
  while ((schema= post_epoch_unlock_list->pop()))
  {
    ndbcluster_update_slock(thd, schema->db, schema->name);
  }
  DBUG_VOID_RETURN;
}

/*
  Timer class for doing performance measurements
*/

/*********************************************************************
  Internal helper functions for handeling of the cluster replication tables
  - ndb_binlog_index
  - ndb_apply_status
*********************************************************************/

/*
  struct to hold the data to be inserted into the
  ndb_binlog_index table
*/
struct ndb_binlog_index_row {
  ulonglong epoch;
  const char *master_log_file;
  ulonglong master_log_pos;
  ulong n_inserts;
  ulong n_updates;
  ulong n_deletes;
  ulong n_schemaops;

  ulong orig_server_id;
  ulonglong orig_epoch;

  ulong gci;

  struct ndb_binlog_index_row *next;
};

/*
  Open the ndb_binlog_index table
*/
static int open_ndb_binlog_index(THD *thd, TABLE_LIST *tables,
                                 TABLE **ndb_binlog_index)
{
  static char repdb[]= NDB_REP_DB;
  static char reptable[]= NDB_REP_TABLE;
  const char *save_proc_info= thd->proc_info;

  bzero((char*) tables, sizeof(*tables));
  tables->db= repdb;
  tables->alias= tables->table_name= reptable;
  tables->lock_type= TL_WRITE;
  THD_SET_PROC_INFO(thd, "Opening " NDB_REP_DB "." NDB_REP_TABLE);
  tables->required_type= FRMTYPE_TABLE;
  uint counter;
  thd->clear_error();
  if (open_tables(thd, &tables, &counter, MYSQL_LOCK_IGNORE_FLUSH))
  {
    sql_print_error("NDB Binlog: Opening ndb_binlog_index: %d, '%s'",
                    thd->net.last_errno,
                    thd->net.last_error ? thd->net.last_error : "");
    THD_SET_PROC_INFO(thd, save_proc_info);
    return -1;
  }
  *ndb_binlog_index= tables->table;
  THD_SET_PROC_INFO(thd, save_proc_info);
  (*ndb_binlog_index)->use_all_columns();
  return 0;
}


/*
  Insert one row in the ndb_binlog_index
*/

static int
ndb_add_ndb_binlog_index(THD *thd, ndb_binlog_index_row *row)
{
  int error= 0;
  bool need_reopen;
  ndb_binlog_index_row *first= row;
  /*
    Turn of binlogging to prevent the table changes to be written to
    the binary log.
  */
  ulong saved_options= thd->options;
  thd->options&= ~(OPTION_BIN_LOG);

  for ( ; ; ) /* loop for need_reopen */
  {
    if (!ndb_binlog_index && open_ndb_binlog_index(thd, &binlog_tables, &ndb_binlog_index))
    {
      error= -1;
      goto add_ndb_binlog_index_err;
    }

    if (lock_tables(thd, &binlog_tables, 1, &need_reopen))
    {
      if (need_reopen)
      {
        TABLE_LIST *p_binlog_tables= &binlog_tables;
        close_tables_for_reopen(thd, &p_binlog_tables);
        ndb_binlog_index= 0;
        continue;
      }
      sql_print_error("NDB Binlog: Unable to lock table ndb_binlog_index");
      error= -1;
      goto add_ndb_binlog_index_err;
    }
    break;
  }

  /*
    Intialize ndb_binlog_index->record[0]
  */
  do
  {
    empty_record(ndb_binlog_index);

    ndb_binlog_index->field[0]->store(first->master_log_pos);
    ndb_binlog_index->field[1]->store(first->master_log_file,
                                      strlen(first->master_log_file),
                                      &my_charset_bin);
    ndb_binlog_index->field[2]->store(first->epoch);
    if (ndb_binlog_index->s->fields > 7)
    {
      ndb_binlog_index->field[3]->store(row->n_inserts);
      ndb_binlog_index->field[4]->store(row->n_updates);
      ndb_binlog_index->field[5]->store(row->n_deletes);
      ndb_binlog_index->field[6]->store(row->n_schemaops);
      ndb_binlog_index->field[7]->store(row->orig_server_id);
      ndb_binlog_index->field[8]->store(row->orig_epoch);
      ndb_binlog_index->field[9]->store(first->gci);
      row= row->next;
    }
    else
    {
      while ((row= row->next))
      {
        first->n_inserts+= row->n_inserts;
        first->n_updates+= row->n_updates;
        first->n_deletes+= row->n_deletes;
        first->n_schemaops+= row->n_schemaops;
      }
      ndb_binlog_index->field[3]->store((ulonglong)first->n_inserts);
      ndb_binlog_index->field[4]->store((ulonglong)first->n_updates);
      ndb_binlog_index->field[5]->store((ulonglong)first->n_deletes);
      ndb_binlog_index->field[6]->store((ulonglong)first->n_schemaops);
    }

    if ((error= ndb_binlog_index->file->ha_write_row(ndb_binlog_index->record[0])))
    {
      sql_print_error("NDB Binlog: Writing row to ndb_binlog_index: %d", error);
      error= -1;
      goto add_ndb_binlog_index_err;
    }
  } while (row);

  mysql_unlock_tables(thd, thd->lock);
  thd->lock= 0;
  thd->options= saved_options;
  return 0;
add_ndb_binlog_index_err:
  close_thread_tables(thd);
  ndb_binlog_index= 0;
  thd->options= saved_options;
  return error;
}

/*********************************************************************
  Functions for start, stop, wait for ndbcluster binlog thread
*********************************************************************/

enum Binlog_thread_state
{
  BCCC_running= 0,
  BCCC_exit= 1,
  BCCC_restart= 2
};

static enum Binlog_thread_state do_ndbcluster_binlog_close_connection= BCCC_restart;

int ndbcluster_binlog_start()
{
  DBUG_ENTER("ndbcluster_binlog_start");

  if (::server_id == 0)
  {
    sql_print_warning("NDB: server id set to zero will cause any other mysqld "
                      "with bin log to log with wrong server id");
  }
  else if (::server_id & 0x1 << 31)
  {
    sql_print_error("NDB: server id's with high bit set is reserved for internal "
                    "purposes");
    DBUG_RETURN(-1);
  }

  pthread_mutex_init(&injector_mutex, MY_MUTEX_INIT_FAST);
  pthread_cond_init(&injector_cond, NULL);
  pthread_mutex_init(&ndb_schema_share_mutex, MY_MUTEX_INIT_FAST);

  /* Create injector thread */
  if (pthread_create(&ndb_binlog_thread, &connection_attrib,
                     ndb_binlog_thread_func, 0))
  {
    DBUG_PRINT("error", ("Could not create ndb injector thread"));
    pthread_cond_destroy(&injector_cond);
    pthread_mutex_destroy(&injector_mutex);
    DBUG_RETURN(-1);
  }

  ndbcluster_binlog_inited= 1;

  /* Wait for the injector thread to start */
  pthread_mutex_lock(&injector_mutex);
  while (!ndb_binlog_thread_running)
    pthread_cond_wait(&injector_cond, &injector_mutex);
  pthread_mutex_unlock(&injector_mutex);

  if (ndb_binlog_thread_running < 0)
    DBUG_RETURN(-1);

  DBUG_RETURN(0);
}


/**************************************************************
  Internal helper functions for creating/dropping ndb events
  used by the client sql threads
**************************************************************/
void
ndb_rep_event_name(String *event_name,const char *db, const char *tbl,
                   my_bool full)
{
  if (full)
    event_name->set_ascii("REPLF$", 6);
  else
    event_name->set_ascii("REPL$", 5);
  event_name->append(db);
  if (tbl)
  {
    event_name->append('/');
    event_name->append(tbl);
  }
  DBUG_PRINT("info", ("ndb_rep_event_name: %s", event_name->c_ptr()));
}

void set_binlog_flags(NDB_SHARE *share)
{
  if (!opt_ndb_log_update_as_write)
    set_binlog_use_update(share);
  if (!opt_ndb_log_updated_only)
    set_binlog_full(share);
}

bool
ndbcluster_check_if_local_table(const char *dbname, const char *tabname)
{
  char key[FN_REFLEN];
  char ndb_file[FN_REFLEN];

  DBUG_ENTER("ndbcluster_check_if_local_table");
  build_table_filename(key, FN_LEN-1, dbname, tabname, reg_ext, 0);
  build_table_filename(ndb_file, FN_LEN-1, dbname, tabname, ha_ndb_ext, 0);
  /* Check that any defined table is an ndb table */
  DBUG_PRINT("info", ("Looking for file %s and %s", key, ndb_file));
  if ((! my_access(key, F_OK)) && my_access(ndb_file, F_OK))
  {
    DBUG_PRINT("info", ("table file %s not on disk, local table", ndb_file));   
  
  
    DBUG_RETURN(true);
  }

  DBUG_RETURN(false);
}

bool
ndbcluster_check_if_local_tables_in_db(THD *thd, const char *dbname)
{
  DBUG_ENTER("ndbcluster_check_if_local_tables_in_db");
  DBUG_PRINT("info", ("Looking for files in directory %s", dbname));
  LEX_STRING *tabname;
  List<LEX_STRING> files;
  char path[FN_REFLEN];

  build_table_filename(path, sizeof(path), dbname, "", "", 0);
  if (find_files(thd, &files, dbname, path, NullS, 0) != FIND_FILES_OK)
  {
    DBUG_PRINT("info", ("Failed to find files"));
    DBUG_RETURN(true);
  }
  DBUG_PRINT("info",("found: %d files", files.elements));
  while ((tabname= files.pop()))
  {
    DBUG_PRINT("info", ("Found table %s", tabname->str));
    if (ndbcluster_check_if_local_table(dbname, tabname->str))
      DBUG_RETURN(true);
  }
  
  DBUG_RETURN(false);
}

/*
  Common function for setting up everything for logging a table at
  create/discover.
*/
int ndbcluster_create_binlog_setup(THD *thd, Ndb *ndb, const char *key,
                                   uint key_len,
                                   const char *db,
                                   const char *table_name,
                                   my_bool share_may_exist)
{
  int do_event_op= ndb_binlog_running;
  DBUG_ENTER("ndbcluster_create_binlog_setup");
  DBUG_PRINT("enter",("key: %s  key_len: %d  %s.%s  share_may_exist: %d",
                      key, key_len, db, table_name, share_may_exist));
  DBUG_ASSERT(! IS_NDB_BLOB_PREFIX(table_name));
  DBUG_ASSERT(strlen(key) == key_len);

  pthread_mutex_lock(&ndbcluster_mutex);

  /* Handle any trailing share */
  NDB_SHARE *share= (NDB_SHARE*) hash_search(&ndbcluster_open_tables,
                                             (uchar*) key, key_len);

  if (share && share_may_exist)
  {
    if (get_binlog_nologging(share) ||
        share->op != 0 ||
        share->new_op != 0)
    {
      pthread_mutex_unlock(&ndbcluster_mutex);
      DBUG_RETURN(0); // replication already setup, or should not
    }
  }

  if (share)
  {
    if (share->op || share->new_op)
    {
      my_errno= HA_ERR_TABLE_EXIST;
      pthread_mutex_unlock(&ndbcluster_mutex);
      DBUG_RETURN(1);
    }
    if (!share_may_exist || share->connect_count != 
        g_ndb_cluster_connection->get_connect_count())
    {
      handle_trailing_share(thd, share);
      share= NULL;
    }
  }

  /* Create share which is needed to hold replication information */
  if (share)
  {
    /* ndb_share reference create */
    ++share->use_count;
    DBUG_PRINT("NDB_SHARE", ("%s create  use_count: %u",
                             share->key, share->use_count));
  }
  /* ndb_share reference create */
  else if (!(share= get_share(key, 0, TRUE, TRUE)))
  {
    sql_print_error("NDB Binlog: "
                    "allocating table share for %s failed", key);
  }
  else
  {
    DBUG_PRINT("NDB_SHARE", ("%s create  use_count: %u",
                             share->key, share->use_count));
  }

  if (!ndb_schema_share &&
      strcmp(share->db, NDB_REP_DB) == 0 &&
      strcmp(share->table_name, NDB_SCHEMA_TABLE) == 0)
    do_event_op= 1;
  else if (!ndb_apply_status_share &&
           strcmp(share->db, NDB_REP_DB) == 0 &&
           strcmp(share->table_name, NDB_APPLY_TABLE) == 0)
    do_event_op= 1;

  if (!do_event_op)
  {
    set_binlog_nologging(share);
    pthread_mutex_unlock(&ndbcluster_mutex);
    DBUG_RETURN(0);
  }
  pthread_mutex_unlock(&ndbcluster_mutex);

  while (share && !IS_TMP_PREFIX(table_name))
  {
    /*
      ToDo make sanity check of share so that the table is actually the same
      I.e. we need to do open file from frm in this case
      Currently awaiting this to be fixed in the 4.1 tree in the general
      case
    */

    /* Create the event in NDB */
    ndb->setDatabaseName(db);

    NDBDICT *dict= ndb->getDictionary();
    Ndb_table_guard ndbtab_g(dict, table_name);
    const NDBTAB *ndbtab= ndbtab_g.get_table();
    if (ndbtab == 0)
    {
      if (ndb_extra_logging)
        sql_print_information("NDB Binlog: Failed to get table %s from ndb: "
                              "%s, %d", key, dict->getNdbError().message,
                              dict->getNdbError().code);
      break; // error
    }

    /*
     */
    set_binlog_flags(share);

    String event_name(INJECTOR_EVENT_LEN);
    ndb_rep_event_name(&event_name, db, table_name, get_binlog_full(share));
    /*
      event should have been created by someone else,
      but let's make sure, and create if it doesn't exist
    */
    const NDBEVENT *ev= dict->getEvent(event_name.c_ptr());
    if (!ev)
    {
      if (ndbcluster_create_event(thd, ndb, ndbtab, event_name.c_ptr(), share))
      {
        sql_print_error("NDB Binlog: "
                        "FAILED CREATE (DISCOVER) TABLE Event: %s",
                        event_name.c_ptr());
        break; // error
      }
      if (ndb_extra_logging)
        sql_print_information("NDB Binlog: "
                              "CREATE (DISCOVER) TABLE Event: %s",
                              event_name.c_ptr());
    }
    else
    {
      delete ev;
      if (ndb_extra_logging)
        sql_print_information("NDB Binlog: DISCOVER TABLE Event: %s",
                              event_name.c_ptr());
    }

    /*
      create the event operations for receiving logging events
    */
    if (ndbcluster_create_event_ops(thd, share,
                                    ndbtab, event_name.c_ptr()))
    {
      sql_print_error("NDB Binlog:"
                      "FAILED CREATE (DISCOVER) EVENT OPERATIONS Event: %s",
                      event_name.c_ptr());
      /* a warning has been issued to the client */
      DBUG_RETURN(0);
    }
    DBUG_RETURN(0);
  }
  DBUG_RETURN(-1);
}

int
ndbcluster_create_event(THD *thd, Ndb *ndb, const NDBTAB *ndbtab,
                        const char *event_name, NDB_SHARE *share,
                        int push_warning)
{
  DBUG_ENTER("ndbcluster_create_event");
  DBUG_PRINT("info", ("table=%s version=%d event=%s share=%s",
                      ndbtab->getName(), ndbtab->getObjectVersion(),
                      event_name, share ? share->key : "(nil)"));
  DBUG_ASSERT(! IS_NDB_BLOB_PREFIX(ndbtab->getName()));
  if (!share)
  {
    DBUG_PRINT("info", ("share == NULL"));
    DBUG_RETURN(0);
  }
  if (share->flags & NSF_NO_BINLOG)
  {
    DBUG_PRINT("info", ("share->flags & NSF_NO_BINLOG, flags: %x %d",
                        share->flags, share->flags & NSF_NO_BINLOG));
    DBUG_RETURN(0);
  }

  NDBDICT *dict= ndb->getDictionary();
  NDBEVENT my_event(event_name);
  my_event.setTable(*ndbtab);
  my_event.addTableEvent(NDBEVENT::TE_ALL);
  if (share->flags & NSF_HIDDEN_PK)
  {
    if (share->flags & NSF_BLOB_FLAG)
    {
      sql_print_error("NDB Binlog: logging of table %s "
                      "with BLOB attribute and no PK is not supported",
                      share->key);
      if (push_warning)
        push_warning_printf(thd, MYSQL_ERROR::WARN_LEVEL_ERROR,
                            ER_ILLEGAL_HA_CREATE_OPTION,
                            ER(ER_ILLEGAL_HA_CREATE_OPTION),
                            ndbcluster_hton_name,
                            "Binlog of table with BLOB attribute and no PK");

      share->flags|= NSF_NO_BINLOG;
      DBUG_RETURN(-1);
    }
    /* No primary key, subscribe for all attributes */
    my_event.setReport(NDBEVENT::ER_ALL);
    DBUG_PRINT("info", ("subscription all"));
  }
  else
  {
    if (ndb_schema_share || strcmp(share->db, NDB_REP_DB) ||
        strcmp(share->table_name, NDB_SCHEMA_TABLE))
    {
      if (get_binlog_full(share))
      {
        my_event.setReport(NDBEVENT::ER_ALL);
        DBUG_PRINT("info", ("subscription all"));
      }
      else
      {
        my_event.setReport(NDBEVENT::ER_UPDATED);
        DBUG_PRINT("info", ("subscription only updated"));
      }
    }
    else
    {
      my_event.setReport((NDBEVENT::EventReport)
                         (NDBEVENT::ER_ALL | NDBEVENT::ER_SUBSCRIBE));
      DBUG_PRINT("info", ("subscription all and subscribe"));
    }
  }
  if (share->flags & NSF_BLOB_FLAG)
    my_event.mergeEvents(TRUE);

  /* add all columns to the event */
  int n_cols= ndbtab->getNoOfColumns();
  for(int a= 0; a < n_cols; a++)
    my_event.addEventColumn(a);

  if (dict->createEvent(my_event)) // Add event to database
  {
    if (dict->getNdbError().classification != NdbError::SchemaObjectExists)
    {
      /*
        failed, print a warning
      */
      if (push_warning > 1)
        push_warning_printf(thd, MYSQL_ERROR::WARN_LEVEL_ERROR,
                            ER_GET_ERRMSG, ER(ER_GET_ERRMSG),
                            dict->getNdbError().code,
                            dict->getNdbError().message, "NDB");
      sql_print_error("NDB Binlog: Unable to create event in database. "
                      "Event: %s  Error Code: %d  Message: %s", event_name,
                      dict->getNdbError().code, dict->getNdbError().message);
      DBUG_RETURN(-1);
    }

    /*
      try retrieving the event, if table version/id matches, we will get
      a valid event.  Otherwise we have a trailing event from before
    */
    const NDBEVENT *ev;
    if ((ev= dict->getEvent(event_name)))
    {
      delete ev;
      DBUG_RETURN(0);
    }

    /*
      trailing event from before; an error, but try to correct it
    */
    if (dict->getNdbError().code == NDB_INVALID_SCHEMA_OBJECT &&
        dict->dropEvent(my_event.getName(), 1))
    {
      if (push_warning > 1)
        push_warning_printf(thd, MYSQL_ERROR::WARN_LEVEL_ERROR,
                            ER_GET_ERRMSG, ER(ER_GET_ERRMSG),
                            dict->getNdbError().code,
                            dict->getNdbError().message, "NDB");
      sql_print_error("NDB Binlog: Unable to create event in database. "
                      " Attempt to correct with drop failed. "
                      "Event: %s Error Code: %d Message: %s",
                      event_name,
                      dict->getNdbError().code,
                      dict->getNdbError().message);
      DBUG_RETURN(-1);
    }

    /*
      try to add the event again
    */
    if (dict->createEvent(my_event))
    {
      if (push_warning > 1)
        push_warning_printf(thd, MYSQL_ERROR::WARN_LEVEL_ERROR,
                            ER_GET_ERRMSG, ER(ER_GET_ERRMSG),
                            dict->getNdbError().code,
                            dict->getNdbError().message, "NDB");
      sql_print_error("NDB Binlog: Unable to create event in database. "
                      " Attempt to correct with drop ok, but create failed. "
                      "Event: %s Error Code: %d Message: %s",
                      event_name,
                      dict->getNdbError().code,
                      dict->getNdbError().message);
      DBUG_RETURN(-1);
    }
#ifdef NDB_BINLOG_EXTRA_WARNINGS
    push_warning_printf(thd, MYSQL_ERROR::WARN_LEVEL_ERROR,
                        ER_GET_ERRMSG, ER(ER_GET_ERRMSG),
                        0, "NDB Binlog: Removed trailing event",
                        "NDB");
#endif
  }

  DBUG_RETURN(0);
}

inline int is_ndb_compatible_type(Field *field)
{
  return
    !(field->flags & BLOB_FLAG) &&
    field->type() != MYSQL_TYPE_BIT &&
    field->pack_length() != 0;
}

/*
  - create eventOperations for receiving log events
  - setup ndb recattrs for reception of log event data
  - "start" the event operation

  used at create/discover of tables
*/
int
ndbcluster_create_event_ops(THD *thd, NDB_SHARE *share,
                            const NDBTAB *ndbtab, const char *event_name)
{
  /*
    we are in either create table or rename table so table should be
    locked, hence we can work with the share without locks
  */

  DBUG_ENTER("ndbcluster_create_event_ops");
  DBUG_PRINT("enter", ("table: %s event: %s", ndbtab->getName(), event_name));
  DBUG_ASSERT(! IS_NDB_BLOB_PREFIX(ndbtab->getName()));

  DBUG_ASSERT(share != 0);

  if (share->flags & NSF_NO_BINLOG)
  {
    DBUG_PRINT("info", ("share->flags & NSF_NO_BINLOG, flags: %x",
                        share->flags));
    DBUG_RETURN(0);
  }

  Ndb_event_data *event_data= share->event_data;
  int do_ndb_schema_share= 0, do_ndb_apply_status_share= 0;
  if (!ndb_schema_share && strcmp(share->db, NDB_REP_DB) == 0 &&
      strcmp(share->table_name, NDB_SCHEMA_TABLE) == 0)
    do_ndb_schema_share= 1;
  else if (!ndb_apply_status_share && strcmp(share->db, NDB_REP_DB) == 0 &&
           strcmp(share->table_name, NDB_APPLY_TABLE) == 0)
    do_ndb_apply_status_share= 1;
  else if (!binlog_filter->db_ok(share->db) || !ndb_binlog_running)
  {
    share->flags|= NSF_NO_BINLOG;
    DBUG_RETURN(0);
  }

  if (share->op)
  {
    event_data= (Ndb_event_data *) share->op->getCustomData();
    assert(event_data->share == share);
    assert(share->event_data == 0);

    DBUG_ASSERT(share->use_count > 1);
    sql_print_error("NDB Binlog: discover reusing old ev op");
    /* ndb_share reference ToDo free */
    DBUG_PRINT("NDB_SHARE", ("%s ToDo free  use_count: %u",
                             share->key, share->use_count));
    free_share(&share); // old event op already has reference
    DBUG_RETURN(0);
  }

  DBUG_ASSERT(event_data != 0);
  TABLE *table= event_data->table;

  int retries= 100;
  /*
    100 milliseconds, temporary error on schema operation can
    take some time to be resolved
  */
  int retry_sleep= 100;
  while (1)
  {
    pthread_mutex_lock(&injector_mutex);
    Ndb *ndb= injector_ndb;
    if (do_ndb_schema_share)
      ndb= schema_ndb;

    if (ndb == 0)
    {
      pthread_mutex_unlock(&injector_mutex);
      DBUG_RETURN(-1);
    }

    NdbEventOperation* op;
    if (do_ndb_schema_share)
      op= ndb->createEventOperation(event_name);
    else
    {
      // set injector_ndb database/schema from table internal name
      int ret= ndb->setDatabaseAndSchemaName(ndbtab);
      assert(ret == 0);
      op= ndb->createEventOperation(event_name);
      // reset to catch errors
      ndb->setDatabaseName("");
    }
    if (!op)
    {
      sql_print_error("NDB Binlog: Creating NdbEventOperation failed for"
                      " %s",event_name);
      push_warning_printf(thd, MYSQL_ERROR::WARN_LEVEL_ERROR,
                          ER_GET_ERRMSG, ER(ER_GET_ERRMSG),
                          ndb->getNdbError().code,
                          ndb->getNdbError().message,
                          "NDB");
      pthread_mutex_unlock(&injector_mutex);
      DBUG_RETURN(-1);
    }

    if (share->flags & NSF_BLOB_FLAG)
      op->mergeEvents(TRUE); // currently not inherited from event

    uint n_columns= ndbtab->getNoOfColumns();
    uint n_fields= table->s->fields;
    uint val_length= sizeof(NdbValue) * n_columns;

    /*
       Allocate memory globally so it can be reused after online alter table
    */
    if (my_multi_malloc(MYF(MY_WME),
                        &event_data->ndb_value[0],
                        val_length,
                        &event_data->ndb_value[1],
                        val_length,
                        NULL) == 0)
    {
      DBUG_PRINT("info", ("Failed to allocate records for event operation"));
      DBUG_RETURN(-1);
    }

    for (uint j= 0; j < n_columns; j++)
    {
      const char *col_name= ndbtab->getColumn(j)->getName();
      NdbValue attr0, attr1;
      if (j < n_fields)
      {
        Field *f= table->field[j];
        if (is_ndb_compatible_type(f))
        {
          DBUG_PRINT("info", ("%s compatible", col_name));
          attr0.rec= op->getValue(col_name, (char*) f->ptr);
          attr1.rec= op->getPreValue(col_name,
                                     (f->ptr - table->record[0]) +
                                     (char*) table->record[1]);
        }
        else if (! (f->flags & BLOB_FLAG))
        {
          DBUG_PRINT("info", ("%s non compatible", col_name));
          attr0.rec= op->getValue(col_name);
          attr1.rec= op->getPreValue(col_name);
        }
        else
        {
          DBUG_PRINT("info", ("%s blob", col_name));
          DBUG_ASSERT(share->flags & NSF_BLOB_FLAG);
          attr0.blob= op->getBlobHandle(col_name);
          attr1.blob= op->getPreBlobHandle(col_name);
          if (attr0.blob == NULL || attr1.blob == NULL)
          {
            sql_print_error("NDB Binlog: Creating NdbEventOperation"
                            " blob field %u handles failed (code=%d) for %s",
                            j, op->getNdbError().code, event_name);
            push_warning_printf(thd, MYSQL_ERROR::WARN_LEVEL_ERROR,
                                ER_GET_ERRMSG, ER(ER_GET_ERRMSG),
                                op->getNdbError().code,
                                op->getNdbError().message,
                                "NDB");
            ndb->dropEventOperation(op);
            pthread_mutex_unlock(&injector_mutex);
            DBUG_RETURN(-1);
          }
        }
      }
      else
      {
        DBUG_PRINT("info", ("%s hidden key", col_name));
        attr0.rec= op->getValue(col_name);
        attr1.rec= op->getPreValue(col_name);
      }
      event_data->ndb_value[0][j].ptr= attr0.ptr;
      event_data->ndb_value[1][j].ptr= attr1.ptr;
      DBUG_PRINT("info", ("&event_data->ndb_value[0][%d]: 0x%lx  "
                          "event_data->ndb_value[0][%d]: 0x%lx",
                          j, (long) &event_data->ndb_value[0][j],
                          j, (long) attr0.ptr));
      DBUG_PRINT("info", ("&event_data->ndb_value[1][%d]: 0x%lx  "
                          "event_data->ndb_value[1][%d]: 0x%lx",
                          j, (long) &event_data->ndb_value[0][j],
                          j, (long) attr1.ptr));
    }
    op->setCustomData((void *) event_data); // set before execute
    share->event_data= 0;                   // take over event data
    share->op= op; // assign op in NDB_SHARE

    if (op->execute())
    {
      share->op= NULL;
      retries--;
      if (op->getNdbError().status != NdbError::TemporaryError &&
          op->getNdbError().code != 1407)
        retries= 0;
      if (retries == 0)
      {
        push_warning_printf(thd, MYSQL_ERROR::WARN_LEVEL_ERROR,
                            ER_GET_ERRMSG, ER(ER_GET_ERRMSG), 
                            op->getNdbError().code, op->getNdbError().message,
                            "NDB");
        sql_print_error("NDB Binlog: ndbevent->execute failed for %s; %d %s",
                        event_name,
                        op->getNdbError().code, op->getNdbError().message);
      }
      share->event_data= event_data;
      op->setCustomData(NULL);
      ndb->dropEventOperation(op);
      pthread_mutex_unlock(&injector_mutex);
      if (retries)
      {
        my_sleep(retry_sleep);
        continue;
      }
      DBUG_RETURN(-1);
    }
    pthread_mutex_unlock(&injector_mutex);
    break;
  }

  /* ndb_share reference binlog */
  get_share(share);
  DBUG_PRINT("NDB_SHARE", ("%s binlog  use_count: %u",
                           share->key, share->use_count));
  if (do_ndb_apply_status_share)
  {
    /* ndb_share reference binlog extra */
    ndb_apply_status_share= get_share(share);
    DBUG_PRINT("NDB_SHARE", ("%s binlog extra  use_count: %u",
                             share->key, share->use_count));
    (void) pthread_cond_signal(&injector_cond);
  }
  else if (do_ndb_schema_share)
  {
    /* ndb_share reference binlog extra */
    ndb_schema_share= get_share(share);
    DBUG_PRINT("NDB_SHARE", ("%s binlog extra  use_count: %u",
                             share->key, share->use_count));
    (void) pthread_cond_signal(&injector_cond);
  }

  DBUG_PRINT("info",("%s share->op: 0x%lx  share->use_count: %u",
                     share->key, (long) share->op, share->use_count));

  if (ndb_extra_logging)
    sql_print_information("NDB Binlog: logging %s (%s,%s)", share->key,
                          get_binlog_full(share) ? "FULL" : "UPDATED",
                          get_binlog_use_update(share) ? "USE_UPDATE" : "USE_WRITE");
  DBUG_RETURN(0);
}

int
ndbcluster_drop_event(THD *thd, Ndb *ndb, NDB_SHARE *share,
                      const char *type_str,
                      const char *event_name_prefix)
{
  DBUG_ENTER("ndbcluster_drop_event");
  /*
    There might be 2 types of events setup for the table, we cannot know
    which ones are supposed to be there as they may have been created
    differently for different mysqld's.  So we drop both
  */
  for (uint i= 0; event_name_prefix && i < 2; i++)
  {
    NDBDICT *dict= ndb->getDictionary();
    String event_name(INJECTOR_EVENT_LEN);
    ndb_rep_event_name(&event_name, event_name_prefix, 0, i);

    if (!dict->dropEvent(event_name.c_ptr()))
      continue;

    if (dict->getNdbError().code != 4710)
    {
      /* drop event failed for some reason, issue a warning */
      push_warning_printf(thd, MYSQL_ERROR::WARN_LEVEL_ERROR,
                          ER_GET_ERRMSG, ER(ER_GET_ERRMSG),
                          dict->getNdbError().code,
                          dict->getNdbError().message, "NDB");
      /* error is not that the event did not exist */
      sql_print_error("NDB Binlog: Unable to drop event in database. "
                      "Event: %s Error Code: %d Message: %s",
                      event_name.c_ptr(),
                      dict->getNdbError().code,
                      dict->getNdbError().message);
      /* ToDo; handle error? */
      if (share && share->op &&
          share->op->getState() == NdbEventOperation::EO_EXECUTING &&
          dict->getNdbError().mysql_code != HA_ERR_NO_CONNECTION)
      {
        DBUG_ASSERT(FALSE);
        DBUG_RETURN(-1);
      }
    }
  }
  DBUG_RETURN(0);
}

int
ndbcluster_handle_alter_table(THD *thd, NDB_SHARE *share, const char *type_str)
{
  DBUG_ENTER("ndbcluster_handle_alter_table");
  const char *save_proc_info= thd->proc_info;
  thd->proc_info= "Syncing ndb table schema operation and binlog";
  (void) pthread_mutex_lock(&share->mutex);
  int max_timeout= opt_ndb_sync_timeout;
  while (share->state == NSS_ALTERED)
  {
    struct timespec abstime;
    set_timespec(abstime, 1);
    int ret= pthread_cond_timedwait(&injector_cond,
                                    &share->mutex,
                                    &abstime);
    if (thd->killed ||
        (share->state != NSS_ALTERED))
      break;
    if (ret)
    {
      max_timeout--;
      if (max_timeout == 0)
      {
        sql_print_error("NDB %s: %s timed out. Ignoring...",
                        type_str, share->key);
        break;
      }
      if (ndb_extra_logging)
        ndb_report_waiting(type_str, max_timeout,
                           type_str, share->key);
    }
  }
  (void) pthread_mutex_unlock(&share->mutex);
  thd->proc_info= save_proc_info;
  DBUG_RETURN(0);
}

/*
  when entering the calling thread should have a share lock id share != 0
  then the injector thread will have  one as well, i.e. share->use_count == 0
  (unless it has already dropped... then share->op == 0)
*/

int
ndbcluster_handle_drop_table(THD *thd, Ndb *ndb, NDB_SHARE *share,
                             const char *type_str,
                             const char *event_name_prefix)
{
  DBUG_ENTER("ndbcluster_handle_drop_table");

  if (ndbcluster_drop_event(thd, ndb, share, type_str, event_name_prefix))
    DBUG_RETURN(-1);

  if (share == 0 || share->op == 0)
  {
    DBUG_RETURN(0);
  }

/*
  Syncronized drop between client thread and injector thread is
  neccessary in order to maintain ordering in the binlog,
  such that the drop occurs _after_ any inserts/updates/deletes.

  The penalty for this is that the drop table becomes slow.

  This wait is however not strictly neccessary to produce a binlog
  that is usable.  However the slave does not currently handle
  these out of order, thus we are keeping the SYNC_DROP_ defined
  for now.
*/
  const char *save_proc_info= thd->proc_info;
#define SYNC_DROP_
#ifdef SYNC_DROP_
  THD_SET_PROC_INFO(thd, "Syncing ndb table schema operation and binlog");
  (void) pthread_mutex_lock(&share->mutex);
  safe_mutex_assert_owner(&LOCK_open);
  (void) pthread_mutex_unlock(&LOCK_open);
  int max_timeout= opt_ndb_sync_timeout;
  while (share->op)
  {
    struct timespec abstime;
    set_timespec(abstime, 1);
    int ret= pthread_cond_timedwait(&injector_cond,
                                    &share->mutex,
                                    &abstime);
    if (thd->killed ||
        share->op == 0)
      break;
    if (ret)
    {
      max_timeout--;
      if (max_timeout == 0)
      {
        sql_print_error("NDB %s: %s timed out. Ignoring...",
                        type_str, share->key);
        break;
      }
      if (ndb_extra_logging)
        ndb_report_waiting(type_str, max_timeout,
                           type_str, share->key);
    }
  }
  (void) pthread_mutex_lock(&LOCK_open);
  (void) pthread_mutex_unlock(&share->mutex);
#else
  (void) pthread_mutex_lock(&share->mutex);
  share->op= 0;
  (void) pthread_mutex_unlock(&share->mutex);
#endif
  THD_SET_PROC_INFO(thd, save_proc_info);

  DBUG_RETURN(0);
}


/********************************************************************
  Internal helper functions for differentd events from the stoarage nodes
  used by the ndb injector thread
********************************************************************/

/*
  Unpack a record read from NDB 

  SYNOPSIS
    ndb_unpack_record()
    buf                 Buffer to store read row

  NOTE
    The data for each row is read directly into the
    destination buffer. This function is primarily 
    called in order to check if any fields should be 
    set to null.
*/

static void ndb_unpack_record(TABLE *table, NdbValue *value,
                              MY_BITMAP *defined, uchar *buf)
{
  Field **p_field= table->field, *field= *p_field;
  my_ptrdiff_t row_offset= (my_ptrdiff_t) (buf - table->record[0]);
  my_bitmap_map *old_map= dbug_tmp_use_all_columns(table, table->write_set);
  DBUG_ENTER("ndb_unpack_record");

  /*
    Set the filler bits of the null byte, since they are
    not touched in the code below.
    
    The filler bits are the MSBs in the last null byte
  */ 
  if (table->s->null_bytes > 0)
       buf[table->s->null_bytes - 1]|= 256U - (1U <<
					       table->s->last_null_bit_pos);
  /*
    Set null flag(s)
  */
  for ( ; field;
       p_field++, value++, field= *p_field)
  {
    field->set_notnull(row_offset);       
    if ((*value).ptr)
    {
      if (!(field->flags & BLOB_FLAG))
      {
        int is_null= (*value).rec->isNULL();
        if (is_null)
        {
          if (is_null > 0)
          {
            DBUG_PRINT("info",("[%u] NULL", field->field_index));
            field->set_null(row_offset);
          }
          else
          {
            DBUG_PRINT("info",("[%u] UNDEFINED", field->field_index));
            bitmap_clear_bit(defined, field->field_index);
          }
        }
        else if (field->type() == MYSQL_TYPE_BIT)
        {
          Field_bit *field_bit= static_cast<Field_bit*>(field);

          /*
            Move internal field pointer to point to 'buf'.  Calling
            the correct member function directly since we know the
            type of the object.
           */
          field_bit->Field_bit::move_field_offset(row_offset);
          if (field->pack_length() < 5)
          {
            DBUG_PRINT("info", ("bit field H'%.8X", 
                                (*value).rec->u_32_value()));
            field_bit->Field_bit::store((longlong) (*value).rec->u_32_value(),
                                        FALSE);
          }
          else
          {
            DBUG_PRINT("info", ("bit field H'%.8X%.8X",
                                *(Uint32 *)(*value).rec->aRef(),
                                *((Uint32 *)(*value).rec->aRef()+1)));
#ifdef WORDS_BIGENDIAN
            /* lsw is stored first */
            Uint32 *buf= (Uint32 *)(*value).rec->aRef();
            field_bit->Field_bit::store((((longlong)*buf)
                                         & 0x000000000FFFFFFFFLL)
                                        |
                                        ((((longlong)*(buf+1)) << 32)
                                         & 0xFFFFFFFF00000000LL),
                                        TRUE);
#else
            field_bit->Field_bit::store((longlong)
                                        (*value).rec->u_64_value(), TRUE);
#endif
          }
          /*
            Move back internal field pointer to point to original
            value (usually record[0]).
           */
          field_bit->Field_bit::move_field_offset(-row_offset);
          DBUG_PRINT("info",("[%u] SET",
                             (*value).rec->getColumn()->getColumnNo()));
          DBUG_DUMP("info", (const uchar*) field->ptr, field->pack_length());
        }
        else
        {
          DBUG_PRINT("info",("[%u] SET",
                             (*value).rec->getColumn()->getColumnNo()));
          DBUG_DUMP("info", (const uchar*) field->ptr, field->pack_length());
        }
      }
      else
      {
        NdbBlob *ndb_blob= (*value).blob;
        uint col_no= field->field_index;
        int isNull;
        ndb_blob->getDefined(isNull);
        if (isNull == 1)
        {
          DBUG_PRINT("info",("[%u] NULL", col_no));
          field->set_null(row_offset);
        }
        else if (isNull == -1)
        {
          DBUG_PRINT("info",("[%u] UNDEFINED", col_no));
          bitmap_clear_bit(defined, col_no);
        }
        else
        {
#ifndef DBUG_OFF
          // pointer vas set in get_ndb_blobs_value
          Field_blob *field_blob= (Field_blob*)field;
          uchar* ptr;
          field_blob->get_ptr(&ptr, row_offset);
          uint32 len= field_blob->get_length(row_offset);
          DBUG_PRINT("info",("[%u] SET ptr: 0x%lx  len: %u",
                             col_no, (long) ptr, len));
#endif
        }
      }
    }
  }
  dbug_tmp_restore_column_map(table->write_set, old_map);
  DBUG_VOID_RETURN;
}

/*
  Handle error states on events from the storage nodes
*/
static int ndb_binlog_thread_handle_error(Ndb *ndb, NdbEventOperation *pOp,
                                          ndb_binlog_index_row &row)
{
  Ndb_event_data *event_data= (Ndb_event_data *) pOp->getCustomData();
  NDB_SHARE *share= event_data->share;
  DBUG_ENTER("ndb_binlog_thread_handle_error");

  int overrun= pOp->isOverrun();
  if (overrun)
  {
    /*
      ToDo: this error should rather clear the ndb_binlog_index...
      and continue
    */
    sql_print_error("NDB Binlog: Overrun in event buffer, "
                    "this means we have dropped events. Cannot "
                    "continue binlog for %s", share->key);
    pOp->clearError();
    DBUG_RETURN(-1);
  }

  if (!pOp->isConsistent())
  {
    /*
      ToDo: this error should rather clear the ndb_binlog_index...
      and continue
    */
    sql_print_error("NDB Binlog: Not Consistent. Cannot "
                    "continue binlog for %s. Error code: %d"
                    " Message: %s", share->key,
                    pOp->getNdbError().code,
                    pOp->getNdbError().message);
    pOp->clearError();
    DBUG_RETURN(-1);
  }
  sql_print_error("NDB Binlog: unhandled error %d for table %s",
                  pOp->hasError(), share->key);
  pOp->clearError();
  DBUG_RETURN(0);
}

static int
ndb_binlog_thread_handle_non_data_event(THD *thd, Ndb *ndb,
                                        NdbEventOperation *pOp,
                                        ndb_binlog_index_row &row)
{
  Ndb_event_data *event_data= (Ndb_event_data *) pOp->getCustomData();
  NDB_SHARE *share= event_data->share;
  NDBEVENT::TableEvent type= pOp->getEventType();

  switch (type)
  {
  case NDBEVENT::TE_CLUSTER_FAILURE:
    if (ndb_extra_logging)
      sql_print_information("NDB Binlog: cluster failure for %s at epoch %u/%u.",
                            share->key,
                            (uint)(pOp->getGCI() >> 32),
                            (uint)(pOp->getGCI()));
    if (ndb_apply_status_share == share)
    {
      if (ndb_extra_logging &&
          ndb_binlog_tables_inited && ndb_binlog_running)
        sql_print_information("NDB Binlog: ndb tables initially "
                              "read only on reconnect.");
      /* ndb_share reference binlog extra free */
      DBUG_PRINT("NDB_SHARE", ("%s binlog extra free  use_count: %u",
                               share->key, share->use_count));
      free_share(&ndb_apply_status_share);
      ndb_apply_status_share= 0;
      ndb_binlog_tables_inited= FALSE;
    }
    DBUG_PRINT("error", ("CLUSTER FAILURE EVENT: "
                        "%s  received share: 0x%lx  op: 0x%lx  share op: 0x%lx  "
                        "new_op: 0x%lx",
                         share->key, (long) share, (long) pOp,
                         (long) share->op, (long) share->new_op));
    break;
  case NDBEVENT::TE_DROP:
    if (ndb_apply_status_share == share)
    {
      if (ndb_extra_logging &&
          ndb_binlog_tables_inited && ndb_binlog_running)
        sql_print_information("NDB Binlog: ndb tables initially "
                              "read only on reconnect.");
      /* ndb_share reference binlog extra free */
      DBUG_PRINT("NDB_SHARE", ("%s binlog extra free  use_count: %u",
                               share->key, share->use_count));
      free_share(&ndb_apply_status_share);
      ndb_apply_status_share= 0;
      ndb_binlog_tables_inited= FALSE;
    }
    /* ToDo: remove printout */
    if (ndb_extra_logging)
      sql_print_information("NDB Binlog: drop table %s.", share->key);
    // fall through
  case NDBEVENT::TE_ALTER:
    row.n_schemaops++;
    DBUG_PRINT("info", ("TABLE %s  EVENT: %s  received share: 0x%lx  op: 0x%lx  "
                        "share op: 0x%lx  new_op: 0x%lx",
                        type == NDBEVENT::TE_DROP ? "DROP" : "ALTER",
                        share->key, (long) share, (long) pOp,
                        (long) share->op, (long) share->new_op));
    break;
  case NDBEVENT::TE_NODE_FAILURE:
    /* fall through */
  case NDBEVENT::TE_SUBSCRIBE:
    /* fall through */
  case NDBEVENT::TE_UNSUBSCRIBE:
    /* ignore */
    return 0;
  default:
    sql_print_error("NDB Binlog: unknown non data event %d for %s. "
                    "Ignoring...", (unsigned) type, share->key);
    return 0;
  }

  ndb_handle_schema_change(thd, ndb, pOp, event_data);
  return 0;
}

/*
  Handle data events from the storage nodes
*/
inline ndb_binlog_index_row *
ndb_find_binlog_index_row(ndb_binlog_index_row **rows,
                          uint orig_server_id, int flag)
{
  ndb_binlog_index_row *row= *rows;
  if (opt_ndb_log_orig)
  {
    ndb_binlog_index_row *first= row, *found_id= 0;
    for (;;)
    {
      if (row->orig_server_id == orig_server_id)
      {
        /* */
        if (!flag || !row->orig_epoch)
          return row;
        if (!found_id)
          found_id= row;
      }
      if (row->orig_server_id == 0)
        break;
      row= row->next;
      if (row == NULL)
      {
        row= (ndb_binlog_index_row*)sql_alloc(sizeof(ndb_binlog_index_row));
        bzero((char*)row, sizeof(ndb_binlog_index_row));
        row->next= first;
        *rows= row;
        if (found_id)
        {
          /*
            If we found index_row with same server id already
            that row will contain the current stats.
            Copy stats over to new and reset old.
          */
          row->n_inserts= found_id->n_inserts;
          row->n_updates= found_id->n_updates;
          row->n_deletes= found_id->n_deletes;
          found_id->n_inserts= 0;
          found_id->n_updates= 0;
          found_id->n_deletes= 0;
        }
        /* keep track of schema ops only on "first" index_row */
        row->n_schemaops= first->n_schemaops;
        first->n_schemaops= 0;
        break;
      }
    }
    row->orig_server_id= orig_server_id;
  }
  return row;
}

static int
ndb_binlog_thread_handle_data_event(Ndb *ndb, NdbEventOperation *pOp,
                                    ndb_binlog_index_row **rows,
                                    injector::transaction &trans)
{
  Ndb_event_data *event_data= (Ndb_event_data *) pOp->getCustomData();
  TABLE *table= event_data->table;
  NDB_SHARE *share= event_data->share;
  if (pOp != share->op)
  {
    return 0;
  }
  if (share == ndb_apply_status_share)
  {
    if (opt_ndb_log_orig)
    {
      switch(pOp->getEventType())
      {
      case NDBEVENT::TE_INSERT:
        // fall through
      case NDBEVENT::TE_UPDATE:
      {
        /* unpack data to fetch orig_server_id and orig_epoch */
        uint n_fields= table->s->fields;
        MY_BITMAP b;
        uint32 bitbuf[128 / (sizeof(uint32) * 8)];
        bitmap_init(&b, bitbuf, n_fields, FALSE);
        bitmap_set_all(&b);
        ndb_unpack_record(table, event_data->ndb_value[0], &b, table->record[0]);
        /* store */
        ndb_binlog_index_row *row= ndb_find_binlog_index_row
          (rows, ((Field_long *)table->field[0])->val_int(), 1);
        row->orig_epoch= ((Field_longlong *)table->field[1])->val_int();
        break;
      }
      case NDBEVENT::TE_DELETE:
        break;
      default:
        /* We should REALLY never get here */
        abort();
      }
    }
    return 0;
  }

  uint32 originating_server_id= pOp->getAnyValue();
  if (originating_server_id == 0)
    originating_server_id= ::server_id;
  else if (originating_server_id & NDB_ANYVALUE_RESERVED)
  {
    if (originating_server_id != NDB_ANYVALUE_FOR_NOLOGGING)
      sql_print_warning("NDB: unknown value for binlog signalling 0x%X, "
                        "event not logged",
                        originating_server_id);
    return 0;
  }
  else if (!g_ndb_log_slave_updates)
  {
    /*
      This event comes from a slave applier since it has an originating
      server id set. Since option to log slave updates is not set, skip it.
    */
    return 0;
  }

  DBUG_ASSERT(trans.good());
  DBUG_ASSERT(table != 0);

  dbug_print_table("table", table);

  uint n_fields= table->s->fields;
  DBUG_PRINT("info", ("Assuming %u columns for table %s",
                      n_fields, table->s->table_name.str));
  MY_BITMAP b;
  /* Potential buffer for the bitmap */
  uint32 bitbuf[128 / (sizeof(uint32) * 8)];
  bitmap_init(&b, n_fields <= sizeof(bitbuf) * 8 ? bitbuf : NULL, 
              n_fields, FALSE);
  bitmap_set_all(&b);

  /*
   row data is already in table->record[0]
   As we told the NdbEventOperation to do this
   (saves moving data about many times)
  */

  /*
    for now malloc/free blobs buffer each time
    TODO if possible share single permanent buffer with handlers
   */
  uchar* blobs_buffer[2] = { 0, 0 };
  uint blobs_buffer_size[2] = { 0, 0 };

  ndb_binlog_index_row *row=
    ndb_find_binlog_index_row(rows, originating_server_id, 0);

  switch(pOp->getEventType())
  {
  case NDBEVENT::TE_INSERT:
    row->n_inserts++;
    DBUG_PRINT("info", ("INSERT INTO %s.%s",
                        table->s->db.str, table->s->table_name.str));
    {
      if (share->flags & NSF_BLOB_FLAG)
      {
        my_ptrdiff_t ptrdiff= 0;
        IF_DBUG(int ret =) get_ndb_blobs_value(table, event_data->ndb_value[0],
                                               blobs_buffer[0],
                                               blobs_buffer_size[0],
                                               ptrdiff);
        DBUG_ASSERT(ret == 0);
      }
      ndb_unpack_record(table, event_data->ndb_value[0], &b, table->record[0]);
      IF_DBUG(int ret=) trans.write_row(originating_server_id,
                                        injector::transaction::table(table,
                                                                     TRUE),
                                        &b, n_fields, table->record[0]);
      DBUG_ASSERT(ret == 0);
    }
    break;
  case NDBEVENT::TE_DELETE:
    row->n_deletes++;
    DBUG_PRINT("info",("DELETE FROM %s.%s",
                       table->s->db.str, table->s->table_name.str));
    {
      /*
        table->record[0] contains only the primary key in this case
        since we do not have an after image
      */
      int n;
      if (table->s->primary_key != MAX_KEY)
        n= 0; /*
                use the primary key only as it save time and space and
                it is the only thing needed to log the delete
              */
      else
        n= 1; /*
                we use the before values since we don't have a primary key
                since the mysql server does not handle the hidden primary
                key
              */

      if (share->flags & NSF_BLOB_FLAG)
      {
        my_ptrdiff_t ptrdiff= table->record[n] - table->record[0];
        IF_DBUG(int ret =) get_ndb_blobs_value(table, event_data->ndb_value[n],
                                               blobs_buffer[n],
                                               blobs_buffer_size[n],
                                               ptrdiff);
        DBUG_ASSERT(ret == 0);
      }
      ndb_unpack_record(table, event_data->ndb_value[n], &b, table->record[n]);
      DBUG_EXECUTE("info", print_records(table, table->record[n]););
      IF_DBUG(int ret =) trans.delete_row(originating_server_id,
                                          injector::transaction::table(table,
                                                                       TRUE),
                                          &b, n_fields, table->record[n]);
      DBUG_ASSERT(ret == 0);
    }
    break;
  case NDBEVENT::TE_UPDATE:
    row->n_updates++;
    DBUG_PRINT("info", ("UPDATE %s.%s",
                        table->s->db.str, table->s->table_name.str));
    {
      if (share->flags & NSF_BLOB_FLAG)
      {
        my_ptrdiff_t ptrdiff= 0;
        IF_DBUG(int ret =) get_ndb_blobs_value(table, event_data->ndb_value[0],
                                               blobs_buffer[0],
                                               blobs_buffer_size[0],
                                               ptrdiff);
        DBUG_ASSERT(ret == 0);
      }
      ndb_unpack_record(table, event_data->ndb_value[0],
                        &b, table->record[0]);
      DBUG_EXECUTE("info", print_records(table, table->record[0]););
      if (table->s->primary_key != MAX_KEY &&
          !get_binlog_use_update(share)) 
      {
        /*
          since table has a primary key, we can do a write
          using only after values
        */
        IF_DBUG(int ret =) trans.write_row(originating_server_id,
                                           injector::transaction::table(table, TRUE),
                                           &b, n_fields, table->record[0]);// after values
        DBUG_ASSERT(ret == 0);
      }
      else
      {
        /*
          mysql server cannot handle the ndb hidden key and
          therefore needs the before image as well
        */
        if (share->flags & NSF_BLOB_FLAG)
        {
          my_ptrdiff_t ptrdiff= table->record[1] - table->record[0];
          IF_DBUG(int ret =) get_ndb_blobs_value(table, event_data->ndb_value[1],
                                                 blobs_buffer[1],
                                                 blobs_buffer_size[1],
                                                 ptrdiff);
          DBUG_ASSERT(ret == 0);
        }
        ndb_unpack_record(table, event_data->ndb_value[1], &b, table->record[1]);
        DBUG_EXECUTE("info", print_records(table, table->record[1]););
        IF_DBUG(int ret =) trans.update_row(originating_server_id,
                                            injector::transaction::table(table,
                                                                         TRUE),
                                            &b, n_fields,
                                            table->record[1], // before values
                                            table->record[0]);// after values
        DBUG_ASSERT(ret == 0);
      }
    }
    break;
  default:
    /* We should REALLY never get here. */
    DBUG_PRINT("info", ("default - uh oh, a brain exploded."));
    break;
  }

  if (share->flags & NSF_BLOB_FLAG)
  {
    my_free(blobs_buffer[0], MYF(MY_ALLOW_ZERO_PTR));
    my_free(blobs_buffer[1], MYF(MY_ALLOW_ZERO_PTR));
  }

  return 0;
}

//#define RUN_NDB_BINLOG_TIMER
#ifdef RUN_NDB_BINLOG_TIMER
class Timer
{
public:
  Timer() { start(); }
  void start() { gettimeofday(&m_start, 0); }
  void stop() { gettimeofday(&m_stop, 0); }
  ulong elapsed_ms()
  {
    return (ulong)
      (((longlong) m_stop.tv_sec - (longlong) m_start.tv_sec) * 1000 +
       ((longlong) m_stop.tv_usec -
        (longlong) m_start.tv_usec + 999) / 1000);
  }
private:
  struct timeval m_start,m_stop;
};
#endif

/****************************************************************
  Injector thread main loop
****************************************************************/

static uchar *
ndb_schema_objects_get_key(NDB_SCHEMA_OBJECT *schema_object,
                           size_t *length,
                           my_bool not_used __attribute__((unused)))
{
  *length= schema_object->key_length;
  return (uchar*) schema_object->key;
}

static NDB_SCHEMA_OBJECT *ndb_get_schema_object(const char *key,
                                                my_bool create_if_not_exists,
                                                my_bool have_lock)
{
  NDB_SCHEMA_OBJECT *ndb_schema_object;
  uint length= (uint) strlen(key);
  DBUG_ENTER("ndb_get_schema_object");
  DBUG_PRINT("enter", ("key: '%s'", key));

  if (!have_lock)
    pthread_mutex_lock(&ndbcluster_mutex);
  while (!(ndb_schema_object=
           (NDB_SCHEMA_OBJECT*) hash_search(&ndb_schema_objects,
                                            (uchar*) key,
                                            length)))
  {
    if (!create_if_not_exists)
    {
      DBUG_PRINT("info", ("does not exist"));
      break;
    }
    if (!(ndb_schema_object=
          (NDB_SCHEMA_OBJECT*) my_malloc(sizeof(*ndb_schema_object) + length + 1,
                                         MYF(MY_WME | MY_ZEROFILL))))
    {
      DBUG_PRINT("info", ("malloc error"));
      break;
    }
    ndb_schema_object->key= (char *)(ndb_schema_object+1);
    memcpy(ndb_schema_object->key, key, length + 1);
    ndb_schema_object->key_length= length;
    if (my_hash_insert(&ndb_schema_objects, (uchar*) ndb_schema_object))
    {
      my_free((uchar*) ndb_schema_object, 0);
      break;
    }
    pthread_mutex_init(&ndb_schema_object->mutex, MY_MUTEX_INIT_FAST);
    bitmap_init(&ndb_schema_object->slock_bitmap, ndb_schema_object->slock,
                sizeof(ndb_schema_object->slock)*8, FALSE);
    bitmap_clear_all(&ndb_schema_object->slock_bitmap);
    break;
  }
  if (ndb_schema_object)
  {
    ndb_schema_object->use_count++;
    DBUG_PRINT("info", ("use_count: %d", ndb_schema_object->use_count));
  }
  if (!have_lock)
    pthread_mutex_unlock(&ndbcluster_mutex);
  DBUG_RETURN(ndb_schema_object);
}


static void ndb_free_schema_object(NDB_SCHEMA_OBJECT **ndb_schema_object,
                                   bool have_lock)
{
  DBUG_ENTER("ndb_free_schema_object");
  DBUG_PRINT("enter", ("key: '%s'", (*ndb_schema_object)->key));
  if (!have_lock)
    pthread_mutex_lock(&ndbcluster_mutex);
  if (!--(*ndb_schema_object)->use_count)
  {
    DBUG_PRINT("info", ("use_count: %d", (*ndb_schema_object)->use_count));
    hash_delete(&ndb_schema_objects, (uchar*) *ndb_schema_object);
    pthread_mutex_destroy(&(*ndb_schema_object)->mutex);
    my_free((uchar*) *ndb_schema_object, MYF(0));
    *ndb_schema_object= 0;
  }
  else
  {
    DBUG_PRINT("info", ("use_count: %d", (*ndb_schema_object)->use_count));
  }
  if (!have_lock)
    pthread_mutex_unlock(&ndbcluster_mutex);
  DBUG_VOID_RETURN;
}


pthread_handler_t ndb_binlog_thread_func(void *arg)
{
  THD *thd; /* needs to be first for thread_stack */
  Ndb *i_ndb= 0;
  Ndb *s_ndb= 0;
  Thd_ndb *thd_ndb=0;
  int ndb_update_ndb_binlog_index= 1;
  injector *inj= injector::instance();
  uint incident_id= 0;

#ifdef RUN_NDB_BINLOG_TIMER
  Timer main_timer;
#endif

  pthread_mutex_lock(&injector_mutex);
  /*
    Set up the Thread
  */
  my_thread_init();
  DBUG_ENTER("ndb_binlog_thread");

  thd= new THD; /* note that contructor of THD uses DBUG_ */
  THD_CHECK_SENTRY(thd);

  /* We need to set thd->thread_id before thd->store_globals, or it will
     set an invalid value for thd->variables.pseudo_thread_id.
  */
  pthread_mutex_lock(&LOCK_thread_count);
  thd->thread_id= thread_id++;
  pthread_mutex_unlock(&LOCK_thread_count);

  thd->thread_stack= (char*) &thd; /* remember where our stack is */
  if (thd->store_globals())
  {
    thd->cleanup();
    delete thd;
    ndb_binlog_thread_running= -1;
    pthread_mutex_unlock(&injector_mutex);
    pthread_cond_signal(&injector_cond);
    my_thread_end();
    pthread_exit(0);
    DBUG_RETURN(NULL);
  }
  lex_start(thd);

  thd->init_for_queries();
  thd->command= COM_DAEMON;
  thd->system_thread= SYSTEM_THREAD_NDBCLUSTER_BINLOG;
  thd->version= refresh_version;
  thd->main_security_ctx.host_or_ip= "";
  thd->client_capabilities= 0;
  my_net_init(&thd->net, 0);
  thd->main_security_ctx.master_access= ~0;
  thd->main_security_ctx.priv_user= 0;

  /*
    Set up ndb binlog
  */
  sql_print_information("Starting MySQL Cluster Binlog Thread");

  pthread_detach_this_thread();
  thd->real_id= pthread_self();
  pthread_mutex_lock(&LOCK_thread_count);
  threads.append(thd);
  pthread_mutex_unlock(&LOCK_thread_count);
  thd->lex->start_transaction_opt= 0;

  if (!(s_ndb= new Ndb(g_ndb_cluster_connection, "")) ||
      s_ndb->init())
  {
    sql_print_error("NDB Binlog: Getting Schema Ndb object failed");
    ndb_binlog_thread_running= -1;
    pthread_mutex_unlock(&injector_mutex);
    pthread_cond_signal(&injector_cond);
    goto err;
  }

  // empty database
  if (!(i_ndb= new Ndb(g_ndb_cluster_connection, "")) ||
      i_ndb->init())
  {
    sql_print_error("NDB Binlog: Getting Ndb object failed");
    ndb_binlog_thread_running= -1;
    pthread_mutex_unlock(&injector_mutex);
    pthread_cond_signal(&injector_cond);
    goto err;
  }

  /* init hash for schema object distribution */
  (void) hash_init(&ndb_schema_objects, system_charset_info, 32, 0, 0,
                   (hash_get_key)ndb_schema_objects_get_key, 0, 0);

  /*
    Expose global reference to our ndb object.

    Used by both sql client thread and binlog thread to interact
    with the storage
    pthread_mutex_lock(&injector_mutex);
  */
  injector_thd= thd;
  injector_ndb= i_ndb;
  schema_ndb= s_ndb;

  if (opt_bin_log)
  {
    ndb_binlog_running= TRUE;
  }

  /* Thread start up completed  */
  ndb_binlog_thread_running= 1;
  pthread_mutex_unlock(&injector_mutex);
  pthread_cond_signal(&injector_cond);

  /*
    wait for mysql server to start (so that the binlog is started
    and thus can receive the first GAP event)
  */
  pthread_mutex_lock(&LOCK_server_started);
  while (!mysqld_server_started)
  {
    struct timespec abstime;
    set_timespec(abstime, 1);
    pthread_cond_timedwait(&COND_server_started, &LOCK_server_started,
                           &abstime);
    if (ndbcluster_terminating)
    {
      pthread_mutex_unlock(&LOCK_server_started);
      pthread_mutex_lock(&LOCK_ndb_util_thread);
      goto err;
    }
  }
  pthread_mutex_unlock(&LOCK_server_started);
restart:
  /*
    Main NDB Injector loop
  */
  while (ndb_binlog_running)
  {
    /*
      check if it is the first log, if so we do not insert a GAP event
      as there is really no log to have a GAP in
    */
    if (incident_id == 0)
    {
      LOG_INFO log_info;
      mysql_bin_log.get_current_log(&log_info);
      int len=  strlen(log_info.log_file_name);
      uint no= 0;
      if ((sscanf(log_info.log_file_name + len - 6, "%u", &no) == 1) &&
          no == 1)
      {
        /* this is the fist log, so skip GAP event */
        break;
      }
    }

    /*
      Always insert a GAP event as we cannot know what has happened
      in the cluster while not being connected.
    */
    LEX_STRING const msg[2]=
      {
        { C_STRING_WITH_LEN("mysqld startup")    },
        { C_STRING_WITH_LEN("cluster disconnect")}
      };
    IF_DBUG(int error=)
      inj->record_incident(thd, INCIDENT_LOST_EVENTS, msg[incident_id]);
    DBUG_ASSERT(!error);
    break;
  }
  incident_id= 1;
  {
    THD_SET_PROC_INFO(thd, "Waiting for ndbcluster to start");

    pthread_mutex_lock(&injector_mutex);
    while (!ndb_schema_share ||
           (ndb_binlog_running && !ndb_apply_status_share) ||
           !ndb_binlog_tables_inited)
    {
      /* ndb not connected yet */
      struct timespec abstime;
      set_timespec(abstime, 1);
      pthread_cond_timedwait(&injector_cond, &injector_mutex, &abstime);
      if (ndbcluster_binlog_terminating)
      {
        pthread_mutex_unlock(&injector_mutex);
        goto err;
      }
    }
    pthread_mutex_unlock(&injector_mutex);

    if (thd_ndb == NULL)
    {
      DBUG_ASSERT(ndbcluster_hton->slot != ~(uint)0);
      if (!(thd_ndb= ha_ndbcluster::seize_thd_ndb()))
      {
        sql_print_error("Could not allocate Thd_ndb object");
        goto err;
      }
      set_thd_ndb(thd, thd_ndb);
      thd_ndb->options|= TNO_NO_LOG_SCHEMA_OP;
      thd->query_id= 0; // to keep valgrind quiet
    }
  }

  {
    // wait for the first event
    THD_SET_PROC_INFO(thd, "Waiting for first event from ndbcluster");
    int schema_res, res;
    Uint64 schema_gci;
    do
    {
      DBUG_PRINT("info", ("Waiting for the first event"));

      if (ndbcluster_binlog_terminating)
        goto err;

      schema_res= s_ndb->pollEvents(100, &schema_gci);
    } while (schema_gci == 0 || ndb_latest_received_binlog_epoch == schema_gci);
    if (ndb_binlog_running)
    {
      Uint64 gci= i_ndb->getLatestGCI();
      while (gci < schema_gci || gci == ndb_latest_received_binlog_epoch)
      {
        if (ndbcluster_binlog_terminating)
          goto err;
        res= i_ndb->pollEvents(10, &gci);
      }
      if (gci > schema_gci)
      {
        schema_gci= gci;
      }
    }
    // now check that we have epochs consistant with what we had before the restart
    DBUG_PRINT("info", ("schema_res: %d  schema_gci: %u/%u", schema_res,
                        (uint)(schema_gci >> 32),
                        (uint)(schema_gci)));
    {
      i_ndb->flushIncompleteEvents(schema_gci);
      s_ndb->flushIncompleteEvents(schema_gci);
      if (schema_gci < ndb_latest_handled_binlog_epoch)
      {
        sql_print_error("NDB Binlog: cluster has been restarted --initial or with older filesystem. "
                        "ndb_latest_handled_binlog_epoch: %u/%u, while current epoch: %u/%u. "
                        "RESET MASTER should be issued. Resetting ndb_latest_handled_binlog_epoch.",
                        (uint)(ndb_latest_handled_binlog_epoch >> 32),
                        (uint)(ndb_latest_handled_binlog_epoch),
                        (uint)(schema_gci >> 32),
                        (uint)(schema_gci));
        ndb_set_latest_trans_gci(0);
        ndb_latest_handled_binlog_epoch= 0;
        ndb_latest_applied_binlog_epoch= 0;
        ndb_latest_received_binlog_epoch= 0;
      }
      else if (ndb_latest_applied_binlog_epoch > 0)
      {
        sql_print_warning("NDB Binlog: cluster has reconnected. "
                          "Changes to the database that occured while "
                          "disconnected will not be in the binlog");
      }
      if (ndb_extra_logging)
      {
        sql_print_information("NDB Binlog: starting log at epoch %u/%u",
                              (uint)(schema_gci >> 32),
                              (uint)(schema_gci));
      }
    }
  }
  /*
    binlog thread is ready to receive events
    - client threads may now start updating data, i.e. tables are
    no longer read only
  */
  ndb_binlog_is_ready= TRUE;

  if (ndb_extra_logging)
    sql_print_information("NDB Binlog: ndb tables writable");
  close_cached_tables((THD*) 0, 0, (TABLE_LIST*) 0, FALSE);

  {
    static char db[]= "";
    thd->db= db;
    if (ndb_binlog_running)
      open_ndb_binlog_index(thd, &binlog_tables, &ndb_binlog_index);
    thd->db= db;
  }
  do_ndbcluster_binlog_close_connection= BCCC_running;
  for ( ; !((ndbcluster_binlog_terminating ||
             do_ndbcluster_binlog_close_connection) &&
            ndb_latest_handled_binlog_epoch >= ndb_get_latest_trans_gci()) &&
          do_ndbcluster_binlog_close_connection != BCCC_restart; )
  {
#ifndef DBUG_OFF
    if (do_ndbcluster_binlog_close_connection)
    {
      DBUG_PRINT("info", ("do_ndbcluster_binlog_close_connection: %d, "
                          "ndb_latest_handled_binlog_epoch: %u/%u, "
                          "*get_latest_trans_gci(): %u/%u",
                          do_ndbcluster_binlog_close_connection,
                          (uint)(ndb_latest_handled_binlog_epoch >> 32),
                          (uint)(ndb_latest_handled_binlog_epoch),
                          (uint)(ndb_get_latest_trans_gci() >> 32),
                          (uint)(ndb_get_latest_trans_gci())));
    }
#endif
#ifdef RUN_NDB_BINLOG_TIMER
    main_timer.stop();
    sql_print_information("main_timer %ld ms",  main_timer.elapsed_ms());
    main_timer.start();
#endif

    /*
      now we don't want any events before next gci is complete
    */
    THD_SET_PROC_INFO(thd, "Waiting for event from ndbcluster");
    thd->set_time();
    
    /* wait for event or 1000 ms */
    Uint64 gci= 0, schema_gci;
    int res= 0, tot_poll_wait= 1000;
    if (ndb_binlog_running)
    {
      res= i_ndb->pollEvents(tot_poll_wait, &gci);
      tot_poll_wait= 0;
    }
    else
    {
      /*
        Just consume any events, not used if no binlogging
        e.g. node failure events
      */
      Uint64 tmp_gci;
      if (i_ndb->pollEvents(0, &tmp_gci))
        while (i_ndb->nextEvent())
          ;
    }
    int schema_res= s_ndb->pollEvents(tot_poll_wait, &schema_gci);
    ndb_latest_received_binlog_epoch= gci;

    while (gci > schema_gci && schema_res >= 0)
    {
      static char buf[64];
<<<<<<< HEAD
      THD_SET_PROC_INFO(thd, "Waiting for schema epoch");
=======
      thd->proc_info= "Waiting for schema epoch";
>>>>>>> e8d5bc22
      my_snprintf(buf, sizeof(buf), "%s %u/%u(%u/%u)", thd->proc_info,
                  (uint)(schema_gci >> 32),
                  (uint)(schema_gci),
                  (uint)(gci >> 32),
                  (uint)(gci));
<<<<<<< HEAD
      THD_SET_PROC_INFO(thd, buf);
=======
      thd->proc_info= buf;
>>>>>>> e8d5bc22
      schema_res= s_ndb->pollEvents(10, &schema_gci);
    }

    if ((ndbcluster_binlog_terminating ||
         do_ndbcluster_binlog_close_connection) &&
        (ndb_latest_handled_binlog_epoch >= ndb_get_latest_trans_gci() ||
         !ndb_binlog_running))
      break; /* Shutting down server */

    if (ndb_binlog_index && ndb_binlog_index->s->version < refresh_version)
    {
      if (ndb_binlog_index->s->version < refresh_version)
      {
        close_thread_tables(thd);
        ndb_binlog_index= 0;
      }
    }

    MEM_ROOT **root_ptr=
      my_pthread_getspecific_ptr(MEM_ROOT**, THR_MALLOC);
    MEM_ROOT *old_root= *root_ptr;
    MEM_ROOT mem_root;
    init_sql_alloc(&mem_root, 4096, 0);
    List<Cluster_schema> post_epoch_log_list;
    List<Cluster_schema> post_epoch_unlock_list;
    *root_ptr= &mem_root;

    if (unlikely(schema_res > 0))
    {
      THD_SET_PROC_INFO(thd, "Processing events from schema table");
      s_ndb->
        setReportThreshEventGCISlip(ndb_report_thresh_binlog_epoch_slip);
      s_ndb->
        setReportThreshEventFreeMem(ndb_report_thresh_binlog_mem_usage);
      NdbEventOperation *pOp= s_ndb->nextEvent();
      while (pOp != NULL)
      {
        if (!pOp->hasError())
        {
          ndb_binlog_thread_handle_schema_event(thd, s_ndb, pOp,
                                                &post_epoch_log_list,
                                                &post_epoch_unlock_list,
                                                &mem_root);
          DBUG_PRINT("info", ("s_ndb first: %s", s_ndb->getEventOperation() ?
                              s_ndb->getEventOperation()->getEvent()->getTable()->getName() :
                              "<empty>"));
          DBUG_PRINT("info", ("i_ndb first: %s", i_ndb->getEventOperation() ?
                              i_ndb->getEventOperation()->getEvent()->getTable()->getName() :
                              "<empty>"));
          if (i_ndb->getEventOperation() == NULL &&
              s_ndb->getEventOperation() == NULL &&
              do_ndbcluster_binlog_close_connection == BCCC_running)
          {
            DBUG_PRINT("info", ("do_ndbcluster_binlog_close_connection= BCCC_restart"));
            do_ndbcluster_binlog_close_connection= BCCC_restart;
            if (ndb_latest_received_binlog_epoch < ndb_get_latest_trans_gci() && ndb_binlog_running)
            {
              sql_print_error("NDB Binlog: latest transaction in epoch %u/%u not in binlog "
                              "as latest received epoch is %u/%u",
                              (uint)(ndb_get_latest_trans_gci() >> 32),
                              (uint)(ndb_get_latest_trans_gci()),
                              (uint)(ndb_latest_received_binlog_epoch >> 32),
                              (uint)(ndb_latest_received_binlog_epoch));
            }
          }
        }
        else
          sql_print_error("NDB: error %lu (%s) on handling "
                          "binlog schema event",
                          (ulong) pOp->getNdbError().code,
                          pOp->getNdbError().message);
        pOp= s_ndb->nextEvent();
      }
    }

    if (res > 0)
    {
      DBUG_PRINT("info", ("pollEvents res: %d", res));
      THD_SET_PROC_INFO(thd, "Processing events");
      NdbEventOperation *pOp= i_ndb->nextEvent();
      ndb_binlog_index_row _row;
      while (pOp != NULL)
      {
        ndb_binlog_index_row *rows= &_row;
#ifdef RUN_NDB_BINLOG_TIMER
        Timer gci_timer, write_timer;
        int event_count= 0;
        gci_timer.start();
#endif
        gci= pOp->getGCI();
        DBUG_PRINT("info", ("Handling gci: %u/%u",
                            (uint)(gci >> 32),
                            (uint)(gci)));
        // sometimes get TE_ALTER with invalid table
        DBUG_ASSERT(pOp->getEventType() == NdbDictionary::Event::TE_ALTER ||
                    ! IS_NDB_BLOB_PREFIX(pOp->getEvent()->getTable()->getName()));
        DBUG_ASSERT(gci <= ndb_latest_received_binlog_epoch);

        /* initialize some variables for this epoch */
        g_ndb_log_slave_updates= opt_log_slave_updates;
        i_ndb->
          setReportThreshEventGCISlip(ndb_report_thresh_binlog_epoch_slip);
        i_ndb->setReportThreshEventFreeMem(ndb_report_thresh_binlog_mem_usage);

        bzero((char*)&_row, sizeof(_row));
        injector::transaction trans;
        // pass table map before epoch
        {
          Uint32 iter= 0;
          const NdbEventOperation *gci_op;
          Uint32 event_types;
          while ((gci_op= i_ndb->getGCIEventOperations(&iter, &event_types))
                 != NULL)
          {
            Ndb_event_data *event_data=
              (Ndb_event_data *) gci_op->getCustomData();
            NDB_SHARE *share= (event_data)?event_data->share:NULL;
            DBUG_PRINT("info", ("per gci_op: 0x%lx  share: 0x%lx  event_types: 0x%x",
                                (long) gci_op, (long) share, event_types));
            // workaround for interface returning TE_STOP events
            // which are normally filtered out below in the nextEvent loop
            if ((event_types & ~NdbDictionary::Event::TE_STOP) == 0)
            {
              DBUG_PRINT("info", ("Skipped TE_STOP on table %s",
                                  gci_op->getEvent()->getTable()->getName()));
              continue;
            }
            // this should not happen
            if (share == NULL || event_data->table == NULL)
            {
              DBUG_PRINT("info", ("no share or table %s!",
                                  gci_op->getEvent()->getTable()->getName()));
              continue;
            }
            if (share == ndb_apply_status_share)
            {
              // skip this table, it is handled specially
              continue;
            }
            TABLE *table= event_data->table;
#ifndef DBUG_OFF
            const LEX_STRING &name= table->s->table_name;
#endif
            if ((event_types & (NdbDictionary::Event::TE_INSERT |
                                NdbDictionary::Event::TE_UPDATE |
                                NdbDictionary::Event::TE_DELETE)) == 0)
            {
              DBUG_PRINT("info", ("skipping non data event table: %.*s",
                                  (int) name.length, name.str));
              continue;
            }
            if (!trans.good())
            {
              DBUG_PRINT("info",
                         ("Found new data event, initializing transaction"));
              inj->new_trans(thd, &trans);
            }
            DBUG_PRINT("info", ("use_table: %.*s, cols %u",
                                (int) name.length, name.str,
                                table->s->fields));
            injector::transaction::table tbl(table, TRUE);
            IF_DBUG(int ret=) trans.use_table(::server_id, tbl);
            DBUG_ASSERT(ret == 0);
          }
        }
        if (trans.good())
        {
          if (ndb_apply_status_share)
          {
            Ndb_event_data *event_data= 0;
            if (ndb_apply_status_share->event_data)
            {
              event_data= ndb_apply_status_share->event_data;
            }
            else if (ndb_apply_status_share->op)
            {
              event_data= 
                (Ndb_event_data *) ndb_apply_status_share->op->getCustomData();
            }
            DBUG_ASSERT(event_data);
            TABLE *table= event_data->table;

#ifndef DBUG_OFF
            const LEX_STRING& name= table->s->table_name;
            DBUG_PRINT("info", ("use_table: %.*s",
                                (int) name.length, name.str));
#endif
            injector::transaction::table tbl(table, TRUE);
            IF_DBUG(int ret=) trans.use_table(::server_id, tbl);
            DBUG_ASSERT(ret == 0);

	    /* 
	       Intialize table->record[0] 
	    */
	    empty_record(table);

            table->field[0]->store((longlong)::server_id);
            table->field[1]->store((longlong)gci);
            table->field[2]->store("", 0, &my_charset_bin);
            table->field[3]->store((longlong)0);
            table->field[4]->store((longlong)0);
            trans.write_row(::server_id,
                            injector::transaction::table(table, TRUE),
                            &table->s->all_set, table->s->fields,
                            table->record[0]);
          }
          else
          {
            sql_print_error("NDB: Could not get apply status share");
          }
        }
#ifdef RUN_NDB_BINLOG_TIMER
        write_timer.start();
#endif
        do
        {
#ifdef RUN_NDB_BINLOG_TIMER
          event_count++;
#endif
          if (pOp->hasError() &&
              ndb_binlog_thread_handle_error(i_ndb, pOp, *rows) < 0)
            goto err;

#ifndef DBUG_OFF
          {
            Ndb_event_data *event_data=
              (Ndb_event_data *) pOp->getCustomData();
            NDB_SHARE *share= (event_data)?event_data->share:NULL;
            DBUG_PRINT("info",
                       ("EVENT TYPE: %d  GCI: %u/%u last applied: %u/%u  "
                        "share: 0x%lx (%s.%s)", pOp->getEventType(),
                        (uint)(gci >> 32),
                        (uint)(gci),
                        (uint)(ndb_latest_applied_binlog_epoch >> 32),
                        (uint)(ndb_latest_applied_binlog_epoch),
                        (long) share,
                        share ? share->db :  "'NULL'",
                        share ? share->table_name : "'NULL'"));
            DBUG_ASSERT(share != 0);
          }
          // assert that there is consistancy between gci op list
          // and event list
          {
            Uint32 iter= 0;
            const NdbEventOperation *gci_op;
            Uint32 event_types;
            while ((gci_op= i_ndb->getGCIEventOperations(&iter, &event_types))
                   != NULL)
            {
              if (gci_op == pOp)
                break;
            }
            DBUG_ASSERT(gci_op == pOp);
            DBUG_ASSERT((event_types & pOp->getEventType()) != 0);
          }
#endif
          if ((unsigned) pOp->getEventType() <
              (unsigned) NDBEVENT::TE_FIRST_NON_DATA_EVENT)
            ndb_binlog_thread_handle_data_event(i_ndb, pOp, &rows, trans);
          else
          {
            // set injector_ndb database/schema from table internal name
            IF_DBUG(int ret=)
              i_ndb->setDatabaseAndSchemaName(pOp->getEvent()->getTable());
            DBUG_ASSERT(ret == 0);
            ndb_binlog_thread_handle_non_data_event(thd, i_ndb, pOp, *rows);
            // reset to catch errors
            i_ndb->setDatabaseName("");
            DBUG_PRINT("info", ("s_ndb first: %s", s_ndb->getEventOperation() ?
                                s_ndb->getEventOperation()->getEvent()->getTable()->getName() :
                                "<empty>"));
            DBUG_PRINT("info", ("i_ndb first: %s", i_ndb->getEventOperation() ?
                                i_ndb->getEventOperation()->getEvent()->getTable()->getName() :
                                "<empty>"));
            if (i_ndb->getEventOperation() == NULL &&
                s_ndb->getEventOperation() == NULL &&
                do_ndbcluster_binlog_close_connection == BCCC_running)
            {
              DBUG_PRINT("info", ("do_ndbcluster_binlog_close_connection= BCCC_restart"));
              do_ndbcluster_binlog_close_connection= BCCC_restart;
              if (ndb_latest_received_binlog_epoch < ndb_get_latest_trans_gci() && ndb_binlog_running)
              {
                sql_print_error("NDB Binlog: latest transaction in epoch %lu not in binlog "
                                "as latest received epoch is %lu",
                                (ulong) ndb_get_latest_trans_gci(),
                                (ulong) ndb_latest_received_binlog_epoch);
              }
            }
          }

          pOp= i_ndb->nextEvent();
        } while (pOp && pOp->getGCI() == gci);

        /*
          note! pOp is not referring to an event in the next epoch
          or is == 0
        */
#ifdef RUN_NDB_BINLOG_TIMER
        write_timer.stop();
#endif

        if (trans.good())
        {
          //DBUG_ASSERT(row.n_inserts || row.n_updates || row.n_deletes);
          THD_SET_PROC_INFO(thd, "Committing events to binlog");
          injector::transaction::binlog_pos start= trans.start_pos();
          if (int r= trans.commit())
          {
            sql_print_error("NDB Binlog: "
                            "Error during COMMIT of GCI. Error: %d",
                            r);
            /* TODO: Further handling? */
          }
          rows->gci= (gci >> 32); // Expose gci hi/lo
          rows->epoch= gci;
          rows->master_log_file= start.file_name();
          rows->master_log_pos= start.file_pos();

          DBUG_PRINT("info", ("COMMIT gci: %lu", (ulong) gci));
          if (ndb_update_ndb_binlog_index)
            ndb_add_ndb_binlog_index(thd, rows);
          ndb_latest_applied_binlog_epoch= gci;
        }
        ndb_latest_handled_binlog_epoch= gci;
#ifdef RUN_NDB_BINLOG_TIMER
        gci_timer.stop();
        sql_print_information("gci %ld event_count %d write time "
                              "%ld(%d e/s), total time %ld(%d e/s)",
                              (ulong)gci, event_count,
                              write_timer.elapsed_ms(),
                              (1000*event_count) / write_timer.elapsed_ms(),
                              gci_timer.elapsed_ms(),
                              (1000*event_count) / gci_timer.elapsed_ms());
#endif
      }
    }

    ndb_binlog_thread_handle_schema_event_post_epoch(thd,
                                                     &post_epoch_log_list,
                                                     &post_epoch_unlock_list);
    free_root(&mem_root, MYF(0));
    *root_ptr= old_root;
    ndb_latest_handled_binlog_epoch= ndb_latest_received_binlog_epoch;
  }
  if (do_ndbcluster_binlog_close_connection == BCCC_restart)
  {
    ndb_binlog_tables_inited= FALSE;
    close_thread_tables(thd);
    ndb_binlog_index= 0;
    goto restart;
  }
err:
  sql_print_information("Stopping Cluster Binlog");
  DBUG_PRINT("info",("Shutting down cluster binlog thread"));
  THD_SET_PROC_INFO(thd, "Shutting down");
  close_thread_tables(thd);
  pthread_mutex_lock(&injector_mutex);
  /* don't mess with the injector_ndb anymore from other threads */
  injector_thd= 0;
  injector_ndb= 0;
  schema_ndb= 0;
  pthread_mutex_unlock(&injector_mutex);
  thd->db= 0; // as not to try to free memory

  if (ndb_apply_status_share)
  {
    /* ndb_share reference binlog extra free */
    DBUG_PRINT("NDB_SHARE", ("%s binlog extra free  use_count: %u",
                             ndb_apply_status_share->key,
                             ndb_apply_status_share->use_count));
    free_share(&ndb_apply_status_share);
    ndb_apply_status_share= 0;
    ndb_binlog_tables_inited= FALSE;
  }
  if (ndb_schema_share)
  {
    /* begin protect ndb_schema_share */
    pthread_mutex_lock(&ndb_schema_share_mutex);
    /* ndb_share reference binlog extra free */
    DBUG_PRINT("NDB_SHARE", ("%s binlog extra free  use_count: %u",
                             ndb_schema_share->key,
                             ndb_schema_share->use_count));
    free_share(&ndb_schema_share);
    ndb_schema_share= 0;
    ndb_binlog_tables_inited= FALSE;
    pthread_mutex_unlock(&ndb_schema_share_mutex);
    /* end protect ndb_schema_share */
  }

  /* remove all event operations */
  if (s_ndb)
  {
    NdbEventOperation *op;
    DBUG_PRINT("info",("removing all event operations"));
    while ((op= s_ndb->getEventOperation()))
    {
      DBUG_ASSERT(! IS_NDB_BLOB_PREFIX(op->getEvent()->getTable()->getName()));
      DBUG_PRINT("info",("removing event operation on %s",
                         op->getEvent()->getName()));
      Ndb_event_data *event_data= (Ndb_event_data *) op->getCustomData();
      NDB_SHARE *share= (event_data)?event_data->share:NULL;
      DBUG_ASSERT(share != 0);
      DBUG_ASSERT(share->op == op || share->new_op == op);
      if (event_data)
      {
        delete event_data;
        op->setCustomData(NULL);
      }
      (void) pthread_mutex_lock(&share->mutex);
      share->op= 0;
      share->new_op= 0;
      (void) pthread_mutex_unlock(&share->mutex);
      /* ndb_share reference binlog free */
      DBUG_PRINT("NDB_SHARE", ("%s binlog free  use_count: %u",
                               share->key, share->use_count));
      free_share(&share);
      s_ndb->dropEventOperation(op);
    }
    delete s_ndb;
    s_ndb= 0;
  }
  if (i_ndb)
  {
    NdbEventOperation *op;
    DBUG_PRINT("info",("removing all event operations"));
    while ((op= i_ndb->getEventOperation()))
    {
      DBUG_ASSERT(! IS_NDB_BLOB_PREFIX(op->getEvent()->getTable()->getName()));
      DBUG_PRINT("info",("removing event operation on %s",
                         op->getEvent()->getName()));
      Ndb_event_data *event_data= (Ndb_event_data *) op->getCustomData();
      NDB_SHARE *share= (event_data)?event_data->share:NULL;
      if (event_data)
      {
        delete event_data;
        op->setCustomData(NULL);
      }
      DBUG_ASSERT(share != 0);
      (void) pthread_mutex_lock(&share->mutex);
      DBUG_ASSERT(share->op == op || share->new_op == op);
      share->op= 0;
      share->new_op= 0;
      (void) pthread_mutex_unlock(&share->mutex);
      /* ndb_share reference binlog free */
      DBUG_PRINT("NDB_SHARE", ("%s binlog free  use_count: %u",
                               share->key, share->use_count));
      free_share(&share);
      i_ndb->dropEventOperation(op);
    }
    delete i_ndb;
    i_ndb= 0;
  }

  hash_free(&ndb_schema_objects);

  net_end(&thd->net);
  thd->cleanup();
  delete thd;

  ndb_binlog_thread_running= -1;
  ndb_binlog_running= FALSE;
  (void) pthread_cond_signal(&injector_cond);

  DBUG_PRINT("exit", ("ndb_binlog_thread"));
  my_thread_end();

  pthread_exit(0);
  DBUG_RETURN(NULL);
}

bool
ndbcluster_show_status_binlog(THD* thd, stat_print_fn *stat_print,
                              enum ha_stat_type stat_type)
{
  char buf[IO_SIZE];
  uint buflen;
  ulonglong ndb_latest_epoch= 0;
  DBUG_ENTER("ndbcluster_show_status_binlog");
  
  pthread_mutex_lock(&injector_mutex);
  if (injector_ndb)
  {
    char buff1[22],buff2[22],buff3[22],buff4[22],buff5[22];
    ndb_latest_epoch= injector_ndb->getLatestGCI();
    pthread_mutex_unlock(&injector_mutex);

    buflen=
      snprintf(buf, sizeof(buf),
               "latest_epoch=%s, "
               "latest_trans_epoch=%s, "
               "latest_received_binlog_epoch=%s, "
               "latest_handled_binlog_epoch=%s, "
               "latest_applied_binlog_epoch=%s",
               llstr(ndb_latest_epoch, buff1),
               llstr(ndb_get_latest_trans_gci(), buff2),
               llstr(ndb_latest_received_binlog_epoch, buff3),
               llstr(ndb_latest_handled_binlog_epoch, buff4),
               llstr(ndb_latest_applied_binlog_epoch, buff5));
    if (stat_print(thd, ndbcluster_hton_name, ndbcluster_hton_name_length,
                   "binlog", strlen("binlog"),
                   buf, buflen))
      DBUG_RETURN(TRUE);
  }
  else
    pthread_mutex_unlock(&injector_mutex);
  DBUG_RETURN(FALSE);
}

#endif /* HAVE_NDB_BINLOG */
#endif<|MERGE_RESOLUTION|>--- conflicted
+++ resolved
@@ -248,11 +248,7 @@
 {
   ulong save_thd_query_length= thd->query_length;
   char *save_thd_query= thd->query;
-<<<<<<< HEAD
-  struct system_variables save_thd_variables= thd->variables;
-=======
   ulong save_thread_id= thd->variables.pseudo_thread_id;
->>>>>>> e8d5bc22
   struct system_status_var save_thd_status_var= thd->status_var;
   THD_TRANS save_thd_transaction_all= thd->transaction.all;
   THD_TRANS save_thd_transaction_stmt= thd->transaction.stmt;
@@ -290,11 +286,7 @@
   thd->options= save_thd_options;
   thd->query_length= save_thd_query_length;
   thd->query= save_thd_query;
-<<<<<<< HEAD
-  thd->variables= save_thd_variables;
-=======
   thd->variables.pseudo_thread_id= save_thread_id;
->>>>>>> e8d5bc22
   thd->status_var= save_thd_status_var;
   thd->transaction.all= save_thd_transaction_all;
   thd->transaction.stmt= save_thd_transaction_stmt;
@@ -473,13 +465,8 @@
     ulonglong wait_epoch= ndb_get_latest_trans_gci();
     int count= 30;
     if (thd)
-<<<<<<< HEAD
       THD_SET_PROC_INFO(thd,
         "Waiting for ndbcluster binlog update to reach current position");
-=======
-      thd->proc_info= "Waiting for ndbcluster binlog update to "
-	"reach current position";
->>>>>>> e8d5bc22
     pthread_mutex_lock(&injector_mutex);
     while (!thd->killed && count && ndb_binlog_running &&
            (ndb_latest_handled_binlog_epoch == 0 ||
@@ -4488,21 +4475,13 @@
     while (gci > schema_gci && schema_res >= 0)
     {
       static char buf[64];
-<<<<<<< HEAD
       THD_SET_PROC_INFO(thd, "Waiting for schema epoch");
-=======
-      thd->proc_info= "Waiting for schema epoch";
->>>>>>> e8d5bc22
       my_snprintf(buf, sizeof(buf), "%s %u/%u(%u/%u)", thd->proc_info,
                   (uint)(schema_gci >> 32),
                   (uint)(schema_gci),
                   (uint)(gci >> 32),
                   (uint)(gci));
-<<<<<<< HEAD
       THD_SET_PROC_INFO(thd, buf);
-=======
-      thd->proc_info= buf;
->>>>>>> e8d5bc22
       schema_res= s_ndb->pollEvents(10, &schema_gci);
     }
 
