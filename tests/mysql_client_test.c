/* Copyright (C) 2003-2004 MySQL AB

   This program is free software; you can redistribute it and/or modify
   it under the terms of the GNU General Public License as published by
   the Free Software Foundation; version 2 of the License.

   This program is distributed in the hope that it will be useful,
   but WITHOUT ANY WARRANTY; without even the implied warranty of
   MERCHANTABILITY or FITNESS FOR A PARTICULAR PURPOSE.  See the
   GNU General Public License for more details.

   You should have received a copy of the GNU General Public License
   along with this program; if not, write to the Free Software
   Foundation, Inc., 59 Temple Place, Suite 330, Boston, MA  02111-1307  USA */

/***************************************************************************
 This is a test sample to test the new features in MySQL client-server
 protocol

 Main author: venu ( venu@mysql.com )
***************************************************************************/

/*
  XXX: PLEASE RUN THIS PROGRAM UNDER VALGRIND AND VERIFY THAT YOUR TEST
  DOESN'T CONTAIN WARNINGS/ERRORS BEFORE YOU PUSH.
*/


#include <my_global.h>
#include <my_sys.h>
#include <mysql.h>
#include <errmsg.h>
#include <my_getopt.h>
#include <m_string.h>
#include <mysqld_error.h>

#define VER "2.1"
#define MAX_TEST_QUERY_LENGTH 300 /* MAX QUERY BUFFER LENGTH */
#define MAX_KEY MAX_INDEXES
#define MAX_SERVER_ARGS 64

/* set default options */
static int   opt_testcase = 0;
static char *opt_db= 0;
static char *opt_user= 0;
static char *opt_password= 0;
static char *opt_host= 0;
static char *opt_unix_socket= 0;
static unsigned int  opt_port;
static my_bool tty_password= 0, opt_silent= 0;

static MYSQL *mysql= 0;
static char current_db[]= "client_test_db";
static unsigned int test_count= 0;
static unsigned int opt_count= 0;
static unsigned int iter_count= 0;
static my_bool have_innodb= FALSE;

static const char *opt_basedir= "./";
static const char *opt_vardir= "mysql-test/var";

static longlong opt_getopt_ll_test= 0;

static int embedded_server_arg_count= 0;
static char *embedded_server_args[MAX_SERVER_ARGS];

static const char *embedded_server_groups[]= {
  "server",
  "embedded",
  "mysql_client_test_SERVER",
  NullS
};

static time_t start_time, end_time;
static double total_time;

const char *default_dbug_option= "d:t:o,/tmp/mysql_client_test.trace";

struct my_tests_st
{
  const char *name;
  void       (*function)();
};

#define myheader(str) \
DBUG_PRINT("test", ("name: %s", str));        \
if (opt_silent < 2) \
{ \
  fprintf(stdout, "\n\n#####################################\n"); \
  fprintf(stdout, "%u of (%u/%u): %s", test_count++, iter_count, \
                                     opt_count, str); \
  fprintf(stdout, "  \n#####################################\n"); \
}

#define myheader_r(str) \
DBUG_PRINT("test", ("name: %s", str));        \
if (!opt_silent) \
{ \
  fprintf(stdout, "\n\n#####################################\n"); \
  fprintf(stdout, "%s", str); \
  fprintf(stdout, "  \n#####################################\n"); \
}

static void print_error(const char *msg);
static void print_st_error(MYSQL_STMT *stmt, const char *msg);
static void client_disconnect(void);


/*
  Abort unless given experssion is non-zero.

  SYNOPSIS
    DIE_UNLESS(expr)

  DESCRIPTION
    We can't use any kind of system assert as we need to
    preserve tested invariants in release builds as well.
*/

#define DIE_UNLESS(expr) \
        ((void) ((expr) ? 0 : (die(__FILE__, __LINE__, #expr), 0)))
#define DIE_IF(expr) \
        ((void) ((expr) ? (die(__FILE__, __LINE__, #expr), 0) : 0))
#define DIE(expr) \
        die(__FILE__, __LINE__, #expr)

static void die(const char *file, int line, const char *expr)
{
  fflush(stdout);
  fprintf(stderr, "%s:%d: check failed: '%s'\n", file, line, expr);
  fflush(stderr);
  abort();
}


#define myerror(msg) print_error(msg)
#define mysterror(stmt, msg) print_st_error(stmt, msg)

#define myquery(RES) \
{ \
  int r= (RES);                                \
  if (r) \
    myerror(NULL); \
  DIE_UNLESS(r == 0); \
}

#define myquery_r(r) \
{ \
if (r) \
  myerror(NULL); \
DIE_UNLESS(r != 0); \
}

#define check_execute(stmt, r) \
{ \
if (r) \
  mysterror(stmt, NULL); \
DIE_UNLESS(r == 0);\
}

#define check_execute_r(stmt, r) \
{ \
if (r) \
  mysterror(stmt, NULL); \
DIE_UNLESS(r != 0);\
}

#define check_stmt(stmt) \
{ \
if ( stmt == 0) \
  myerror(NULL); \
DIE_UNLESS(stmt != 0); \
}

#define check_stmt_r(stmt) \
{ \
if (stmt == 0) \
  myerror(NULL);\
DIE_UNLESS(stmt == 0);\
}

#define mytest(x) if (!(x)) {myerror(NULL);DIE_UNLESS(FALSE);}
#define mytest_r(x) if ((x)) {myerror(NULL);DIE_UNLESS(FALSE);}


/* A workaround for Sun Forte 5.6 on Solaris x86 */

static int cmp_double(double *a, double *b)
{
  return *a == *b;
}


/* Print the error message */

static void print_error(const char *msg)
{
  if (!opt_silent)
  {
    if (mysql && mysql_errno(mysql))
    {
      if (mysql->server_version)
        fprintf(stdout, "\n [MySQL-%s]", mysql->server_version);
      else
        fprintf(stdout, "\n [MySQL]");
      fprintf(stdout, "[%d] %s\n", mysql_errno(mysql), mysql_error(mysql));
    }
    else if (msg)
      fprintf(stderr, " [MySQL] %s\n", msg);
  }
}


static void print_st_error(MYSQL_STMT *stmt, const char *msg)
{
  if (!opt_silent)
  {
    if (stmt && mysql_stmt_errno(stmt))
    {
      if (stmt->mysql && stmt->mysql->server_version)
        fprintf(stdout, "\n [MySQL-%s]", stmt->mysql->server_version);
      else
        fprintf(stdout, "\n [MySQL]");

      fprintf(stdout, "[%d] %s\n", mysql_stmt_errno(stmt),
              mysql_stmt_error(stmt));
    }
    else if (msg)
      fprintf(stderr, " [MySQL] %s\n", msg);
  }
}

/* Check if the connection has InnoDB tables */

static my_bool check_have_innodb(MYSQL *conn)
{
  MYSQL_RES *res;
  MYSQL_ROW row;
  int rc;
  my_bool result;

  rc= mysql_query(conn, "show variables like 'have_innodb'");
  myquery(rc);
  res= mysql_use_result(conn);
  DIE_UNLESS(res);

  row= mysql_fetch_row(res);
  DIE_UNLESS(row);

  result= strcmp(row[1], "YES") == 0;
  mysql_free_result(res);
  return result;
}


/*
  This is to be what mysql_query() is for mysql_real_query(), for
  mysql_simple_prepare(): a variant without the 'length' parameter.
*/

static MYSQL_STMT *STDCALL
mysql_simple_prepare(MYSQL *mysql_arg, const char *query)
{
  MYSQL_STMT *stmt= mysql_stmt_init(mysql_arg);
  if (stmt && mysql_stmt_prepare(stmt, query, strlen(query)))
  {
    mysql_stmt_close(stmt);
    return 0;
  }
  return stmt;
}


/* Connect to the server */

static void client_connect(ulong flag)
{
  int  rc;
  static char query[MAX_TEST_QUERY_LENGTH];
  myheader_r("client_connect");

  if (!opt_silent)
    fprintf(stdout, "\n Establishing a connection to '%s' ...",
            opt_host ? opt_host : "");

  if (!(mysql= mysql_init(NULL)))
  {
    opt_silent= 0;
    myerror("mysql_init() failed");
    exit(1);
  }

  if (!(mysql_real_connect(mysql, opt_host, opt_user,
                           opt_password, opt_db ? opt_db:"test", opt_port,
                           opt_unix_socket, flag)))
  {
    opt_silent= 0;
    myerror("connection failed");
    mysql_close(mysql);
    fprintf(stdout, "\n Check the connection options using --help or -?\n");
    exit(1);
  }
  mysql->reconnect= 1;

  if (!opt_silent)
    fprintf(stdout, "OK");

  /* set AUTOCOMMIT to ON*/
  mysql_autocommit(mysql, TRUE);

  if (!opt_silent)
  {
    fprintf(stdout, "\nConnected to MySQL server version: %s (%lu)\n",
            mysql_get_server_info(mysql),
            (ulong) mysql_get_server_version(mysql));
    fprintf(stdout, "\n Creating a test database '%s' ...", current_db);
  }
  strxmov(query, "CREATE DATABASE IF NOT EXISTS ", current_db, NullS);

  rc= mysql_query(mysql, query);
  myquery(rc);

  strxmov(query, "USE ", current_db, NullS);
  rc= mysql_query(mysql, query);
  myquery(rc);
  have_innodb= check_have_innodb(mysql);

  if (!opt_silent)
    fprintf(stdout, "OK");
}


/* Close the connection */

static void client_disconnect()
{
  static char query[MAX_TEST_QUERY_LENGTH];

  myheader_r("client_disconnect");

  if (mysql)
  {
    if (!opt_silent)
      fprintf(stdout, "\n dropping the test database '%s' ...", current_db);
    strxmov(query, "DROP DATABASE IF EXISTS ", current_db, NullS);

    mysql_query(mysql, query);
    if (!opt_silent)
      fprintf(stdout, "OK");

    if (!opt_silent)
      fprintf(stdout, "\n closing the connection ...");
    mysql_close(mysql);
    if (!opt_silent)
      fprintf(stdout, "OK\n");
  }
}


/* Query processing */

static void client_query()
{
  int rc;

  myheader("client_query");

  rc= mysql_query(mysql, "DROP TABLE IF EXISTS t1");
  myquery(rc);

  rc= mysql_query(mysql, "CREATE TABLE t1("
                         "id int primary key auto_increment, "
                         "name varchar(20))");
  myquery(rc);

  rc= mysql_query(mysql, "CREATE TABLE t1(id int, name varchar(20))");
  myquery_r(rc);

  rc= mysql_query(mysql, "INSERT INTO t1(name) VALUES('mysql')");
  myquery(rc);

  rc= mysql_query(mysql, "INSERT INTO t1(name) VALUES('monty')");
  myquery(rc);

  rc= mysql_query(mysql, "INSERT INTO t1(name) VALUES('venu')");
  myquery(rc);

  rc= mysql_query(mysql, "INSERT INTO t1(name) VALUES('deleted')");
  myquery(rc);

  rc= mysql_query(mysql, "INSERT INTO t1(name) VALUES('deleted')");
  myquery(rc);

  rc= mysql_query(mysql, "UPDATE t1 SET name= 'updated' "
                          "WHERE name= 'deleted'");
  myquery(rc);

  rc= mysql_query(mysql, "UPDATE t1 SET id= 3 WHERE name= 'updated'");
  myquery_r(rc);

  myquery(mysql_query(mysql, "drop table t1"));
}


/* Print dashes */

static void my_print_dashes(MYSQL_RES *result)
{
  MYSQL_FIELD  *field;
  unsigned int i, j;

  mysql_field_seek(result, 0);
  fputc('\t', stdout);
  fputc('+', stdout);

  for(i= 0; i< mysql_num_fields(result); i++)
  {
    field= mysql_fetch_field(result);
    for(j= 0; j < field->max_length+2; j++)
      fputc('-', stdout);
    fputc('+', stdout);
  }
  fputc('\n', stdout);
}


/* Print resultset metadata information */

static void my_print_result_metadata(MYSQL_RES *result)
{
  MYSQL_FIELD  *field;
  unsigned int i, j;
  unsigned int field_count;

  mysql_field_seek(result, 0);
  if (!opt_silent)
  {
    fputc('\n', stdout);
    fputc('\n', stdout);
  }

  field_count= mysql_num_fields(result);
  for(i= 0; i< field_count; i++)
  {
    field= mysql_fetch_field(result);
    j= strlen(field->name);
    if (j < field->max_length)
      j= field->max_length;
    if (j < 4 && !IS_NOT_NULL(field->flags))
      j= 4;
    field->max_length= j;
  }
  if (!opt_silent)
  {
    my_print_dashes(result);
    fputc('\t', stdout);
    fputc('|', stdout);
  }

  mysql_field_seek(result, 0);
  for(i= 0; i< field_count; i++)
  {
    field= mysql_fetch_field(result);
    if (!opt_silent)
      fprintf(stdout, " %-*s |", (int) field->max_length, field->name);
  }
  if (!opt_silent)
  {
    fputc('\n', stdout);
    my_print_dashes(result);
  }
}


/* Process the result set */

static int my_process_result_set(MYSQL_RES *result)
{
  MYSQL_ROW    row;
  MYSQL_FIELD  *field;
  unsigned int i;
  unsigned int row_count= 0;

  if (!result)
    return 0;

  my_print_result_metadata(result);

  while ((row= mysql_fetch_row(result)) != NULL)
  {
    mysql_field_seek(result, 0);
    if (!opt_silent)
    {
      fputc('\t', stdout);
      fputc('|', stdout);
    }

    for(i= 0; i< mysql_num_fields(result); i++)
    {
      field= mysql_fetch_field(result);
      if (!opt_silent)
      {
        if (row[i] == NULL)
          fprintf(stdout, " %-*s |", (int) field->max_length, "NULL");
        else if (IS_NUM(field->type))
          fprintf(stdout, " %*s |", (int) field->max_length, row[i]);
        else
          fprintf(stdout, " %-*s |", (int) field->max_length, row[i]);
      }
    }
    if (!opt_silent)
    {
      fputc('\t', stdout);
      fputc('\n', stdout);
    }
    row_count++;
  }
  if (!opt_silent)
  {
    if (row_count)
      my_print_dashes(result);

    if (mysql_errno(mysql) != 0)
      fprintf(stderr, "\n\tmysql_fetch_row() failed\n");
    else
      fprintf(stdout, "\n\t%d %s returned\n", row_count,
              row_count == 1 ? "row" : "rows");
  }
  return row_count;
}


static int my_process_result(MYSQL *mysql_arg)
{
  MYSQL_RES *result;
  int       row_count;

  if (!(result= mysql_store_result(mysql_arg)))
    return 0;

  row_count= my_process_result_set(result);

  mysql_free_result(result);
  return row_count;
}


/* Process the statement result set */

#define MAX_RES_FIELDS 50
#define MAX_FIELD_DATA_SIZE 255

static int my_process_stmt_result(MYSQL_STMT *stmt)
{
  int         field_count;
  int         row_count= 0;
  MYSQL_BIND  buffer[MAX_RES_FIELDS];
  MYSQL_FIELD *field;
  MYSQL_RES   *result;
  char        data[MAX_RES_FIELDS][MAX_FIELD_DATA_SIZE];
  ulong       length[MAX_RES_FIELDS];
  my_bool     is_null[MAX_RES_FIELDS];
  int         rc, i;

  if (!(result= mysql_stmt_result_metadata(stmt))) /* No meta info */
  {
    while (!mysql_stmt_fetch(stmt))
      row_count++;
    return row_count;
  }

  field_count= min(mysql_num_fields(result), MAX_RES_FIELDS);

  bzero((char*) buffer, sizeof(buffer));
  bzero((char*) length, sizeof(length));
  bzero((char*) is_null, sizeof(is_null));

  for(i= 0; i < field_count; i++)
  {
    buffer[i].buffer_type= MYSQL_TYPE_STRING;
    buffer[i].buffer_length= MAX_FIELD_DATA_SIZE;
    buffer[i].length= &length[i];
    buffer[i].buffer= (void *) data[i];
    buffer[i].is_null= &is_null[i];
  }

  rc= mysql_stmt_bind_result(stmt, buffer);
  check_execute(stmt, rc);

  rc= 1;
  mysql_stmt_attr_set(stmt, STMT_ATTR_UPDATE_MAX_LENGTH, (void*)&rc);
  rc= mysql_stmt_store_result(stmt);
  check_execute(stmt, rc);
  my_print_result_metadata(result);

  mysql_field_seek(result, 0);
  while ((rc= mysql_stmt_fetch(stmt)) == 0)
  {
    if (!opt_silent)
    {
      fputc('\t', stdout);
      fputc('|', stdout);
    }
    mysql_field_seek(result, 0);
    for (i= 0; i < field_count; i++)
    {
      field= mysql_fetch_field(result);
      if (!opt_silent)
      {
        if (is_null[i])
          fprintf(stdout, " %-*s |", (int) field->max_length, "NULL");
        else if (length[i] == 0)
        {
          data[i][0]= '\0';  /* unmodified buffer */
          fprintf(stdout, " %*s |", (int) field->max_length, data[i]);
        }
        else if (IS_NUM(field->type))
          fprintf(stdout, " %*s |", (int) field->max_length, data[i]);
        else
          fprintf(stdout, " %-*s |", (int) field->max_length, data[i]);
      }
    }
    if (!opt_silent)
    {
      fputc('\t', stdout);
      fputc('\n', stdout);
    }
    row_count++;
  }
  DIE_UNLESS(rc == MYSQL_NO_DATA);
  if (!opt_silent)
  {
    if (row_count)
      my_print_dashes(result);
    fprintf(stdout, "\n\t%d %s returned\n", row_count,
            row_count == 1 ? "row" : "rows");
  }
  mysql_free_result(result);
  return row_count;
}


/* Prepare statement, execute, and process result set for given query */

int my_stmt_result(const char *buff)
{
  MYSQL_STMT *stmt;
  int        row_count;
  int        rc;

  if (!opt_silent)
    fprintf(stdout, "\n\n %s", buff);
  stmt= mysql_simple_prepare(mysql, buff);
  check_stmt(stmt);

  rc= mysql_stmt_execute(stmt);
  check_execute(stmt, rc);

  row_count= my_process_stmt_result(stmt);
  mysql_stmt_close(stmt);

  return row_count;
}


/* Utility function to verify a particular column data */

static void verify_col_data(const char *table, const char *col,
                            const char *exp_data)
{
  static char query[MAX_TEST_QUERY_LENGTH];
  MYSQL_RES *result;
  MYSQL_ROW row;
  int       rc, field= 1;

  if (table && col)
  {
    strxmov(query, "SELECT ", col, " FROM ", table, " LIMIT 1", NullS);
    if (!opt_silent)
      fprintf(stdout, "\n %s", query);
    rc= mysql_query(mysql, query);
    myquery(rc);

    field= 0;
  }

  result= mysql_use_result(mysql);
  mytest(result);

  if (!(row= mysql_fetch_row(result)) || !row[field])
  {
    fprintf(stdout, "\n *** ERROR: FAILED TO GET THE RESULT ***");
    exit(1);
  }
  if (strcmp(row[field], exp_data))
  {
    fprintf(stdout, "\n obtained: `%s` (expected: `%s`)",
            row[field], exp_data);
    DIE_UNLESS(FALSE);
  }
  mysql_free_result(result);
}


/* Utility function to verify the field members */

#define verify_prepare_field(result,no,name,org_name,type,table,\
                             org_table,db,length,def) \
          do_verify_prepare_field((result),(no),(name),(org_name),(type), \
                                  (table),(org_table),(db),(length),(def), \
                                  __FILE__, __LINE__)

static void do_verify_prepare_field(MYSQL_RES *result,
                                   unsigned int no, const char *name,
                                   const char *org_name,
                                   enum enum_field_types type,
                                   const char *table,
                                   const char *org_table, const char *db,
                                   unsigned long length, const char *def,
                                   const char *file, int line)
{
  MYSQL_FIELD *field;
  CHARSET_INFO *cs;

  if (!(field= mysql_fetch_field_direct(result, no)))
  {
    fprintf(stdout, "\n *** ERROR: FAILED TO GET THE RESULT ***");
    exit(1);
  }
  cs= get_charset(field->charsetnr, 0);
  DIE_UNLESS(cs);
  if (!opt_silent)
  {
    fprintf(stdout, "\n field[%d]:", no);
    fprintf(stdout, "\n    name     :`%s`\t(expected: `%s`)", field->name, name);
    fprintf(stdout, "\n    org_name :`%s`\t(expected: `%s`)",
            field->org_name, org_name);
    fprintf(stdout, "\n    type     :`%d`\t(expected: `%d`)", field->type, type);
    if (table)
      fprintf(stdout, "\n    table    :`%s`\t(expected: `%s`)",
              field->table, table);
    if (org_table)	      
      fprintf(stdout, "\n    org_table:`%s`\t(expected: `%s`)",
              field->org_table, org_table);
    fprintf(stdout, "\n    database :`%s`\t(expected: `%s`)", field->db, db);
    fprintf(stdout, "\n    length   :`%lu`\t(expected: `%lu`)",
            field->length, length * cs->mbmaxlen);
    fprintf(stdout, "\n    maxlength:`%ld`", field->max_length);
    fprintf(stdout, "\n    charsetnr:`%d`", field->charsetnr);
    fprintf(stdout, "\n    default  :`%s`\t(expected: `%s`)",
            field->def ? field->def : "(null)", def ? def: "(null)");
    fprintf(stdout, "\n");
  }
  DIE_UNLESS(strcmp(field->name, name) == 0);
  DIE_UNLESS(strcmp(field->org_name, org_name) == 0);
  /*
    XXX: silent column specification change works based on number of
    bytes a column occupies. So CHAR -> VARCHAR upgrade is possible even
    for CHAR(2) column if its character set is multibyte.
    VARCHAR -> CHAR downgrade won't work for VARCHAR(3) as one would
    expect.
  */
  if (cs->mbmaxlen == 1)
  {
    if (field->type != type)
    {
      fprintf(stderr,
              "Expected field type: %d,  got type: %d in file %s, line %d\n",
              (int) type, (int) field->type, file, line);
      DIE_UNLESS(field->type == type);
    }
  }
  if (table)
    DIE_UNLESS(strcmp(field->table, table) == 0);
  if (org_table)
    DIE_UNLESS(strcmp(field->org_table, org_table) == 0);
  DIE_UNLESS(strcmp(field->db, db) == 0);
  /*
    Character set should be taken into account for multibyte encodings, such
    as utf8. Field length is calculated as number of characters * maximum
    number of bytes a character can occupy.
  */
  if (length && field->length != length * cs->mbmaxlen)
  {
    fprintf(stderr, "Expected field length: %d,  got length: %d\n",
            (int) (length * cs->mbmaxlen), (int) field->length);
    DIE_UNLESS(field->length == length * cs->mbmaxlen);
  }
  if (def)
    DIE_UNLESS(strcmp(field->def, def) == 0);
}


/* Utility function to verify the parameter count */

static void verify_param_count(MYSQL_STMT *stmt, long exp_count)
{
  long param_count= mysql_stmt_param_count(stmt);
  if (!opt_silent)
    fprintf(stdout, "\n total parameters in stmt: `%ld` (expected: `%ld`)",
            param_count, exp_count);
  DIE_UNLESS(param_count == exp_count);
}


/* Utility function to verify the total affected rows */

static void verify_st_affected_rows(MYSQL_STMT *stmt, ulonglong exp_count)
{
  ulonglong affected_rows= mysql_stmt_affected_rows(stmt);
  if (!opt_silent)
    fprintf(stdout, "\n total affected rows: `%ld` (expected: `%ld`)",
            (long) affected_rows, (long) exp_count);
  DIE_UNLESS(affected_rows == exp_count);
}


/* Utility function to verify the total affected rows */

static void verify_affected_rows(ulonglong exp_count)
{
  ulonglong affected_rows= mysql_affected_rows(mysql);
  if (!opt_silent)
    fprintf(stdout, "\n total affected rows: `%ld` (expected: `%ld`)",
            (long) affected_rows, (long) exp_count);
  DIE_UNLESS(affected_rows == exp_count);
}


/* Utility function to verify the total fields count */

static void verify_field_count(MYSQL_RES *result, uint exp_count)
{
  uint field_count= mysql_num_fields(result);
  if (!opt_silent)
    fprintf(stdout, "\n total fields in the result set: `%d` (expected: `%d`)",
            field_count, exp_count);
  DIE_UNLESS(field_count == exp_count);
}


/* Utility function to execute a query using prepare-execute */

#ifndef EMBEDDED_LIBRARY
static void execute_prepare_query(const char *query, ulonglong exp_count)
{
  MYSQL_STMT *stmt;
  ulonglong  affected_rows;
  int        rc;

  stmt= mysql_simple_prepare(mysql, query);
  check_stmt(stmt);

  rc= mysql_stmt_execute(stmt);
  myquery(rc);

  affected_rows= mysql_stmt_affected_rows(stmt);
  if (!opt_silent)
    fprintf(stdout, "\n total affected rows: `%ld` (expected: `%ld`)",
            (long) affected_rows, (long) exp_count);

  DIE_UNLESS(affected_rows == exp_count);
  mysql_stmt_close(stmt);
}
#endif

/* Store result processing */

static void client_store_result()
{
  MYSQL_RES *result;
  int       rc;

  myheader("client_store_result");

  rc= mysql_query(mysql, "SELECT * FROM t1");
  myquery(rc);

  /* get the result */
  result= mysql_store_result(mysql);
  mytest(result);

  (void) my_process_result_set(result);
  mysql_free_result(result);
}


/* Fetch the results */

static void client_use_result()
{
  MYSQL_RES *result;
  int       rc;
  myheader("client_use_result");

  rc= mysql_query(mysql, "SELECT * FROM t1");
  myquery(rc);

  /* get the result */
  result= mysql_use_result(mysql);
  mytest(result);

  (void) my_process_result_set(result);
  mysql_free_result(result);
}


/*
  Accepts arbitrary number of queries and runs them against the database.
  Used to fill tables for each test.
*/

void fill_tables(const char **query_list, unsigned query_count)
{
  int rc;
  const char **query;
  DBUG_ENTER("fill_tables");
  for (query= query_list; query < query_list + query_count;
       ++query)
  {
    rc= mysql_query(mysql, *query);
    myquery(rc);
  }
  DBUG_VOID_RETURN;
}

/*
  All state of fetch from one statement: statement handle, out buffers,
  fetch position.
  See fetch_n for for the only use case.
*/

enum { MAX_COLUMN_LENGTH= 255 };

typedef struct st_stmt_fetch
{
  const char *query;
  unsigned stmt_no;
  MYSQL_STMT *handle;
  my_bool is_open;
  MYSQL_BIND *bind_array;
  char **out_data;
  unsigned long *out_data_length;
  unsigned column_count;
  unsigned row_count;
} Stmt_fetch;


/*
  Create statement handle, prepare it with statement, execute and allocate
  fetch buffers.
*/

void stmt_fetch_init(Stmt_fetch *fetch, unsigned stmt_no_arg,
                     const char *query_arg)
{
  unsigned long type= CURSOR_TYPE_READ_ONLY;
  int rc;
  unsigned i;
  MYSQL_RES *metadata;
  DBUG_ENTER("stmt_fetch_init");

  /* Save query and statement number for error messages */
  fetch->stmt_no= stmt_no_arg;
  fetch->query= query_arg;

  fetch->handle= mysql_stmt_init(mysql);

  rc= mysql_stmt_prepare(fetch->handle, fetch->query, strlen(fetch->query));
  check_execute(fetch->handle, rc);

  /*
    The attribute is sent to server on execute and asks to open read-only
    for result set
  */
  mysql_stmt_attr_set(fetch->handle, STMT_ATTR_CURSOR_TYPE,
                      (const void*) &type);

  rc= mysql_stmt_execute(fetch->handle);
  check_execute(fetch->handle, rc);

  /* Find out total number of columns in result set */
  metadata= mysql_stmt_result_metadata(fetch->handle);
  fetch->column_count= mysql_num_fields(metadata);
  mysql_free_result(metadata);

  /*
    Now allocate bind handles and buffers for output data:
    calloc memory to reduce number of MYSQL_BIND members we need to
    set up.
  */

  fetch->bind_array= (MYSQL_BIND *) calloc(1, sizeof(MYSQL_BIND) *
                                              fetch->column_count);
  fetch->out_data= (char**) calloc(1, sizeof(char*) * fetch->column_count);
  fetch->out_data_length= (ulong*) calloc(1, sizeof(ulong) *
                                             fetch->column_count);
  for (i= 0; i < fetch->column_count; ++i)
  {
    fetch->out_data[i]= (char*) calloc(1, MAX_COLUMN_LENGTH);
    fetch->bind_array[i].buffer_type= MYSQL_TYPE_STRING;
    fetch->bind_array[i].buffer= fetch->out_data[i];
    fetch->bind_array[i].buffer_length= MAX_COLUMN_LENGTH;
    fetch->bind_array[i].length= fetch->out_data_length + i;
  }

  mysql_stmt_bind_result(fetch->handle, fetch->bind_array);

  fetch->row_count= 0;
  fetch->is_open= TRUE;

  /* Ready for reading rows */
  DBUG_VOID_RETURN;
}


/* Fetch and print one row from cursor */

int stmt_fetch_fetch_row(Stmt_fetch *fetch)
{
  int rc;
  unsigned i;
  DBUG_ENTER("stmt_fetch_fetch_row");

  if ((rc= mysql_stmt_fetch(fetch->handle)) == 0)
  {
    ++fetch->row_count;
    if (!opt_silent)
      printf("Stmt %d fetched row %d:\n", fetch->stmt_no, fetch->row_count);
    for (i= 0; i < fetch->column_count; ++i)
    {
      fetch->out_data[i][fetch->out_data_length[i]]= '\0';
      if (!opt_silent)
        printf("column %d: %s\n", i+1, fetch->out_data[i]);
    }
  }
  else
    fetch->is_open= FALSE;
  DBUG_RETURN(rc);
}


void stmt_fetch_close(Stmt_fetch *fetch)
{
  unsigned i;
  DBUG_ENTER("stmt_fetch_close");

  for (i= 0; i < fetch->column_count; ++i)
    free(fetch->out_data[i]);
  free(fetch->out_data);
  free(fetch->out_data_length);
  free(fetch->bind_array);
  mysql_stmt_close(fetch->handle);
  DBUG_VOID_RETURN;
}

/*
  For given array of queries, open query_count cursors and fetch
  from them in simultaneous manner.
  In case there was an error in one of the cursors, continue
  reading from the rest.
*/

enum fetch_type { USE_ROW_BY_ROW_FETCH= 0, USE_STORE_RESULT= 1 };

my_bool fetch_n(const char **query_list, unsigned query_count,
                enum fetch_type fetch_type)
{
  unsigned open_statements= query_count;
  int rc, error_count= 0;
  Stmt_fetch *fetch_array= (Stmt_fetch*) calloc(1, sizeof(Stmt_fetch) *
                                                  query_count);
  Stmt_fetch *fetch;
  DBUG_ENTER("fetch_n");

  for (fetch= fetch_array; fetch < fetch_array + query_count; ++fetch)
  {
    /* Init will exit(1) in case of error */
    stmt_fetch_init(fetch, fetch - fetch_array,
                    query_list[fetch - fetch_array]);
  }

  if (fetch_type == USE_STORE_RESULT)
  {
    for (fetch= fetch_array; fetch < fetch_array + query_count; ++fetch)
    {
      rc= mysql_stmt_store_result(fetch->handle);
      check_execute(fetch->handle, rc);
    }
  }

  while (open_statements)
  {
    for (fetch= fetch_array; fetch < fetch_array + query_count; ++fetch)
    {
      if (fetch->is_open && (rc= stmt_fetch_fetch_row(fetch)))
      {
        open_statements--;
        /*
          We try to fetch from the rest of the statements in case of
          error
        */
        if (rc != MYSQL_NO_DATA)
        {
          fprintf(stderr,
                  "Got error reading rows from statement %d,\n"
                  "query is: %s,\n"
                  "error message: %s", (int) (fetch - fetch_array),
                  fetch->query,
                  mysql_stmt_error(fetch->handle));
          error_count++;
        }
      }
    }
  }
  if (error_count)
    fprintf(stderr, "Fetch FAILED");
  else
  {
    unsigned total_row_count= 0;
    for (fetch= fetch_array; fetch < fetch_array + query_count; ++fetch)
      total_row_count+= fetch->row_count;
    if (!opt_silent)
      printf("Success, total rows fetched: %d\n", total_row_count);
  }
  for (fetch= fetch_array; fetch < fetch_array + query_count; ++fetch)
    stmt_fetch_close(fetch);
  free(fetch_array);
  DBUG_RETURN(error_count != 0);
}

/* Separate thread query to test some cases */

static my_bool thread_query(char *query)
{
  MYSQL *l_mysql;
  my_bool error;

  error= 0;
  if (!opt_silent)
    fprintf(stdout, "\n in thread_query(%s)", query);
  if (!(l_mysql= mysql_init(NULL)))
  {
    myerror("mysql_init() failed");
    return 1;
  }
  if (!(mysql_real_connect(l_mysql, opt_host, opt_user,
                           opt_password, current_db, opt_port,
                           opt_unix_socket, 0)))
  {
    myerror("connection failed");
    error= 1;
    goto end;
  }
  l_mysql->reconnect= 1;
  if (mysql_query(l_mysql, (char *)query))
  {
     fprintf(stderr, "Query failed (%s)\n", mysql_error(l_mysql));
     error= 1;
     goto end;
  }
  mysql_commit(l_mysql);
end:
  mysql_close(l_mysql);
  return error;
}


/* Query processing */

static void test_debug_example()
{
  int rc;
  MYSQL_RES *result;

  myheader("test_debug_example");

  rc= mysql_query(mysql, "DROP TABLE IF EXISTS test_debug_example");
  myquery(rc);

  rc= mysql_query(mysql, "CREATE TABLE test_debug_example("
                         "id INT PRIMARY KEY AUTO_INCREMENT, "
                         "name VARCHAR(20), xxx INT)");
  myquery(rc);

  rc= mysql_query(mysql, "INSERT INTO test_debug_example (name) "
                         "VALUES ('mysql')");
  myquery(rc);

  rc= mysql_query(mysql, "UPDATE test_debug_example SET name='updated' "
                         "WHERE name='deleted'");
  myquery(rc);

  rc= mysql_query(mysql, "SELECT * FROM test_debug_example where name='mysql'");
  myquery(rc);

  result= mysql_use_result(mysql);
  mytest(result);

  (void) my_process_result_set(result);
  mysql_free_result(result);

  rc= mysql_query(mysql, "DROP TABLE test_debug_example");
  myquery(rc);
}


/* Test autocommit feature for BDB tables */

static void test_tran_bdb()
{
  MYSQL_RES *result;
  MYSQL_ROW row;
  int       rc;

  myheader("test_tran_bdb");

  /* set AUTOCOMMIT to OFF */
  rc= mysql_autocommit(mysql, FALSE);
  myquery(rc);

  rc= mysql_query(mysql, "DROP TABLE IF EXISTS my_demo_transaction");
  myquery(rc);


  /* create the table 'mytran_demo' of type BDB' or 'InnoDB' */
  rc= mysql_query(mysql, "CREATE TABLE my_demo_transaction( "
                         "col1 int , col2 varchar(30)) ENGINE= BDB");
  myquery(rc);

  /* insert a row and commit the transaction */
  rc= mysql_query(mysql, "INSERT INTO my_demo_transaction VALUES(10, 'venu')");
  myquery(rc);

  rc= mysql_commit(mysql);
  myquery(rc);

  /* now insert the second row, and roll back the transaction */
  rc= mysql_query(mysql, "INSERT INTO my_demo_transaction VALUES(20, 'mysql')");
  myquery(rc);

  rc= mysql_rollback(mysql);
  myquery(rc);

  /* delete first row, and roll it back */
  rc= mysql_query(mysql, "DELETE FROM my_demo_transaction WHERE col1= 10");
  myquery(rc);

  rc= mysql_rollback(mysql);
  myquery(rc);

  /* test the results now, only one row should exist */
  rc= mysql_query(mysql, "SELECT * FROM my_demo_transaction");
  myquery(rc);

  /* get the result */
  result= mysql_store_result(mysql);
  mytest(result);

  (void) my_process_result_set(result);
  mysql_free_result(result);

  /* test the results now, only one row should exist */
  rc= mysql_query(mysql, "SELECT * FROM my_demo_transaction");
  myquery(rc);

  /* get the result */
  result= mysql_use_result(mysql);
  mytest(result);

  row= mysql_fetch_row(result);
  mytest(row);

  row= mysql_fetch_row(result);
  mytest_r(row);

  mysql_free_result(result);
  mysql_autocommit(mysql, TRUE);
}


/* Test autocommit feature for InnoDB tables */

static void test_tran_innodb()
{
  MYSQL_RES *result;
  MYSQL_ROW row;
  int       rc;

  myheader("test_tran_innodb");

  /* set AUTOCOMMIT to OFF */
  rc= mysql_autocommit(mysql, FALSE);
  myquery(rc);

  rc= mysql_query(mysql, "DROP TABLE IF EXISTS my_demo_transaction");
  myquery(rc);

  /* create the table 'mytran_demo' of type BDB' or 'InnoDB' */
  rc= mysql_query(mysql, "CREATE TABLE my_demo_transaction(col1 int, "
                         "col2 varchar(30)) ENGINE= InnoDB");
  myquery(rc);

  /* insert a row and commit the transaction */
  rc= mysql_query(mysql, "INSERT INTO my_demo_transaction VALUES(10, 'venu')");
  myquery(rc);

  rc= mysql_commit(mysql);
  myquery(rc);

  /* now insert the second row, and roll back the transaction */
  rc= mysql_query(mysql, "INSERT INTO my_demo_transaction VALUES(20, 'mysql')");
  myquery(rc);

  rc= mysql_rollback(mysql);
  myquery(rc);

  /* delete first row, and roll it back */
  rc= mysql_query(mysql, "DELETE FROM my_demo_transaction WHERE col1= 10");
  myquery(rc);

  rc= mysql_rollback(mysql);
  myquery(rc);

  /* test the results now, only one row should exist */
  rc= mysql_query(mysql, "SELECT * FROM my_demo_transaction");
  myquery(rc);

  /* get the result */
  result= mysql_store_result(mysql);
  mytest(result);

  (void) my_process_result_set(result);
  mysql_free_result(result);

  /* test the results now, only one row should exist */
  rc= mysql_query(mysql, "SELECT * FROM my_demo_transaction");
  myquery(rc);

  /* get the result */
  result= mysql_use_result(mysql);
  mytest(result);

  row= mysql_fetch_row(result);
  mytest(row);

  row= mysql_fetch_row(result);
  mytest_r(row);

  mysql_free_result(result);
  mysql_autocommit(mysql, TRUE);
}


/* Test for BUG#7242 */

static void test_prepare_insert_update()
{
  MYSQL_STMT *stmt;
  int        rc;
  int        i;
  const char *testcase[]= {
    "CREATE TABLE t1 (a INT, b INT, c INT, UNIQUE (A), UNIQUE(B))",
    "INSERT t1 VALUES (1,2,10), (3,4,20)",
    "INSERT t1 VALUES (5,6,30), (7,4,40), (8,9,60) ON DUPLICATE KEY UPDATE c=c+100",
    "SELECT * FROM t1",
    "INSERT t1 SET a=5 ON DUPLICATE KEY UPDATE b=0",
    "SELECT * FROM t1",
    "INSERT t1 VALUES (2,1,11), (7,4,40) ON DUPLICATE KEY UPDATE c=c+VALUES(a)",
    NULL};
  const char **cur_query;

  myheader("test_prepare_insert_update");
  
  for (cur_query= testcase; *cur_query; cur_query++)
  {
    char query[MAX_TEST_QUERY_LENGTH];
    printf("\nRunning query: %s", *cur_query);
    strmov(query, *cur_query);
    stmt= mysql_simple_prepare(mysql, query);
    check_stmt(stmt);

    verify_param_count(stmt, 0);
    rc= mysql_stmt_execute(stmt);

    check_execute(stmt, rc);
    /* try the last query several times */
    if (!cur_query[1])
    {
      for (i=0; i < 3;i++)
      {
        printf("\nExecuting last statement again");
        rc= mysql_stmt_execute(stmt);
        check_execute(stmt, rc);
        rc= mysql_stmt_execute(stmt);
        check_execute(stmt, rc);
      }
    }
    mysql_stmt_close(stmt);
  }

  rc= mysql_commit(mysql);
  myquery(rc);
}

/* Test simple prepares of all DML statements */

static void test_prepare_simple()
{
  MYSQL_STMT *stmt;
  int        rc;
  char query[MAX_TEST_QUERY_LENGTH];

  myheader("test_prepare_simple");

  rc= mysql_query(mysql, "DROP TABLE IF EXISTS test_prepare_simple");
  myquery(rc);

  rc= mysql_query(mysql, "CREATE TABLE test_prepare_simple("
                         "id int, name varchar(50))");
  myquery(rc);

  /* insert */
  strmov(query, "INSERT INTO test_prepare_simple VALUES(?, ?)");
  stmt= mysql_simple_prepare(mysql, query);
  check_stmt(stmt);

  verify_param_count(stmt, 2);
  mysql_stmt_close(stmt);

  /* update */
  strmov(query, "UPDATE test_prepare_simple SET id=? "
                "WHERE id=? AND CONVERT(name USING utf8)= ?");
  stmt= mysql_simple_prepare(mysql, query);
  check_stmt(stmt);

  verify_param_count(stmt, 3);
  mysql_stmt_close(stmt);

  /* delete */
  strmov(query, "DELETE FROM test_prepare_simple WHERE id=10");
  stmt= mysql_simple_prepare(mysql, query);
  check_stmt(stmt);

  verify_param_count(stmt, 0);

  rc= mysql_stmt_execute(stmt);
  check_execute(stmt, rc);
  mysql_stmt_close(stmt);

  /* delete */
  strmov(query, "DELETE FROM test_prepare_simple WHERE id=?");
  stmt= mysql_simple_prepare(mysql, query);
  check_stmt(stmt);

  verify_param_count(stmt, 1);

  mysql_stmt_close(stmt);

  /* select */
  strmov(query, "SELECT * FROM test_prepare_simple WHERE id=? "
                "AND CONVERT(name USING utf8)= ?");
  stmt= mysql_simple_prepare(mysql, query);
  check_stmt(stmt);

  verify_param_count(stmt, 2);

  mysql_stmt_close(stmt);

  /* now fetch the results ..*/
  rc= mysql_commit(mysql);
  myquery(rc);
}


/* Test simple prepare field results */

static void test_prepare_field_result()
{
  MYSQL_STMT *stmt;
  MYSQL_RES  *result;
  int        rc;
  char query[MAX_TEST_QUERY_LENGTH];

  myheader("test_prepare_field_result");

  rc= mysql_query(mysql, "DROP TABLE IF EXISTS test_prepare_field_result");
  myquery(rc);

  rc= mysql_query(mysql, "CREATE TABLE test_prepare_field_result(int_c int, "
                         "var_c varchar(50), ts_c timestamp, "
                         "char_c char(4), date_c date, extra tinyint)");
  myquery(rc);

  /* insert */
  strmov(query, "SELECT int_c, var_c, date_c as date, ts_c, char_c FROM "
                " test_prepare_field_result as t1 WHERE int_c=?");
  stmt= mysql_simple_prepare(mysql, query);
  check_stmt(stmt);

  verify_param_count(stmt, 1);

  result= mysql_stmt_result_metadata(stmt);
  mytest(result);

  my_print_result_metadata(result);

  if (!opt_silent)
    fprintf(stdout, "\n\n field attributes:\n");
  verify_prepare_field(result, 0, "int_c", "int_c", MYSQL_TYPE_LONG,
                       "t1", "test_prepare_field_result", current_db, 11, 0);
  verify_prepare_field(result, 1, "var_c", "var_c", MYSQL_TYPE_VAR_STRING,
                       "t1", "test_prepare_field_result", current_db, 50, 0);
  verify_prepare_field(result, 2, "date", "date_c", MYSQL_TYPE_DATE,
                       "t1", "test_prepare_field_result", current_db, 10, 0);
  verify_prepare_field(result, 3, "ts_c", "ts_c", MYSQL_TYPE_TIMESTAMP,
                       "t1", "test_prepare_field_result", current_db, 19, 0);
  verify_prepare_field(result, 4, "char_c", "char_c",
                       (mysql_get_server_version(mysql) <= 50000 ?
                        MYSQL_TYPE_VAR_STRING : MYSQL_TYPE_STRING),
                       "t1", "test_prepare_field_result", current_db, 4, 0);

  verify_field_count(result, 5);
  mysql_free_result(result);
  mysql_stmt_close(stmt);
}


/* Test simple prepare field results */

static void test_prepare_syntax()
{
  MYSQL_STMT *stmt;
  int        rc;
  char query[MAX_TEST_QUERY_LENGTH];

  myheader("test_prepare_syntax");

  rc= mysql_query(mysql, "DROP TABLE IF EXISTS test_prepare_syntax");
  myquery(rc);

  rc= mysql_query(mysql, "CREATE TABLE test_prepare_syntax("
                         "id int, name varchar(50), extra int)");
  myquery(rc);

  strmov(query, "INSERT INTO test_prepare_syntax VALUES(?");
  stmt= mysql_simple_prepare(mysql, query);
  check_stmt_r(stmt);

  strmov(query, "SELECT id, name FROM test_prepare_syntax WHERE id=? AND WHERE");
  stmt= mysql_simple_prepare(mysql, query);
  check_stmt_r(stmt);

  /* now fetch the results ..*/
  rc= mysql_commit(mysql);
  myquery(rc);
}


/* Test a simple prepare */

static void test_prepare()
{
  MYSQL_STMT *stmt;
  int        rc, i;
  int        int_data, o_int_data;
  char       str_data[50], data[50];
  char       tiny_data, o_tiny_data;
  short      small_data, o_small_data;
  longlong   big_data, o_big_data;
  float      real_data, o_real_data;
  double     double_data, o_double_data;
  ulong      length[7], len;
  my_bool    is_null[7];
  char	     llbuf[22];
  MYSQL_BIND my_bind[7];
  char query[MAX_TEST_QUERY_LENGTH];

  myheader("test_prepare");

  rc= mysql_autocommit(mysql, TRUE);
  myquery(rc);

  rc= mysql_query(mysql, "DROP TABLE IF EXISTS my_prepare");
  myquery(rc);

  rc= mysql_query(mysql, "CREATE TABLE my_prepare(col1 tinyint, "
                         "col2 varchar(15), col3 int, "
                         "col4 smallint, col5 bigint, "
                         "col6 float, col7 double )");
  myquery(rc);

  /* insert by prepare */
  strxmov(query, "INSERT INTO my_prepare VALUES(?, ?, ?, ?, ?, ?, ?)", NullS);
  stmt= mysql_simple_prepare(mysql, query);
  check_stmt(stmt);

  verify_param_count(stmt, 7);

  bzero((char*) my_bind, sizeof(my_bind));

  /* tinyint */
  my_bind[0].buffer_type= MYSQL_TYPE_TINY;
  my_bind[0].buffer= (void *)&tiny_data;
  /* string */
  my_bind[1].buffer_type= MYSQL_TYPE_STRING;
  my_bind[1].buffer= (void *)str_data;
  my_bind[1].buffer_length= 1000;                  /* Max string length */
  /* integer */
  my_bind[2].buffer_type= MYSQL_TYPE_LONG;
  my_bind[2].buffer= (void *)&int_data;
  /* short */
  my_bind[3].buffer_type= MYSQL_TYPE_SHORT;
  my_bind[3].buffer= (void *)&small_data;
  /* bigint */
  my_bind[4].buffer_type= MYSQL_TYPE_LONGLONG;
  my_bind[4].buffer= (void *)&big_data;
  /* float */
  my_bind[5].buffer_type= MYSQL_TYPE_FLOAT;
  my_bind[5].buffer= (void *)&real_data;
  /* double */
  my_bind[6].buffer_type= MYSQL_TYPE_DOUBLE;
  my_bind[6].buffer= (void *)&double_data;

  for (i= 0; i < (int) array_elements(my_bind); i++)
  {
    my_bind[i].length= &length[i];
    my_bind[i].is_null= &is_null[i];
    is_null[i]= 0;
  }

  rc= mysql_stmt_bind_param(stmt, my_bind);
  check_execute(stmt, rc);

  int_data= 320;
  small_data= 1867;
  big_data= 1000;
  real_data= 2;
  double_data= 6578.001;

  /* now, execute the prepared statement to insert 10 records.. */
  for (tiny_data= 0; tiny_data < 100; tiny_data++)
  {
    length[1]= my_sprintf(str_data, (str_data, "MySQL%d", int_data));
    rc= mysql_stmt_execute(stmt);
    check_execute(stmt, rc);
    int_data += 25;
    small_data += 10;
    big_data += 100;
    real_data += 1;
    double_data += 10.09;
  }

  mysql_stmt_close(stmt);

  /* now fetch the results ..*/
  rc= mysql_commit(mysql);
  myquery(rc);

  /* test the results now, only one row should exist */
  rc= my_stmt_result("SELECT * FROM my_prepare");
  DIE_UNLESS(tiny_data == (char) rc);

  stmt= mysql_simple_prepare(mysql, "SELECT * FROM my_prepare");
  check_stmt(stmt);

  rc= mysql_stmt_bind_result(stmt, my_bind);
  check_execute(stmt, rc);

  /* get the result */
  rc= mysql_stmt_execute(stmt);
  check_execute(stmt, rc);

  o_int_data= 320;
  o_small_data= 1867;
  o_big_data= 1000;
  o_real_data= 2;
  o_double_data= 6578.001;

  /* now, execute the prepared statement to insert 10 records.. */
  for (o_tiny_data= 0; o_tiny_data < 100; o_tiny_data++)
  {
    len= my_sprintf(data, (data, "MySQL%d", o_int_data));

    rc= mysql_stmt_fetch(stmt);
    check_execute(stmt, rc);

    if (!opt_silent)
    {
      fprintf(stdout, "\n");
      fprintf(stdout, "\n\t tiny   : %d (%lu)", tiny_data, length[0]);
      fprintf(stdout, "\n\t short  : %d (%lu)", small_data, length[3]);
      fprintf(stdout, "\n\t int    : %d (%lu)", int_data, length[2]);
      fprintf(stdout, "\n\t big    : %s (%lu)", llstr(big_data, llbuf),
              length[4]);

      fprintf(stdout, "\n\t float  : %f (%lu)", real_data, length[5]);
      fprintf(stdout, "\n\t double : %f (%lu)", double_data, length[6]);

      fprintf(stdout, "\n\t str    : %s (%lu)", str_data, length[1]);
    }

    DIE_UNLESS(tiny_data == o_tiny_data);
    DIE_UNLESS(is_null[0] == 0);
    DIE_UNLESS(length[0] == 1);

    DIE_UNLESS(int_data == o_int_data);
    DIE_UNLESS(length[2] == 4);

    DIE_UNLESS(small_data == o_small_data);
    DIE_UNLESS(length[3] == 2);

    DIE_UNLESS(big_data == o_big_data);
    DIE_UNLESS(length[4] == 8);

    DIE_UNLESS(real_data == o_real_data);
    DIE_UNLESS(length[5] == 4);

    DIE_UNLESS(cmp_double(&double_data, &o_double_data));
    DIE_UNLESS(length[6] == 8);

    DIE_UNLESS(strcmp(data, str_data) == 0);
    DIE_UNLESS(length[1] == len);

    o_int_data += 25;
    o_small_data += 10;
    o_big_data += 100;
    o_real_data += 1;
    o_double_data += 10.09;
  }

  rc= mysql_stmt_fetch(stmt);
  DIE_UNLESS(rc == MYSQL_NO_DATA);

  mysql_stmt_close(stmt);

}


/* Test double comparision */

static void test_double_compare()
{
  MYSQL_STMT *stmt;
  int        rc;
  char       real_data[10], tiny_data;
  double     double_data;
  MYSQL_RES  *result;
  MYSQL_BIND my_bind[3];
  ulong      length[3];
  char query[MAX_TEST_QUERY_LENGTH];

  myheader("test_double_compare");

  rc= mysql_autocommit(mysql, TRUE);
  myquery(rc);

  rc= mysql_query(mysql, "DROP TABLE IF EXISTS test_double_compare");
  myquery(rc);

  rc= mysql_query(mysql, "CREATE TABLE test_double_compare(col1 tinyint, "
                         " col2 float, col3 double )");
  myquery(rc);

  rc= mysql_query(mysql, "INSERT INTO test_double_compare "
                         "VALUES (1, 10.2, 34.5)");
  myquery(rc);

  strmov(query, "UPDATE test_double_compare SET col1=100 "
                "WHERE col1 = ? AND col2 = ? AND COL3 = ?");
  stmt= mysql_simple_prepare(mysql, query);
  check_stmt(stmt);

  verify_param_count(stmt, 3);

  /* Always bzero bind array because there can be internal members */
  bzero((char*) my_bind, sizeof(my_bind));

  /* tinyint */
  my_bind[0].buffer_type= MYSQL_TYPE_TINY;
  my_bind[0].buffer= (void *)&tiny_data;

  /* string->float */
  my_bind[1].buffer_type= MYSQL_TYPE_STRING;
  my_bind[1].buffer= (void *)&real_data;
  my_bind[1].buffer_length= sizeof(real_data);
  my_bind[1].length= &length[1];
  length[1]= 10;

  /* double */
  my_bind[2].buffer_type= MYSQL_TYPE_DOUBLE;
  my_bind[2].buffer= (void *)&double_data;

  tiny_data= 1;
  strmov(real_data, "10.2");
  double_data= 34.5;
  rc= mysql_stmt_bind_param(stmt, my_bind);
  check_execute(stmt, rc);

  rc= mysql_stmt_execute(stmt);
  check_execute(stmt, rc);

  verify_affected_rows(0);

  mysql_stmt_close(stmt);

  /* now fetch the results ..*/
  rc= mysql_commit(mysql);
  myquery(rc);

  /* test the results now, only one row should exist */
  rc= mysql_query(mysql, "SELECT * FROM test_double_compare");
  myquery(rc);

  /* get the result */
  result= mysql_store_result(mysql);
  mytest(result);

  rc= my_process_result_set(result);
  DIE_UNLESS((int)tiny_data == rc);
  mysql_free_result(result);
}


/* Test simple null */

static void test_null()
{
  MYSQL_STMT *stmt;
  int        rc;
  uint       nData;
  MYSQL_BIND my_bind[2];
  my_bool    is_null[2];
  char query[MAX_TEST_QUERY_LENGTH];

  myheader("test_null");

  rc= mysql_query(mysql, "DROP TABLE IF EXISTS test_null");
  myquery(rc);

  rc= mysql_query(mysql, "CREATE TABLE test_null(col1 int, col2 varchar(50))");
  myquery(rc);

  /* insert by prepare, wrong column name */
  strmov(query, "INSERT INTO test_null(col3, col2) VALUES(?, ?)");
  stmt= mysql_simple_prepare(mysql, query);
  check_stmt_r(stmt);

  strmov(query, "INSERT INTO test_null(col1, col2) VALUES(?, ?)");
  stmt= mysql_simple_prepare(mysql, query);
  check_stmt(stmt);

  verify_param_count(stmt, 2);

  /* Always bzero all members of bind parameter */
  bzero((char*) my_bind, sizeof(my_bind));

  my_bind[0].buffer_type= MYSQL_TYPE_LONG;
  my_bind[0].is_null= &is_null[0];
  is_null[0]= 1;
  my_bind[1]= my_bind[0];

  rc= mysql_stmt_bind_param(stmt, my_bind);
  check_execute(stmt, rc);

  /* now, execute the prepared statement to insert 10 records.. */
  for (nData= 0; nData<10; nData++)
  {
    rc= mysql_stmt_execute(stmt);
    check_execute(stmt, rc);
  }

  /* Re-bind with MYSQL_TYPE_NULL */
  my_bind[0].buffer_type= MYSQL_TYPE_NULL;
  is_null[0]= 0; /* reset */
  my_bind[1]= my_bind[0];

  rc= mysql_stmt_bind_param(stmt, my_bind);
  check_execute(stmt, rc);

  for (nData= 0; nData<10; nData++)
  {
    rc= mysql_stmt_execute(stmt);
    check_execute(stmt, rc);
  }

  mysql_stmt_close(stmt);

  /* now fetch the results ..*/
  rc= mysql_commit(mysql);
  myquery(rc);

  nData*= 2;
  rc= my_stmt_result("SELECT * FROM test_null");;
  DIE_UNLESS((int) nData == rc);

  /* Fetch results */
  my_bind[0].buffer_type= MYSQL_TYPE_LONG;
  my_bind[0].buffer= (void *)&nData; /* this buffer won't be altered */
  my_bind[0].length= 0;
  my_bind[1]= my_bind[0];
  my_bind[0].is_null= &is_null[0];
  my_bind[1].is_null= &is_null[1];

  stmt= mysql_simple_prepare(mysql, "SELECT * FROM test_null");
  check_stmt(stmt);

  rc= mysql_stmt_execute(stmt);
  check_execute(stmt, rc);

  rc= mysql_stmt_bind_result(stmt, my_bind);
  check_execute(stmt, rc);

  rc= 0;
  is_null[0]= is_null[1]= 0;
  while (mysql_stmt_fetch(stmt) != MYSQL_NO_DATA)
  {
    DIE_UNLESS(is_null[0]);
    DIE_UNLESS(is_null[1]);
    rc++;
    is_null[0]= is_null[1]= 0;
  }
  DIE_UNLESS(rc == (int) nData);
  mysql_stmt_close(stmt);
}


/* Test for NULL as PS parameter (BUG#3367, BUG#3371) */

static void test_ps_null_param()
{
  MYSQL_STMT *stmt;
  int        rc;

  MYSQL_BIND in_bind;
  my_bool    in_is_null;
  long int   in_long;

  MYSQL_BIND out_bind;
  ulong      out_length;
  my_bool    out_is_null;
  char       out_str_data[20];

  const char *queries[]= {"select ?", "select ?+1",
                    "select col1 from test_ps_nulls where col1 <=> ?",
                    NULL
                    };
  const char **cur_query= queries;

  myheader("test_null_ps_param_in_result");

  rc= mysql_query(mysql, "DROP TABLE IF EXISTS test_ps_nulls");
  myquery(rc);

  rc= mysql_query(mysql, "CREATE TABLE test_ps_nulls(col1 int)");
  myquery(rc);

  rc= mysql_query(mysql, "INSERT INTO test_ps_nulls values (1), (null)");
  myquery(rc);

  /* Always bzero all members of bind parameter */
  bzero((char*) &in_bind, sizeof(in_bind));
  bzero((char*) &out_bind, sizeof(out_bind));

  in_bind.buffer_type= MYSQL_TYPE_LONG;
  in_bind.is_null= &in_is_null;
  in_bind.length= 0;
  in_bind.buffer= (void *)&in_long;
  in_is_null= 1;
  in_long= 1;

  out_bind.buffer_type= MYSQL_TYPE_STRING;
  out_bind.is_null= &out_is_null;
  out_bind.length= &out_length;
  out_bind.buffer= out_str_data;
  out_bind.buffer_length= array_elements(out_str_data);

  /* Execute several queries, all returning NULL in result. */
  for(cur_query= queries; *cur_query; cur_query++)
  {
    char query[MAX_TEST_QUERY_LENGTH];
    strmov(query, *cur_query);
    stmt= mysql_simple_prepare(mysql, query);
    check_stmt(stmt);
    verify_param_count(stmt, 1);

    rc= mysql_stmt_bind_param(stmt, &in_bind);
    check_execute(stmt, rc);
    rc= mysql_stmt_bind_result(stmt, &out_bind);
    check_execute(stmt, rc);
    rc= mysql_stmt_execute(stmt);
    check_execute(stmt, rc);
    rc= mysql_stmt_fetch(stmt);
    DIE_UNLESS(rc != MYSQL_NO_DATA);
    DIE_UNLESS(out_is_null);
    rc= mysql_stmt_fetch(stmt);
    DIE_UNLESS(rc == MYSQL_NO_DATA);
    mysql_stmt_close(stmt);
  }
}


/* Test fetch null */

static void test_fetch_null()
{
  MYSQL_STMT *stmt;
  int        rc;
  int        i, nData;
  MYSQL_BIND my_bind[11];
  ulong      length[11];
  my_bool    is_null[11];
  char query[MAX_TEST_QUERY_LENGTH];

  myheader("test_fetch_null");

  rc= mysql_query(mysql, "DROP TABLE IF EXISTS test_fetch_null");
  myquery(rc);

  rc= mysql_query(mysql, "CREATE TABLE test_fetch_null("
                         " col1 tinyint, col2 smallint, "
                         " col3 int, col4 bigint, "
                         " col5 float, col6 double, "
                         " col7 date, col8 time, "
                         " col9 varbinary(10), "
                         " col10 varchar(50), "
                         " col11 char(20))");
  myquery(rc);

  rc= mysql_query(mysql, "INSERT INTO test_fetch_null (col11) "
                         "VALUES (1000), (88), (389789)");
  myquery(rc);

  rc= mysql_commit(mysql);
  myquery(rc);

  /* fetch */
  bzero((char*) my_bind, sizeof(my_bind));
  for (i= 0; i < (int) array_elements(my_bind); i++)
  {
    my_bind[i].buffer_type= MYSQL_TYPE_LONG;
    my_bind[i].is_null= &is_null[i];
    my_bind[i].length= &length[i];
  }
  my_bind[i-1].buffer= (void *)&nData;              /* Last column is not null */

  strmov((char *)query , "SELECT * FROM test_fetch_null");

  rc= my_stmt_result(query);
  DIE_UNLESS(rc == 3);

  stmt= mysql_simple_prepare(mysql, query);
  check_stmt(stmt);

  rc= mysql_stmt_bind_result(stmt, my_bind);
  check_execute(stmt, rc);

  rc= mysql_stmt_execute(stmt);
  check_execute(stmt, rc);

  rc= 0;
  while (mysql_stmt_fetch(stmt) != MYSQL_NO_DATA)
  {
    rc++;
    for (i= 0; i < 10; i++)
    {
      if (!opt_silent)
        fprintf(stdout, "\n data[%d] : %s", i,
                is_null[i] ? "NULL" : "NOT NULL");
      DIE_UNLESS(is_null[i]);
    }
    if (!opt_silent)
      fprintf(stdout, "\n data[%d]: %d", i, nData);
    DIE_UNLESS(nData == 1000 || nData == 88 || nData == 389789);
    DIE_UNLESS(is_null[i] == 0);
    DIE_UNLESS(length[i] == 4);
  }
  DIE_UNLESS(rc == 3);
  mysql_stmt_close(stmt);
}


/* Test simple select */

static void test_select_version()
{
  MYSQL_STMT *stmt;
  int        rc;

  myheader("test_select_version");

  stmt= mysql_simple_prepare(mysql, "SELECT @@version");
  check_stmt(stmt);

  verify_param_count(stmt, 0);

  rc= mysql_stmt_execute(stmt);
  check_execute(stmt, rc);

  my_process_stmt_result(stmt);
  mysql_stmt_close(stmt);
}


/* Test simple show */

static void test_select_show_table()
{
  MYSQL_STMT *stmt;
  int        rc, i;

  myheader("test_select_show_table");

  stmt= mysql_simple_prepare(mysql, "SHOW TABLES FROM mysql");
  check_stmt(stmt);

  verify_param_count(stmt, 0);

  for (i= 1; i < 3; i++)
  {
    rc= mysql_stmt_execute(stmt);
    check_execute(stmt, rc);
  }

  my_process_stmt_result(stmt);
  mysql_stmt_close(stmt);
}


/* Test simple select to debug */

static void test_select_direct()
{
  int        rc;
  MYSQL_RES  *result;

  myheader("test_select_direct");

  rc= mysql_autocommit(mysql, TRUE);
  myquery(rc);

  rc= mysql_query(mysql, "DROP TABLE IF EXISTS test_select");
  myquery(rc);

  rc= mysql_query(mysql, "CREATE TABLE test_select(id int, id1 tinyint, "
                                                 " id2 float, "
                                                 " id3 double, "
                                                 " name varchar(50))");
  myquery(rc);

  /* insert a row and commit the transaction */
  rc= mysql_query(mysql, "INSERT INTO test_select VALUES(10, 5, 2.3, 4.5, 'venu')");
  myquery(rc);

  rc= mysql_commit(mysql);
  myquery(rc);

  rc= mysql_query(mysql, "SELECT * FROM test_select");
  myquery(rc);

  /* get the result */
  result= mysql_store_result(mysql);
  mytest(result);

  (void) my_process_result_set(result);
  mysql_free_result(result);
}


/* Test simple select with prepare */

static void test_select_prepare()
{
  int        rc;
  MYSQL_STMT *stmt;

  myheader("test_select_prepare");

  rc= mysql_autocommit(mysql, TRUE);
  myquery(rc);

  rc= mysql_query(mysql, "DROP TABLE IF EXISTS test_select");
  myquery(rc);

  rc= mysql_query(mysql, "CREATE TABLE test_select(id int, name varchar(50))");
  myquery(rc);

  /* insert a row and commit the transaction */
  rc= mysql_query(mysql, "INSERT INTO test_select VALUES(10, 'venu')");
  myquery(rc);

  rc= mysql_commit(mysql);
  myquery(rc);

  stmt= mysql_simple_prepare(mysql, "SELECT * FROM test_select");
  check_stmt(stmt);

  rc= mysql_stmt_execute(stmt);
  check_execute(stmt, rc);

  rc= my_process_stmt_result(stmt);
  DIE_UNLESS(rc == 1);
  mysql_stmt_close(stmt);

  rc= mysql_query(mysql, "DROP TABLE test_select");
  myquery(rc);

  rc= mysql_query(mysql, "CREATE TABLE test_select(id tinyint, id1 int, "
                                                "  id2 float, id3 float, "
                                                "  name varchar(50))");
  myquery(rc);

  /* insert a row and commit the transaction */
  rc= mysql_query(mysql, "INSERT INTO test_select(id, id1, id2, name) VALUES(10, 5, 2.3, 'venu')");
  myquery(rc);

  rc= mysql_commit(mysql);
  myquery(rc);

  stmt= mysql_simple_prepare(mysql, "SELECT * FROM test_select");
  check_stmt(stmt);

  rc= mysql_stmt_execute(stmt);
  check_execute(stmt, rc);

  rc= my_process_stmt_result(stmt);
  DIE_UNLESS(rc == 1);
  mysql_stmt_close(stmt);
}


/* Test simple select */

static void test_select()
{
  MYSQL_STMT *stmt;
  int        rc;
  char       szData[25];
  int        nData= 1;
  MYSQL_BIND my_bind[2];
  ulong length[2];
  char query[MAX_TEST_QUERY_LENGTH];

  myheader("test_select");

  rc= mysql_autocommit(mysql, TRUE);
  myquery(rc);

  rc= mysql_query(mysql, "DROP TABLE IF EXISTS test_select");
  myquery(rc);

  rc= mysql_query(mysql, "CREATE TABLE test_select(id int, name varchar(50))");
  myquery(rc);

  /* insert a row and commit the transaction */
  rc= mysql_query(mysql, "INSERT INTO test_select VALUES(10, 'venu')");
  myquery(rc);

  /* now insert the second row, and roll back the transaction */
  rc= mysql_query(mysql, "INSERT INTO test_select VALUES(20, 'mysql')");
  myquery(rc);

  rc= mysql_commit(mysql);
  myquery(rc);

  strmov(query, "SELECT * FROM test_select WHERE id= ? "
                "AND CONVERT(name USING utf8) =?");
  stmt= mysql_simple_prepare(mysql, query);
  check_stmt(stmt);

  verify_param_count(stmt, 2);

  /* Always bzero all members of bind parameter */
  bzero((char*) my_bind, sizeof(my_bind));

  /* string data */
  nData= 10;
  strmov(szData, (char *)"venu");
  my_bind[1].buffer_type= MYSQL_TYPE_STRING;
  my_bind[1].buffer= (void *)szData;
  my_bind[1].buffer_length= 4;
  my_bind[1].length= &length[1];
  length[1]= 4;

  my_bind[0].buffer= (void *)&nData;
  my_bind[0].buffer_type= MYSQL_TYPE_LONG;

  rc= mysql_stmt_bind_param(stmt, my_bind);
  check_execute(stmt, rc);

  rc= mysql_stmt_execute(stmt);
  check_execute(stmt, rc);

  rc= my_process_stmt_result(stmt);
  DIE_UNLESS(rc == 1);

  mysql_stmt_close(stmt);
}


/*
  Test for BUG#3420 ("select id1, value1 from t where id= ? or value= ?"
  returns all rows in the table)
*/

static void test_ps_conj_select()
{
  MYSQL_STMT *stmt;
  int        rc;
  MYSQL_BIND my_bind[2];
  int32      int_data;
  char       str_data[32];
  unsigned long str_length;
  char query[MAX_TEST_QUERY_LENGTH];
  myheader("test_ps_conj_select");

  rc= mysql_query(mysql, "drop table if exists t1");
  myquery(rc);

  rc= mysql_query(mysql, "create table t1 (id1 int(11) NOT NULL default '0', "
                         "value2 varchar(100), value1 varchar(100))");
  myquery(rc);

  rc= mysql_query(mysql, "insert into t1 values (1, 'hh', 'hh'), "
                          "(2, 'hh', 'hh'), (1, 'ii', 'ii'), (2, 'ii', 'ii')");
  myquery(rc);

  strmov(query, "select id1, value1 from t1 where id1= ? or "
                "CONVERT(value1 USING utf8)= ?");
  stmt= mysql_simple_prepare(mysql, query);
  check_stmt(stmt);

  verify_param_count(stmt, 2);

  /* Always bzero all members of bind parameter */
  bzero((char*) my_bind, sizeof(my_bind));

  my_bind[0].buffer_type= MYSQL_TYPE_LONG;
  my_bind[0].buffer= (void *)&int_data;

  my_bind[1].buffer_type= MYSQL_TYPE_VAR_STRING;
  my_bind[1].buffer= (void *)str_data;
  my_bind[1].buffer_length= array_elements(str_data);
  my_bind[1].length= &str_length;

  rc= mysql_stmt_bind_param(stmt, my_bind);
  check_execute(stmt, rc);

  int_data= 1;
  strmov(str_data, "hh");
  str_length= strlen(str_data);

  rc= mysql_stmt_execute(stmt);
  check_execute(stmt, rc);

  rc= my_process_stmt_result(stmt);
  DIE_UNLESS(rc == 3);

  mysql_stmt_close(stmt);
}


/* reads Qcache_hits from server and returns its value */
static uint query_cache_hits(MYSQL *conn)
{
  MYSQL_RES *res;
  MYSQL_ROW row;
  int rc;
  uint result;

  rc= mysql_query(conn, "show status like 'qcache_hits'");
  myquery(rc);
  res= mysql_use_result(conn);
  DIE_UNLESS(res);

  row= mysql_fetch_row(res);
  DIE_UNLESS(row);

  result= atoi(row[1]);
  mysql_free_result(res);
  return result;
}


/*
  utility for the next test; expects 3 rows in the result from a SELECT,
  compares each row/field with an expected value.
 */
#define test_ps_query_cache_result(i1,s1,l1,i2,s2,l2,i3,s3,l3)    \
  r_metadata= mysql_stmt_result_metadata(stmt);                   \
  DIE_UNLESS(r_metadata != NULL);                                 \
  rc= mysql_stmt_fetch(stmt);                                     \
  check_execute(stmt, rc);                                        \
  if (!opt_silent)                                                \
    fprintf(stdout, "\n row 1: %d, %s(%lu)", r_int_data,          \
            r_str_data, r_str_length);                            \
  DIE_UNLESS((r_int_data == i1) && (r_str_length == l1) &&        \
             (strcmp(r_str_data, s1) == 0));                      \
  rc= mysql_stmt_fetch(stmt);                                     \
  check_execute(stmt, rc);                                        \
  if (!opt_silent)                                                \
    fprintf(stdout, "\n row 2: %d, %s(%lu)", r_int_data,          \
            r_str_data, r_str_length);                            \
  DIE_UNLESS((r_int_data == i2) && (r_str_length == l2) &&        \
             (strcmp(r_str_data, s2) == 0));                      \
  rc= mysql_stmt_fetch(stmt);                                     \
  check_execute(stmt, rc);                                        \
  if (!opt_silent)                                                \
    fprintf(stdout, "\n row 3: %d, %s(%lu)", r_int_data,          \
            r_str_data, r_str_length);                            \
  DIE_UNLESS((r_int_data == i3) && (r_str_length == l3) &&        \
             (strcmp(r_str_data, s3) == 0));                      \
  rc= mysql_stmt_fetch(stmt);                                     \
  DIE_UNLESS(rc == MYSQL_NO_DATA);                                \
  mysql_free_result(r_metadata);


/*
  Test that prepared statements make use of the query cache just as normal
  statements (BUG#735).
*/
static void test_ps_query_cache()
{
  MYSQL      *lmysql;
  MYSQL_STMT *stmt;
  int        rc;
  MYSQL_BIND p_bind[2],r_bind[2]; /* p: param bind; r: result bind */
  int32      p_int_data, r_int_data;
  char       p_str_data[32], r_str_data[32];
  unsigned long p_str_length, r_str_length;
  MYSQL_RES  *r_metadata;
  char       query[MAX_TEST_QUERY_LENGTH];
  uint       hits1, hits2;
  enum enum_test_ps_query_cache
  {
    /*
      We iterate the same prepare/executes block, but have iterations where
      we vary the query cache conditions.
    */
    /* the query cache is enabled for the duration of prep&execs: */
    TEST_QCACHE_ON= 0,
    /*
      same but using a new connection (to see if qcache serves results from
      the previous connection as it should):
    */
    TEST_QCACHE_ON_WITH_OTHER_CONN,
    /*
      First border case: disables the query cache before prepare and
      re-enables it before execution (to test if we have no bug then):
    */
    TEST_QCACHE_OFF_ON,
    /*
      Second border case: enables the query cache before prepare and
      disables it before execution:
    */
    TEST_QCACHE_ON_OFF
  };
  enum enum_test_ps_query_cache iteration;
  LINT_INIT(lmysql);

  myheader("test_ps_query_cache");

  /* prepare the table */

  rc= mysql_query(mysql, "drop table if exists t1");
  myquery(rc);

  rc= mysql_query(mysql, "create table t1 (id1 int(11) NOT NULL default '0', "
                         "value2 varchar(100), value1 varchar(100))");
  myquery(rc);

  rc= mysql_query(mysql, "insert into t1 values (1, 'hh', 'hh'), "
                          "(2, 'hh', 'hh'), (1, 'ii', 'ii'), (2, 'ii', 'ii')");
  myquery(rc);

  for (iteration= TEST_QCACHE_ON; iteration <= TEST_QCACHE_ON_OFF; iteration++)
  {

    switch (iteration)
    {
    case TEST_QCACHE_ON:
    case TEST_QCACHE_ON_OFF:
      rc= mysql_query(mysql, "set global query_cache_size=1000000");
      myquery(rc);
      break;
    case TEST_QCACHE_OFF_ON:
      rc= mysql_query(mysql, "set global query_cache_size=0");
      myquery(rc);
      break;
    case TEST_QCACHE_ON_WITH_OTHER_CONN:
      if (!opt_silent)
        fprintf(stdout, "\n Establishing a test connection ...");
      if (!(lmysql= mysql_init(NULL)))
      {
        myerror("mysql_init() failed");
        exit(1);
      }
      if (!(mysql_real_connect(lmysql, opt_host, opt_user,
                               opt_password, current_db, opt_port,
                               opt_unix_socket, 0)))
      {
        myerror("connection failed");
        mysql_close(lmysql);
        exit(1);
      }
      if (!opt_silent)
        fprintf(stdout, "OK");
      mysql= lmysql;
    }

    strmov(query, "select id1, value1 from t1 where id1= ? or "
           "CONVERT(value1 USING utf8)= ?");
    stmt= mysql_simple_prepare(mysql, query);
    check_stmt(stmt);

    verify_param_count(stmt, 2);

    switch(iteration)
    {
    case TEST_QCACHE_OFF_ON:
      rc= mysql_query(mysql, "set global query_cache_size=1000000");
      myquery(rc);
      break;
    case TEST_QCACHE_ON_OFF:
      rc= mysql_query(mysql, "set global query_cache_size=0");
      myquery(rc);
    default:
      break;
    }

    bzero((char*) p_bind, sizeof(p_bind));
    p_bind[0].buffer_type= MYSQL_TYPE_LONG;
    p_bind[0].buffer= (void *)&p_int_data;
    p_bind[1].buffer_type= MYSQL_TYPE_VAR_STRING;
    p_bind[1].buffer= (void *)p_str_data;
    p_bind[1].buffer_length= array_elements(p_str_data);
    p_bind[1].length= &p_str_length;

    rc= mysql_stmt_bind_param(stmt, p_bind);
    check_execute(stmt, rc);

    p_int_data= 1;
    strmov(p_str_data, "hh");
    p_str_length= strlen(p_str_data);

    bzero((char*) r_bind, sizeof(r_bind));
    r_bind[0].buffer_type= MYSQL_TYPE_LONG;
    r_bind[0].buffer= (void *)&r_int_data;
    r_bind[1].buffer_type= MYSQL_TYPE_VAR_STRING;
    r_bind[1].buffer= (void *)r_str_data;
    r_bind[1].buffer_length= array_elements(r_str_data);
    r_bind[1].length= &r_str_length;

    rc= mysql_stmt_bind_result(stmt, r_bind);
    check_execute(stmt, rc);

    rc= mysql_stmt_execute(stmt);
    check_execute(stmt, rc);

    test_ps_query_cache_result(1, "hh", 2, 2, "hh", 2, 1, "ii", 2);

    /* now retry with the same parameter values and see qcache hits */
    hits1= query_cache_hits(mysql);
    rc= mysql_stmt_execute(stmt);
    check_execute(stmt, rc);
    test_ps_query_cache_result(1, "hh", 2, 2, "hh", 2, 1, "ii", 2);
    hits2= query_cache_hits(mysql);
    switch(iteration) {
    case TEST_QCACHE_ON_WITH_OTHER_CONN:
    case TEST_QCACHE_ON:                 /* should have hit */
      DIE_UNLESS(hits2-hits1 == 1);
      break;
    case TEST_QCACHE_OFF_ON:
    case TEST_QCACHE_ON_OFF:             /* should not have hit */
      DIE_UNLESS(hits2-hits1 == 0);
      break;
    }

    /* now modify parameter values and see qcache hits */
    strmov(p_str_data, "ii");
    p_str_length= strlen(p_str_data);
    rc= mysql_stmt_execute(stmt);
    check_execute(stmt, rc);
    test_ps_query_cache_result(1, "hh", 2, 1, "ii", 2, 2, "ii", 2);
    hits1= query_cache_hits(mysql);

    switch(iteration) {
    case TEST_QCACHE_ON:
    case TEST_QCACHE_OFF_ON:
    case TEST_QCACHE_ON_OFF:             /* should not have hit */
      DIE_UNLESS(hits2-hits1 == 0);
      break;
    case TEST_QCACHE_ON_WITH_OTHER_CONN: /* should have hit */
      DIE_UNLESS(hits1-hits2 == 1);
      break;
    }

    rc= mysql_stmt_execute(stmt);
    check_execute(stmt, rc);

    test_ps_query_cache_result(1, "hh", 2, 1, "ii", 2, 2, "ii", 2);
    hits2= query_cache_hits(mysql);

    mysql_stmt_close(stmt);

    switch(iteration) {
    case TEST_QCACHE_ON:                 /* should have hit */
      DIE_UNLESS(hits2-hits1 == 1);
      break;
    case TEST_QCACHE_OFF_ON:
    case TEST_QCACHE_ON_OFF:             /* should not have hit */
      DIE_UNLESS(hits2-hits1 == 0);
      break;
    case TEST_QCACHE_ON_WITH_OTHER_CONN: /* should have hit */
      DIE_UNLESS(hits2-hits1 == 1);
      break;
    }

  } /* for(iteration=...) */

  rc= mysql_query(mysql, "set global query_cache_size=0");
  myquery(rc);

}


/* Test BUG#1115 (incorrect string parameter value allocation) */

static void test_bug1115()
{
  MYSQL_STMT *stmt;
  int rc;
  MYSQL_BIND my_bind[1];
  ulong length[1];
  char szData[11];
  char query[MAX_TEST_QUERY_LENGTH];

  myheader("test_bug1115");

  rc= mysql_query(mysql, "DROP TABLE IF EXISTS test_select");
  myquery(rc);

  rc= mysql_query(mysql, "CREATE TABLE test_select(\
session_id  char(9) NOT NULL, \
    a       int(8) unsigned NOT NULL, \
    b        int(5) NOT NULL, \
    c      int(5) NOT NULL, \
    d  datetime NOT NULL)");
  myquery(rc);
  rc= mysql_query(mysql, "INSERT INTO test_select VALUES "
                         "(\"abc\", 1, 2, 3, 2003-08-30), "
                         "(\"abd\", 1, 2, 3, 2003-08-30), "
                         "(\"abf\", 1, 2, 3, 2003-08-30), "
                         "(\"abg\", 1, 2, 3, 2003-08-30), "
                         "(\"abh\", 1, 2, 3, 2003-08-30), "
                         "(\"abj\", 1, 2, 3, 2003-08-30), "
                         "(\"abk\", 1, 2, 3, 2003-08-30), "
                         "(\"abl\", 1, 2, 3, 2003-08-30), "
                         "(\"abq\", 1, 2, 3, 2003-08-30) ");
  myquery(rc);
  rc= mysql_query(mysql, "INSERT INTO test_select VALUES "
                         "(\"abw\", 1, 2, 3, 2003-08-30), "
                         "(\"abe\", 1, 2, 3, 2003-08-30), "
                         "(\"abr\", 1, 2, 3, 2003-08-30), "
                         "(\"abt\", 1, 2, 3, 2003-08-30), "
                         "(\"aby\", 1, 2, 3, 2003-08-30), "
                         "(\"abu\", 1, 2, 3, 2003-08-30), "
                         "(\"abi\", 1, 2, 3, 2003-08-30), "
                         "(\"abo\", 1, 2, 3, 2003-08-30), "
                         "(\"abp\", 1, 2, 3, 2003-08-30), "
                         "(\"abz\", 1, 2, 3, 2003-08-30), "
                         "(\"abx\", 1, 2, 3, 2003-08-30)");
  myquery(rc);

  strmov(query, "SELECT * FROM test_select WHERE "
                "CONVERT(session_id USING utf8)= ?");
  stmt= mysql_simple_prepare(mysql, query);
  check_stmt(stmt);

  verify_param_count(stmt, 1);

  /* Always bzero all members of bind parameter */
  bzero((char*) my_bind, sizeof(my_bind));

  strmov(szData, (char *)"abc");
  my_bind[0].buffer_type= MYSQL_TYPE_STRING;
  my_bind[0].buffer= (void *)szData;
  my_bind[0].buffer_length= 10;
  my_bind[0].length= &length[0];
  length[0]= 3;

  rc= mysql_stmt_bind_param(stmt, my_bind);
  check_execute(stmt, rc);

  rc= mysql_stmt_execute(stmt);
  check_execute(stmt, rc);

  rc= my_process_stmt_result(stmt);
  DIE_UNLESS(rc == 1);

  strmov(szData, (char *)"venu");
  my_bind[0].buffer_type= MYSQL_TYPE_STRING;
  my_bind[0].buffer= (void *)szData;
  my_bind[0].buffer_length= 10;
  my_bind[0].length= &length[0];
  length[0]= 4;
  my_bind[0].is_null= 0;

  rc= mysql_stmt_bind_param(stmt, my_bind);
  check_execute(stmt, rc);

  rc= mysql_stmt_execute(stmt);
  check_execute(stmt, rc);

  rc= my_process_stmt_result(stmt);
  DIE_UNLESS(rc == 0);

  strmov(szData, (char *)"abc");
  my_bind[0].buffer_type= MYSQL_TYPE_STRING;
  my_bind[0].buffer= (void *)szData;
  my_bind[0].buffer_length= 10;
  my_bind[0].length= &length[0];
  length[0]= 3;
  my_bind[0].is_null= 0;

  rc= mysql_stmt_bind_param(stmt, my_bind);
  check_execute(stmt, rc);

  rc= mysql_stmt_execute(stmt);
  check_execute(stmt, rc);

  rc= my_process_stmt_result(stmt);
  DIE_UNLESS(rc == 1);

  mysql_stmt_close(stmt);
}


/* Test BUG#1180 (optimized away part of WHERE clause) */

static void test_bug1180()
{
  MYSQL_STMT *stmt;
  int rc;
  MYSQL_BIND my_bind[1];
  ulong length[1];
  char szData[11];
  char query[MAX_TEST_QUERY_LENGTH];

  myheader("test_select_bug");

  rc= mysql_query(mysql, "DROP TABLE IF EXISTS test_select");
  myquery(rc);

  rc= mysql_query(mysql, "CREATE TABLE test_select(session_id  char(9) NOT NULL)");
  myquery(rc);
  rc= mysql_query(mysql, "INSERT INTO test_select VALUES (\"abc\")");
  myquery(rc);

  strmov(query, "SELECT * FROM test_select WHERE ?= \"1111\" and "
                "session_id= \"abc\"");
  stmt= mysql_simple_prepare(mysql, query);
  check_stmt(stmt);

  verify_param_count(stmt, 1);

  /* Always bzero all members of bind parameter */
  bzero((char*) my_bind, sizeof(my_bind));

  strmov(szData, (char *)"abc");
  my_bind[0].buffer_type= MYSQL_TYPE_STRING;
  my_bind[0].buffer= (void *)szData;
  my_bind[0].buffer_length= 10;
  my_bind[0].length= &length[0];
  length[0]= 3;
  my_bind[0].is_null= 0;

  rc= mysql_stmt_bind_param(stmt, my_bind);
  check_execute(stmt, rc);

  rc= mysql_stmt_execute(stmt);
  check_execute(stmt, rc);

  rc= my_process_stmt_result(stmt);
  DIE_UNLESS(rc == 0);

  strmov(szData, (char *)"1111");
  my_bind[0].buffer_type= MYSQL_TYPE_STRING;
  my_bind[0].buffer= (void *)szData;
  my_bind[0].buffer_length= 10;
  my_bind[0].length= &length[0];
  length[0]= 4;
  my_bind[0].is_null= 0;

  rc= mysql_stmt_bind_param(stmt, my_bind);
  check_execute(stmt, rc);

  rc= mysql_stmt_execute(stmt);
  check_execute(stmt, rc);

  rc= my_process_stmt_result(stmt);
  DIE_UNLESS(rc == 1);

  strmov(szData, (char *)"abc");
  my_bind[0].buffer_type= MYSQL_TYPE_STRING;
  my_bind[0].buffer= (void *)szData;
  my_bind[0].buffer_length= 10;
  my_bind[0].length= &length[0];
  length[0]= 3;
  my_bind[0].is_null= 0;

  rc= mysql_stmt_bind_param(stmt, my_bind);
  check_execute(stmt, rc);

  rc= mysql_stmt_execute(stmt);
  check_execute(stmt, rc);

  rc= my_process_stmt_result(stmt);
  DIE_UNLESS(rc == 0);

  mysql_stmt_close(stmt);
}


/*
  Test BUG#1644 (Insertion of more than 3 NULL columns with parameter
  binding fails)
*/

static void test_bug1644()
{
  MYSQL_STMT *stmt;
  MYSQL_RES *result;
  MYSQL_ROW row;
  MYSQL_BIND my_bind[4];
  int num;
  my_bool isnull;
  int rc, i;
  char query[MAX_TEST_QUERY_LENGTH];

  myheader("test_bug1644");

  rc= mysql_query(mysql, "DROP TABLE IF EXISTS foo_dfr");
  myquery(rc);

  rc= mysql_query(mysql,
           "CREATE TABLE foo_dfr(col1 int, col2 int, col3 int, col4 int);");
  myquery(rc);

  strmov(query, "INSERT INTO foo_dfr VALUES (?, ?, ?, ? )");
  stmt= mysql_simple_prepare(mysql, query);
  check_stmt(stmt);

  verify_param_count(stmt, 4);

  /* Always bzero all members of bind parameter */
  bzero((char*) my_bind, sizeof(my_bind));

  num= 22;
  isnull= 0;
  for (i= 0 ; i < 4 ; i++)
  {
    my_bind[i].buffer_type= MYSQL_TYPE_LONG;
    my_bind[i].buffer= (void *)&num;
    my_bind[i].is_null= &isnull;
  }

  rc= mysql_stmt_bind_param(stmt, my_bind);
  check_execute(stmt, rc);

  rc= mysql_stmt_execute(stmt);
  check_execute(stmt, rc);

  isnull= 1;
  for (i= 0 ; i < 4 ; i++)
    my_bind[i].is_null= &isnull;

  rc= mysql_stmt_bind_param(stmt, my_bind);
  check_execute(stmt, rc);

  rc= mysql_stmt_execute(stmt);
  check_execute(stmt, rc);

  isnull= 0;
  num= 88;
  for (i= 0 ; i < 4 ; i++)
    my_bind[i].is_null= &isnull;

  rc= mysql_stmt_bind_param(stmt, my_bind);
  check_execute(stmt, rc);

  rc= mysql_stmt_execute(stmt);
  check_execute(stmt, rc);

  mysql_stmt_close(stmt);

  rc= mysql_query(mysql, "SELECT * FROM foo_dfr");
  myquery(rc);

  result= mysql_store_result(mysql);
  mytest(result);

  rc= my_process_result_set(result);
  DIE_UNLESS(rc == 3);

  mysql_data_seek(result, 0);

  row= mysql_fetch_row(result);
  mytest(row);
  for (i= 0 ; i < 4 ; i++)
  {
    DIE_UNLESS(strcmp(row[i], "22") == 0);
  }
  row= mysql_fetch_row(result);
  mytest(row);
  for (i= 0 ; i < 4 ; i++)
  {
    DIE_UNLESS(row[i] == 0);
  }
  row= mysql_fetch_row(result);
  mytest(row);
  for (i= 0 ; i < 4 ; i++)
  {
    DIE_UNLESS(strcmp(row[i], "88") == 0);
  }
  row= mysql_fetch_row(result);
  mytest_r(row);

  mysql_free_result(result);
}


/* Test simple select show */

static void test_select_show()
{
  MYSQL_STMT *stmt;
  int        rc;
  char query[MAX_TEST_QUERY_LENGTH];

  myheader("test_select_show");

  mysql_autocommit(mysql, TRUE);

  rc= mysql_query(mysql, "DROP TABLE IF EXISTS test_show");
  myquery(rc);

  rc= mysql_query(mysql, "CREATE TABLE test_show(id int(4) NOT NULL primary "
                         " key, name char(2))");
  myquery(rc);

  stmt= mysql_simple_prepare(mysql, "show columns from test_show");
  check_stmt(stmt);

  verify_param_count(stmt, 0);

  rc= mysql_stmt_execute(stmt);
  check_execute(stmt, rc);

  my_process_stmt_result(stmt);
  mysql_stmt_close(stmt);

  stmt= mysql_simple_prepare(mysql, "show tables from mysql like ?");
  check_stmt_r(stmt);

  strxmov(query, "show tables from ", current_db, " like \'test_show\'", NullS);
  stmt= mysql_simple_prepare(mysql, query);
  check_stmt(stmt);

  rc= mysql_stmt_execute(stmt);
  check_execute(stmt, rc);

  my_process_stmt_result(stmt);
  mysql_stmt_close(stmt);

  stmt= mysql_simple_prepare(mysql, "describe test_show");
  check_stmt(stmt);

  rc= mysql_stmt_execute(stmt);
  check_execute(stmt, rc);

  my_process_stmt_result(stmt);
  mysql_stmt_close(stmt);

  stmt= mysql_simple_prepare(mysql, "show keys from test_show");
  check_stmt(stmt);

  rc= mysql_stmt_execute(stmt);
  check_execute(stmt, rc);

  rc= my_process_stmt_result(stmt);
  DIE_UNLESS(rc == 1);
  mysql_stmt_close(stmt);
}


/* Test simple update */

static void test_simple_update()
{
  MYSQL_STMT *stmt;
  int        rc;
  char       szData[25];
  int        nData= 1;
  MYSQL_RES  *result;
  MYSQL_BIND my_bind[2];
  ulong      length[2];
  char query[MAX_TEST_QUERY_LENGTH];

  myheader("test_simple_update");

  rc= mysql_autocommit(mysql, TRUE);
  myquery(rc);

  rc= mysql_query(mysql, "DROP TABLE IF EXISTS test_update");
  myquery(rc);

  rc= mysql_query(mysql, "CREATE TABLE test_update(col1 int, "
                         " col2 varchar(50), col3 int )");
  myquery(rc);

  rc= mysql_query(mysql, "INSERT INTO test_update VALUES(1, 'MySQL', 100)");
  myquery(rc);

  verify_affected_rows(1);

  rc= mysql_commit(mysql);
  myquery(rc);

  /* insert by prepare */
  strmov(query, "UPDATE test_update SET col2= ? WHERE col1= ?");
  stmt= mysql_simple_prepare(mysql, query);
  check_stmt(stmt);

  verify_param_count(stmt, 2);

  /* Always bzero all members of bind parameter */
  bzero((char*) my_bind, sizeof(my_bind));

  nData= 1;
  my_bind[0].buffer_type= MYSQL_TYPE_STRING;
  my_bind[0].buffer= szData;                /* string data */
  my_bind[0].buffer_length= sizeof(szData);
  my_bind[0].length= &length[0];
  length[0]= my_sprintf(szData, (szData, "updated-data"));

  my_bind[1].buffer= (void *) &nData;
  my_bind[1].buffer_type= MYSQL_TYPE_LONG;

  rc= mysql_stmt_bind_param(stmt, my_bind);
  check_execute(stmt, rc);

  rc= mysql_stmt_execute(stmt);
  check_execute(stmt, rc);
  verify_affected_rows(1);

  mysql_stmt_close(stmt);

  /* now fetch the results ..*/
  rc= mysql_commit(mysql);
  myquery(rc);

  /* test the results now, only one row should exist */
  rc= mysql_query(mysql, "SELECT * FROM test_update");
  myquery(rc);

  /* get the result */
  result= mysql_store_result(mysql);
  mytest(result);

  rc= my_process_result_set(result);
  DIE_UNLESS(rc == 1);
  mysql_free_result(result);
}


/* Test simple long data handling */

static void test_long_data()
{
  MYSQL_STMT *stmt;
  int        rc, int_data;
  char       *data= NullS;
  MYSQL_RES  *result;
  MYSQL_BIND my_bind[3];
  char query[MAX_TEST_QUERY_LENGTH];

  myheader("test_long_data");

  rc= mysql_autocommit(mysql, TRUE);
  myquery(rc);

  rc= mysql_query(mysql, "DROP TABLE IF EXISTS test_long_data");
  myquery(rc);

  rc= mysql_query(mysql, "CREATE TABLE test_long_data(col1 int, "
                         "      col2 long varchar, col3 long varbinary)");
  myquery(rc);

  strmov(query, "INSERT INTO test_long_data(col1, col2) VALUES(?)");
  stmt= mysql_simple_prepare(mysql, query);
  check_stmt_r(stmt);

  strmov(query, "INSERT INTO test_long_data(col1, col2, col3) VALUES(?, ?, ?)");
  stmt= mysql_simple_prepare(mysql, query);
  check_stmt(stmt);

  verify_param_count(stmt, 3);

  /* Always bzero all members of bind parameter */
  bzero((char*) my_bind, sizeof(my_bind));

  my_bind[0].buffer= (void *)&int_data;
  my_bind[0].buffer_type= MYSQL_TYPE_LONG;

  my_bind[1].buffer_type= MYSQL_TYPE_STRING;

  my_bind[2]= my_bind[1];
  rc= mysql_stmt_bind_param(stmt, my_bind);
  check_execute(stmt, rc);

  int_data= 999;
  data= (char *)"Michael";

  /* supply data in pieces */
  rc= mysql_stmt_send_long_data(stmt, 1, data, strlen(data));
  data= (char *)" 'Monty' Widenius";
  rc= mysql_stmt_send_long_data(stmt, 1, data, strlen(data));
  check_execute(stmt, rc);
  rc= mysql_stmt_send_long_data(stmt, 2, "Venu (venu@mysql.com)", 4);
  check_execute(stmt, rc);

  /* execute */
  rc= mysql_stmt_execute(stmt);
  if (!opt_silent)
    fprintf(stdout, " mysql_stmt_execute() returned %d\n", rc);
  check_execute(stmt, rc);

  rc= mysql_commit(mysql);
  myquery(rc);

  /* now fetch the results ..*/
  rc= mysql_query(mysql, "SELECT * FROM test_long_data");
  myquery(rc);

  /* get the result */
  result= mysql_store_result(mysql);
  mytest(result);

  rc= my_process_result_set(result);
  DIE_UNLESS(rc == 1);
  mysql_free_result(result);

  verify_col_data("test_long_data", "col1", "999");
  verify_col_data("test_long_data", "col2", "Michael 'Monty' Widenius");
  verify_col_data("test_long_data", "col3", "Venu");
  mysql_stmt_close(stmt);
}


/* Test long data (string) handling */

static void test_long_data_str()
{
  MYSQL_STMT *stmt;
  int        rc, i;
  char       data[255];
  long       length;
  ulong      length1;
  MYSQL_RES  *result;
  MYSQL_BIND my_bind[2];
  my_bool    is_null[2];
  char query[MAX_TEST_QUERY_LENGTH];

  myheader("test_long_data_str");

  rc= mysql_autocommit(mysql, TRUE);
  myquery(rc);

  rc= mysql_query(mysql, "DROP TABLE IF EXISTS test_long_data_str");
  myquery(rc);

  rc= mysql_query(mysql, "CREATE TABLE test_long_data_str(id int, longstr long varchar)");
  myquery(rc);

  strmov(query, "INSERT INTO test_long_data_str VALUES(?, ?)");
  stmt= mysql_simple_prepare(mysql, query);
  check_stmt(stmt);

  verify_param_count(stmt, 2);

  /* Always bzero all members of bind parameter */
  bzero((char*) my_bind, sizeof(my_bind));

  my_bind[0].buffer= (void *)&length;
  my_bind[0].buffer_type= MYSQL_TYPE_LONG;
  my_bind[0].is_null= &is_null[0];
  is_null[0]= 0;
  length= 0;

  my_bind[1].buffer= data;                          /* string data */
  my_bind[1].buffer_type= MYSQL_TYPE_STRING;
  my_bind[1].length= &length1;
  my_bind[1].is_null= &is_null[1];
  is_null[1]= 0;
  rc= mysql_stmt_bind_param(stmt, my_bind);
  check_execute(stmt, rc);

  length= 40;
  strmov(data, "MySQL AB");

  /* supply data in pieces */
  for(i= 0; i < 4; i++)
  {
    rc= mysql_stmt_send_long_data(stmt, 1, (char *)data, 5);
    check_execute(stmt, rc);
  }
  /* execute */
  rc= mysql_stmt_execute(stmt);
  if (!opt_silent)
    fprintf(stdout, " mysql_stmt_execute() returned %d\n", rc);
  check_execute(stmt, rc);

  mysql_stmt_close(stmt);

  rc= mysql_commit(mysql);
  myquery(rc);

  /* now fetch the results ..*/
  rc= mysql_query(mysql, "SELECT LENGTH(longstr), longstr FROM test_long_data_str");
  myquery(rc);

  /* get the result */
  result= mysql_store_result(mysql);
  mytest(result);

  rc= my_process_result_set(result);
  DIE_UNLESS(rc == 1);
  mysql_free_result(result);

  my_sprintf(data, (data, "%d", i*5));
  verify_col_data("test_long_data_str", "LENGTH(longstr)", data);
  data[0]= '\0';
  while (i--)
   strxmov(data, data, "MySQL", NullS);
  verify_col_data("test_long_data_str", "longstr", data);

  rc= mysql_query(mysql, "DROP TABLE test_long_data_str");
  myquery(rc);
}


/* Test long data (string) handling */

static void test_long_data_str1()
{
  MYSQL_STMT *stmt;
  int        rc, i;
  char       data[255];
  long       length;
  ulong      max_blob_length, blob_length, length1;
  my_bool    true_value;
  MYSQL_RES  *result;
  MYSQL_BIND my_bind[2];
  MYSQL_FIELD *field;
  char query[MAX_TEST_QUERY_LENGTH];

  myheader("test_long_data_str1");

  rc= mysql_autocommit(mysql, TRUE);
  myquery(rc);

  rc= mysql_query(mysql, "DROP TABLE IF EXISTS test_long_data_str");
  myquery(rc);

  rc= mysql_query(mysql, "CREATE TABLE test_long_data_str(longstr long varchar, blb long varbinary)");
  myquery(rc);

  strmov(query, "INSERT INTO test_long_data_str VALUES(?, ?)");
  stmt= mysql_simple_prepare(mysql, query);
  check_stmt(stmt);

  verify_param_count(stmt, 2);

  /* Always bzero all members of bind parameter */
  bzero((char*) my_bind, sizeof(my_bind));

  my_bind[0].buffer= data;            /* string data */
  my_bind[0].buffer_length= sizeof(data);
  my_bind[0].length= &length1;
  my_bind[0].buffer_type= MYSQL_TYPE_STRING;
  length1= 0;

  my_bind[1]= my_bind[0];
  my_bind[1].buffer_type= MYSQL_TYPE_BLOB;

  rc= mysql_stmt_bind_param(stmt, my_bind);
  check_execute(stmt, rc);
  length= my_sprintf(data, (data, "MySQL AB"));

  /* supply data in pieces */
  for (i= 0; i < 3; i++)
  {
    rc= mysql_stmt_send_long_data(stmt, 0, data, length);
    check_execute(stmt, rc);

    rc= mysql_stmt_send_long_data(stmt, 1, data, 2);
    check_execute(stmt, rc);
  }

  /* execute */
  rc= mysql_stmt_execute(stmt);
  if (!opt_silent)
    fprintf(stdout, " mysql_stmt_execute() returned %d\n", rc);
  check_execute(stmt, rc);

  mysql_stmt_close(stmt);

  rc= mysql_commit(mysql);
  myquery(rc);

  /* now fetch the results ..*/
  rc= mysql_query(mysql, "SELECT LENGTH(longstr), longstr, LENGTH(blb), blb FROM test_long_data_str");
  myquery(rc);

  /* get the result */
  result= mysql_store_result(mysql);

  mysql_field_seek(result, 1);
  field= mysql_fetch_field(result);
  max_blob_length= field->max_length;

  mytest(result);

  rc= my_process_result_set(result);
  DIE_UNLESS(rc == 1);
  mysql_free_result(result);

  my_sprintf(data, (data, "%ld", (long)i*length));
  verify_col_data("test_long_data_str", "length(longstr)", data);

  my_sprintf(data, (data, "%d", i*2));
  verify_col_data("test_long_data_str", "length(blb)", data);

  /* Test length of field->max_length */
  stmt= mysql_simple_prepare(mysql, "SELECT * from test_long_data_str");
  check_stmt(stmt);
  verify_param_count(stmt, 0);

  rc= mysql_stmt_execute(stmt);
  check_execute(stmt, rc);

  rc= mysql_stmt_store_result(stmt);
  check_execute(stmt, rc);

  result= mysql_stmt_result_metadata(stmt);
  field= mysql_fetch_fields(result);

  /* First test what happens if STMT_ATTR_UPDATE_MAX_LENGTH is not used */
  DIE_UNLESS(field->max_length == 0);
  mysql_free_result(result);

  /* Enable updating of field->max_length */
  true_value= 1;
  mysql_stmt_attr_set(stmt, STMT_ATTR_UPDATE_MAX_LENGTH, (void*) &true_value);
  rc= mysql_stmt_execute(stmt);
  check_execute(stmt, rc);

  rc= mysql_stmt_store_result(stmt);
  check_execute(stmt, rc);

  result= mysql_stmt_result_metadata(stmt);
  field= mysql_fetch_fields(result);

  DIE_UNLESS(field->max_length == max_blob_length);

  /* Fetch results into a data buffer that is smaller than data */
  bzero((char*) my_bind, sizeof(*my_bind));
  my_bind[0].buffer_type= MYSQL_TYPE_BLOB;
  my_bind[0].buffer= (void *) &data; /* this buffer won't be altered */
  my_bind[0].buffer_length= 16;
  my_bind[0].length= &blob_length;
  my_bind[0].error= &my_bind[0].error_value;
  rc= mysql_stmt_bind_result(stmt, my_bind);
  data[16]= 0;

  rc= mysql_stmt_fetch(stmt);
  DIE_UNLESS(rc == MYSQL_DATA_TRUNCATED);
  DIE_UNLESS(my_bind[0].error_value);
  DIE_UNLESS(strlen(data) == 16);
  DIE_UNLESS(blob_length == max_blob_length);

  /* Fetch all data */
  bzero((char*) (my_bind+1), sizeof(*my_bind));
  my_bind[1].buffer_type= MYSQL_TYPE_BLOB;
  my_bind[1].buffer= (void *) &data; /* this buffer won't be altered */
  my_bind[1].buffer_length= sizeof(data);
  my_bind[1].length= &blob_length;
  bzero(data, sizeof(data));
  mysql_stmt_fetch_column(stmt, my_bind+1, 0, 0);
  DIE_UNLESS(strlen(data) == max_blob_length);

  mysql_free_result(result);
  mysql_stmt_close(stmt);

  /* Drop created table */
  rc= mysql_query(mysql, "DROP TABLE test_long_data_str");
  myquery(rc);
}


/* Test long data (binary) handling */

static void test_long_data_bin()
{
  MYSQL_STMT *stmt;
  int        rc;
  char       data[255];
  long       length;
  MYSQL_RES  *result;
  MYSQL_BIND my_bind[2];
  char query[MAX_TEST_QUERY_LENGTH];


  myheader("test_long_data_bin");

  rc= mysql_autocommit(mysql, TRUE);
  myquery(rc);

  rc= mysql_query(mysql, "DROP TABLE IF EXISTS test_long_data_bin");
  myquery(rc);

  rc= mysql_query(mysql, "CREATE TABLE test_long_data_bin(id int, longbin long varbinary)");
  myquery(rc);

  strmov(query, "INSERT INTO test_long_data_bin VALUES(?, ?)");
  stmt= mysql_simple_prepare(mysql, query);
  check_stmt(stmt);

  verify_param_count(stmt, 2);

  /* Always bzero all members of bind parameter */
  bzero((char*) my_bind, sizeof(my_bind));

  my_bind[0].buffer= (void *)&length;
  my_bind[0].buffer_type= MYSQL_TYPE_LONG;
  length= 0;

  my_bind[1].buffer= data;           /* string data */
  my_bind[1].buffer_type= MYSQL_TYPE_LONG_BLOB;
  rc= mysql_stmt_bind_param(stmt, my_bind);
  check_execute(stmt, rc);

  length= 10;
  strmov(data, "MySQL AB");

  /* supply data in pieces */
  {
    int i;
    for (i= 0; i < 100; i++)
    {
      rc= mysql_stmt_send_long_data(stmt, 1, (char *)data, 4);
      check_execute(stmt, rc);
    }
  }
  /* execute */
  rc= mysql_stmt_execute(stmt);
  if (!opt_silent)
    fprintf(stdout, " mysql_stmt_execute() returned %d\n", rc);
  check_execute(stmt, rc);

  mysql_stmt_close(stmt);

  rc= mysql_commit(mysql);
  myquery(rc);

  /* now fetch the results ..*/
  rc= mysql_query(mysql, "SELECT LENGTH(longbin), longbin FROM test_long_data_bin");
  myquery(rc);

  /* get the result */
  result= mysql_store_result(mysql);
  mytest(result);

  rc= my_process_result_set(result);
  DIE_UNLESS(rc == 1);
  mysql_free_result(result);
}


/* Test simple delete */

static void test_simple_delete()
{
  MYSQL_STMT *stmt;
  int        rc;
  char       szData[30]= {0};
  int        nData= 1;
  MYSQL_RES  *result;
  MYSQL_BIND my_bind[2];
  ulong length[2];
  char query[MAX_TEST_QUERY_LENGTH];

  myheader("test_simple_delete");

  rc= mysql_autocommit(mysql, TRUE);
  myquery(rc);

  rc= mysql_query(mysql, "DROP TABLE IF EXISTS test_simple_delete");
  myquery(rc);

  rc= mysql_query(mysql, "CREATE TABLE test_simple_delete(col1 int, \
                                col2 varchar(50), col3 int )");
  myquery(rc);

  rc= mysql_query(mysql, "INSERT INTO test_simple_delete VALUES(1, 'MySQL', 100)");
  myquery(rc);

  verify_affected_rows(1);

  rc= mysql_commit(mysql);
  myquery(rc);

  /* insert by prepare */
  strmov(query, "DELETE FROM test_simple_delete WHERE col1= ? AND "
                "CONVERT(col2 USING utf8)= ? AND col3= 100");
  stmt= mysql_simple_prepare(mysql, query);
  check_stmt(stmt);

  verify_param_count(stmt, 2);

  /* Always bzero all members of bind parameter */
  bzero((char*) my_bind, sizeof(my_bind));

  nData= 1;
  strmov(szData, "MySQL");
  my_bind[1].buffer_type= MYSQL_TYPE_STRING;
  my_bind[1].buffer= szData;               /* string data */
  my_bind[1].buffer_length= sizeof(szData);
  my_bind[1].length= &length[1];
  length[1]= 5;

  my_bind[0].buffer= (void *)&nData;
  my_bind[0].buffer_type= MYSQL_TYPE_LONG;

  rc= mysql_stmt_bind_param(stmt, my_bind);
  check_execute(stmt, rc);

  rc= mysql_stmt_execute(stmt);
  check_execute(stmt, rc);

  verify_affected_rows(1);

  mysql_stmt_close(stmt);

  /* now fetch the results ..*/
  rc= mysql_commit(mysql);
  myquery(rc);

  /* test the results now, only one row should exist */
  rc= mysql_query(mysql, "SELECT * FROM test_simple_delete");
  myquery(rc);

  /* get the result */
  result= mysql_store_result(mysql);
  mytest(result);

  rc= my_process_result_set(result);
  DIE_UNLESS(rc == 0);
  mysql_free_result(result);
}


/* Test simple update */

static void test_update()
{
  MYSQL_STMT *stmt;
  int        rc;
  char       szData[25];
  int        nData= 1;
  MYSQL_RES  *result;
  MYSQL_BIND my_bind[2];
  ulong length[2];
  char query[MAX_TEST_QUERY_LENGTH];

  myheader("test_update");

  rc= mysql_autocommit(mysql, TRUE);
  myquery(rc);

  rc= mysql_query(mysql, "DROP TABLE IF EXISTS test_update");
  myquery(rc);

  rc= mysql_query(mysql, "CREATE TABLE test_update("
                               "col1 int primary key auto_increment, "
                               "col2 varchar(50), col3 int )");
  myquery(rc);

  strmov(query, "INSERT INTO test_update(col2, col3) VALUES(?, ?)");
  stmt= mysql_simple_prepare(mysql, query);
  check_stmt(stmt);

  verify_param_count(stmt, 2);

  /* Always bzero all members of bind parameter */
  bzero((char*) my_bind, sizeof(my_bind));

  /* string data */
  my_bind[0].buffer_type= MYSQL_TYPE_STRING;
  my_bind[0].buffer= szData;
  my_bind[0].buffer_length= sizeof(szData);
  my_bind[0].length= &length[0];
  length[0]= my_sprintf(szData, (szData, "inserted-data"));

  my_bind[1].buffer= (void *)&nData;
  my_bind[1].buffer_type= MYSQL_TYPE_LONG;

  rc= mysql_stmt_bind_param(stmt, my_bind);
  check_execute(stmt, rc);

  nData= 100;
  rc= mysql_stmt_execute(stmt);
  check_execute(stmt, rc);

  verify_affected_rows(1);
  mysql_stmt_close(stmt);

  strmov(query, "UPDATE test_update SET col2= ? WHERE col3= ?");
  stmt= mysql_simple_prepare(mysql, query);
  check_stmt(stmt);

  verify_param_count(stmt, 2);
  nData= 100;

  /* Always bzero all members of bind parameter */
  bzero((char*) my_bind, sizeof(my_bind));

  my_bind[0].buffer_type= MYSQL_TYPE_STRING;
  my_bind[0].buffer= szData;
  my_bind[0].buffer_length= sizeof(szData);
  my_bind[0].length= &length[0];
  length[0]= my_sprintf(szData, (szData, "updated-data"));

  my_bind[1].buffer= (void *)&nData;
  my_bind[1].buffer_type= MYSQL_TYPE_LONG;

  rc= mysql_stmt_bind_param(stmt, my_bind);
  check_execute(stmt, rc);

  rc= mysql_stmt_execute(stmt);
  check_execute(stmt, rc);
  verify_affected_rows(1);

  mysql_stmt_close(stmt);

  /* now fetch the results ..*/
  rc= mysql_commit(mysql);
  myquery(rc);

  /* test the results now, only one row should exist */
  rc= mysql_query(mysql, "SELECT * FROM test_update");
  myquery(rc);

  /* get the result */
  result= mysql_store_result(mysql);
  mytest(result);

  rc= my_process_result_set(result);
  DIE_UNLESS(rc == 1);
  mysql_free_result(result);
}


/* Test prepare without parameters */

static void test_prepare_noparam()
{
  MYSQL_STMT *stmt;
  int        rc;
  MYSQL_RES  *result;
  char query[MAX_TEST_QUERY_LENGTH];

  myheader("test_prepare_noparam");

  rc= mysql_query(mysql, "DROP TABLE IF EXISTS my_prepare");
  myquery(rc);


  rc= mysql_query(mysql, "CREATE TABLE my_prepare(col1 int, col2 varchar(50))");
  myquery(rc);

  /* insert by prepare */
  strmov(query, "INSERT INTO my_prepare VALUES(10, 'venu')");
  stmt= mysql_simple_prepare(mysql, query);
  check_stmt(stmt);

  verify_param_count(stmt, 0);

  rc= mysql_stmt_execute(stmt);
  check_execute(stmt, rc);

  mysql_stmt_close(stmt);

  /* now fetch the results ..*/
  rc= mysql_commit(mysql);
  myquery(rc);

  /* test the results now, only one row should exist */
  rc= mysql_query(mysql, "SELECT * FROM my_prepare");
  myquery(rc);

  /* get the result */
  result= mysql_store_result(mysql);
  mytest(result);

  rc= my_process_result_set(result);
  DIE_UNLESS(rc == 1);
  mysql_free_result(result);
}


/* Test simple bind result */

static void test_bind_result()
{
  MYSQL_STMT *stmt;
  int        rc;
  int        nData;
  ulong      length1;
  char       szData[100];
  MYSQL_BIND my_bind[2];
  my_bool    is_null[2];

  myheader("test_bind_result");

  rc= mysql_query(mysql, "DROP TABLE IF EXISTS test_bind_result");
  myquery(rc);

  rc= mysql_query(mysql, "CREATE TABLE test_bind_result(col1 int , col2 varchar(50))");
  myquery(rc);

  rc= mysql_query(mysql, "INSERT INTO test_bind_result VALUES(10, 'venu')");
  myquery(rc);

  rc= mysql_query(mysql, "INSERT INTO test_bind_result VALUES(20, 'MySQL')");
  myquery(rc);

  rc= mysql_query(mysql, "INSERT INTO test_bind_result(col2) VALUES('monty')");
  myquery(rc);

  rc= mysql_commit(mysql);
  myquery(rc);

  /* fetch */

  bzero((char*) my_bind, sizeof(my_bind));
  my_bind[0].buffer_type= MYSQL_TYPE_LONG;
  my_bind[0].buffer= (void *) &nData;      /* integer data */
  my_bind[0].is_null= &is_null[0];

  my_bind[1].buffer_type= MYSQL_TYPE_STRING;
  my_bind[1].buffer= szData;                /* string data */
  my_bind[1].buffer_length= sizeof(szData);
  my_bind[1].length= &length1;
  my_bind[1].is_null= &is_null[1];

  stmt= mysql_simple_prepare(mysql, "SELECT * FROM test_bind_result");
  check_stmt(stmt);

  rc= mysql_stmt_bind_result(stmt, my_bind);
  check_execute(stmt, rc);

  rc= mysql_stmt_execute(stmt);
  check_execute(stmt, rc);

  rc= mysql_stmt_fetch(stmt);
  check_execute(stmt, rc);

  if (!opt_silent)
    fprintf(stdout, "\n row 1: %d, %s(%lu)", nData, szData, length1);
  DIE_UNLESS(nData == 10);
  DIE_UNLESS(strcmp(szData, "venu") == 0);
  DIE_UNLESS(length1 == 4);

  rc= mysql_stmt_fetch(stmt);
  check_execute(stmt, rc);

  if (!opt_silent)
    fprintf(stdout, "\n row 2: %d, %s(%lu)", nData, szData, length1);
  DIE_UNLESS(nData == 20);
  DIE_UNLESS(strcmp(szData, "MySQL") == 0);
  DIE_UNLESS(length1 == 5);

  rc= mysql_stmt_fetch(stmt);
  check_execute(stmt, rc);

  if (!opt_silent && is_null[0])
    fprintf(stdout, "\n row 3: NULL, %s(%lu)", szData, length1);
  DIE_UNLESS(is_null[0]);
  DIE_UNLESS(strcmp(szData, "monty") == 0);
  DIE_UNLESS(length1 == 5);

  rc= mysql_stmt_fetch(stmt);
  DIE_UNLESS(rc == MYSQL_NO_DATA);

  mysql_stmt_close(stmt);
}


/* Test ext bind result */

static void test_bind_result_ext()
{
  MYSQL_STMT *stmt;
  int        rc, i;
  uchar      t_data;
  short      s_data;
  int        i_data;
  longlong   b_data;
  float      f_data;
  double     d_data;
  char       szData[20], bData[20];
  ulong       szLength, bLength;
  MYSQL_BIND my_bind[8];
  ulong      length[8];
  my_bool    is_null[8];
  char	     llbuf[22];
  myheader("test_bind_result_ext");

  rc= mysql_query(mysql, "DROP TABLE IF EXISTS test_bind_result");
  myquery(rc);

  rc= mysql_query(mysql, "CREATE TABLE test_bind_result(c1 tinyint, "
                                                      " c2 smallint, "
                                                      " c3 int, c4 bigint, "
                                                      " c5 float, c6 double, "
                                                      " c7 varbinary(10), "
                                                      " c8 varchar(50))");
  myquery(rc);

  rc= mysql_query(mysql, "INSERT INTO test_bind_result "
                         "VALUES (19, 2999, 3999, 4999999, "
                         " 2345.6, 5678.89563, 'venu', 'mysql')");
  myquery(rc);

  rc= mysql_commit(mysql);
  myquery(rc);

  bzero((char*) my_bind, sizeof(my_bind));
  for (i= 0; i < (int) array_elements(my_bind); i++)
  {
    my_bind[i].length=  &length[i];
    my_bind[i].is_null= &is_null[i];
  }

  my_bind[0].buffer_type= MYSQL_TYPE_TINY;
  my_bind[0].buffer= (void *)&t_data;

  my_bind[1].buffer_type= MYSQL_TYPE_SHORT;
  my_bind[2].buffer_type= MYSQL_TYPE_LONG;

  my_bind[3].buffer_type= MYSQL_TYPE_LONGLONG;
  my_bind[1].buffer= (void *)&s_data;

  my_bind[2].buffer= (void *)&i_data;
  my_bind[3].buffer= (void *)&b_data;

  my_bind[4].buffer_type= MYSQL_TYPE_FLOAT;
  my_bind[4].buffer= (void *)&f_data;

  my_bind[5].buffer_type= MYSQL_TYPE_DOUBLE;
  my_bind[5].buffer= (void *)&d_data;

  my_bind[6].buffer_type= MYSQL_TYPE_STRING;
  my_bind[6].buffer= (void *)szData;
  my_bind[6].buffer_length= sizeof(szData);
  my_bind[6].length= &szLength;

  my_bind[7].buffer_type= MYSQL_TYPE_TINY_BLOB;
  my_bind[7].buffer= (void *)&bData;
  my_bind[7].length= &bLength;
  my_bind[7].buffer_length= sizeof(bData);

  stmt= mysql_simple_prepare(mysql, "select * from test_bind_result");
  check_stmt(stmt);

  rc= mysql_stmt_bind_result(stmt, my_bind);
  check_execute(stmt, rc);

  rc= mysql_stmt_execute(stmt);
  check_execute(stmt, rc);

  rc= mysql_stmt_fetch(stmt);
  check_execute(stmt, rc);

  if (!opt_silent)
  {
    fprintf(stdout, "\n data (tiny)   : %d", t_data);
    fprintf(stdout, "\n data (short)  : %d", s_data);
    fprintf(stdout, "\n data (int)    : %d", i_data);
    fprintf(stdout, "\n data (big)    : %s", llstr(b_data, llbuf));

    fprintf(stdout, "\n data (float)  : %f", f_data);
    fprintf(stdout, "\n data (double) : %f", d_data);

    fprintf(stdout, "\n data (str)    : %s(%lu)", szData, szLength);

    bData[bLength]= '\0';                         /* bData is binary */
    fprintf(stdout, "\n data (bin)    : %s(%lu)", bData, bLength);
  }

  DIE_UNLESS(t_data == 19);
  DIE_UNLESS(s_data == 2999);
  DIE_UNLESS(i_data == 3999);
  DIE_UNLESS(b_data == 4999999);
  /*DIE_UNLESS(f_data == 2345.60);*/
  /*DIE_UNLESS(d_data == 5678.89563);*/
  DIE_UNLESS(strcmp(szData, "venu") == 0);
  DIE_UNLESS(strncmp(bData, "mysql", 5) == 0);
  DIE_UNLESS(szLength == 4);
  DIE_UNLESS(bLength == 5);

  rc= mysql_stmt_fetch(stmt);
  DIE_UNLESS(rc == MYSQL_NO_DATA);

  mysql_stmt_close(stmt);
}


/* Test ext bind result */

static void test_bind_result_ext1()
{
  MYSQL_STMT *stmt;
  uint       i;
  int        rc;
  char       t_data[20];
  float      s_data;
  short      i_data;
  uchar      b_data;
  int        f_data;
  long       bData;
  char       d_data[20];
  double     szData;
  MYSQL_BIND my_bind[8];
  ulong      length[8];
  my_bool    is_null[8];
  myheader("test_bind_result_ext1");

  rc= mysql_query(mysql, "DROP TABLE IF EXISTS test_bind_result");
  myquery(rc);

  rc= mysql_query(mysql, "CREATE TABLE test_bind_result(c1 tinyint, c2 smallint, \
                                                        c3 int, c4 bigint, \
                                                        c5 float, c6 double, \
                                                        c7 varbinary(10), \
                                                        c8 varchar(10))");
  myquery(rc);

  rc= mysql_query(mysql, "INSERT INTO test_bind_result VALUES(120, 2999, 3999, 54, \
                                                              2.6, 58.89, \
                                                              '206', '6.7')");
  myquery(rc);

  rc= mysql_commit(mysql);
  myquery(rc);

  bzero((char*) my_bind, sizeof(my_bind));
  my_bind[0].buffer_type= MYSQL_TYPE_STRING;
  my_bind[0].buffer= (void *) t_data;
  my_bind[0].buffer_length= sizeof(t_data);
  my_bind[0].error= &my_bind[0].error_value;

  my_bind[1].buffer_type= MYSQL_TYPE_FLOAT;
  my_bind[1].buffer= (void *)&s_data;
  my_bind[1].buffer_length= 0;
  my_bind[1].error= &my_bind[1].error_value;

  my_bind[2].buffer_type= MYSQL_TYPE_SHORT;
  my_bind[2].buffer= (void *)&i_data;
  my_bind[2].buffer_length= 0;
  my_bind[2].error= &my_bind[2].error_value;

  my_bind[3].buffer_type= MYSQL_TYPE_TINY;
  my_bind[3].buffer= (void *)&b_data;
  my_bind[3].buffer_length= 0;
  my_bind[3].error= &my_bind[3].error_value;

  my_bind[4].buffer_type= MYSQL_TYPE_LONG;
  my_bind[4].buffer= (void *)&f_data;
  my_bind[4].buffer_length= 0;
  my_bind[4].error= &my_bind[4].error_value;

  my_bind[5].buffer_type= MYSQL_TYPE_STRING;
  my_bind[5].buffer= (void *)d_data;
  my_bind[5].buffer_length= sizeof(d_data);
  my_bind[5].error= &my_bind[5].error_value;

  my_bind[6].buffer_type= MYSQL_TYPE_LONG;
  my_bind[6].buffer= (void *)&bData;
  my_bind[6].buffer_length= 0;
  my_bind[6].error= &my_bind[6].error_value;

  my_bind[7].buffer_type= MYSQL_TYPE_DOUBLE;
  my_bind[7].buffer= (void *)&szData;
  my_bind[7].buffer_length= 0;
  my_bind[7].error= &my_bind[7].error_value;

  for (i= 0; i < array_elements(my_bind); i++)
  {
    my_bind[i].is_null= &is_null[i];
    my_bind[i].length= &length[i];
  }

  stmt= mysql_simple_prepare(mysql, "select * from test_bind_result");
  check_stmt(stmt);

  rc= mysql_stmt_bind_result(stmt, my_bind);
  check_execute(stmt, rc);

  rc= mysql_stmt_execute(stmt);
  check_execute(stmt, rc);

  rc= mysql_stmt_fetch(stmt);
  printf("rc=%d\n", rc);
  DIE_UNLESS(rc == 0);

  if (!opt_silent)
  {
    fprintf(stdout, "\n data (tiny)   : %s(%lu)", t_data, length[0]);
    fprintf(stdout, "\n data (short)  : %f(%lu)", s_data, length[1]);
    fprintf(stdout, "\n data (int)    : %d(%lu)", i_data, length[2]);
    fprintf(stdout, "\n data (big)    : %d(%lu)", b_data, length[3]);

    fprintf(stdout, "\n data (float)  : %d(%lu)", f_data, length[4]);
    fprintf(stdout, "\n data (double) : %s(%lu)", d_data, length[5]);

    fprintf(stdout, "\n data (bin)    : %ld(%lu)", bData, length[6]);
    fprintf(stdout, "\n data (str)    : %g(%lu)", szData, length[7]);
  }

  DIE_UNLESS(strcmp(t_data, "120") == 0);
  DIE_UNLESS(i_data == 3999);
  DIE_UNLESS(f_data == 2);
  DIE_UNLESS(strcmp(d_data, "58.89") == 0);
  DIE_UNLESS(b_data == 54);

  DIE_UNLESS(length[0] == 3);
  DIE_UNLESS(length[1] == 4);
  DIE_UNLESS(length[2] == 2);
  DIE_UNLESS(length[3] == 1);
  DIE_UNLESS(length[4] == 4);
  DIE_UNLESS(length[5] == 5);
  DIE_UNLESS(length[6] == 4);
  DIE_UNLESS(length[7] == 8);

  rc= mysql_stmt_fetch(stmt);
  DIE_UNLESS(rc == MYSQL_NO_DATA);

  mysql_stmt_close(stmt);
}


/* Generalized fetch conversion routine for all basic types */

static void bind_fetch(int row_count)
{
  MYSQL_STMT   *stmt;
  int          rc, i, count= row_count;
  int32        data[10];
  int8         i8_data;
  int16        i16_data;
  int32        i32_data;
  longlong     i64_data;
  float        f_data;
  double       d_data;
  char         s_data[10];
  ulong        length[10];
  MYSQL_BIND   my_bind[7];
  my_bool      is_null[7];

  stmt= mysql_simple_prepare(mysql, "INSERT INTO test_bind_fetch VALUES "
                                    "(?, ?, ?, ?, ?, ?, ?)");
  check_stmt(stmt);

  verify_param_count(stmt, 7);

  /* Always bzero all members of bind parameter */
  bzero((char*) my_bind, sizeof(my_bind));

  for (i= 0; i < (int) array_elements(my_bind); i++)
  {
    my_bind[i].buffer_type= MYSQL_TYPE_LONG;
    my_bind[i].buffer= (void *) &data[i];
  }
  rc= mysql_stmt_bind_param(stmt, my_bind);
  check_execute(stmt, rc);

  while (count--)
  {
    rc= 10+count;
    for (i= 0; i < (int) array_elements(my_bind); i++)
    {
      data[i]= rc+i;
      rc+= 12;
    }
    rc= mysql_stmt_execute(stmt);
    check_execute(stmt, rc);
  }

  rc= mysql_commit(mysql);
  myquery(rc);

  mysql_stmt_close(stmt);

  rc= my_stmt_result("SELECT * FROM test_bind_fetch");
  DIE_UNLESS(row_count == rc);

  stmt= mysql_simple_prepare(mysql, "SELECT * FROM test_bind_fetch");
  check_stmt(stmt);

  for (i= 0; i < (int) array_elements(my_bind); i++)
  {
    my_bind[i].buffer= (void *) &data[i];
    my_bind[i].length= &length[i];
    my_bind[i].is_null= &is_null[i];
  }

  my_bind[0].buffer_type= MYSQL_TYPE_TINY;
  my_bind[0].buffer= (void *)&i8_data;

  my_bind[1].buffer_type= MYSQL_TYPE_SHORT;
  my_bind[1].buffer= (void *)&i16_data;

  my_bind[2].buffer_type= MYSQL_TYPE_LONG;
  my_bind[2].buffer= (void *)&i32_data;

  my_bind[3].buffer_type= MYSQL_TYPE_LONGLONG;
  my_bind[3].buffer= (void *)&i64_data;

  my_bind[4].buffer_type= MYSQL_TYPE_FLOAT;
  my_bind[4].buffer= (void *)&f_data;

  my_bind[5].buffer_type= MYSQL_TYPE_DOUBLE;
  my_bind[5].buffer= (void *)&d_data;

  my_bind[6].buffer_type= MYSQL_TYPE_STRING;
  my_bind[6].buffer= (void *)&s_data;
  my_bind[6].buffer_length= sizeof(s_data);

  rc= mysql_stmt_bind_result(stmt, my_bind);
  check_execute(stmt, rc);

  rc= mysql_stmt_execute(stmt);
  check_execute(stmt, rc);

  rc= mysql_stmt_store_result(stmt);
  check_execute(stmt, rc);

  while (row_count--)
  {
    rc= mysql_stmt_fetch(stmt);
    check_execute(stmt, rc);

    if (!opt_silent)
    {
      fprintf(stdout, "\n");
      fprintf(stdout, "\n tiny     : %ld(%lu)", (ulong) i8_data, length[0]);
      fprintf(stdout, "\n short    : %ld(%lu)", (ulong) i16_data, length[1]);
      fprintf(stdout, "\n int      : %ld(%lu)", (ulong) i32_data, length[2]);
      fprintf(stdout, "\n longlong : %ld(%lu)", (ulong) i64_data, length[3]);
      fprintf(stdout, "\n float    : %f(%lu)",  f_data,  length[4]);
      fprintf(stdout, "\n double   : %g(%lu)",  d_data,  length[5]);
      fprintf(stdout, "\n char     : %s(%lu)",  s_data,  length[6]);
    }
    rc= 10+row_count;

    /* TINY */
    DIE_UNLESS((int) i8_data == rc);
    DIE_UNLESS(length[0] == 1);
    rc+= 13;

    /* SHORT */
    DIE_UNLESS((int) i16_data == rc);
    DIE_UNLESS(length[1] == 2);
    rc+= 13;

    /* LONG */
    DIE_UNLESS((int) i32_data == rc);
    DIE_UNLESS(length[2] == 4);
    rc+= 13;

    /* LONGLONG */
    DIE_UNLESS((int) i64_data == rc);
    DIE_UNLESS(length[3] == 8);
    rc+= 13;

    /* FLOAT */
    DIE_UNLESS((int)f_data == rc);
    DIE_UNLESS(length[4] == 4);
    rc+= 13;

    /* DOUBLE */
    DIE_UNLESS((int)d_data == rc);
    DIE_UNLESS(length[5] == 8);
    rc+= 13;

    /* CHAR */
    {
      char buff[20];
      long len= my_sprintf(buff, (buff, "%d", rc));
      DIE_UNLESS(strcmp(s_data, buff) == 0);
      DIE_UNLESS(length[6] == (ulong) len);
    }
  }
  rc= mysql_stmt_fetch(stmt);
  DIE_UNLESS(rc == MYSQL_NO_DATA);

  mysql_stmt_close(stmt);
}


/* Test fetching of date, time and ts */

static void test_fetch_date()
{
  MYSQL_STMT *stmt;
  uint       i;
  int        rc, year;
  char       date[25], my_time[25], ts[25], ts_4[25], ts_6[20], dt[20];
  ulong      d_length, t_length, ts_length, ts4_length, ts6_length,
             dt_length, y_length;
  MYSQL_BIND my_bind[8];
  my_bool    is_null[8];
  ulong      length[8];

  myheader("test_fetch_date");

  rc= mysql_query(mysql, "DROP TABLE IF EXISTS test_bind_result");
  myquery(rc);

  rc= mysql_query(mysql, "CREATE TABLE test_bind_result(c1 date, c2 time, \
                                                        c3 timestamp, \
                                                        c4 year, \
                                                        c5 datetime, \
                                                        c6 timestamp, \
                                                        c7 timestamp)");
  myquery(rc);

  rc= mysql_query(mysql, "SET SQL_MODE=''");
  rc= mysql_query(mysql, "INSERT INTO test_bind_result VALUES('2002-01-02', \
                                                              '12:49:00', \
                                                              '2002-01-02 17:46:59', \
                                                              2010, \
                                                              '2010-07-10', \
                                                              '2020', '1999-12-29')");
  myquery(rc);

  rc= mysql_commit(mysql);
  myquery(rc);

  bzero((char*) my_bind, sizeof(my_bind));
  for (i= 0; i < array_elements(my_bind); i++)
  {
    my_bind[i].is_null= &is_null[i];
    my_bind[i].length= &length[i];
  }

  my_bind[0].buffer_type= MYSQL_TYPE_STRING;
  my_bind[1]= my_bind[2]= my_bind[0];

  my_bind[0].buffer= (void *)&date;
  my_bind[0].buffer_length= sizeof(date);
  my_bind[0].length= &d_length;

  my_bind[1].buffer= (void *)&my_time;
  my_bind[1].buffer_length= sizeof(my_time);
  my_bind[1].length= &t_length;

  my_bind[2].buffer= (void *)&ts;
  my_bind[2].buffer_length= sizeof(ts);
  my_bind[2].length= &ts_length;

  my_bind[3].buffer_type= MYSQL_TYPE_LONG;
  my_bind[3].buffer= (void *)&year;
  my_bind[3].length= &y_length;

  my_bind[4].buffer_type= MYSQL_TYPE_STRING;
  my_bind[4].buffer= (void *)&dt;
  my_bind[4].buffer_length= sizeof(dt);
  my_bind[4].length= &dt_length;

  my_bind[5].buffer_type= MYSQL_TYPE_STRING;
  my_bind[5].buffer= (void *)&ts_4;
  my_bind[5].buffer_length= sizeof(ts_4);
  my_bind[5].length= &ts4_length;

  my_bind[6].buffer_type= MYSQL_TYPE_STRING;
  my_bind[6].buffer= (void *)&ts_6;
  my_bind[6].buffer_length= sizeof(ts_6);
  my_bind[6].length= &ts6_length;

  rc= my_stmt_result("SELECT * FROM test_bind_result");
  DIE_UNLESS(rc == 1);

  stmt= mysql_simple_prepare(mysql, "SELECT * FROM test_bind_result");
  check_stmt(stmt);

  rc= mysql_stmt_bind_result(stmt, my_bind);
  check_execute(stmt, rc);

  rc= mysql_stmt_execute(stmt);
  check_execute(stmt, rc);

  ts_4[0]= '\0';
  rc= mysql_stmt_fetch(stmt);
  check_execute(stmt, rc);

  if (!opt_silent)
  {
    fprintf(stdout, "\n date   : %s(%lu)", date, d_length);
    fprintf(stdout, "\n time   : %s(%lu)", my_time, t_length);
    fprintf(stdout, "\n ts     : %s(%lu)", ts, ts_length);
    fprintf(stdout, "\n year   : %d(%lu)", year, y_length);
    fprintf(stdout, "\n dt     : %s(%lu)", dt,  dt_length);
    fprintf(stdout, "\n ts(4)  : %s(%lu)", ts_4, ts4_length);
    fprintf(stdout, "\n ts(6)  : %s(%lu)", ts_6, ts6_length);
  }

  DIE_UNLESS(strcmp(date, "2002-01-02") == 0);
  DIE_UNLESS(d_length == 10);

  DIE_UNLESS(strcmp(my_time, "12:49:00") == 0);
  DIE_UNLESS(t_length == 8);

  DIE_UNLESS(strcmp(ts, "2002-01-02 17:46:59") == 0);
  DIE_UNLESS(ts_length == 19);

  DIE_UNLESS(year == 2010);
  DIE_UNLESS(y_length == 4);

  DIE_UNLESS(strcmp(dt, "2010-07-10 00:00:00") == 0);
  DIE_UNLESS(dt_length == 19);

  DIE_UNLESS(strcmp(ts_4, "0000-00-00 00:00:00") == 0);
  DIE_UNLESS(ts4_length == strlen("0000-00-00 00:00:00"));

  DIE_UNLESS(strcmp(ts_6, "1999-12-29 00:00:00") == 0);
  DIE_UNLESS(ts6_length == 19);

  rc= mysql_stmt_fetch(stmt);
  DIE_UNLESS(rc == MYSQL_NO_DATA);

  mysql_stmt_close(stmt);
}


/* Test fetching of str to all types */

static void test_fetch_str()
{
  int rc;

  myheader("test_fetch_str");

  rc= mysql_query(mysql, "DROP TABLE IF EXISTS test_bind_fetch");
  myquery(rc);

  rc= mysql_query(mysql, "CREATE TABLE test_bind_fetch(c1 char(10), \
                                                     c2 char(10), \
                                                     c3 char(20), \
                                                     c4 char(20), \
                                                     c5 char(30), \
                                                     c6 char(40), \
                                                     c7 char(20))");
  myquery(rc);

  bind_fetch(3);
}


/* Test fetching of long to all types */

static void test_fetch_long()
{
  int rc;

  myheader("test_fetch_long");

  rc= mysql_query(mysql, "DROP TABLE IF EXISTS test_bind_fetch");
  myquery(rc);

  rc= mysql_query(mysql, "CREATE TABLE test_bind_fetch(c1 int unsigned, \
                                                     c2 int unsigned, \
                                                     c3 int, \
                                                     c4 int, \
                                                     c5 int, \
                                                     c6 int unsigned, \
                                                     c7 int)");
  myquery(rc);

  bind_fetch(4);
}


/* Test fetching of short to all types */

static void test_fetch_short()
{
  int rc;

  myheader("test_fetch_short");

  rc= mysql_query(mysql, "DROP TABLE IF EXISTS test_bind_fetch");
  myquery(rc);

  rc= mysql_query(mysql, "CREATE TABLE test_bind_fetch(c1 smallint unsigned, \
                                                     c2 smallint, \
                                                     c3 smallint unsigned, \
                                                     c4 smallint, \
                                                     c5 smallint, \
                                                     c6 smallint, \
                                                     c7 smallint unsigned)");
  myquery(rc);

  bind_fetch(5);
}


/* Test fetching of tiny to all types */

static void test_fetch_tiny()
{
  int rc;

  myheader("test_fetch_tiny");

  rc= mysql_query(mysql, "DROP TABLE IF EXISTS test_bind_fetch");
  myquery(rc);

  rc= mysql_query(mysql, "CREATE TABLE test_bind_fetch(c1 tinyint unsigned, \
                                                     c2 tinyint, \
                                                     c3 tinyint unsigned, \
                                                     c4 tinyint, \
                                                     c5 tinyint, \
                                                     c6 tinyint, \
                                                     c7 tinyint unsigned)");
  myquery(rc);

  bind_fetch(3);

}


/* Test fetching of longlong to all types */

static void test_fetch_bigint()
{
  int rc;

  myheader("test_fetch_bigint");

  rc= mysql_query(mysql, "DROP TABLE IF EXISTS test_bind_fetch");
  myquery(rc);

  rc= mysql_query(mysql, "CREATE TABLE test_bind_fetch(c1 bigint, \
                                                     c2 bigint, \
                                                     c3 bigint unsigned, \
                                                     c4 bigint unsigned, \
                                                     c5 bigint unsigned, \
                                                     c6 bigint unsigned, \
                                                     c7 bigint unsigned)");
  myquery(rc);

  bind_fetch(2);

}


/* Test fetching of float to all types */

static void test_fetch_float()
{
  int rc;

  myheader("test_fetch_float");

  rc= mysql_query(mysql, "DROP TABLE IF EXISTS test_bind_fetch");
  myquery(rc);

  rc= mysql_query(mysql, "CREATE TABLE test_bind_fetch(c1 float(3), \
                                                     c2 float, \
                                                     c3 float unsigned, \
                                                     c4 float, \
                                                     c5 float, \
                                                     c6 float, \
                                                     c7 float(10) unsigned)");
  myquery(rc);

  bind_fetch(2);

}


/* Test fetching of double to all types */

static void test_fetch_double()
{
  int rc;

  myheader("test_fetch_double");

  rc= mysql_query(mysql, "DROP TABLE IF EXISTS test_bind_fetch");
  myquery(rc);

  rc= mysql_query(mysql, "CREATE TABLE test_bind_fetch(c1 double(5, 2), "
                         "c2 double unsigned, c3 double unsigned, "
                         "c4 double unsigned, c5 double unsigned, "
                         "c6 double unsigned, c7 double unsigned)");
  myquery(rc);

  bind_fetch(3);

}


/* Test simple prepare with all possible types */

static void test_prepare_ext()
{
  MYSQL_STMT *stmt;
  int        rc;
  char       *sql;
  int        nData= 1;
  char       tData= 1;
  short      sData= 10;
  longlong   bData= 20;
  MYSQL_BIND my_bind[6];
  char query[MAX_TEST_QUERY_LENGTH];
  myheader("test_prepare_ext");

  rc= mysql_query(mysql, "DROP TABLE IF EXISTS test_prepare_ext");
  myquery(rc);

  sql= (char *)"CREATE TABLE test_prepare_ext"
               "("
               " c1  tinyint,"
               " c2  smallint,"
               " c3  mediumint,"
               " c4  int,"
               " c5  integer,"
               " c6  bigint,"
               " c7  float,"
               " c8  double,"
               " c9  double precision,"
               " c10 real,"
               " c11 decimal(7, 4),"
               " c12 numeric(8, 4),"
               " c13 date,"
               " c14 datetime,"
               " c15 timestamp,"
               " c16 time,"
               " c17 year,"
               " c18 bit,"
               " c19 bool,"
               " c20 char,"
               " c21 char(10),"
               " c22 varchar(30),"
               " c23 tinyblob,"
               " c24 tinytext,"
               " c25 blob,"
               " c26 text,"
               " c27 mediumblob,"
               " c28 mediumtext,"
               " c29 longblob,"
               " c30 longtext,"
               " c31 enum('one', 'two', 'three'),"
               " c32 set('monday', 'tuesday', 'wednesday'))";

  rc= mysql_query(mysql, sql);
  myquery(rc);

  /* insert by prepare - all integers */
  strmov(query, (char *)"INSERT INTO test_prepare_ext(c1, c2, c3, c4, c5, c6) VALUES(?, ?, ?, ?, ?, ?)");
  stmt= mysql_simple_prepare(mysql, query);
  check_stmt(stmt);

  verify_param_count(stmt, 6);

  /* Always bzero all members of bind parameter */
  bzero((char*) my_bind, sizeof(my_bind));

  /*tinyint*/
  my_bind[0].buffer_type= MYSQL_TYPE_TINY;
  my_bind[0].buffer= (void *)&tData;

  /*smallint*/
  my_bind[1].buffer_type= MYSQL_TYPE_SHORT;
  my_bind[1].buffer= (void *)&sData;

  /*mediumint*/
  my_bind[2].buffer_type= MYSQL_TYPE_LONG;
  my_bind[2].buffer= (void *)&nData;

  /*int*/
  my_bind[3].buffer_type= MYSQL_TYPE_LONG;
  my_bind[3].buffer= (void *)&nData;

  /*integer*/
  my_bind[4].buffer_type= MYSQL_TYPE_LONG;
  my_bind[4].buffer= (void *)&nData;

  /*bigint*/
  my_bind[5].buffer_type= MYSQL_TYPE_LONGLONG;
  my_bind[5].buffer= (void *)&bData;

  rc= mysql_stmt_bind_param(stmt, my_bind);
  check_execute(stmt, rc);

  /*
  *  integer to integer
  */
  for (nData= 0; nData<10; nData++, tData++, sData++, bData++)
  {
    rc= mysql_stmt_execute(stmt);
    check_execute(stmt, rc);
  }
  mysql_stmt_close(stmt);

  /* now fetch the results ..*/

  stmt= mysql_simple_prepare(mysql, "SELECT c1, c2, c3, c4, c5, c6 "
                                    "FROM test_prepare_ext");
  check_stmt(stmt);

  /* get the result */
  rc= mysql_stmt_execute(stmt);
  check_execute(stmt, rc);

  rc= my_process_stmt_result(stmt);
  DIE_UNLESS(nData == rc);

  mysql_stmt_close(stmt);
}


/* Test real and alias names */

static void test_field_names()
{
  int        rc;
  MYSQL_RES  *result;

  myheader("test_field_names");

  if (!opt_silent)
    fprintf(stdout, "\n %d, %d, %d", MYSQL_TYPE_DECIMAL, MYSQL_TYPE_NEWDATE, MYSQL_TYPE_ENUM);
  rc= mysql_query(mysql, "DROP TABLE IF EXISTS test_field_names1");
  myquery(rc);

  rc= mysql_query(mysql, "DROP TABLE IF EXISTS test_field_names2");
  myquery(rc);

  rc= mysql_query(mysql, "CREATE TABLE test_field_names1(id int, name varchar(50))");
  myquery(rc);

  rc= mysql_query(mysql, "CREATE TABLE test_field_names2(id int, name varchar(50))");
  myquery(rc);

  /* with table name included with TRUE column name */
  rc= mysql_query(mysql, "SELECT id as 'id-alias' FROM test_field_names1");
  myquery(rc);

  result= mysql_use_result(mysql);
  mytest(result);

  rc= my_process_result_set(result);
  DIE_UNLESS(rc == 0);
  mysql_free_result(result);

  /* with table name included with TRUE column name */
  rc= mysql_query(mysql, "SELECT t1.id as 'id-alias', test_field_names2.name FROM test_field_names1 t1, test_field_names2");
  myquery(rc);

  result= mysql_use_result(mysql);
  mytest(result);

  rc= my_process_result_set(result);
  DIE_UNLESS(rc == 0);
  mysql_free_result(result);
}


/* Test warnings */

static void test_warnings()
{
  int        rc;
  MYSQL_RES  *result;

  myheader("test_warnings");

  mysql_query(mysql, "DROP TABLE if exists test_non_exists");

  rc= mysql_query(mysql, "DROP TABLE if exists test_non_exists");
  myquery(rc);

  if (!opt_silent)
    fprintf(stdout, "\n total warnings: %d", mysql_warning_count(mysql));
  rc= mysql_query(mysql, "SHOW WARNINGS");
  myquery(rc);

  result= mysql_store_result(mysql);
  mytest(result);

  rc= my_process_result_set(result);
  DIE_UNLESS(rc == 1);
  mysql_free_result(result);
}


/* Test errors */

static void test_errors()
{
  int        rc;
  MYSQL_RES  *result;

  myheader("test_errors");

  mysql_query(mysql, "DROP TABLE if exists test_non_exists");

  rc= mysql_query(mysql, "DROP TABLE test_non_exists");
  myquery_r(rc);

  rc= mysql_query(mysql, "SHOW ERRORS");
  myquery(rc);

  result= mysql_store_result(mysql);
  mytest(result);

  (void) my_process_result_set(result);
  mysql_free_result(result);
}


/* Test simple prepare-insert */

static void test_insert()
{
  MYSQL_STMT *stmt;
  int        rc;
  char       str_data[50];
  char       tiny_data;
  MYSQL_RES  *result;
  MYSQL_BIND my_bind[2];
  ulong      length;

  myheader("test_insert");

  rc= mysql_autocommit(mysql, TRUE);
  myquery(rc);

  rc= mysql_query(mysql, "DROP TABLE IF EXISTS test_prep_insert");
  myquery(rc);

  rc= mysql_query(mysql, "CREATE TABLE test_prep_insert(col1 tinyint, \
                                col2 varchar(50))");
  myquery(rc);

  /* insert by prepare */
  stmt= mysql_simple_prepare(mysql,
                             "INSERT INTO test_prep_insert VALUES(?, ?)");
  check_stmt(stmt);

  verify_param_count(stmt, 2);

  /*
    We need to bzero bind structure because mysql_stmt_bind_param checks all
    its members.
  */
  bzero((char*) my_bind, sizeof(my_bind));

  /* tinyint */
  my_bind[0].buffer_type= MYSQL_TYPE_TINY;
  my_bind[0].buffer= (void *)&tiny_data;

  /* string */
  my_bind[1].buffer_type= MYSQL_TYPE_STRING;
  my_bind[1].buffer= str_data;
  my_bind[1].buffer_length= sizeof(str_data);;
  my_bind[1].length= &length;

  rc= mysql_stmt_bind_param(stmt, my_bind);
  check_execute(stmt, rc);

  /* now, execute the prepared statement to insert 10 records.. */
  for (tiny_data= 0; tiny_data < 3; tiny_data++)
  {
    length= my_sprintf(str_data, (str_data, "MySQL%d", tiny_data));
    rc= mysql_stmt_execute(stmt);
    check_execute(stmt, rc);
  }

  mysql_stmt_close(stmt);

  /* now fetch the results ..*/
  rc= mysql_commit(mysql);
  myquery(rc);

  /* test the results now, only one row should exist */
  rc= mysql_query(mysql, "SELECT * FROM test_prep_insert");
  myquery(rc);

  /* get the result */
  result= mysql_store_result(mysql);
  mytest(result);

  rc= my_process_result_set(result);
  DIE_UNLESS((int) tiny_data == rc);
  mysql_free_result(result);

}


/* Test simple prepare-resultset info */

static void test_prepare_resultset()
{
  MYSQL_STMT *stmt;
  int        rc;
  MYSQL_RES  *result;

  myheader("test_prepare_resultset");

  rc= mysql_autocommit(mysql, TRUE);
  myquery(rc);

  rc= mysql_query(mysql, "DROP TABLE IF EXISTS test_prepare_resultset");
  myquery(rc);

  rc= mysql_query(mysql, "CREATE TABLE test_prepare_resultset(id int, \
                                name varchar(50), extra double)");
  myquery(rc);

  stmt= mysql_simple_prepare(mysql, "SELECT * FROM test_prepare_resultset");
  check_stmt(stmt);

  verify_param_count(stmt, 0);

  result= mysql_stmt_result_metadata(stmt);
  mytest(result);
  my_print_result_metadata(result);
  mysql_free_result(result);
  mysql_stmt_close(stmt);
}


/* Test field flags (verify .NET provider) */

static void test_field_flags()
{
  int          rc;
  MYSQL_RES    *result;
  MYSQL_FIELD  *field;
  unsigned int i;


  myheader("test_field_flags");

  rc= mysql_query(mysql, "DROP TABLE IF EXISTS test_field_flags");
  myquery(rc);

  rc= mysql_query(mysql, "CREATE TABLE test_field_flags(id int NOT NULL AUTO_INCREMENT PRIMARY KEY, \
                                                        id1 int NOT NULL, \
                                                        id2 int UNIQUE, \
                                                        id3 int, \
                                                        id4 int NOT NULL, \
                                                        id5 int, \
                                                        KEY(id3, id4))");
  myquery(rc);

  /* with table name included with TRUE column name */
  rc= mysql_query(mysql, "SELECT * FROM test_field_flags");
  myquery(rc);

  result= mysql_use_result(mysql);
  mytest(result);

  mysql_field_seek(result, 0);
  if (!opt_silent)
    fputc('\n', stdout);

  for(i= 0; i< mysql_num_fields(result); i++)
  {
    field= mysql_fetch_field(result);
    if (!opt_silent)
    {
      fprintf(stdout, "\n field:%d", i);
      if (field->flags & NOT_NULL_FLAG)
        fprintf(stdout, "\n  NOT_NULL_FLAG");
      if (field->flags & PRI_KEY_FLAG)
        fprintf(stdout, "\n  PRI_KEY_FLAG");
      if (field->flags & UNIQUE_KEY_FLAG)
        fprintf(stdout, "\n  UNIQUE_KEY_FLAG");
      if (field->flags & MULTIPLE_KEY_FLAG)
        fprintf(stdout, "\n  MULTIPLE_KEY_FLAG");
      if (field->flags & AUTO_INCREMENT_FLAG)
        fprintf(stdout, "\n  AUTO_INCREMENT_FLAG");

    }
  }
  mysql_free_result(result);
}


/* Test mysql_stmt_close for open stmts */

static void test_stmt_close()
{
  MYSQL *lmysql;
  MYSQL_STMT *stmt1, *stmt2, *stmt3, *stmt_x;
  MYSQL_BIND  my_bind[1];
  MYSQL_RES   *result;
  unsigned int  count;
  int   rc;
  char query[MAX_TEST_QUERY_LENGTH];

  myheader("test_stmt_close");

  if (!opt_silent)
    fprintf(stdout, "\n Establishing a test connection ...");
  if (!(lmysql= mysql_init(NULL)))
  {
    myerror("mysql_init() failed");
    exit(1);
  }
  if (!(mysql_real_connect(lmysql, opt_host, opt_user,
                           opt_password, current_db, opt_port,
                           opt_unix_socket, 0)))
  {
    myerror("connection failed");
    exit(1);
  }
  lmysql->reconnect= 1;
  if (!opt_silent)
    fprintf(stdout, "OK");


  /* set AUTOCOMMIT to ON*/
  mysql_autocommit(lmysql, TRUE);

  rc= mysql_query(lmysql, "DROP TABLE IF EXISTS test_stmt_close");
  myquery(rc);

  rc= mysql_query(lmysql, "CREATE TABLE test_stmt_close(id int)");
  myquery(rc);

  strmov(query, "DO \"nothing\"");
  stmt1= mysql_simple_prepare(lmysql, query);
  check_stmt(stmt1);

  verify_param_count(stmt1, 0);

  strmov(query, "INSERT INTO test_stmt_close(id) VALUES(?)");
  stmt_x= mysql_simple_prepare(mysql, query);
  check_stmt(stmt_x);

  verify_param_count(stmt_x, 1);

  strmov(query, "UPDATE test_stmt_close SET id= ? WHERE id= ?");
  stmt3= mysql_simple_prepare(lmysql, query);
  check_stmt(stmt3);

  verify_param_count(stmt3, 2);

  strmov(query, "SELECT * FROM test_stmt_close WHERE id= ?");
  stmt2= mysql_simple_prepare(lmysql, query);
  check_stmt(stmt2);

  verify_param_count(stmt2, 1);

  rc= mysql_stmt_close(stmt1);
  if (!opt_silent)
    fprintf(stdout, "\n mysql_close_stmt(1) returned: %d", rc);
  DIE_UNLESS(rc == 0);

  /*
    Originally we were going to close all statements automatically in
    mysql_close(). This proved to not work well - users weren't able to
    close statements by hand once mysql_close() had been called.
    Now mysql_close() doesn't free any statements, so this test doesn't
    serve its original designation any more.
    Here we free stmt2 and stmt3 by hand to avoid memory leaks.
  */
  mysql_stmt_close(stmt2);
  mysql_stmt_close(stmt3);
  mysql_close(lmysql);

  /*
    We need to bzero bind structure because mysql_stmt_bind_param checks all
    its members.
  */
  bzero((char*) my_bind, sizeof(my_bind));

  my_bind[0].buffer= (void *)&count;
  my_bind[0].buffer_type= MYSQL_TYPE_LONG;
  count= 100;

  rc= mysql_stmt_bind_param(stmt_x, my_bind);
  check_execute(stmt_x, rc);

  rc= mysql_stmt_execute(stmt_x);
  check_execute(stmt_x, rc);

  verify_st_affected_rows(stmt_x, 1);

  rc= mysql_stmt_close(stmt_x);
  if (!opt_silent)
    fprintf(stdout, "\n mysql_close_stmt(x) returned: %d", rc);
  DIE_UNLESS( rc == 0);

  rc= mysql_query(mysql, "SELECT id FROM test_stmt_close");
  myquery(rc);

  result= mysql_store_result(mysql);
  mytest(result);

  rc= my_process_result_set(result);
  DIE_UNLESS(rc == 1);
  mysql_free_result(result);
}


/* Test simple set-variable prepare */

static void test_set_variable()
{
  MYSQL_STMT *stmt, *stmt1;
  int        rc;
  int        set_count, def_count, get_count;
  ulong      length;
  char       var[NAME_LEN+1];
  MYSQL_BIND set_bind[1], get_bind[2];

  myheader("test_set_variable");

  mysql_autocommit(mysql, TRUE);

  stmt1= mysql_simple_prepare(mysql, "show variables like 'max_error_count'");
  check_stmt(stmt1);

  /*
    We need to bzero bind structure because mysql_stmt_bind_param checks all
    its members.
  */
  bzero((char*) get_bind, sizeof(get_bind));

  get_bind[0].buffer_type= MYSQL_TYPE_STRING;
  get_bind[0].buffer= (void *)var;
  get_bind[0].length= &length;
  get_bind[0].buffer_length= (int)NAME_LEN;
  length= NAME_LEN;

  get_bind[1].buffer_type= MYSQL_TYPE_LONG;
  get_bind[1].buffer= (void *)&get_count;

  rc= mysql_stmt_execute(stmt1);
  check_execute(stmt1, rc);

  rc= mysql_stmt_bind_result(stmt1, get_bind);
  check_execute(stmt1, rc);

  rc= mysql_stmt_fetch(stmt1);
  check_execute(stmt1, rc);

  if (!opt_silent)
    fprintf(stdout, "\n max_error_count(default): %d", get_count);
  def_count= get_count;

  DIE_UNLESS(strcmp(var, "max_error_count") == 0);
  rc= mysql_stmt_fetch(stmt1);
  DIE_UNLESS(rc == MYSQL_NO_DATA);

  stmt= mysql_simple_prepare(mysql, "set max_error_count= ?");
  check_stmt(stmt);

  bzero((char*) set_bind, sizeof(set_bind));

  set_bind[0].buffer_type= MYSQL_TYPE_LONG;
  set_bind[0].buffer= (void *)&set_count;

  rc= mysql_stmt_bind_param(stmt, set_bind);
  check_execute(stmt, rc);

  set_count= 31;
  rc= mysql_stmt_execute(stmt);
  check_execute(stmt, rc);

  mysql_commit(mysql);

  rc= mysql_stmt_execute(stmt1);
  check_execute(stmt1, rc);

  rc= mysql_stmt_fetch(stmt1);
  check_execute(stmt1, rc);

  if (!opt_silent)
    fprintf(stdout, "\n max_error_count         : %d", get_count);
  DIE_UNLESS(get_count == set_count);

  rc= mysql_stmt_fetch(stmt1);
  DIE_UNLESS(rc == MYSQL_NO_DATA);

  /* restore back to default */
  set_count= def_count;
  rc= mysql_stmt_execute(stmt);
  check_execute(stmt, rc);

  rc= mysql_stmt_execute(stmt1);
  check_execute(stmt1, rc);

  rc= mysql_stmt_fetch(stmt1);
  check_execute(stmt1, rc);

  if (!opt_silent)
    fprintf(stdout, "\n max_error_count(default): %d", get_count);
  DIE_UNLESS(get_count == set_count);

  rc= mysql_stmt_fetch(stmt1);
  DIE_UNLESS(rc == MYSQL_NO_DATA);

  mysql_stmt_close(stmt);
  mysql_stmt_close(stmt1);
}

#if NOT_USED

/* Insert meta info .. */

static void test_insert_meta()
{
  MYSQL_STMT *stmt;
  int        rc;
  MYSQL_RES  *result;
  MYSQL_FIELD *field;

  myheader("test_insert_meta");

  rc= mysql_autocommit(mysql, TRUE);
  myquery(rc);

  rc= mysql_query(mysql, "DROP TABLE IF EXISTS test_prep_insert");
  myquery(rc);

  rc= mysql_query(mysql, "CREATE TABLE test_prep_insert(col1 tinyint, \
                                col2 varchar(50), col3 varchar(30))");
  myquery(rc);

  strmov(query, "INSERT INTO test_prep_insert VALUES(10, 'venu1', 'test')");
  stmt= mysql_simple_prepare(mysql, query);
  check_stmt(stmt);

  verify_param_count(stmt, 0);

  result= mysql_param_result(stmt);
  mytest_r(result);

  mysql_stmt_close(stmt);

  strmov(query, "INSERT INTO test_prep_insert VALUES(?, 'venu', ?)");
  stmt= mysql_simple_prepare(mysql, query);
  check_stmt(stmt);

  verify_param_count(stmt, 2);

  result= mysql_param_result(stmt);
  mytest(result);

  my_print_result_metadata(result);

  mysql_field_seek(result, 0);
  field= mysql_fetch_field(result);
  mytest(field);
  if (!opt_silent)
    fprintf(stdout, "\n obtained: `%s` (expected: `%s`)", field->name, "col1");
  DIE_UNLESS(strcmp(field->name, "col1") == 0);

  field= mysql_fetch_field(result);
  mytest(field);
  if (!opt_silent)
    fprintf(stdout, "\n obtained: `%s` (expected: `%s`)", field->name, "col3");
  DIE_UNLESS(strcmp(field->name, "col3") == 0);

  field= mysql_fetch_field(result);
  mytest_r(field);

  mysql_free_result(result);
  mysql_stmt_close(stmt);
}


/* Update meta info .. */

static void test_update_meta()
{
  MYSQL_STMT *stmt;
  int        rc;
  MYSQL_RES  *result;
  MYSQL_FIELD *field;

  myheader("test_update_meta");

  rc= mysql_autocommit(mysql, TRUE);
  myquery(rc);

  rc= mysql_query(mysql, "DROP TABLE IF EXISTS test_prep_update");
  myquery(rc);

  rc= mysql_query(mysql, "CREATE TABLE test_prep_update(col1 tinyint, \
                                col2 varchar(50), col3 varchar(30))");
  myquery(rc);

  strmov(query, "UPDATE test_prep_update SET col1=10, col2='venu1' WHERE col3='test'");
  stmt= mysql_simple_prepare(mysql, query);
  check_stmt(stmt);

  verify_param_count(stmt, 0);

  result= mysql_param_result(stmt);
  mytest_r(result);

  mysql_stmt_close(stmt);

  strmov(query, "UPDATE test_prep_update SET col1=?, col2='venu' WHERE col3=?");
  stmt= mysql_simple_prepare(mysql, query);
  check_stmt(stmt);

  verify_param_count(stmt, 2);

  result= mysql_param_result(stmt);
  mytest(result);

  my_print_result_metadata(result);

  mysql_field_seek(result, 0);
  field= mysql_fetch_field(result);
  mytest(field);
  if (!opt_silent)
  {
    fprintf(stdout, "\n col obtained: `%s` (expected: `%s`)", field->name, "col1");
    fprintf(stdout, "\n tab obtained: `%s` (expected: `%s`)", field->table, "test_prep_update");
  }
  DIE_UNLESS(strcmp(field->name, "col1") == 0);
  DIE_UNLESS(strcmp(field->table, "test_prep_update") == 0);

  field= mysql_fetch_field(result);
  mytest(field);
  if (!opt_silent)
  {
    fprintf(stdout, "\n col obtained: `%s` (expected: `%s`)", field->name, "col3");
    fprintf(stdout, "\n tab obtained: `%s` (expected: `%s`)", field->table, "test_prep_update");
  }
  DIE_UNLESS(strcmp(field->name, "col3") == 0);
  DIE_UNLESS(strcmp(field->table, "test_prep_update") == 0);

  field= mysql_fetch_field(result);
  mytest_r(field);

  mysql_free_result(result);
  mysql_stmt_close(stmt);
}


/* Select meta info .. */

static void test_select_meta()
{
  MYSQL_STMT *stmt;
  int        rc;
  MYSQL_RES  *result;
  MYSQL_FIELD *field;

  myheader("test_select_meta");

  rc= mysql_autocommit(mysql, TRUE);
  myquery(rc);

  rc= mysql_query(mysql, "DROP TABLE IF EXISTS test_prep_select");
  myquery(rc);

  rc= mysql_query(mysql, "CREATE TABLE test_prep_select(col1 tinyint, \
                                col2 varchar(50), col3 varchar(30))");
  myquery(rc);

  strmov(query, "SELECT * FROM test_prep_select WHERE col1=10");
  stmt= mysql_simple_prepare(mysql, query);
  check_stmt(stmt);

  verify_param_count(stmt, 0);

  result= mysql_param_result(stmt);
  mytest_r(result);

  strmov(query, "SELECT col1, col3 from test_prep_select WHERE col1=? AND col3='test' AND col2= ?");
  stmt= mysql_simple_prepare(mysql, query);
  check_stmt(stmt);

  verify_param_count(stmt, 2);

  result= mysql_param_result(stmt);
  mytest(result);

  my_print_result_metadata(result);

  mysql_field_seek(result, 0);
  field= mysql_fetch_field(result);
  mytest(field);
  if (!opt_silent)
  {
    fprintf(stdout, "\n col obtained: `%s` (expected: `%s`)", field->name, "col1");
    fprintf(stdout, "\n tab obtained: `%s` (expected: `%s`)", field->table, "test_prep_select");
  }
  DIE_UNLESS(strcmp(field->name, "col1") == 0);
  DIE_UNLESS(strcmp(field->table, "test_prep_select") == 0);

  field= mysql_fetch_field(result);
  mytest(field);
  if (!opt_silent)
  {
    fprintf(stdout, "\n col obtained: `%s` (expected: `%s`)", field->name, "col2");
    fprintf(stdout, "\n tab obtained: `%s` (expected: `%s`)", field->table, "test_prep_select");
  }
  DIE_UNLESS(strcmp(field->name, "col2") == 0);
  DIE_UNLESS(strcmp(field->table, "test_prep_select") == 0);

  field= mysql_fetch_field(result);
  mytest_r(field);

  mysql_free_result(result);
  mysql_stmt_close(stmt);
}
#endif


/* Test FUNCTION field info / DATE_FORMAT() table_name . */

static void test_func_fields()
{
  int        rc;
  MYSQL_RES  *result;
  MYSQL_FIELD *field;

  myheader("test_func_fields");

  rc= mysql_autocommit(mysql, TRUE);
  myquery(rc);

  rc= mysql_query(mysql, "DROP TABLE IF EXISTS test_dateformat");
  myquery(rc);

  rc= mysql_query(mysql, "CREATE TABLE test_dateformat(id int, \
                                                       ts timestamp)");
  myquery(rc);

  rc= mysql_query(mysql, "INSERT INTO test_dateformat(id) values(10)");
  myquery(rc);

  rc= mysql_query(mysql, "SELECT ts FROM test_dateformat");
  myquery(rc);

  result= mysql_store_result(mysql);
  mytest(result);

  field= mysql_fetch_field(result);
  mytest(field);
  if (!opt_silent)
    fprintf(stdout, "\n table name: `%s` (expected: `%s`)", field->table,
            "test_dateformat");
  DIE_UNLESS(strcmp(field->table, "test_dateformat") == 0);

  field= mysql_fetch_field(result);
  mytest_r(field); /* no more fields */

  mysql_free_result(result);

  /* DATE_FORMAT */
  rc= mysql_query(mysql, "SELECT DATE_FORMAT(ts, '%Y') AS 'venu' FROM test_dateformat");
  myquery(rc);

  result= mysql_store_result(mysql);
  mytest(result);

  field= mysql_fetch_field(result);
  mytest(field);
  if (!opt_silent)
    fprintf(stdout, "\n table name: `%s` (expected: `%s`)", field->table, "");
  DIE_UNLESS(field->table[0] == '\0');

  field= mysql_fetch_field(result);
  mytest_r(field); /* no more fields */

  mysql_free_result(result);

  /* FIELD ALIAS TEST */
  rc= mysql_query(mysql, "SELECT DATE_FORMAT(ts, '%Y')  AS 'YEAR' FROM test_dateformat");
  myquery(rc);

  result= mysql_store_result(mysql);
  mytest(result);

  field= mysql_fetch_field(result);
  mytest(field);
  if (!opt_silent)
  {
    printf("\n field name: `%s` (expected: `%s`)", field->name, "YEAR");
    printf("\n field org name: `%s` (expected: `%s`)", field->org_name, "");
  }
  DIE_UNLESS(strcmp(field->name, "YEAR") == 0);
  DIE_UNLESS(field->org_name[0] == '\0');

  field= mysql_fetch_field(result);
  mytest_r(field); /* no more fields */

  mysql_free_result(result);
}


/* Multiple stmts .. */

static void test_multi_stmt()
{

  MYSQL_STMT  *stmt, *stmt1, *stmt2;
  int         rc;
  uint32      id;
  char        name[50];
  MYSQL_BIND  my_bind[2];
  ulong       length[2];
  my_bool     is_null[2];
  myheader("test_multi_stmt");

  rc= mysql_query(mysql, "DROP TABLE IF EXISTS test_multi_table");
  myquery(rc);

  rc= mysql_query(mysql, "CREATE TABLE test_multi_table(id int, name char(20))");
  myquery(rc);

  rc= mysql_query(mysql, "INSERT INTO test_multi_table values(10, 'mysql')");
  myquery(rc);

  stmt= mysql_simple_prepare(mysql, "SELECT * FROM test_multi_table "
                                    "WHERE id= ?");
  check_stmt(stmt);

  stmt2= mysql_simple_prepare(mysql, "UPDATE test_multi_table "
                                     "SET name='updated' WHERE id=10");
  check_stmt(stmt2);

  verify_param_count(stmt, 1);

  /*
    We need to bzero bind structure because mysql_stmt_bind_param checks all
    its members.
  */
  bzero((char*) my_bind, sizeof(my_bind));

  my_bind[0].buffer_type= MYSQL_TYPE_LONG;
  my_bind[0].buffer= (void *)&id;
  my_bind[0].is_null= &is_null[0];
  my_bind[0].length= &length[0];
  is_null[0]= 0;
  length[0]= 0;

  my_bind[1].buffer_type= MYSQL_TYPE_STRING;
  my_bind[1].buffer= (void *)name;
  my_bind[1].buffer_length= sizeof(name);
  my_bind[1].length= &length[1];
  my_bind[1].is_null= &is_null[1];

  rc= mysql_stmt_bind_param(stmt, my_bind);
  check_execute(stmt, rc);

  rc= mysql_stmt_bind_result(stmt, my_bind);
  check_execute(stmt, rc);

  id= 10;
  rc= mysql_stmt_execute(stmt);
  check_execute(stmt, rc);

  id= 999;
  rc= mysql_stmt_fetch(stmt);
  check_execute(stmt, rc);

  if (!opt_silent)
  {
    fprintf(stdout, "\n int_data: %lu(%lu)", (ulong) id, length[0]);
    fprintf(stdout, "\n str_data: %s(%lu)", name, length[1]);
  }
  DIE_UNLESS(id == 10);
  DIE_UNLESS(strcmp(name, "mysql") == 0);

  rc= mysql_stmt_fetch(stmt);
  DIE_UNLESS(rc == MYSQL_NO_DATA);

  /* alter the table schema now */
  stmt1= mysql_simple_prepare(mysql, "DELETE FROM test_multi_table "
                                     "WHERE id= ? AND "
                                     "CONVERT(name USING utf8)=?");
  check_stmt(stmt1);

  verify_param_count(stmt1, 2);

  rc= mysql_stmt_bind_param(stmt1, my_bind);
  check_execute(stmt1, rc);

  rc= mysql_stmt_execute(stmt2);
  check_execute(stmt2, rc);

  verify_st_affected_rows(stmt2, 1);

  rc= mysql_stmt_execute(stmt);
  check_execute(stmt, rc);

  rc= mysql_stmt_fetch(stmt);
  check_execute(stmt, rc);

  if (!opt_silent)
  {
    fprintf(stdout, "\n int_data: %lu(%lu)", (ulong) id, length[0]);
    fprintf(stdout, "\n str_data: %s(%lu)", name, length[1]);
  }
  DIE_UNLESS(id == 10);
  DIE_UNLESS(strcmp(name, "updated") == 0);

  rc= mysql_stmt_fetch(stmt);
  DIE_UNLESS(rc == MYSQL_NO_DATA);

  rc= mysql_stmt_execute(stmt1);
  check_execute(stmt1, rc);

  verify_st_affected_rows(stmt1, 1);

  mysql_stmt_close(stmt1);

  rc= mysql_stmt_execute(stmt);
  check_execute(stmt, rc);

  rc= mysql_stmt_fetch(stmt);
  DIE_UNLESS(rc == MYSQL_NO_DATA);

  rc= my_stmt_result("SELECT * FROM test_multi_table");
  DIE_UNLESS(rc == 0);

  mysql_stmt_close(stmt);
  mysql_stmt_close(stmt2);

}


/* Test simple sample - manual */

static void test_manual_sample()
{
  unsigned int param_count;
  MYSQL_STMT   *stmt;
  short        small_data;
  int          int_data;
  int          rc;
  char         str_data[50];
  ulonglong    affected_rows;
  MYSQL_BIND   my_bind[3];
  my_bool      is_null;
  char query[MAX_TEST_QUERY_LENGTH];

  myheader("test_manual_sample");

  /*
    Sample which is incorporated directly in the manual under Prepared
    statements section (Example from mysql_stmt_execute()
  */

  mysql_autocommit(mysql, 1);
  if (mysql_query(mysql, "DROP TABLE IF EXISTS test_table"))
  {
    fprintf(stderr, "\n drop table failed");
    fprintf(stderr, "\n %s", mysql_error(mysql));
    exit(1);
  }
  if (mysql_query(mysql, "CREATE TABLE test_table(col1 int, col2 varchar(50), \
                                                 col3 smallint, \
                                                 col4 timestamp)"))
  {
    fprintf(stderr, "\n create table failed");
    fprintf(stderr, "\n %s", mysql_error(mysql));
    exit(1);
  }

  /* Prepare a insert query with 3 parameters */
  strmov(query, "INSERT INTO test_table(col1, col2, col3) values(?, ?, ?)");
  if (!(stmt= mysql_simple_prepare(mysql, query)))
  {
    fprintf(stderr, "\n prepare, insert failed");
    fprintf(stderr, "\n %s", mysql_error(mysql));
    exit(1);
  }
  if (!opt_silent)
    fprintf(stdout, "\n prepare, insert successful");

  /* Get the parameter count from the statement */
  param_count= mysql_stmt_param_count(stmt);

  if (!opt_silent)
    fprintf(stdout, "\n total parameters in insert: %d", param_count);
  if (param_count != 3) /* validate parameter count */
  {
    fprintf(stderr, "\n invalid parameter count returned by MySQL");
    exit(1);
  }

  /* Bind the data for the parameters */

  /*
    We need to bzero bind structure because mysql_stmt_bind_param checks all
    its members.
  */
  bzero((char*) my_bind, sizeof(my_bind));

  /* INTEGER PART */
  my_bind[0].buffer_type= MYSQL_TYPE_LONG;
  my_bind[0].buffer= (void *)&int_data;

  /* STRING PART */
  my_bind[1].buffer_type= MYSQL_TYPE_VAR_STRING;
  my_bind[1].buffer= (void *)str_data;
  my_bind[1].buffer_length= sizeof(str_data);

  /* SMALLINT PART */
  my_bind[2].buffer_type= MYSQL_TYPE_SHORT;
  my_bind[2].buffer= (void *)&small_data;
  my_bind[2].is_null= &is_null;
  is_null= 0;

  /* Bind the buffers */
  if (mysql_stmt_bind_param(stmt, my_bind))
  {
    fprintf(stderr, "\n param bind failed");
    fprintf(stderr, "\n %s", mysql_stmt_error(stmt));
    exit(1);
  }

  /* Specify the data */
  int_data= 10;             /* integer */
  strmov(str_data, "MySQL"); /* string  */

  /* INSERT SMALLINT data as NULL */
  is_null= 1;

  /* Execute the insert statement - 1*/
  if (mysql_stmt_execute(stmt))
  {
    fprintf(stderr, "\n execute 1 failed");
    fprintf(stderr, "\n %s", mysql_stmt_error(stmt));
    exit(1);
  }

  /* Get the total rows affected */
  affected_rows= mysql_stmt_affected_rows(stmt);

  if (!opt_silent)
    fprintf(stdout, "\n total affected rows: %ld", (ulong) affected_rows);
  if (affected_rows != 1) /* validate affected rows */
  {
    fprintf(stderr, "\n invalid affected rows by MySQL");
    exit(1);
  }

  /* Re-execute the insert, by changing the values */
  int_data= 1000;
  strmov(str_data, "The most popular open source database");
  small_data= 1000;         /* smallint */
  is_null= 0;               /* reset */

  /* Execute the insert statement - 2*/
  if (mysql_stmt_execute(stmt))
  {
    fprintf(stderr, "\n execute 2 failed");
    fprintf(stderr, "\n %s", mysql_stmt_error(stmt));
    exit(1);
  }

  /* Get the total rows affected */
  affected_rows= mysql_stmt_affected_rows(stmt);

  if (!opt_silent)
    fprintf(stdout, "\n total affected rows: %ld", (ulong) affected_rows);
  if (affected_rows != 1) /* validate affected rows */
  {
    fprintf(stderr, "\n invalid affected rows by MySQL");
    exit(1);
  }

  /* Close the statement */
  if (mysql_stmt_close(stmt))
  {
    fprintf(stderr, "\n failed while closing the statement");
    fprintf(stderr, "\n %s", mysql_stmt_error(stmt));
    exit(1);
  }
  rc= my_stmt_result("SELECT * FROM test_table");
  DIE_UNLESS(rc == 2);

  /* DROP THE TABLE */
  if (mysql_query(mysql, "DROP TABLE test_table"))
  {
    fprintf(stderr, "\n drop table failed");
    fprintf(stderr, "\n %s", mysql_error(mysql));
    exit(1);
  }
  if (!opt_silent)
    fprintf(stdout, "Success !!!");
}


/* Test alter table scenario in the middle of prepare */

static void test_prepare_alter()
{
  MYSQL_STMT  *stmt;
  int         rc, id;
  MYSQL_BIND  my_bind[1];
  my_bool     is_null;

  myheader("test_prepare_alter");

  rc= mysql_query(mysql, "DROP TABLE IF EXISTS test_prep_alter");
  myquery(rc);

  rc= mysql_query(mysql, "CREATE TABLE test_prep_alter(id int, name char(20))");
  myquery(rc);

  rc= mysql_query(mysql, "INSERT INTO test_prep_alter values(10, 'venu'), (20, 'mysql')");
  myquery(rc);

  stmt= mysql_simple_prepare(mysql, "INSERT INTO test_prep_alter VALUES(?, 'monty')");
  check_stmt(stmt);

  verify_param_count(stmt, 1);

  /*
    We need to bzero bind structure because mysql_stmt_bind_param checks all
    its members.
  */
  bzero((char*) my_bind, sizeof(my_bind));

  is_null= 0;
  my_bind[0].buffer_type= MYSQL_TYPE_SHORT;
  my_bind[0].buffer= (void *)&id;
  my_bind[0].is_null= &is_null;

  rc= mysql_stmt_bind_param(stmt, my_bind);
  check_execute(stmt, rc);

  id= 30;
  rc= mysql_stmt_execute(stmt);
  check_execute(stmt, rc);

  if (thread_query((char *)"ALTER TABLE test_prep_alter change id id_new varchar(20)"))
    exit(1);

  is_null= 1;
  rc= mysql_stmt_execute(stmt);
  check_execute(stmt, rc);

  rc= my_stmt_result("SELECT * FROM test_prep_alter");
  DIE_UNLESS(rc == 4);

  mysql_stmt_close(stmt);
}


/* Test the support of multi-statement executions */

static void test_multi_statements()
{
  MYSQL *mysql_local;
  MYSQL_RES *result;
  int    rc;

  const char *query= "\
DROP TABLE IF EXISTS test_multi_tab;\
CREATE TABLE test_multi_tab(id int, name char(20));\
INSERT INTO test_multi_tab(id) VALUES(10), (20);\
INSERT INTO test_multi_tab VALUES(20, 'insert;comma');\
SELECT * FROM test_multi_tab;\
UPDATE test_multi_tab SET name='new;name' WHERE id=20;\
DELETE FROM test_multi_tab WHERE name='new;name';\
SELECT * FROM test_multi_tab;\
DELETE FROM test_multi_tab WHERE id=10;\
SELECT * FROM test_multi_tab;\
DROP TABLE test_multi_tab;\
select 1;\
DROP TABLE IF EXISTS test_multi_tab";
  uint count, exp_value;
  uint rows[]= {0, 0, 2, 1, 3, 2, 2, 1, 1, 0, 0, 1, 0};

  myheader("test_multi_statements");

  /*
    First test that we get an error for multi statements
    (Because default connection is not opened with CLIENT_MULTI_STATEMENTS)
  */
  rc= mysql_query(mysql, query); /* syntax error */
  myquery_r(rc);

  rc= mysql_next_result(mysql);
  DIE_UNLESS(rc == -1);
  rc= mysql_more_results(mysql);
  DIE_UNLESS(rc == 0);

  if (!(mysql_local= mysql_init(NULL)))
  {
    fprintf(stdout, "\n mysql_init() failed");
    exit(1);
  }

  /* Create connection that supports multi statements */
  if (!(mysql_real_connect(mysql_local, opt_host, opt_user,
                           opt_password, current_db, opt_port,
                           opt_unix_socket, CLIENT_MULTI_STATEMENTS)))
  {
    fprintf(stdout, "\n connection failed(%s)", mysql_error(mysql_local));
    exit(1);
  }
  mysql_local->reconnect= 1;

  rc= mysql_query(mysql_local, query);
  myquery(rc);

  for (count= 0 ; count < array_elements(rows) ; count++)
  {
    if (!opt_silent)
      fprintf(stdout, "\n Query %d: ", count);
    if ((result= mysql_store_result(mysql_local)))
    {
      (void) my_process_result_set(result);
      mysql_free_result(result);
    }
    else if (!opt_silent)
      fprintf(stdout, "OK, %ld row(s) affected, %ld warning(s)\n",
              (ulong) mysql_affected_rows(mysql_local),
              (ulong) mysql_warning_count(mysql_local));

    exp_value= (uint) mysql_affected_rows(mysql_local);
    if (rows[count] !=  exp_value)
    {
      fprintf(stderr, "row %d  had affected rows: %d, should be %d\n",
              count, exp_value, rows[count]);
      exit(1);
    }
    if (count != array_elements(rows) -1)
    {
      if (!(rc= mysql_more_results(mysql_local)))
      {
        fprintf(stdout,
                "mysql_more_result returned wrong value: %d for row %d\n",
                rc, count);
        exit(1);
      }
      if ((rc= mysql_next_result(mysql_local)))
      {
        exp_value= mysql_errno(mysql_local);

        exit(1);
      }
    }
    else
    {
      rc= mysql_more_results(mysql_local);
      DIE_UNLESS(rc == 0);
      rc= mysql_next_result(mysql_local);
      DIE_UNLESS(rc == -1);
    }
  }

  /* check that errors abort multi statements */

  rc= mysql_query(mysql_local, "select 1+1+a;select 1+1");
  myquery_r(rc);
  rc= mysql_more_results(mysql_local);
  DIE_UNLESS(rc == 0);
  rc= mysql_next_result(mysql_local);
  DIE_UNLESS(rc == -1);

  rc= mysql_query(mysql_local, "select 1+1;select 1+1+a;select 1");
  myquery(rc);
  result= mysql_store_result(mysql_local);
  mytest(result);
  mysql_free_result(result);
  rc= mysql_more_results(mysql_local);
  DIE_UNLESS(rc == 1);
  rc= mysql_next_result(mysql_local);
  DIE_UNLESS(rc > 0);

  /*
    Ensure that we can now do a simple query (this checks that the server is
    not trying to send us the results for the last 'select 1'
  */
  rc= mysql_query(mysql_local, "select 1+1+1");
  myquery(rc);
  result= mysql_store_result(mysql_local);
  mytest(result);
  (void) my_process_result_set(result);
  mysql_free_result(result);

  mysql_close(mysql_local);
}


/*
  Check that Prepared statement cannot contain several
  SQL statements
*/

static void test_prepare_multi_statements()
{
  MYSQL *mysql_local;
  MYSQL_STMT *stmt;
  char query[MAX_TEST_QUERY_LENGTH];
  myheader("test_prepare_multi_statements");

  if (!(mysql_local= mysql_init(NULL)))
  {
    fprintf(stderr, "\n mysql_init() failed");
    exit(1);
  }

  if (!(mysql_real_connect(mysql_local, opt_host, opt_user,
                           opt_password, current_db, opt_port,
                           opt_unix_socket, CLIENT_MULTI_STATEMENTS)))
  {
    fprintf(stderr, "\n connection failed(%s)", mysql_error(mysql_local));
    exit(1);
  }
  mysql_local->reconnect= 1;
  strmov(query, "select 1; select 'another value'");
  stmt= mysql_simple_prepare(mysql_local, query);
  check_stmt_r(stmt);
  mysql_close(mysql_local);
}


/* Test simple bind store result */

static void test_store_result()
{
  MYSQL_STMT *stmt;
  int        rc;
  int32      nData;
  char       szData[100];
  MYSQL_BIND my_bind[2];
  ulong      length, length1;
  my_bool    is_null[2];

  myheader("test_store_result");

  rc= mysql_query(mysql, "DROP TABLE IF EXISTS test_store_result");
  myquery(rc);

  rc= mysql_query(mysql, "CREATE TABLE test_store_result(col1 int , col2 varchar(50))");
  myquery(rc);

  rc= mysql_query(mysql, "INSERT INTO test_store_result VALUES(10, 'venu'), (20, 'mysql')");
  myquery(rc);

  rc= mysql_query(mysql, "INSERT INTO test_store_result(col2) VALUES('monty')");
  myquery(rc);

  rc= mysql_commit(mysql);
  myquery(rc);

  /* fetch */
  bzero((char*) my_bind, sizeof(my_bind));
  my_bind[0].buffer_type= MYSQL_TYPE_LONG;
  my_bind[0].buffer= (void *) &nData;       /* integer data */
  my_bind[0].length= &length;
  my_bind[0].is_null= &is_null[0];

  length= 0;
  my_bind[1].buffer_type= MYSQL_TYPE_STRING;
  my_bind[1].buffer= szData;                /* string data */
  my_bind[1].buffer_length= sizeof(szData);
  my_bind[1].length= &length1;
  my_bind[1].is_null= &is_null[1];
  length1= 0;

  stmt= mysql_simple_prepare(mysql, "SELECT * FROM test_store_result");
  check_stmt(stmt);

  rc= mysql_stmt_bind_result(stmt, my_bind);
  check_execute(stmt, rc);

  rc= mysql_stmt_execute(stmt);
  check_execute(stmt, rc);

  rc= mysql_stmt_store_result(stmt);
  check_execute(stmt, rc);

  rc= mysql_stmt_fetch(stmt);
  check_execute(stmt, rc);

  if (!opt_silent)
    fprintf(stdout, "\n row 1: %ld, %s(%lu)", (long) nData, szData, length1);
  DIE_UNLESS(nData == 10);
  DIE_UNLESS(strcmp(szData, "venu") == 0);
  DIE_UNLESS(length1 == 4);

  rc= mysql_stmt_fetch(stmt);
  check_execute(stmt, rc);

  if (!opt_silent)
    fprintf(stdout, "\n row 2: %ld, %s(%lu)", (long) nData, szData, length1);
  DIE_UNLESS(nData == 20);
  DIE_UNLESS(strcmp(szData, "mysql") == 0);
  DIE_UNLESS(length1 == 5);

  length= 99;
  rc= mysql_stmt_fetch(stmt);
  check_execute(stmt, rc);

  if (!opt_silent && is_null[0])
    fprintf(stdout, "\n row 3: NULL, %s(%lu)", szData, length1);
  DIE_UNLESS(is_null[0]);
  DIE_UNLESS(strcmp(szData, "monty") == 0);
  DIE_UNLESS(length1 == 5);

  rc= mysql_stmt_fetch(stmt);
  DIE_UNLESS(rc == MYSQL_NO_DATA);

  rc= mysql_stmt_execute(stmt);
  check_execute(stmt, rc);

  rc= mysql_stmt_store_result(stmt);
  check_execute(stmt, rc);

  rc= mysql_stmt_fetch(stmt);
  check_execute(stmt, rc);

  if (!opt_silent)
    fprintf(stdout, "\n row 1: %ld, %s(%lu)", (long) nData, szData, length1);
  DIE_UNLESS(nData == 10);
  DIE_UNLESS(strcmp(szData, "venu") == 0);
  DIE_UNLESS(length1 == 4);

  rc= mysql_stmt_fetch(stmt);
  check_execute(stmt, rc);

  if (!opt_silent)
    fprintf(stdout, "\n row 2: %ld, %s(%lu)", (long) nData, szData, length1);
  DIE_UNLESS(nData == 20);
  DIE_UNLESS(strcmp(szData, "mysql") == 0);
  DIE_UNLESS(length1 == 5);

  length= 99;
  rc= mysql_stmt_fetch(stmt);
  check_execute(stmt, rc);

  if (!opt_silent && is_null[0])
    fprintf(stdout, "\n row 3: NULL, %s(%lu)", szData, length1);
  DIE_UNLESS(is_null[0]);
  DIE_UNLESS(strcmp(szData, "monty") == 0);
  DIE_UNLESS(length1 == 5);

  rc= mysql_stmt_fetch(stmt);
  DIE_UNLESS(rc == MYSQL_NO_DATA);

  mysql_stmt_close(stmt);
}


/* Test simple bind store result */

static void test_store_result1()
{
  MYSQL_STMT *stmt;
  int        rc;

  myheader("test_store_result1");

  rc= mysql_query(mysql, "DROP TABLE IF EXISTS test_store_result");
  myquery(rc);

  rc= mysql_query(mysql, "CREATE TABLE test_store_result(col1 int , col2 varchar(50))");
  myquery(rc);

  rc= mysql_query(mysql, "INSERT INTO test_store_result VALUES(10, 'venu'), (20, 'mysql')");
  myquery(rc);

  rc= mysql_query(mysql, "INSERT INTO test_store_result(col2) VALUES('monty')");
  myquery(rc);

  rc= mysql_commit(mysql);
  myquery(rc);

  stmt= mysql_simple_prepare(mysql, "SELECT * FROM test_store_result");
  check_stmt(stmt);

  rc= mysql_stmt_execute(stmt);
  check_execute(stmt, rc);

  rc= mysql_stmt_store_result(stmt);
  check_execute(stmt, rc);

  rc= 0;
  while (mysql_stmt_fetch(stmt) != MYSQL_NO_DATA)
    rc++;
  if (!opt_silent)
    fprintf(stdout, "\n total rows: %d", rc);
  DIE_UNLESS(rc == 3);

  rc= mysql_stmt_execute(stmt);
  check_execute(stmt, rc);

  rc= mysql_stmt_store_result(stmt);
  check_execute(stmt, rc);

  rc= 0;
  while (mysql_stmt_fetch(stmt) != MYSQL_NO_DATA)
    rc++;
  if (!opt_silent)
    fprintf(stdout, "\n total rows: %d", rc);
  DIE_UNLESS(rc == 3);

  mysql_stmt_close(stmt);
}


/* Another test for bind and store result */

static void test_store_result2()
{
  MYSQL_STMT *stmt;
  int        rc;
  int        nData;
  ulong      length;
  MYSQL_BIND my_bind[1];
  char query[MAX_TEST_QUERY_LENGTH];

  myheader("test_store_result2");

  rc= mysql_query(mysql, "DROP TABLE IF EXISTS test_store_result");
  myquery(rc);

  rc= mysql_query(mysql, "CREATE TABLE test_store_result(col1 int , col2 varchar(50))");
  myquery(rc);

  rc= mysql_query(mysql, "INSERT INTO test_store_result VALUES(10, 'venu'), (20, 'mysql')");
  myquery(rc);

  rc= mysql_query(mysql, "INSERT INTO test_store_result(col2) VALUES('monty')");
  myquery(rc);

  rc= mysql_commit(mysql);
  myquery(rc);

  /*
    We need to bzero bind structure because mysql_stmt_bind_param checks all
    its members.
  */
  bzero((char*) my_bind, sizeof(my_bind));

  my_bind[0].buffer_type= MYSQL_TYPE_LONG;
  my_bind[0].buffer= (void *) &nData;      /* integer data */
  my_bind[0].length= &length;
  my_bind[0].is_null= 0;

  strmov((char *)query , "SELECT col1 FROM test_store_result where col1= ?");
  stmt= mysql_simple_prepare(mysql, query);
  check_stmt(stmt);

  rc= mysql_stmt_bind_param(stmt, my_bind);
  check_execute(stmt, rc);

  rc= mysql_stmt_bind_result(stmt, my_bind);
  check_execute(stmt, rc);

  nData= 10; length= 0;
  rc= mysql_stmt_execute(stmt);
  check_execute(stmt, rc);

  nData= 0;
  rc= mysql_stmt_store_result(stmt);
  check_execute(stmt, rc);

  rc= mysql_stmt_fetch(stmt);
  check_execute(stmt, rc);

  if (!opt_silent)
    fprintf(stdout, "\n row 1: %d", nData);
  DIE_UNLESS(nData == 10);

  rc= mysql_stmt_fetch(stmt);
  DIE_UNLESS(rc == MYSQL_NO_DATA);

  nData= 20;
  rc= mysql_stmt_execute(stmt);
  check_execute(stmt, rc);

  nData= 0;
  rc= mysql_stmt_store_result(stmt);
  check_execute(stmt, rc);

  rc= mysql_stmt_fetch(stmt);
  check_execute(stmt, rc);

  if (!opt_silent)
    fprintf(stdout, "\n row 1: %d", nData);
  DIE_UNLESS(nData == 20);

  rc= mysql_stmt_fetch(stmt);
  DIE_UNLESS(rc == MYSQL_NO_DATA);
  mysql_stmt_close(stmt);
}


/* Test simple subselect prepare */

static void test_subselect()
{

  MYSQL_STMT *stmt;
  int        rc, id;
  MYSQL_BIND my_bind[1];
  DBUG_ENTER("test_subselect");

  myheader("test_subselect");

  rc= mysql_query(mysql, "DROP TABLE IF EXISTS test_sub1");
  myquery(rc);

  rc= mysql_query(mysql, "DROP TABLE IF EXISTS test_sub2");
  myquery(rc);

  rc= mysql_query(mysql, "CREATE TABLE test_sub1(id int)");
  myquery(rc);

  rc= mysql_query(mysql, "CREATE TABLE test_sub2(id int, id1 int)");
  myquery(rc);

  rc= mysql_query(mysql, "INSERT INTO test_sub1 values(2)");
  myquery(rc);

  rc= mysql_query(mysql, "INSERT INTO test_sub2 VALUES(1, 7), (2, 7)");
  myquery(rc);

  rc= mysql_commit(mysql);
  myquery(rc);

  /* fetch */
  /*
    We need to bzero bind structure because mysql_stmt_bind_param checks all
    its members.
  */
  bzero((char*) my_bind, sizeof(my_bind));

  my_bind[0].buffer_type= MYSQL_TYPE_LONG;
  my_bind[0].buffer= (void *) &id;
  my_bind[0].length= 0;
  my_bind[0].is_null= 0;

  stmt= mysql_simple_prepare(mysql, "INSERT INTO test_sub2(id) SELECT * FROM test_sub1 WHERE id= ?");
  check_stmt(stmt);

  rc= mysql_stmt_bind_param(stmt, my_bind);
  check_execute(stmt, rc);

  id= 2;
  rc= mysql_stmt_execute(stmt);
  check_execute(stmt, rc);

  verify_st_affected_rows(stmt, 1);

  id= 9;
  rc= mysql_stmt_execute(stmt);
  check_execute(stmt, rc);

  verify_st_affected_rows(stmt, 0);

  mysql_stmt_close(stmt);

  rc= my_stmt_result("SELECT * FROM test_sub2");
  DIE_UNLESS(rc == 3);

  rc= my_stmt_result("SELECT ROW(1, 7) IN (select id, id1 "
                     "from test_sub2 WHERE id1= 8)");
  DIE_UNLESS(rc == 1);
  rc= my_stmt_result("SELECT ROW(1, 7) IN (select id, id1 "
                     "from test_sub2 WHERE id1= 7)");
  DIE_UNLESS(rc == 1);

  stmt= mysql_simple_prepare(mysql, ("SELECT ROW(1, 7) IN (select id, id1 "
                                     "from test_sub2 WHERE id1= ?)"));
  check_stmt(stmt);

  rc= mysql_stmt_bind_param(stmt, my_bind);
  check_execute(stmt, rc);

  rc= mysql_stmt_bind_result(stmt, my_bind);
  check_execute(stmt, rc);

  id= 7;
  rc= mysql_stmt_execute(stmt);
  check_execute(stmt, rc);

  rc= mysql_stmt_fetch(stmt);
  check_execute(stmt, rc);

  if (!opt_silent)
    fprintf(stdout, "\n row 1: %d", id);
  DIE_UNLESS(id == 1);

  rc= mysql_stmt_fetch(stmt);
  DIE_UNLESS(rc == MYSQL_NO_DATA);

  id= 8;
  rc= mysql_stmt_execute(stmt);
  check_execute(stmt, rc);

  rc= mysql_stmt_fetch(stmt);
  check_execute(stmt, rc);

  if (!opt_silent)
    fprintf(stdout, "\n row 1: %d", id);
  DIE_UNLESS(id == 0);

  rc= mysql_stmt_fetch(stmt);
  DIE_UNLESS(rc == MYSQL_NO_DATA);

  mysql_stmt_close(stmt);
  DBUG_VOID_RETURN;
}


/*
  Generalized conversion routine to handle DATE, TIME and DATETIME
  conversion using MYSQL_TIME structure
*/

static void test_bind_date_conv(uint row_count)
{
  MYSQL_STMT   *stmt= 0;
  uint         rc, i, count= row_count;
  ulong        length[4];
  MYSQL_BIND   my_bind[4];
  my_bool      is_null[4]= {0};
  MYSQL_TIME   tm[4];
  ulong        second_part;
  uint         year, month, day, hour, minute, sec;

  stmt= mysql_simple_prepare(mysql, "INSERT INTO test_date VALUES(?, ?, ?, ?)");
  check_stmt(stmt);

  verify_param_count(stmt, 4);

  /*
    We need to bzero bind structure because mysql_stmt_bind_param checks all
    its members.
  */
  bzero((char*) my_bind, sizeof(my_bind));

  my_bind[0].buffer_type= MYSQL_TYPE_TIMESTAMP;
  my_bind[1].buffer_type= MYSQL_TYPE_TIME;
  my_bind[2].buffer_type= MYSQL_TYPE_DATETIME;
  my_bind[3].buffer_type= MYSQL_TYPE_DATE;

  for (i= 0; i < (int) array_elements(my_bind); i++)
  {
    my_bind[i].buffer= (void *) &tm[i];
    my_bind[i].is_null= &is_null[i];
    my_bind[i].length= &length[i];
    my_bind[i].buffer_length= 30;
    length[i]= 20;
  }

  second_part= 0;

  year= 2000;
  month= 01;
  day= 10;

  hour= 11;
  minute= 16;
  sec= 20;

  rc= mysql_stmt_bind_param(stmt, my_bind);
  check_execute(stmt, rc);

  for (count= 0; count < row_count; count++)
  {
    for (i= 0; i < (int) array_elements(my_bind); i++)
    {
      tm[i].neg= 0;
      tm[i].second_part= second_part+count;
      if (my_bind[i].buffer_type != MYSQL_TYPE_TIME)
      {
        tm[i].year= year+count;
        tm[i].month= month+count;
        tm[i].day= day+count;
      }
      else
        tm[i].year= tm[i].month= tm[i].day= 0;
      if (my_bind[i].buffer_type != MYSQL_TYPE_DATE)
      {
        tm[i].hour= hour+count;
        tm[i].minute= minute+count;
        tm[i].second= sec+count;
      }
      else
        tm[i].hour= tm[i].minute= tm[i].second= 0;
    }
    rc= mysql_stmt_execute(stmt);
    check_execute(stmt, rc);
  }

  rc= mysql_commit(mysql);
  myquery(rc);

  mysql_stmt_close(stmt);

  rc= my_stmt_result("SELECT * FROM test_date");
  DIE_UNLESS(row_count == rc);

  stmt= mysql_simple_prepare(mysql, "SELECT * FROM test_date");
  check_stmt(stmt);

  rc= mysql_stmt_bind_result(stmt, my_bind);
  check_execute(stmt, rc);

  rc= mysql_stmt_execute(stmt);
  check_execute(stmt, rc);

  rc= mysql_stmt_store_result(stmt);
  check_execute(stmt, rc);

  for (count= 0; count < row_count; count++)
  {
    rc= mysql_stmt_fetch(stmt);
    DIE_UNLESS(rc == 0 || rc == MYSQL_DATA_TRUNCATED);

    if (!opt_silent)
      fprintf(stdout, "\n");
    for (i= 0; i < array_elements(my_bind); i++)
    {
      if (!opt_silent)
        fprintf(stdout, "\ntime[%d]: %02d-%02d-%02d %02d:%02d:%02d.%02lu",
                i, tm[i].year, tm[i].month, tm[i].day,
                tm[i].hour, tm[i].minute, tm[i].second,
                tm[i].second_part);
      DIE_UNLESS(tm[i].year == 0 || tm[i].year == year+count);
      DIE_UNLESS(tm[i].month == 0 || tm[i].month == month+count);
      DIE_UNLESS(tm[i].day == 0 || tm[i].day == day+count);

      DIE_UNLESS(tm[i].hour == 0 || tm[i].hour == hour+count);
      DIE_UNLESS(tm[i].minute == 0 || tm[i].minute == minute+count);
      DIE_UNLESS(tm[i].second == 0 || tm[i].second == sec+count);
      DIE_UNLESS(tm[i].second_part == 0 ||
                 tm[i].second_part == second_part+count);
    }
  }
  rc= mysql_stmt_fetch(stmt);
  DIE_UNLESS(rc == MYSQL_NO_DATA);

  mysql_stmt_close(stmt);
}


/* Test DATE, TIME, DATETIME and TS with MYSQL_TIME conversion */

static void test_date()
{
  int        rc;

  myheader("test_date");

  rc= mysql_query(mysql, "DROP TABLE IF EXISTS test_date");
  myquery(rc);

  rc= mysql_query(mysql, "CREATE TABLE test_date(c1 TIMESTAMP, \
                                                 c2 TIME, \
                                                 c3 DATETIME, \
                                                 c4 DATE)");

  myquery(rc);

  test_bind_date_conv(5);
}


/* Test all time types to DATE and DATE to all types */

static void test_date_date()
{
  int        rc;

  myheader("test_date_date");

  rc= mysql_query(mysql, "DROP TABLE IF EXISTS test_date");
  myquery(rc);

  rc= mysql_query(mysql, "CREATE TABLE test_date(c1 DATE, \
                                                 c2 DATE, \
                                                 c3 DATE, \
                                                 c4 DATE)");

  myquery(rc);

  test_bind_date_conv(3);
}


/* Test all time types to TIME and TIME to all types */

static void test_date_time()
{
  int        rc;

  myheader("test_date_time");

  rc= mysql_query(mysql, "DROP TABLE IF EXISTS test_date");
  myquery(rc);

  rc= mysql_query(mysql, "CREATE TABLE test_date(c1 TIME, \
                                                 c2 TIME, \
                                                 c3 TIME, \
                                                 c4 TIME)");

  myquery(rc);

  test_bind_date_conv(3);
}


/* Test all time types to TIMESTAMP and TIMESTAMP to all types */

static void test_date_ts()
{
  int        rc;

  myheader("test_date_ts");

  rc= mysql_query(mysql, "DROP TABLE IF EXISTS test_date");
  myquery(rc);

  rc= mysql_query(mysql, "CREATE TABLE test_date(c1 TIMESTAMP, \
                                                 c2 TIMESTAMP, \
                                                 c3 TIMESTAMP, \
                                                 c4 TIMESTAMP)");

  myquery(rc);

  test_bind_date_conv(2);
}


/* Test all time types to DATETIME and DATETIME to all types */

static void test_date_dt()
{
  int rc;

  myheader("test_date_dt");

  rc= mysql_query(mysql, "DROP TABLE IF EXISTS test_date");
  myquery(rc);

  rc= mysql_query(mysql, "CREATE TABLE test_date(c1 datetime, "
                         " c2 datetime, c3 datetime, c4 date)");
  myquery(rc);

  test_bind_date_conv(2);
}


/* Misc tests to keep pure coverage happy */

static void test_pure_coverage()
{
  MYSQL_STMT *stmt;
  MYSQL_BIND my_bind[1];
  int        rc;
  ulong      length;

  myheader("test_pure_coverage");

  rc= mysql_query(mysql, "DROP TABLE IF EXISTS test_pure");
  myquery(rc);

  rc= mysql_query(mysql, "CREATE TABLE test_pure(c1 int, c2 varchar(20))");
  myquery(rc);

  stmt= mysql_simple_prepare(mysql, "insert into test_pure(c67788) values(10)");
  check_stmt_r(stmt);

  /* Query without params and result should allow to bind 0 arrays */
  stmt= mysql_simple_prepare(mysql, "insert into test_pure(c2) values(10)");
  check_stmt(stmt);

  rc= mysql_stmt_bind_param(stmt, (MYSQL_BIND*)0);
  check_execute(stmt, rc);

  rc= mysql_stmt_execute(stmt);
  check_execute(stmt, rc);

  rc= mysql_stmt_bind_result(stmt, (MYSQL_BIND*)0);
  DIE_UNLESS(rc == 1);

  mysql_stmt_close(stmt);

  stmt= mysql_simple_prepare(mysql, "insert into test_pure(c2) values(?)");
  check_stmt(stmt);

  /*
    We need to bzero bind structure because mysql_stmt_bind_param checks all
    its members.
  */
  bzero((char*) my_bind, sizeof(my_bind));

  my_bind[0].length= &length;
  my_bind[0].is_null= 0;
  my_bind[0].buffer_length= 0;

  my_bind[0].buffer_type= MYSQL_TYPE_GEOMETRY;
  rc= mysql_stmt_bind_param(stmt, my_bind);
  check_execute_r(stmt, rc); /* unsupported buffer type */

  my_bind[0].buffer_type= MYSQL_TYPE_STRING;
  rc= mysql_stmt_bind_param(stmt, my_bind);
  check_execute(stmt, rc);

  rc= mysql_stmt_store_result(stmt);
  check_execute(stmt, rc);

  mysql_stmt_close(stmt);

  stmt= mysql_simple_prepare(mysql, "select * from test_pure");
  check_execute(stmt, rc);

  rc= mysql_stmt_execute(stmt);
  check_execute(stmt, rc);

  my_bind[0].buffer_type= MYSQL_TYPE_GEOMETRY;
  rc= mysql_stmt_bind_result(stmt, my_bind);
  check_execute_r(stmt, rc); /* unsupported buffer type */

  rc= mysql_stmt_store_result(stmt);
  check_execute(stmt, rc);

  rc= mysql_stmt_store_result(stmt);
  check_execute_r(stmt, rc); /* commands out of sync */

  mysql_stmt_close(stmt);

  mysql_query(mysql, "DROP TABLE test_pure");
}


/* Test for string buffer fetch */

static void test_buffers()
{
  MYSQL_STMT *stmt;
  MYSQL_BIND my_bind[1];
  int        rc;
  ulong      length;
  my_bool    is_null;
  char       buffer[20];

  myheader("test_buffers");

  rc= mysql_query(mysql, "DROP TABLE IF EXISTS test_buffer");
  myquery(rc);

  rc= mysql_query(mysql, "CREATE TABLE test_buffer(str varchar(20))");
  myquery(rc);

  rc= mysql_query(mysql, "insert into test_buffer values('MySQL')\
                          , ('Database'), ('Open-Source'), ('Popular')");
  myquery(rc);

  stmt= mysql_simple_prepare(mysql, "select str from test_buffer");
  check_stmt(stmt);

  rc= mysql_stmt_execute(stmt);
  check_execute(stmt, rc);

  bzero(buffer, sizeof(buffer));              /* Avoid overruns in printf() */

  bzero((char*) my_bind, sizeof(my_bind));
  my_bind[0].length= &length;
  my_bind[0].is_null= &is_null;
  my_bind[0].buffer_length= 1;
  my_bind[0].buffer_type= MYSQL_TYPE_STRING;
  my_bind[0].buffer= (void *)buffer;
  my_bind[0].error= &my_bind[0].error_value;

  rc= mysql_stmt_bind_result(stmt, my_bind);
  check_execute(stmt, rc);

  rc= mysql_stmt_store_result(stmt);
  check_execute(stmt, rc);

  buffer[1]= 'X';
  rc= mysql_stmt_fetch(stmt);
  DIE_UNLESS(rc == MYSQL_DATA_TRUNCATED);
  DIE_UNLESS(my_bind[0].error_value);
  if (!opt_silent)
    fprintf(stdout, "\n data: %s (%lu)", buffer, length);
  DIE_UNLESS(buffer[0] == 'M');
  DIE_UNLESS(buffer[1] == 'X');
  DIE_UNLESS(length == 5);

  my_bind[0].buffer_length= 8;
  rc= mysql_stmt_bind_result(stmt, my_bind);/* re-bind */
  check_execute(stmt, rc);

  rc= mysql_stmt_fetch(stmt);
  check_execute(stmt, rc);
  if (!opt_silent)
    fprintf(stdout, "\n data: %s (%lu)", buffer, length);
  DIE_UNLESS(strncmp(buffer, "Database", 8) == 0);
  DIE_UNLESS(length == 8);

  my_bind[0].buffer_length= 12;
  rc= mysql_stmt_bind_result(stmt, my_bind);/* re-bind */
  check_execute(stmt, rc);

  rc= mysql_stmt_fetch(stmt);
  check_execute(stmt, rc);
  if (!opt_silent)
    fprintf(stdout, "\n data: %s (%lu)", buffer, length);
  DIE_UNLESS(strcmp(buffer, "Open-Source") == 0);
  DIE_UNLESS(length == 11);

  my_bind[0].buffer_length= 6;
  rc= mysql_stmt_bind_result(stmt, my_bind);/* re-bind */
  check_execute(stmt, rc);

  rc= mysql_stmt_fetch(stmt);
  DIE_UNLESS(rc == MYSQL_DATA_TRUNCATED);
  DIE_UNLESS(my_bind[0].error_value);
  if (!opt_silent)
    fprintf(stdout, "\n data: %s (%lu)", buffer, length);
  DIE_UNLESS(strncmp(buffer, "Popula", 6) == 0);
  DIE_UNLESS(length == 7);

  mysql_stmt_close(stmt);
}


/* Test the direct query execution in the middle of open stmts */

static void test_open_direct()
{
  MYSQL_STMT  *stmt;
  MYSQL_RES   *result;
  int         rc;

  myheader("test_open_direct");

  rc= mysql_query(mysql, "DROP TABLE IF EXISTS test_open_direct");
  myquery(rc);

  rc= mysql_query(mysql, "CREATE TABLE test_open_direct(id int, name char(6))");
  myquery(rc);

  stmt= mysql_simple_prepare(mysql, "INSERT INTO test_open_direct values(10, 'mysql')");
  check_stmt(stmt);

  rc= mysql_query(mysql, "SELECT * FROM test_open_direct");
  myquery(rc);

  result= mysql_store_result(mysql);
  mytest(result);

  rc= my_process_result_set(result);
  DIE_UNLESS(rc == 0);
  mysql_free_result(result);

  rc= mysql_stmt_execute(stmt);
  check_execute(stmt, rc);

  verify_st_affected_rows(stmt, 1);

  rc= mysql_query(mysql, "SELECT * FROM test_open_direct");
  myquery(rc);

  result= mysql_store_result(mysql);
  mytest(result);

  rc= my_process_result_set(result);
  DIE_UNLESS(rc == 1);
  mysql_free_result(result);

  rc= mysql_stmt_execute(stmt);
  check_execute(stmt, rc);

  verify_st_affected_rows(stmt, 1);

  rc= mysql_query(mysql, "SELECT * FROM test_open_direct");
  myquery(rc);

  result= mysql_store_result(mysql);
  mytest(result);

  rc= my_process_result_set(result);
  DIE_UNLESS(rc == 2);
  mysql_free_result(result);

  mysql_stmt_close(stmt);

  /* run a direct query in the middle of a fetch */
  stmt= mysql_simple_prepare(mysql, "SELECT * FROM test_open_direct");
  check_stmt(stmt);

  rc= mysql_stmt_execute(stmt);
  check_execute(stmt, rc);

  rc= mysql_stmt_fetch(stmt);
  check_execute(stmt, rc);

  rc= mysql_query(mysql, "INSERT INTO test_open_direct(id) VALUES(20)");
  myquery_r(rc);

  rc= mysql_stmt_close(stmt);
  check_execute(stmt, rc);

  rc= mysql_query(mysql, "INSERT INTO test_open_direct(id) VALUES(20)");
  myquery(rc);

  /* run a direct query with store result */
  stmt= mysql_simple_prepare(mysql, "SELECT * FROM test_open_direct");
  check_stmt(stmt);

  rc= mysql_stmt_execute(stmt);
  check_execute(stmt, rc);

  rc= mysql_stmt_store_result(stmt);
  check_execute(stmt, rc);

  rc= mysql_stmt_fetch(stmt);
  check_execute(stmt, rc);

  rc= mysql_query(mysql, "drop table test_open_direct");
  myquery(rc);

  rc= mysql_stmt_close(stmt);
  check_execute(stmt, rc);
}


/* Test fetch without prior bound buffers */

static void test_fetch_nobuffs()
{
  MYSQL_STMT *stmt;
  MYSQL_BIND my_bind[4];
  char       str[4][50];
  int        rc;

  myheader("test_fetch_nobuffs");

  stmt= mysql_simple_prepare(mysql, "SELECT DATABASE(), CURRENT_USER(), \
                              CURRENT_DATE(), CURRENT_TIME()");
  check_stmt(stmt);

  rc= mysql_stmt_execute(stmt);
  check_execute(stmt, rc);

  rc= 0;
  while (mysql_stmt_fetch(stmt) != MYSQL_NO_DATA)
    rc++;

  if (!opt_silent)
    fprintf(stdout, "\n total rows        : %d", rc);
  DIE_UNLESS(rc == 1);

  bzero((char*) my_bind, sizeof(MYSQL_BIND));
  my_bind[0].buffer_type= MYSQL_TYPE_STRING;
  my_bind[0].buffer= (void *)str[0];
  my_bind[0].buffer_length= sizeof(str[0]);
  my_bind[1]= my_bind[2]= my_bind[3]= my_bind[0];
  my_bind[1].buffer= (void *)str[1];
  my_bind[2].buffer= (void *)str[2];
  my_bind[3].buffer= (void *)str[3];

  rc= mysql_stmt_bind_result(stmt, my_bind);
  check_execute(stmt, rc);

  rc= mysql_stmt_execute(stmt);
  check_execute(stmt, rc);

  rc= 0;
  while (mysql_stmt_fetch(stmt) != MYSQL_NO_DATA)
  {
    rc++;
    if (!opt_silent)
    {
      fprintf(stdout, "\n CURRENT_DATABASE(): %s", str[0]);
      fprintf(stdout, "\n CURRENT_USER()    : %s", str[1]);
      fprintf(stdout, "\n CURRENT_DATE()    : %s", str[2]);
      fprintf(stdout, "\n CURRENT_TIME()    : %s", str[3]);
    }
  }
  if (!opt_silent)
    fprintf(stdout, "\n total rows        : %d", rc);
  DIE_UNLESS(rc == 1);

  mysql_stmt_close(stmt);
}


/* Test a misc bug */

static void test_ushort_bug()
{
  MYSQL_STMT *stmt;
  MYSQL_BIND my_bind[4];
  ushort     short_value;
  uint32     long_value;
  ulong      s_length, l_length, ll_length, t_length;
  ulonglong  longlong_value;
  int        rc;
  uchar      tiny_value;
  char       llbuf[22];
  myheader("test_ushort_bug");

  rc= mysql_query(mysql, "DROP TABLE IF EXISTS test_ushort");
  myquery(rc);

  rc= mysql_query(mysql, "CREATE TABLE test_ushort(a smallint unsigned, \
                                                  b smallint unsigned, \
                                                  c smallint unsigned, \
                                                  d smallint unsigned)");
  myquery(rc);

  rc= mysql_query(mysql,
                  "INSERT INTO test_ushort VALUES(35999, 35999, 35999, 200)");
  myquery(rc);


  stmt= mysql_simple_prepare(mysql, "SELECT * FROM test_ushort");
  check_stmt(stmt);

  rc= mysql_stmt_execute(stmt);
  check_execute(stmt, rc);

  bzero((char*) my_bind, sizeof(my_bind));
  my_bind[0].buffer_type= MYSQL_TYPE_SHORT;
  my_bind[0].buffer= (void *)&short_value;
  my_bind[0].is_unsigned= TRUE;
  my_bind[0].length= &s_length;

  my_bind[1].buffer_type= MYSQL_TYPE_LONG;
  my_bind[1].buffer= (void *)&long_value;
  my_bind[1].length= &l_length;

  my_bind[2].buffer_type= MYSQL_TYPE_LONGLONG;
  my_bind[2].buffer= (void *)&longlong_value;
  my_bind[2].length= &ll_length;

  my_bind[3].buffer_type= MYSQL_TYPE_TINY;
  my_bind[3].buffer= (void *)&tiny_value;
  my_bind[3].is_unsigned= TRUE;
  my_bind[3].length= &t_length;

  rc= mysql_stmt_bind_result(stmt, my_bind);
  check_execute(stmt, rc);

  rc= mysql_stmt_fetch(stmt);
  check_execute(stmt, rc);

  if (!opt_silent)
  {
    fprintf(stdout, "\n ushort   : %d (%ld)", short_value, s_length);
    fprintf(stdout, "\n ulong    : %lu (%ld)", (ulong) long_value, l_length);
    fprintf(stdout, "\n longlong : %s (%ld)", llstr(longlong_value, llbuf),
            ll_length);
    fprintf(stdout, "\n tinyint  : %d   (%ld)", tiny_value, t_length);
  }

  DIE_UNLESS(short_value == 35999);
  DIE_UNLESS(s_length == 2);

  DIE_UNLESS(long_value == 35999);
  DIE_UNLESS(l_length == 4);

  DIE_UNLESS(longlong_value == 35999);
  DIE_UNLESS(ll_length == 8);

  DIE_UNLESS(tiny_value == 200);
  DIE_UNLESS(t_length == 1);

  rc= mysql_stmt_fetch(stmt);
  DIE_UNLESS(rc == MYSQL_NO_DATA);

  mysql_stmt_close(stmt);
}


/* Test a misc smallint-signed conversion bug */

static void test_sshort_bug()
{
  MYSQL_STMT *stmt;
  MYSQL_BIND my_bind[4];
  short      short_value;
  int32      long_value;
  ulong      s_length, l_length, ll_length, t_length;
  ulonglong  longlong_value;
  int        rc;
  uchar      tiny_value;
  char       llbuf[22];

  myheader("test_sshort_bug");

  rc= mysql_query(mysql, "DROP TABLE IF EXISTS test_sshort");
  myquery(rc);

  rc= mysql_query(mysql, "CREATE TABLE test_sshort(a smallint signed, \
                                                  b smallint signed, \
                                                  c smallint unsigned, \
                                                  d smallint unsigned)");
  myquery(rc);

  rc= mysql_query(mysql, "INSERT INTO test_sshort VALUES(-5999, -5999, 35999, 200)");
  myquery(rc);


  stmt= mysql_simple_prepare(mysql, "SELECT * FROM test_sshort");
  check_stmt(stmt);

  rc= mysql_stmt_execute(stmt);
  check_execute(stmt, rc);

  bzero((char*) my_bind, sizeof(my_bind));
  my_bind[0].buffer_type= MYSQL_TYPE_SHORT;
  my_bind[0].buffer= (void *)&short_value;
  my_bind[0].length= &s_length;

  my_bind[1].buffer_type= MYSQL_TYPE_LONG;
  my_bind[1].buffer= (void *)&long_value;
  my_bind[1].length= &l_length;

  my_bind[2].buffer_type= MYSQL_TYPE_LONGLONG;
  my_bind[2].buffer= (void *)&longlong_value;
  my_bind[2].length= &ll_length;

  my_bind[3].buffer_type= MYSQL_TYPE_TINY;
  my_bind[3].buffer= (void *)&tiny_value;
  my_bind[3].is_unsigned= TRUE;
  my_bind[3].length= &t_length;

  rc= mysql_stmt_bind_result(stmt, my_bind);
  check_execute(stmt, rc);

  rc= mysql_stmt_fetch(stmt);
  check_execute(stmt, rc);

  if (!opt_silent)
  {
    fprintf(stdout, "\n sshort   : %d (%ld)", short_value, s_length);
    fprintf(stdout, "\n slong    : %ld (%ld)", (long) long_value, l_length);
    fprintf(stdout, "\n longlong : %s (%ld)", llstr(longlong_value, llbuf),
            ll_length);
    fprintf(stdout, "\n tinyint  : %d   (%ld)", tiny_value, t_length);
  }

  DIE_UNLESS(short_value == -5999);
  DIE_UNLESS(s_length == 2);

  DIE_UNLESS(long_value == -5999);
  DIE_UNLESS(l_length == 4);

  DIE_UNLESS(longlong_value == 35999);
  DIE_UNLESS(ll_length == 8);

  DIE_UNLESS(tiny_value == 200);
  DIE_UNLESS(t_length == 1);

  rc= mysql_stmt_fetch(stmt);
  DIE_UNLESS(rc == MYSQL_NO_DATA);

  mysql_stmt_close(stmt);
}


/* Test a misc tinyint-signed conversion bug */

static void test_stiny_bug()
{
  MYSQL_STMT *stmt;
  MYSQL_BIND my_bind[4];
  short      short_value;
  int32      long_value;
  ulong      s_length, l_length, ll_length, t_length;
  ulonglong  longlong_value;
  int        rc;
  uchar      tiny_value;
  char       llbuf[22];

  myheader("test_stiny_bug");

  rc= mysql_query(mysql, "DROP TABLE IF EXISTS test_stiny");
  myquery(rc);

  rc= mysql_query(mysql, "CREATE TABLE test_stiny(a tinyint signed, \
                                                  b tinyint signed, \
                                                  c tinyint unsigned, \
                                                  d tinyint unsigned)");
  myquery(rc);

  rc= mysql_query(mysql, "INSERT INTO test_stiny VALUES(-128, -127, 255, 0)");
  myquery(rc);


  stmt= mysql_simple_prepare(mysql, "SELECT * FROM test_stiny");
  check_stmt(stmt);

  rc= mysql_stmt_execute(stmt);
  check_execute(stmt, rc);

  bzero((char*) my_bind, sizeof(my_bind));
  my_bind[0].buffer_type= MYSQL_TYPE_SHORT;
  my_bind[0].buffer= (void *)&short_value;
  my_bind[0].length= &s_length;

  my_bind[1].buffer_type= MYSQL_TYPE_LONG;
  my_bind[1].buffer= (void *)&long_value;
  my_bind[1].length= &l_length;

  my_bind[2].buffer_type= MYSQL_TYPE_LONGLONG;
  my_bind[2].buffer= (void *)&longlong_value;
  my_bind[2].length= &ll_length;

  my_bind[3].buffer_type= MYSQL_TYPE_TINY;
  my_bind[3].buffer= (void *)&tiny_value;
  my_bind[3].length= &t_length;

  rc= mysql_stmt_bind_result(stmt, my_bind);
  check_execute(stmt, rc);

  rc= mysql_stmt_fetch(stmt);
  check_execute(stmt, rc);

  if (!opt_silent)
  {
    fprintf(stdout, "\n sshort   : %d (%ld)", short_value, s_length);
    fprintf(stdout, "\n slong    : %ld (%ld)", (long) long_value, l_length);
    fprintf(stdout, "\n longlong : %s  (%ld)", llstr(longlong_value, llbuf),
            ll_length);
    fprintf(stdout, "\n tinyint  : %d    (%ld)", tiny_value, t_length);
  }

  DIE_UNLESS(short_value == -128);
  DIE_UNLESS(s_length == 2);

  DIE_UNLESS(long_value == -127);
  DIE_UNLESS(l_length == 4);

  DIE_UNLESS(longlong_value == 255);
  DIE_UNLESS(ll_length == 8);

  DIE_UNLESS(tiny_value == 0);
  DIE_UNLESS(t_length == 1);

  rc= mysql_stmt_fetch(stmt);
  DIE_UNLESS(rc == MYSQL_NO_DATA);

  mysql_stmt_close(stmt);
}


/* Test misc field information, bug: #74 */

static void test_field_misc()
{
  MYSQL_STMT  *stmt;
  MYSQL_RES   *result;
  MYSQL_BIND  my_bind[1];
  char        table_type[NAME_LEN];
  ulong       type_length;
  int         rc;

  myheader("test_field_misc");

  rc= mysql_query(mysql, "SELECT @@autocommit");
  myquery(rc);

  result= mysql_store_result(mysql);
  mytest(result);

  rc= my_process_result_set(result);
  DIE_UNLESS(rc == 1);

  verify_prepare_field(result, 0,
                       "@@autocommit", "",  /* field and its org name */
                       MYSQL_TYPE_LONGLONG, /* field type */
                       "", "",              /* table and its org name */
                       "", 1, 0);           /* db name, length(its bool flag)*/

  mysql_free_result(result);

  stmt= mysql_simple_prepare(mysql, "SELECT @@autocommit");
  check_stmt(stmt);

  rc= mysql_stmt_execute(stmt);
  check_execute(stmt, rc);

  result= mysql_stmt_result_metadata(stmt);
  mytest(result);

  rc= my_process_stmt_result(stmt);
  DIE_UNLESS(rc == 1);

  verify_prepare_field(result, 0,
                       "@@autocommit", "",  /* field and its org name */
                       MYSQL_TYPE_LONGLONG, /* field type */
                       "", "",              /* table and its org name */
                       "", 1, 0);           /* db name, length(its bool flag)*/

  mysql_free_result(result);
  mysql_stmt_close(stmt);

  stmt= mysql_simple_prepare(mysql, "SELECT @@storage_engine");
  check_stmt(stmt);

  rc= mysql_stmt_execute(stmt);
  check_execute(stmt, rc);

  bzero((char*) my_bind, sizeof(my_bind));
  my_bind[0].buffer_type= MYSQL_TYPE_STRING;
  my_bind[0].buffer= table_type;
  my_bind[0].length= &type_length;
  my_bind[0].buffer_length= NAME_LEN;

  rc= mysql_stmt_bind_result(stmt, my_bind);
  check_execute(stmt, rc);

  rc= mysql_stmt_fetch(stmt);
  check_execute(stmt, rc);
  if (!opt_silent)
    fprintf(stdout, "\n default table type: %s(%ld)", table_type, type_length);

  rc= mysql_stmt_fetch(stmt);
  DIE_UNLESS(rc == MYSQL_NO_DATA);

  mysql_stmt_close(stmt);

  stmt= mysql_simple_prepare(mysql, "SELECT @@storage_engine");
  check_stmt(stmt);

  result= mysql_stmt_result_metadata(stmt);
  mytest(result);
  DIE_UNLESS(mysql_stmt_field_count(stmt) == mysql_num_fields(result));

  rc= mysql_stmt_execute(stmt);
  check_execute(stmt, rc);

  DIE_UNLESS(1 == my_process_stmt_result(stmt));

  verify_prepare_field(result, 0,
                       "@@storage_engine", "",   /* field and its org name */
                       mysql_get_server_version(mysql) <= 50000 ?
                       MYSQL_TYPE_STRING : MYSQL_TYPE_VAR_STRING,
                       "", "",              /* table and its org name */
                       "", type_length, 0);   /* db name, length */

  mysql_free_result(result);
  mysql_stmt_close(stmt);

  stmt= mysql_simple_prepare(mysql, "SELECT @@max_error_count");
  check_stmt(stmt);

  result= mysql_stmt_result_metadata(stmt);
  mytest(result);

  rc= mysql_stmt_execute(stmt);
  check_execute(stmt, rc);

  rc= my_process_stmt_result(stmt);
  DIE_UNLESS(rc == 1);

  verify_prepare_field(result, 0,
                       "@@max_error_count", "",   /* field and its org name */
                       MYSQL_TYPE_LONGLONG, /* field type */
                       "", "",              /* table and its org name */
                       "", 10, 0);            /* db name, length */

  mysql_free_result(result);
  mysql_stmt_close(stmt);

  stmt= mysql_simple_prepare(mysql, "SELECT @@max_allowed_packet");
  check_stmt(stmt);

  result= mysql_stmt_result_metadata(stmt);
  mytest(result);

  rc= mysql_stmt_execute(stmt);
  check_execute(stmt, rc);

  DIE_UNLESS(1 == my_process_stmt_result(stmt));

  verify_prepare_field(result, 0,
                       "@@max_allowed_packet", "", /* field and its org name */
                       MYSQL_TYPE_LONGLONG, /* field type */
                       "", "",              /* table and its org name */
                       "", 10, 0);          /* db name, length */

  mysql_free_result(result);
  mysql_stmt_close(stmt);

  stmt= mysql_simple_prepare(mysql, "SELECT @@sql_warnings");
  check_stmt(stmt);

  result= mysql_stmt_result_metadata(stmt);
  mytest(result);

  rc= mysql_stmt_execute(stmt);
  check_execute(stmt, rc);

  rc= my_process_stmt_result(stmt);
  DIE_UNLESS(rc == 1);

  verify_prepare_field(result, 0,
                       "@@sql_warnings", "",  /* field and its org name */
                       MYSQL_TYPE_LONGLONG,   /* field type */
                       "", "",                /* table and its org name */
                       "", 1, 0);             /* db name, length */

  mysql_free_result(result);
  mysql_stmt_close(stmt);
}


/*
  Test SET OPTION feature with prepare stmts
  bug #85 (reported by mark@mysql.com)
*/

static void test_set_option()
{
  MYSQL_STMT *stmt;
  MYSQL_RES  *result;
  int        rc;

  myheader("test_set_option");

  mysql_autocommit(mysql, TRUE);

  /* LIMIT the rows count to 2 */
  rc= mysql_query(mysql, "SET OPTION SQL_SELECT_LIMIT= 2");
  myquery(rc);

  rc= mysql_query(mysql, "DROP TABLE IF EXISTS test_limit");
  myquery(rc);

  rc= mysql_query(mysql, "CREATE TABLE test_limit(a tinyint)");
  myquery(rc);

  rc= mysql_query(mysql, "INSERT INTO test_limit VALUES(10), (20), (30), (40)");
  myquery(rc);

  if (!opt_silent)
    fprintf(stdout, "\n with SQL_SELECT_LIMIT= 2 (direct)");
  rc= mysql_query(mysql, "SELECT * FROM test_limit");
  myquery(rc);

  result= mysql_store_result(mysql);
  mytest(result);

  rc= my_process_result_set(result);
  DIE_UNLESS(rc == 2);

  mysql_free_result(result);

  if (!opt_silent)
    fprintf(stdout, "\n with SQL_SELECT_LIMIT=2 (prepare)");
  stmt= mysql_simple_prepare(mysql, "SELECT * FROM test_limit");
  check_stmt(stmt);

  rc= mysql_stmt_execute(stmt);
  check_execute(stmt, rc);

  rc= my_process_stmt_result(stmt);
  DIE_UNLESS(rc == 2);

  mysql_stmt_close(stmt);

  /* RESET the LIMIT the rows count to 0 */
  if (!opt_silent)
    fprintf(stdout, "\n with SQL_SELECT_LIMIT=DEFAULT (prepare)");
  rc= mysql_query(mysql, "SET OPTION SQL_SELECT_LIMIT=DEFAULT");
  myquery(rc);

  stmt= mysql_simple_prepare(mysql, "SELECT * FROM test_limit");
  check_stmt(stmt);

  rc= mysql_stmt_execute(stmt);
  check_execute(stmt, rc);

  rc= my_process_stmt_result(stmt);
  DIE_UNLESS(rc == 4);

  mysql_stmt_close(stmt);
}


/*
  Test a misc GRANT option
  bug #89 (reported by mark@mysql.com)
*/

#ifndef EMBEDDED_LIBRARY
static void test_prepare_grant()
{
  int rc;
  char query[MAX_TEST_QUERY_LENGTH];

  myheader("test_prepare_grant");

  mysql_autocommit(mysql, TRUE);

  rc= mysql_query(mysql, "DROP TABLE IF EXISTS test_grant");
  myquery(rc);

  rc= mysql_query(mysql, "CREATE TABLE test_grant(a tinyint primary key auto_increment)");
  myquery(rc);

  strxmov(query, "GRANT INSERT, UPDATE, SELECT ON ", current_db,
                ".test_grant TO 'test_grant'@",
                opt_host ? opt_host : "'localhost'", NullS);

  if (mysql_query(mysql, query))
  {
    myerror("GRANT failed");

    /*
       If server started with --skip-grant-tables, skip this test, else
       exit to indicate an error

       ER_UNKNOWN_COM_ERROR= 1047
     */
    if (mysql_errno(mysql) != 1047)
      exit(1);
  }
  else
  {
    MYSQL *org_mysql= mysql, *lmysql;
    MYSQL_STMT *stmt;

    if (!opt_silent)
      fprintf(stdout, "\n Establishing a test connection ...");
    if (!(lmysql= mysql_init(NULL)))
    {
      myerror("mysql_init() failed");
      exit(1);
    }
    if (!(mysql_real_connect(lmysql, opt_host, "test_grant",
                             "", current_db, opt_port,
                             opt_unix_socket, 0)))
    {
      myerror("connection failed");
      mysql_close(lmysql);
      exit(1);
    }
    lmysql->reconnect= 1;
    if (!opt_silent)
      fprintf(stdout, "OK");

    mysql= lmysql;
    rc= mysql_query(mysql, "INSERT INTO test_grant VALUES(NULL)");
    myquery(rc);

    rc= mysql_query(mysql, "INSERT INTO test_grant(a) VALUES(NULL)");
    myquery(rc);

    execute_prepare_query("INSERT INTO test_grant(a) VALUES(NULL)", 1);
    execute_prepare_query("INSERT INTO test_grant VALUES(NULL)", 1);
    execute_prepare_query("UPDATE test_grant SET a=9 WHERE a=1", 1);
    rc= my_stmt_result("SELECT a FROM test_grant");
    DIE_UNLESS(rc == 4);

    /* Both DELETE expected to fail as user does not have DELETE privs */

    rc= mysql_query(mysql, "DELETE FROM test_grant");
    myquery_r(rc);

    stmt= mysql_simple_prepare(mysql, "DELETE FROM test_grant");
    check_stmt_r(stmt);

    rc= my_stmt_result("SELECT * FROM test_grant");
    DIE_UNLESS(rc == 4);

    mysql_close(lmysql);
    mysql= org_mysql;

    rc= mysql_query(mysql, "delete from mysql.user where User='test_grant'");
    myquery(rc);
    DIE_UNLESS(1 == mysql_affected_rows(mysql));

    rc= mysql_query(mysql, "delete from mysql.tables_priv where User='test_grant'");
    myquery(rc);
    DIE_UNLESS(1 == mysql_affected_rows(mysql));

  }
}
#endif /* EMBEDDED_LIBRARY */

/*
  Test a crash when invalid/corrupted .frm is used in the
  SHOW TABLE STATUS
  bug #93 (reported by serg@mysql.com).
*/

static void test_frm_bug()
{
  MYSQL_STMT *stmt;
  MYSQL_BIND my_bind[2];
  MYSQL_RES  *result;
  MYSQL_ROW  row;
  FILE       *test_file;
  char       data_dir[FN_REFLEN];
  char       test_frm[FN_REFLEN];
  int        rc;

  myheader("test_frm_bug");

  mysql_autocommit(mysql, TRUE);

  rc= mysql_query(mysql, "drop table if exists test_frm_bug");
  myquery(rc);

  rc= mysql_query(mysql, "flush tables");
  myquery(rc);

  stmt= mysql_simple_prepare(mysql, "show variables like 'datadir'");
  check_stmt(stmt);

  rc= mysql_stmt_execute(stmt);
  check_execute(stmt, rc);

  bzero((char*) my_bind, sizeof(my_bind));
  my_bind[0].buffer_type= MYSQL_TYPE_STRING;
  my_bind[0].buffer= data_dir;
  my_bind[0].buffer_length= FN_REFLEN;
  my_bind[1]= my_bind[0];

  rc= mysql_stmt_bind_result(stmt, my_bind);
  check_execute(stmt, rc);

  rc= mysql_stmt_fetch(stmt);
  check_execute(stmt, rc);

  if (!opt_silent)
    fprintf(stdout, "\n data directory: %s", data_dir);

  rc= mysql_stmt_fetch(stmt);
  DIE_UNLESS(rc == MYSQL_NO_DATA);

  strxmov(test_frm, data_dir, "/", current_db, "/", "test_frm_bug.frm", NullS);

  if (!opt_silent)
    fprintf(stdout, "\n test_frm: %s", test_frm);

  if (!(test_file= my_fopen(test_frm, (int) (O_RDWR | O_CREAT), MYF(MY_WME))))
  {
    fprintf(stdout, "\n ERROR: my_fopen failed for '%s'", test_frm);
    fprintf(stdout, "\n test cancelled");
    exit(1);
  }
  if (!opt_silent)
    fprintf(test_file, "this is a junk file for test");

  rc= mysql_query(mysql, "SHOW TABLE STATUS like 'test_frm_bug'");
  myquery(rc);

  result= mysql_store_result(mysql);
  mytest(result);/* It can't be NULL */

  rc= my_process_result_set(result);
  DIE_UNLESS(rc == 1);

  mysql_data_seek(result, 0);

  row= mysql_fetch_row(result);
  mytest(row);

  if (!opt_silent)
    fprintf(stdout, "\n Comment: %s", row[17]);
  DIE_UNLESS(row[17] != 0);

  mysql_free_result(result);
  mysql_stmt_close(stmt);

  my_fclose(test_file, MYF(0));
  mysql_query(mysql, "drop table if exists test_frm_bug");
}


/* Test DECIMAL conversion */

static void test_decimal_bug()
{
  MYSQL_STMT *stmt;
  MYSQL_BIND my_bind[1];
  char       data[30];
  int        rc;
  my_bool    is_null;

  myheader("test_decimal_bug");

  mysql_autocommit(mysql, TRUE);

  rc= mysql_query(mysql, "drop table if exists test_decimal_bug");
  myquery(rc);

  rc= mysql_query(mysql, "create table test_decimal_bug(c1 decimal(10, 2))");
  myquery(rc);

  rc= mysql_query(mysql, "insert into test_decimal_bug value(8), (10.22), (5.61)");
  myquery(rc);

  stmt= mysql_simple_prepare(mysql, "select c1 from test_decimal_bug where c1= ?");
  check_stmt(stmt);

  /*
    We need to bzero bind structure because mysql_stmt_bind_param checks all
    its members.
  */
  bzero((char*) my_bind, sizeof(my_bind));

  my_bind[0].buffer_type= MYSQL_TYPE_NEWDECIMAL;
  my_bind[0].buffer= (void *)data;
  my_bind[0].buffer_length= 25;
  my_bind[0].is_null= &is_null;

  is_null= 0;
  rc= mysql_stmt_bind_param(stmt, my_bind);
  check_execute(stmt, rc);

  strmov(data, "8.0");
  rc= mysql_stmt_execute(stmt);
  check_execute(stmt, rc);

  data[0]= 0;
  rc= mysql_stmt_bind_result(stmt, my_bind);
  check_execute(stmt, rc);

  rc= mysql_stmt_fetch(stmt);
  check_execute(stmt, rc);

  if (!opt_silent)
    fprintf(stdout, "\n data: %s", data);
  DIE_UNLESS(strcmp(data, "8.00") == 0);

  rc= mysql_stmt_fetch(stmt);
  DIE_UNLESS(rc == MYSQL_NO_DATA);

  strmov(data, "5.61");
  rc= mysql_stmt_execute(stmt);
  check_execute(stmt, rc);

  data[0]= 0;
  rc= mysql_stmt_bind_result(stmt, my_bind);
  check_execute(stmt, rc);

  rc= mysql_stmt_fetch(stmt);
  check_execute(stmt, rc);

  if (!opt_silent)
    fprintf(stdout, "\n data: %s", data);
  DIE_UNLESS(strcmp(data, "5.61") == 0);

  rc= mysql_stmt_fetch(stmt);
  DIE_UNLESS(rc == MYSQL_NO_DATA);

  is_null= 1;
  rc= mysql_stmt_execute(stmt);
  check_execute(stmt, rc);

  rc= mysql_stmt_fetch(stmt);
  DIE_UNLESS(rc == MYSQL_NO_DATA);

  strmov(data, "10.22"); is_null= 0;
  rc= mysql_stmt_execute(stmt);
  check_execute(stmt, rc);

  data[0]= 0;
  rc= mysql_stmt_bind_result(stmt, my_bind);
  check_execute(stmt, rc);

  rc= mysql_stmt_fetch(stmt);
  check_execute(stmt, rc);

  if (!opt_silent)
    fprintf(stdout, "\n data: %s", data);
  DIE_UNLESS(strcmp(data, "10.22") == 0);

  rc= mysql_stmt_fetch(stmt);
  DIE_UNLESS(rc == MYSQL_NO_DATA);

  mysql_stmt_close(stmt);
}


/* Test EXPLAIN bug (#115, reported by mark@mysql.com & georg@php.net). */

static void test_explain_bug()
{
  MYSQL_STMT *stmt;
  MYSQL_RES  *result;
  int        rc;

  myheader("test_explain_bug");

  mysql_autocommit(mysql, TRUE);

  rc= mysql_query(mysql, "DROP TABLE IF EXISTS test_explain");
  myquery(rc);

  rc= mysql_query(mysql, "CREATE TABLE test_explain(id int, name char(2))");
  myquery(rc);

  stmt= mysql_simple_prepare(mysql, "explain test_explain");
  check_stmt(stmt);

  rc= mysql_stmt_execute(stmt);
  check_execute(stmt, rc);

  rc= my_process_stmt_result(stmt);
  DIE_UNLESS(rc == 2);

  result= mysql_stmt_result_metadata(stmt);
  mytest(result);

  if (!opt_silent)
    fprintf(stdout, "\n total fields in the result: %d",
            mysql_num_fields(result));
  DIE_UNLESS(6 == mysql_num_fields(result));

  verify_prepare_field(result, 0, "Field", "COLUMN_NAME",
                       mysql_get_server_version(mysql) <= 50000 ?
                       MYSQL_TYPE_STRING : MYSQL_TYPE_VAR_STRING,
                       0, 0, "", 64, 0);

  verify_prepare_field(result, 1, "Type", "COLUMN_TYPE", MYSQL_TYPE_BLOB,
                       0, 0, "", 0, 0);

  verify_prepare_field(result, 2, "Null", "IS_NULLABLE",
                       mysql_get_server_version(mysql) <= 50000 ?
                       MYSQL_TYPE_STRING : MYSQL_TYPE_VAR_STRING,
                       0, 0, "", 3, 0);

  verify_prepare_field(result, 3, "Key", "COLUMN_KEY",
                       mysql_get_server_version(mysql) <= 50000 ?
                       MYSQL_TYPE_STRING : MYSQL_TYPE_VAR_STRING,
                       0, 0, "", 3, 0);

  if ( mysql_get_server_version(mysql) >= 50027 )
  {
    /*  The patch for bug#23037 changes column type of DEAULT to blob */
    verify_prepare_field(result, 4, "Default", "COLUMN_DEFAULT",
                         MYSQL_TYPE_BLOB, 0, 0, "", 0, 0);
  }
  else
  {
    verify_prepare_field(result, 4, "Default", "COLUMN_DEFAULT",
                         mysql_get_server_version(mysql) >= 50027 ?
                         MYSQL_TYPE_BLOB :
                         mysql_get_server_version(mysql) <= 50000 ?
                         MYSQL_TYPE_STRING : MYSQL_TYPE_VAR_STRING,
                         0, 0, "",
                         mysql_get_server_version(mysql) >= 50027 ? 0 :64, 0);
  }

  verify_prepare_field(result, 5, "Extra", "EXTRA",
                       mysql_get_server_version(mysql) <= 50000 ?
                       MYSQL_TYPE_STRING : MYSQL_TYPE_VAR_STRING,
                       0, 0, "", 27, 0);

  mysql_free_result(result);
  mysql_stmt_close(stmt);

  stmt= mysql_simple_prepare(mysql, "explain select id, name FROM test_explain");
  check_stmt(stmt);

  rc= mysql_stmt_execute(stmt);
  check_execute(stmt, rc);

  rc= my_process_stmt_result(stmt);
  DIE_UNLESS(rc == 1);

  result= mysql_stmt_result_metadata(stmt);
  mytest(result);

  if (!opt_silent)
    fprintf(stdout, "\n total fields in the result: %d",
            mysql_num_fields(result));
  DIE_UNLESS(10 == mysql_num_fields(result));

  verify_prepare_field(result, 0, "id", "", MYSQL_TYPE_LONGLONG,
                       "", "", "", 3, 0);

  verify_prepare_field(result, 1, "select_type", "", MYSQL_TYPE_VAR_STRING,
                       "", "", "", 19, 0);

  verify_prepare_field(result, 2, "table", "", MYSQL_TYPE_VAR_STRING,
                       "", "", "", NAME_CHAR_LEN, 0);

  verify_prepare_field(result, 3, "type", "", MYSQL_TYPE_VAR_STRING,
                       "", "", "", 10, 0);

  verify_prepare_field(result, 4, "possible_keys", "", MYSQL_TYPE_VAR_STRING,
                       "", "", "", NAME_CHAR_LEN*MAX_KEY, 0);

  verify_prepare_field(result, 5, "key", "", MYSQL_TYPE_VAR_STRING,
                       "", "", "", NAME_CHAR_LEN, 0);

  if (mysql_get_server_version(mysql) <= 50000)
  {
    verify_prepare_field(result, 6, "key_len", "", MYSQL_TYPE_LONGLONG, "",
                         "", "", 3, 0);
  }
  else
  {
    verify_prepare_field(result, 6, "key_len", "", MYSQL_TYPE_VAR_STRING, "", 
                         "", "", NAME_CHAR_LEN*MAX_KEY/ my_charset_utf8_general_ci.mbmaxlen, 0);
  }

  verify_prepare_field(result, 7, "ref", "", MYSQL_TYPE_VAR_STRING,
                       "", "", "", NAME_CHAR_LEN*16, 0);

  verify_prepare_field(result, 8, "rows", "", MYSQL_TYPE_LONGLONG,
                       "", "", "", 10, 0);

  verify_prepare_field(result, 9, "Extra", "", MYSQL_TYPE_VAR_STRING,
                       "", "", "", 255, 0);

  mysql_free_result(result);
  mysql_stmt_close(stmt);
}

#ifdef NOT_YET_WORKING

/*
  Test math functions.
  Bug #148 (reported by salle@mysql.com).
*/

#define myerrno(n) check_errcode(n)

static void check_errcode(const unsigned int err)
{
  if (!opt_silent || mysql_errno(mysql) != err)
  {
    if (mysql->server_version)
      fprintf(stdout, "\n [MySQL-%s]", mysql->server_version);
    else
      fprintf(stdout, "\n [MySQL]");
    fprintf(stdout, "[%d] %s\n", mysql_errno(mysql), mysql_error(mysql));
  }
  DIE_UNLESS(mysql_errno(mysql) == err);
}


static void test_drop_temp()
{
  int rc;

  myheader("test_drop_temp");

  rc= mysql_query(mysql, "DROP DATABASE IF EXISTS test_drop_temp_db");
  myquery(rc);

  rc= mysql_query(mysql, "CREATE DATABASE test_drop_temp_db");
  myquery(rc);

  rc= mysql_query(mysql, "CREATE TABLE test_drop_temp_db.t1(c1 int, c2 char(1))");
  myquery(rc);

  rc= mysql_query(mysql, "delete from mysql.db where Db='test_drop_temp_db'");
  myquery(rc);

  rc= mysql_query(mysql, "delete from mysql.db where Db='test_drop_temp_db'");
  myquery(rc);

  strxmov(query, "GRANT SELECT, USAGE, DROP ON test_drop_temp_db.* TO test_temp@",
                opt_host ? opt_host : "localhost", NullS);

  if (mysql_query(mysql, query))
  {
    myerror("GRANT failed");

    /*
       If server started with --skip-grant-tables, skip this test, else
       exit to indicate an error

       ER_UNKNOWN_COM_ERROR= 1047
     */
    if (mysql_errno(mysql) != 1047)
      exit(1);
  }
  else
  {
    MYSQL *org_mysql= mysql, *lmysql;

    if (!opt_silent)
      fprintf(stdout, "\n Establishing a test connection ...");
    if (!(lmysql= mysql_init(NULL)))
    {
      myerror("mysql_init() failed");
      exit(1);
    }

    rc= mysql_query(mysql, "flush privileges");
    myquery(rc);

    if (!(mysql_real_connect(lmysql, opt_host ? opt_host : "localhost", "test_temp",
                             "", "test_drop_temp_db", opt_port,
                             opt_unix_socket, 0)))
    {
      mysql= lmysql;
      myerror("connection failed");
      mysql_close(lmysql);
      exit(1);
    }
    lmysql->reconnect= 1;
    if (!opt_silent)
      fprintf(stdout, "OK");

    mysql= lmysql;
    rc= mysql_query(mysql, "INSERT INTO t1 VALUES(10, 'C')");
    myerrno((uint)1142);

    rc= mysql_query(mysql, "DROP TABLE t1");
    myerrno((uint)1142);

    mysql= org_mysql;
    rc= mysql_query(mysql, "CREATE TEMPORARY TABLE test_drop_temp_db.t1(c1 int)");
    myquery(rc);

    rc= mysql_query(mysql, "CREATE TEMPORARY TABLE test_drop_temp_db.t2 LIKE test_drop_temp_db.t1");
    myquery(rc);

    mysql= lmysql;

    rc= mysql_query(mysql, "DROP TABLE t1, t2");
    myquery_r(rc);

    rc= mysql_query(mysql, "DROP TEMPORARY TABLE t1");
    myquery_r(rc);

    rc= mysql_query(mysql, "DROP TEMPORARY TABLE t2");
    myquery_r(rc);

    mysql_close(lmysql);
    mysql= org_mysql;

    rc= mysql_query(mysql, "drop database test_drop_temp_db");
    myquery(rc);
    DIE_UNLESS(1 == mysql_affected_rows(mysql));

    rc= mysql_query(mysql, "delete from mysql.user where User='test_temp'");
    myquery(rc);
    DIE_UNLESS(1 == mysql_affected_rows(mysql));


    rc= mysql_query(mysql, "delete from mysql.tables_priv where User='test_temp'");
    myquery(rc);
    DIE_UNLESS(1 == mysql_affected_rows(mysql));
  }
}
#endif


/* Test warnings for cuted rows */

static void test_cuted_rows()
{
  int        rc, count;
  MYSQL_RES  *result;

  myheader("test_cuted_rows");

  mysql_query(mysql, "DROP TABLE if exists t1");
  mysql_query(mysql, "DROP TABLE if exists t2");

  rc= mysql_query(mysql, "CREATE TABLE t1(c1 tinyint)");
  myquery(rc);

  rc= mysql_query(mysql, "CREATE TABLE t2(c1 int not null)");
  myquery(rc);

  rc= mysql_query(mysql, "INSERT INTO t1 values(10), (NULL), (NULL)");
  myquery(rc);

  count= mysql_warning_count(mysql);
  if (!opt_silent)
    fprintf(stdout, "\n total warnings: %d", count);
  DIE_UNLESS(count == 0);

  rc= mysql_query(mysql, "INSERT INTO t2 SELECT * FROM t1");
  myquery(rc);

  count= mysql_warning_count(mysql);
  if (!opt_silent)
    fprintf(stdout, "\n total warnings: %d", count);
  DIE_UNLESS(count == 2);

  rc= mysql_query(mysql, "SHOW WARNINGS");
  myquery(rc);

  result= mysql_store_result(mysql);
  mytest(result);

  rc= my_process_result_set(result);
  DIE_UNLESS(rc == 2);
  mysql_free_result(result);

  rc= mysql_query(mysql, "INSERT INTO t1 VALUES('junk'), (876789)");
  myquery(rc);

  count= mysql_warning_count(mysql);
  if (!opt_silent)
    fprintf(stdout, "\n total warnings: %d", count);
  DIE_UNLESS(count == 2);

  rc= mysql_query(mysql, "SHOW WARNINGS");
  myquery(rc);

  result= mysql_store_result(mysql);
  mytest(result);

  rc= my_process_result_set(result);
  DIE_UNLESS(rc == 2);
  mysql_free_result(result);
}


/* Test update/binary logs */

static void test_logs()
{
  MYSQL_STMT *stmt;
  MYSQL_BIND my_bind[2];
  char       data[255];
  ulong      length;
  int        rc;
  short      id;

  myheader("test_logs");


  rc= mysql_query(mysql, "DROP TABLE IF EXISTS test_logs");
  myquery(rc);

  rc= mysql_query(mysql, "CREATE TABLE test_logs(id smallint, name varchar(20))");
  myquery(rc);

  strmov((char *)data, "INSERT INTO test_logs VALUES(?, ?)");
  stmt= mysql_simple_prepare(mysql, data);
  check_stmt(stmt);

  /*
    We need to bzero bind structure because mysql_stmt_bind_param checks all
    its members.
  */
  bzero((char*) my_bind, sizeof(my_bind));

  my_bind[0].buffer_type= MYSQL_TYPE_SHORT;
  my_bind[0].buffer= (void *)&id;

  my_bind[1].buffer_type= MYSQL_TYPE_STRING;
  my_bind[1].buffer= (void *)&data;
  my_bind[1].buffer_length= 255;
  my_bind[1].length= &length;

  id= 9876;
  length= (ulong)(strmov((char *)data, "MySQL - Open Source Database")- data);

  rc= mysql_stmt_bind_param(stmt, my_bind);
  check_execute(stmt, rc);

  rc= mysql_stmt_execute(stmt);
  check_execute(stmt, rc);

  strmov((char *)data, "'");
  length= 1;

  rc= mysql_stmt_execute(stmt);
  check_execute(stmt, rc);

  strmov((char *)data, "\"");
  length= 1;

  rc= mysql_stmt_execute(stmt);
  check_execute(stmt, rc);

  length= (ulong)(strmov((char *)data, "my\'sql\'")-data);
  rc= mysql_stmt_execute(stmt);
  check_execute(stmt, rc);

  length= (ulong)(strmov((char *)data, "my\"sql\"")-data);
  rc= mysql_stmt_execute(stmt);
  check_execute(stmt, rc);

  mysql_stmt_close(stmt);

  strmov((char *)data, "INSERT INTO test_logs VALUES(20, 'mysql')");
  stmt= mysql_simple_prepare(mysql, data);
  check_stmt(stmt);

  rc= mysql_stmt_execute(stmt);
  check_execute(stmt, rc);

  rc= mysql_stmt_execute(stmt);
  check_execute(stmt, rc);

  mysql_stmt_close(stmt);

  strmov((char *)data, "SELECT * FROM test_logs WHERE id=?");
  stmt= mysql_simple_prepare(mysql, data);
  check_stmt(stmt);

  rc= mysql_stmt_bind_param(stmt, my_bind);
  check_execute(stmt, rc);

  rc= mysql_stmt_execute(stmt);
  check_execute(stmt, rc);

  my_bind[1].buffer_length= 255;
  rc= mysql_stmt_bind_result(stmt, my_bind);
  check_execute(stmt, rc);

  rc= mysql_stmt_fetch(stmt);
  check_execute(stmt, rc);

  if (!opt_silent)
  {
    fprintf(stdout, "id    : %d\n", id);
    fprintf(stdout, "name  : %s(%ld)\n", data, length);
  }

  DIE_UNLESS(id == 9876);
  DIE_UNLESS(length == 19 || length == 20); /* Due to VARCHAR(20) */
  DIE_UNLESS(is_prefix(data, "MySQL - Open Source") == 1);

  rc= mysql_stmt_fetch(stmt);
  check_execute(stmt, rc);

  if (!opt_silent)
    fprintf(stdout, "\n name  : %s(%ld)", data, length);

  DIE_UNLESS(length == 1);
  DIE_UNLESS(strcmp(data, "'") == 0);

  rc= mysql_stmt_fetch(stmt);
  check_execute(stmt, rc);

  if (!opt_silent)
    fprintf(stdout, "\n name  : %s(%ld)", data, length);

  DIE_UNLESS(length == 1);
  DIE_UNLESS(strcmp(data, "\"") == 0);

  rc= mysql_stmt_fetch(stmt);
  check_execute(stmt, rc);

  if (!opt_silent)
    fprintf(stdout, "\n name  : %s(%ld)", data, length);

  DIE_UNLESS(length == 7);
  DIE_UNLESS(strcmp(data, "my\'sql\'") == 0);

  rc= mysql_stmt_fetch(stmt);
  check_execute(stmt, rc);

  if (!opt_silent)
    fprintf(stdout, "\n name  : %s(%ld)", data, length);

  DIE_UNLESS(length == 7);
  /*DIE_UNLESS(strcmp(data, "my\"sql\"") == 0); */

  rc= mysql_stmt_fetch(stmt);
  DIE_UNLESS(rc == MYSQL_NO_DATA);

  mysql_stmt_close(stmt);

  rc= mysql_query(mysql, "DROP TABLE test_logs");
  myquery(rc);
}


/* Test 'n' statements create and close */

static void test_nstmts()
{
  MYSQL_STMT  *stmt;
  char        query[255];
  int         rc;
  static uint i, total_stmts= 2000;
  MYSQL_BIND  my_bind[1];

  myheader("test_nstmts");

  mysql_autocommit(mysql, TRUE);

  rc= mysql_query(mysql, "DROP TABLE IF EXISTS test_nstmts");
  myquery(rc);

  rc= mysql_query(mysql, "CREATE TABLE test_nstmts(id int)");
  myquery(rc);

  /*
    We need to bzero bind structure because mysql_stmt_bind_param checks all
    its members.
  */
  bzero((char*) my_bind, sizeof(my_bind));

  my_bind[0].buffer= (void *)&i;
  my_bind[0].buffer_type= MYSQL_TYPE_LONG;

  for (i= 0; i < total_stmts; i++)
  {
    if (!opt_silent)
      fprintf(stdout, "\r stmt: %d", i);

    strmov(query, "insert into test_nstmts values(?)");
    stmt= mysql_simple_prepare(mysql, query);
    check_stmt(stmt);

    rc= mysql_stmt_bind_param(stmt, my_bind);
    check_execute(stmt, rc);

    rc= mysql_stmt_execute(stmt);
    check_execute(stmt, rc);

    mysql_stmt_close(stmt);
  }

  stmt= mysql_simple_prepare(mysql, " select count(*) from test_nstmts");
  check_stmt(stmt);

  rc= mysql_stmt_execute(stmt);
  check_execute(stmt, rc);

  i= 0;
  rc= mysql_stmt_bind_result(stmt, my_bind);
  check_execute(stmt, rc);

  rc= mysql_stmt_fetch(stmt);
  check_execute(stmt, rc);
  if (!opt_silent)
    fprintf(stdout, "\n total rows: %d", i);
  DIE_UNLESS( i == total_stmts);

  rc= mysql_stmt_fetch(stmt);
  DIE_UNLESS(rc == MYSQL_NO_DATA);

  mysql_stmt_close(stmt);

  rc= mysql_query(mysql, "DROP TABLE test_nstmts");
  myquery(rc);
}


/* Test stmt seek() functions */

static void test_fetch_seek()
{
  MYSQL_STMT *stmt;
  MYSQL_BIND my_bind[3];
  MYSQL_ROW_OFFSET row;
  int        rc;
  int32      c1;
  char       c2[11], c3[20];

  myheader("test_fetch_seek");
  rc= mysql_query(mysql, "drop table if exists t1");

  myquery(rc);

  rc= mysql_query(mysql, "create table t1(c1 int primary key auto_increment, c2 char(10), c3 timestamp)");
  myquery(rc);

  rc= mysql_query(mysql, "insert into t1(c2) values('venu'), ('mysql'), ('open'), ('source')");
  myquery(rc);

  stmt= mysql_simple_prepare(mysql, "select * from t1");
  check_stmt(stmt);

  bzero((char*) my_bind, sizeof(my_bind));
  my_bind[0].buffer_type= MYSQL_TYPE_LONG;
  my_bind[0].buffer= (void *)&c1;

  my_bind[1].buffer_type= MYSQL_TYPE_STRING;
  my_bind[1].buffer= (void *)c2;
  my_bind[1].buffer_length= sizeof(c2);

  my_bind[2]= my_bind[1];
  my_bind[2].buffer= (void *)c3;
  my_bind[2].buffer_length= sizeof(c3);

  rc= mysql_stmt_execute(stmt);
  check_execute(stmt, rc);

  rc= mysql_stmt_bind_result(stmt, my_bind);
  check_execute(stmt, rc);

  rc= mysql_stmt_store_result(stmt);
  check_execute(stmt, rc);

  rc= mysql_stmt_fetch(stmt);
  check_execute(stmt, rc);

  if (!opt_silent)
    fprintf(stdout, "\n row 0: %ld, %s, %s", (long) c1, c2, c3);

  row= mysql_stmt_row_tell(stmt);

  row= mysql_stmt_row_seek(stmt, row);

  rc= mysql_stmt_fetch(stmt);
  check_execute(stmt, rc);

  if (!opt_silent)
    fprintf(stdout, "\n row 2: %ld, %s, %s", (long) c1, c2, c3);

  row= mysql_stmt_row_seek(stmt, row);

  rc= mysql_stmt_fetch(stmt);
  check_execute(stmt, rc);

  if (!opt_silent)
    fprintf(stdout, "\n row 2: %ld, %s, %s", (long) c1, c2, c3);

  mysql_stmt_data_seek(stmt, 0);

  rc= mysql_stmt_fetch(stmt);
  check_execute(stmt, rc);

  if (!opt_silent)
    fprintf(stdout, "\n row 0: %ld, %s, %s", (long) c1, c2, c3);

  rc= mysql_stmt_fetch(stmt);
  check_execute(stmt, rc);

  rc= mysql_stmt_fetch(stmt);
  check_execute(stmt, rc);

  rc= mysql_stmt_fetch(stmt);
  check_execute(stmt, rc);

  rc= mysql_stmt_fetch(stmt);
  DIE_UNLESS(rc == MYSQL_NO_DATA);

  mysql_stmt_close(stmt);
  myquery(mysql_query(mysql, "drop table t1"));
}


/* Test mysql_stmt_fetch_column() with offset */

static void test_fetch_offset()
{
  MYSQL_STMT *stmt;
  MYSQL_BIND my_bind[1];
  char       data[11];
  ulong      length;
  int        rc;
  my_bool    is_null;


  myheader("test_fetch_offset");

  rc= mysql_query(mysql, "drop table if exists t1");
  myquery(rc);

  rc= mysql_query(mysql, "create table t1(a char(10))");
  myquery(rc);

  rc= mysql_query(mysql, "insert into t1 values('abcdefghij'), (null)");
  myquery(rc);

  stmt= mysql_simple_prepare(mysql, "select * from t1");
  check_stmt(stmt);

  bzero((char*) my_bind, sizeof(my_bind));
  my_bind[0].buffer_type= MYSQL_TYPE_STRING;
  my_bind[0].buffer= (void *)data;
  my_bind[0].buffer_length= 11;
  my_bind[0].is_null= &is_null;
  my_bind[0].length= &length;

  rc= mysql_stmt_execute(stmt);
  check_execute(stmt, rc);

  rc= mysql_stmt_fetch_column(stmt, my_bind, 0, 0);
  check_execute_r(stmt, rc);

  rc= mysql_stmt_bind_result(stmt, my_bind);
  check_execute(stmt, rc);

  rc= mysql_stmt_store_result(stmt);
  check_execute(stmt, rc);

  rc= mysql_stmt_fetch(stmt);
  check_execute(stmt, rc);

  data[0]= '\0';
  rc= mysql_stmt_fetch_column(stmt, my_bind, 0, 0);
  check_execute(stmt, rc);
  if (!opt_silent)
    fprintf(stdout, "\n col 1: %s (%ld)", data, length);
  DIE_UNLESS(strncmp(data, "abcd", 4) == 0 && length == 10);

  rc= mysql_stmt_fetch_column(stmt, my_bind, 0, 5);
  check_execute(stmt, rc);
  if (!opt_silent)
    fprintf(stdout, "\n col 1: %s (%ld)", data, length);
  DIE_UNLESS(strncmp(data, "fg", 2) == 0 && length == 10);

  rc= mysql_stmt_fetch_column(stmt, my_bind, 0, 9);
  check_execute(stmt, rc);
  if (!opt_silent)
    fprintf(stdout, "\n col 0: %s (%ld)", data, length);
  DIE_UNLESS(strncmp(data, "j", 1) == 0 && length == 10);

  rc= mysql_stmt_fetch(stmt);
  check_execute(stmt, rc);

  is_null= 0;

  rc= mysql_stmt_fetch_column(stmt, my_bind, 0, 0);
  check_execute(stmt, rc);

  DIE_UNLESS(is_null == 1);

  rc= mysql_stmt_fetch(stmt);
  DIE_UNLESS(rc == MYSQL_NO_DATA);

  rc= mysql_stmt_fetch_column(stmt, my_bind, 1, 0);
  check_execute_r(stmt, rc);

  mysql_stmt_close(stmt);

  myquery(mysql_query(mysql, "drop table t1"));
}


/* Test mysql_stmt_fetch_column() */

static void test_fetch_column()
{
  MYSQL_STMT *stmt;
  MYSQL_BIND my_bind[2];
  char       c2[20], bc2[20];
  ulong      l1, l2, bl1, bl2;
  int        rc, c1, bc1;

  myheader("test_fetch_column");

  rc= mysql_query(mysql, "drop table if exists t1");
  myquery(rc);

  rc= mysql_query(mysql, "create table t1(c1 int primary key auto_increment, c2 char(10))");
  myquery(rc);

  rc= mysql_query(mysql, "insert into t1(c2) values('venu'), ('mysql')");
  myquery(rc);

  stmt= mysql_simple_prepare(mysql, "select * from t1 order by c2 desc");
  check_stmt(stmt);

  bzero((char*) my_bind, sizeof(my_bind));
  my_bind[0].buffer_type= MYSQL_TYPE_LONG;
  my_bind[0].buffer= (void *)&bc1;
  my_bind[0].buffer_length= 0;
  my_bind[0].is_null= 0;
  my_bind[0].length= &bl1;
  my_bind[1].buffer_type= MYSQL_TYPE_STRING;
  my_bind[1].buffer= (void *)bc2;
  my_bind[1].buffer_length= 7;
  my_bind[1].is_null= 0;
  my_bind[1].length= &bl2;

  rc= mysql_stmt_execute(stmt);
  check_execute(stmt, rc);

  rc= mysql_stmt_bind_result(stmt, my_bind);
  check_execute(stmt, rc);

  rc= mysql_stmt_store_result(stmt);
  check_execute(stmt, rc);

  rc= mysql_stmt_fetch_column(stmt, my_bind, 1, 0); /* No-op at this point */
  check_execute_r(stmt, rc);

  rc= mysql_stmt_fetch(stmt);
  check_execute(stmt, rc);

  if (!opt_silent)
    fprintf(stdout, "\n row 0: %d, %s", bc1, bc2);

  c2[0]= '\0'; l2= 0;
  my_bind[0].buffer_type= MYSQL_TYPE_STRING;
  my_bind[0].buffer= (void *)c2;
  my_bind[0].buffer_length= 7;
  my_bind[0].is_null= 0;
  my_bind[0].length= &l2;

  rc= mysql_stmt_fetch_column(stmt, my_bind, 1, 0);
  check_execute(stmt, rc);
  if (!opt_silent)
    fprintf(stdout, "\n col 1: %s(%ld)", c2, l2);
  DIE_UNLESS(strncmp(c2, "venu", 4) == 0 && l2 == 4);

  c2[0]= '\0'; l2= 0;
  rc= mysql_stmt_fetch_column(stmt, my_bind, 1, 0);
  check_execute(stmt, rc);
  if (!opt_silent)
    fprintf(stdout, "\n col 1: %s(%ld)", c2, l2);
  DIE_UNLESS(strcmp(c2, "venu") == 0 && l2 == 4);

  c1= 0;
  my_bind[0].buffer_type= MYSQL_TYPE_LONG;
  my_bind[0].buffer= (void *)&c1;
  my_bind[0].buffer_length= 0;
  my_bind[0].is_null= 0;
  my_bind[0].length= &l1;

  rc= mysql_stmt_fetch_column(stmt, my_bind, 0, 0);
  check_execute(stmt, rc);
  if (!opt_silent)
    fprintf(stdout, "\n col 0: %d(%ld)", c1, l1);
  DIE_UNLESS(c1 == 1 && l1 == 4);

  rc= mysql_stmt_fetch(stmt);
  check_execute(stmt, rc);

  if (!opt_silent)
    fprintf(stdout, "\n row 1: %d, %s", bc1, bc2);

  c2[0]= '\0'; l2= 0;
  my_bind[0].buffer_type= MYSQL_TYPE_STRING;
  my_bind[0].buffer= (void *)c2;
  my_bind[0].buffer_length= 7;
  my_bind[0].is_null= 0;
  my_bind[0].length= &l2;

  rc= mysql_stmt_fetch_column(stmt, my_bind, 1, 0);
  check_execute(stmt, rc);
  if (!opt_silent)
    fprintf(stdout, "\n col 1: %s(%ld)", c2, l2);
  DIE_UNLESS(strncmp(c2, "mysq", 4) == 0 && l2 == 5);

  c2[0]= '\0'; l2= 0;
  rc= mysql_stmt_fetch_column(stmt, my_bind, 1, 0);
  check_execute(stmt, rc);
  if (!opt_silent)
    fprintf(stdout, "\n col 1: %si(%ld)", c2, l2);
  DIE_UNLESS(strcmp(c2, "mysql") == 0 && l2 == 5);

  c1= 0;
  my_bind[0].buffer_type= MYSQL_TYPE_LONG;
  my_bind[0].buffer= (void *)&c1;
  my_bind[0].buffer_length= 0;
  my_bind[0].is_null= 0;
  my_bind[0].length= &l1;

  rc= mysql_stmt_fetch_column(stmt, my_bind, 0, 0);
  check_execute(stmt, rc);
  if (!opt_silent)
    fprintf(stdout, "\n col 0: %d(%ld)", c1, l1);
  DIE_UNLESS(c1 == 2 && l1 == 4);

  rc= mysql_stmt_fetch(stmt);
  DIE_UNLESS(rc == MYSQL_NO_DATA);

  rc= mysql_stmt_fetch_column(stmt, my_bind, 1, 0);
  check_execute_r(stmt, rc);

  mysql_stmt_close(stmt);
  myquery(mysql_query(mysql, "drop table t1"));
}


/* Test mysql_list_fields() */

static void test_list_fields()
{
  MYSQL_RES *result;
  int rc;
  myheader("test_list_fields");

  rc= mysql_query(mysql, "drop table if exists t1");
  myquery(rc);

  rc= mysql_query(mysql, "create table t1(c1 int primary key auto_increment, c2 char(10) default 'mysql')");
  myquery(rc);

  result= mysql_list_fields(mysql, "t1", NULL);
  mytest(result);

  rc= my_process_result_set(result);
  DIE_UNLESS(rc == 0);

  verify_prepare_field(result, 0, "c1", "c1", MYSQL_TYPE_LONG,
                       "t1", "t1",
                       current_db, 11, "0");

  verify_prepare_field(result, 1, "c2", "c2", MYSQL_TYPE_STRING,
                       "t1", "t1",
                       current_db, 10, "mysql");

  mysql_free_result(result);
  myquery(mysql_query(mysql, "drop table t1"));
}


static void test_bug19671()
{
  MYSQL_RES *result;
  int rc;
  myheader("test_bug19671");

  mysql_query(mysql, "set sql_mode=''");
  rc= mysql_query(mysql, "drop table if exists t1");
  myquery(rc);

  rc= mysql_query(mysql, "drop view if exists v1");
  myquery(rc);

  rc= mysql_query(mysql, "create table t1(f1 int)");
  myquery(rc);

  rc= mysql_query(mysql, "create view v1 as select va.* from t1 va");
  myquery(rc);

  result= mysql_list_fields(mysql, "v1", NULL);
  mytest(result);

  rc= my_process_result_set(result);
  DIE_UNLESS(rc == 0);

  verify_prepare_field(result, 0, "f1", "f1", MYSQL_TYPE_LONG,
                       "v1", "v1", current_db, 11, "0");

  mysql_free_result(result);
  myquery(mysql_query(mysql, "drop view v1"));
  myquery(mysql_query(mysql, "drop table t1"));
}


/* Test a memory ovverun bug */

static void test_mem_overun()
{
  char       buffer[10000], field[10];
  MYSQL_STMT *stmt;
  MYSQL_RES  *field_res;
  int        rc, i, length;

  myheader("test_mem_overun");

  /*
    Test a memory ovverun bug when a table had 1000 fields with
    a row of data
  */
  rc= mysql_query(mysql, "drop table if exists t_mem_overun");
  myquery(rc);

  strxmov(buffer, "create table t_mem_overun(", NullS);
  for (i= 0; i < 1000; i++)
  {
    sprintf(field, "c%d int", i);
    strxmov(buffer, buffer, field, ", ", NullS);
  }
  length= strlen(buffer);
  buffer[length-2]= ')';
  buffer[--length]= '\0';

  rc= mysql_real_query(mysql, buffer, length);
  myquery(rc);

  strxmov(buffer, "insert into t_mem_overun values(", NullS);
  for (i= 0; i < 1000; i++)
  {
    strxmov(buffer, buffer, "1, ", NullS);
  }
  length= strlen(buffer);
  buffer[length-2]= ')';
  buffer[--length]= '\0';

  rc= mysql_real_query(mysql, buffer, length);
  myquery(rc);

  rc= mysql_query(mysql, "select * from t_mem_overun");
  myquery(rc);

  rc= my_process_result(mysql);
  DIE_UNLESS(rc == 1);

  stmt= mysql_simple_prepare(mysql, "select * from t_mem_overun");
  check_stmt(stmt);

  rc= mysql_stmt_execute(stmt);
  check_execute(stmt, rc);

  field_res= mysql_stmt_result_metadata(stmt);
  mytest(field_res);

  if (!opt_silent)
    fprintf(stdout, "\n total fields : %d", mysql_num_fields(field_res));
  DIE_UNLESS( 1000 == mysql_num_fields(field_res));

  rc= mysql_stmt_store_result(stmt);
  check_execute(stmt, rc);

  rc= mysql_stmt_fetch(stmt);
  check_execute(stmt, rc);

  rc= mysql_stmt_fetch(stmt);
  DIE_UNLESS(rc == MYSQL_NO_DATA);

  mysql_free_result(field_res);

  mysql_stmt_close(stmt);
}


/* Test mysql_stmt_free_result() */

static void test_free_result()
{
  MYSQL_STMT *stmt;
  MYSQL_BIND my_bind[1];
  char       c2[5];
  ulong      bl1, l2;
  int        rc, c1, bc1;

  myheader("test_free_result");

  rc= mysql_query(mysql, "drop table if exists test_free_result");
  myquery(rc);

  rc= mysql_query(mysql, "create table test_free_result("
                         "c1 int primary key auto_increment)");
  myquery(rc);

  rc= mysql_query(mysql, "insert into test_free_result values(), (), ()");
  myquery(rc);

  stmt= mysql_simple_prepare(mysql, "select * from test_free_result");
  check_stmt(stmt);

  bzero((char*) my_bind, sizeof(my_bind));
  my_bind[0].buffer_type= MYSQL_TYPE_LONG;
  my_bind[0].buffer= (void *)&bc1;
  my_bind[0].length= &bl1;

  rc= mysql_stmt_execute(stmt);
  check_execute(stmt, rc);

  rc= mysql_stmt_bind_result(stmt, my_bind);
  check_execute(stmt, rc);

  rc= mysql_stmt_fetch(stmt);
  check_execute(stmt, rc);

  c2[0]= '\0'; l2= 0;
  my_bind[0].buffer_type= MYSQL_TYPE_STRING;
  my_bind[0].buffer= (void *)c2;
  my_bind[0].buffer_length= 7;
  my_bind[0].is_null= 0;
  my_bind[0].length= &l2;

  rc= mysql_stmt_fetch_column(stmt, my_bind, 0, 0);
  check_execute(stmt, rc);
  if (!opt_silent)
    fprintf(stdout, "\n col 0: %s(%ld)", c2, l2);
  DIE_UNLESS(strncmp(c2, "1", 1) == 0 && l2 == 1);

  rc= mysql_stmt_fetch(stmt);
  check_execute(stmt, rc);

  c1= 0, l2= 0;
  my_bind[0].buffer_type= MYSQL_TYPE_LONG;
  my_bind[0].buffer= (void *)&c1;
  my_bind[0].buffer_length= 0;
  my_bind[0].is_null= 0;
  my_bind[0].length= &l2;

  rc= mysql_stmt_fetch_column(stmt, my_bind, 0, 0);
  check_execute(stmt, rc);
  if (!opt_silent)
    fprintf(stdout, "\n col 0: %d(%ld)", c1, l2);
  DIE_UNLESS(c1 == 2 && l2 == 4);

  rc= mysql_query(mysql, "drop table test_free_result");
  myquery_r(rc); /* error should be, COMMANDS OUT OF SYNC */

  rc= mysql_stmt_free_result(stmt);
  check_execute(stmt, rc);

  rc= mysql_query(mysql, "drop table test_free_result");
  myquery(rc);  /* should be successful */

  mysql_stmt_close(stmt);
}


/* Test mysql_stmt_store_result() */

static void test_free_store_result()
{
  MYSQL_STMT *stmt;
  MYSQL_BIND my_bind[1];
  char       c2[5];
  ulong      bl1, l2;
  int        rc, c1, bc1;

  myheader("test_free_store_result");

  rc= mysql_query(mysql, "drop table if exists test_free_result");
  myquery(rc);

  rc= mysql_query(mysql, "create table test_free_result(c1 int primary key auto_increment)");
  myquery(rc);

  rc= mysql_query(mysql, "insert into test_free_result values(), (), ()");
  myquery(rc);

  stmt= mysql_simple_prepare(mysql, "select * from test_free_result");
  check_stmt(stmt);

  bzero((char*) my_bind, sizeof(my_bind));
  my_bind[0].buffer_type= MYSQL_TYPE_LONG;
  my_bind[0].buffer= (void *)&bc1;
  my_bind[0].buffer_length= 0;
  my_bind[0].is_null= 0;
  my_bind[0].length= &bl1;

  rc= mysql_stmt_execute(stmt);
  check_execute(stmt, rc);

  rc= mysql_stmt_bind_result(stmt, my_bind);
  check_execute(stmt, rc);

  rc= mysql_stmt_store_result(stmt);
  check_execute(stmt, rc);

  rc= mysql_stmt_fetch(stmt);
  check_execute(stmt, rc);

  c2[0]= '\0'; l2= 0;
  my_bind[0].buffer_type= MYSQL_TYPE_STRING;
  my_bind[0].buffer= (void *)c2;
  my_bind[0].buffer_length= 7;
  my_bind[0].is_null= 0;
  my_bind[0].length= &l2;

  rc= mysql_stmt_fetch_column(stmt, my_bind, 0, 0);
  check_execute(stmt, rc);
  if (!opt_silent)
    fprintf(stdout, "\n col 1: %s(%ld)", c2, l2);
  DIE_UNLESS(strncmp(c2, "1", 1) == 0 && l2 == 1);

  rc= mysql_stmt_fetch(stmt);
  check_execute(stmt, rc);

  c1= 0, l2= 0;
  my_bind[0].buffer_type= MYSQL_TYPE_LONG;
  my_bind[0].buffer= (void *)&c1;
  my_bind[0].buffer_length= 0;
  my_bind[0].is_null= 0;
  my_bind[0].length= &l2;

  rc= mysql_stmt_fetch_column(stmt, my_bind, 0, 0);
  check_execute(stmt, rc);
  if (!opt_silent)
    fprintf(stdout, "\n col 0: %d(%ld)", c1, l2);
  DIE_UNLESS(c1 == 2 && l2 == 4);

  rc= mysql_stmt_free_result(stmt);
  check_execute(stmt, rc);

  rc= mysql_query(mysql, "drop table test_free_result");
  myquery(rc);

  mysql_stmt_close(stmt);
}


/* Test SQLmode */

static void test_sqlmode()
{
  MYSQL_STMT *stmt;
  MYSQL_BIND my_bind[2];
  char       c1[5], c2[5];
  int        rc;
  char query[MAX_TEST_QUERY_LENGTH];

  myheader("test_sqlmode");

  rc= mysql_query(mysql, "DROP TABLE IF EXISTS test_piping");
  myquery(rc);

  rc= mysql_query(mysql, "CREATE TABLE test_piping(name varchar(10))");
  myquery(rc);

  /* PIPES_AS_CONCAT */
  strmov(query, "SET SQL_MODE= \"PIPES_AS_CONCAT\"");
  if (!opt_silent)
    fprintf(stdout, "\n With %s", query);
  rc= mysql_query(mysql, query);
  myquery(rc);

  strmov(query, "INSERT INTO test_piping VALUES(?||?)");
  if (!opt_silent)
    fprintf(stdout, "\n  query: %s", query);
  stmt= mysql_simple_prepare(mysql, query);
  check_stmt(stmt);

  if (!opt_silent)
    fprintf(stdout, "\n  total parameters: %ld", mysql_stmt_param_count(stmt));

  /*
    We need to bzero bind structure because mysql_stmt_bind_param checks all
    its members.
  */
  bzero((char*) my_bind, sizeof(my_bind));

  my_bind[0].buffer_type= MYSQL_TYPE_STRING;
  my_bind[0].buffer= (void *)c1;
  my_bind[0].buffer_length= 2;

  my_bind[1].buffer_type= MYSQL_TYPE_STRING;
  my_bind[1].buffer= (void *)c2;
  my_bind[1].buffer_length= 3;

  rc= mysql_stmt_bind_param(stmt, my_bind);
  check_execute(stmt, rc);

  strmov(c1, "My"); strmov(c2, "SQL");
  rc= mysql_stmt_execute(stmt);
  check_execute(stmt, rc);

  mysql_stmt_close(stmt);
  verify_col_data("test_piping", "name", "MySQL");

  rc= mysql_query(mysql, "DELETE FROM test_piping");
  myquery(rc);

  strmov(query, "SELECT connection_id    ()");
  if (!opt_silent)
    fprintf(stdout, "\n  query: %s", query);
  stmt= mysql_simple_prepare(mysql, query);
  check_stmt(stmt);

  /* ANSI */
  strmov(query, "SET SQL_MODE= \"ANSI\"");
  if (!opt_silent)
    fprintf(stdout, "\n With %s", query);
  rc= mysql_query(mysql, query);
  myquery(rc);

  strmov(query, "INSERT INTO test_piping VALUES(?||?)");
  if (!opt_silent)
    fprintf(stdout, "\n  query: %s", query);
  stmt= mysql_simple_prepare(mysql, query);
  check_stmt(stmt);
  if (!opt_silent)
    fprintf(stdout, "\n  total parameters: %ld", mysql_stmt_param_count(stmt));

  rc= mysql_stmt_bind_param(stmt, my_bind);
  check_execute(stmt, rc);

  strmov(c1, "My"); strmov(c2, "SQL");
  rc= mysql_stmt_execute(stmt);
  check_execute(stmt, rc);

  mysql_stmt_close(stmt);
  verify_col_data("test_piping", "name", "MySQL");

  /* ANSI mode spaces ... */
  strmov(query, "SELECT connection_id    ()");
  if (!opt_silent)
    fprintf(stdout, "\n  query: %s", query);
  stmt= mysql_simple_prepare(mysql, query);
  check_stmt(stmt);

  rc= mysql_stmt_execute(stmt);
  check_execute(stmt, rc);

  rc= mysql_stmt_fetch(stmt);
  check_execute(stmt, rc);

  rc= mysql_stmt_fetch(stmt);
  DIE_UNLESS(rc == MYSQL_NO_DATA);
  if (!opt_silent)
    fprintf(stdout, "\n  returned 1 row\n");

  mysql_stmt_close(stmt);

  /* IGNORE SPACE MODE */
  strmov(query, "SET SQL_MODE= \"IGNORE_SPACE\"");
  if (!opt_silent)
    fprintf(stdout, "\n With %s", query);
  rc= mysql_query(mysql, query);
  myquery(rc);

  strmov(query, "SELECT connection_id    ()");
  if (!opt_silent)
    fprintf(stdout, "\n  query: %s", query);
  stmt= mysql_simple_prepare(mysql, query);
  check_stmt(stmt);

  rc= mysql_stmt_execute(stmt);
  check_execute(stmt, rc);

  rc= mysql_stmt_fetch(stmt);
  check_execute(stmt, rc);

  rc= mysql_stmt_fetch(stmt);
  DIE_UNLESS(rc == MYSQL_NO_DATA);
  if (!opt_silent)
    fprintf(stdout, "\n  returned 1 row");

  mysql_stmt_close(stmt);
}


/* Test for timestamp handling */

static void test_ts()
{
  MYSQL_STMT *stmt;
  MYSQL_BIND my_bind[6];
  MYSQL_TIME ts;
  MYSQL_RES  *prep_res;
  char       strts[30];
  ulong      length;
  int        rc, field_count;
  char       name;
  char query[MAX_TEST_QUERY_LENGTH];
  const char *queries [3]= {"SELECT a, b, c FROM test_ts WHERE %c=?",
                            "SELECT a, b, c FROM test_ts WHERE %c=?",
                            "SELECT a, b, c FROM test_ts WHERE %c=CAST(? AS DATE)"};
  myheader("test_ts");

  rc= mysql_query(mysql, "DROP TABLE IF EXISTS test_ts");
  myquery(rc);

  rc= mysql_query(mysql, "CREATE TABLE test_ts(a DATE, b TIME, c TIMESTAMP)");
  myquery(rc);

  stmt= mysql_simple_prepare(mysql, "INSERT INTO test_ts VALUES(?, ?, ?), (?, ?, ?)");
  check_stmt(stmt);

  ts.year= 2003;
  ts.month= 07;
  ts.day= 12;
  ts.hour= 21;
  ts.minute= 07;
  ts.second= 46;
  ts.second_part= 0;
  length= (long)(strmov(strts, "2003-07-12 21:07:46") - strts);

  /*
    We need to bzero bind structure because mysql_stmt_bind_param checks all
    its members.
  */
  bzero((char*) my_bind, sizeof(my_bind));

  my_bind[0].buffer_type= MYSQL_TYPE_TIMESTAMP;
  my_bind[0].buffer= (void *)&ts;
  my_bind[0].buffer_length= sizeof(ts);

  my_bind[2]= my_bind[1]= my_bind[0];

  my_bind[3].buffer_type= MYSQL_TYPE_STRING;
  my_bind[3].buffer= (void *)strts;
  my_bind[3].buffer_length= sizeof(strts);
  my_bind[3].length= &length;

  my_bind[5]= my_bind[4]= my_bind[3];

  rc= mysql_stmt_bind_param(stmt, my_bind);
  check_execute(stmt, rc);

  rc= mysql_stmt_execute(stmt);
  check_execute(stmt, rc);

  mysql_stmt_close(stmt);

  verify_col_data("test_ts", "a", "2003-07-12");
  verify_col_data("test_ts", "b", "21:07:46");
  verify_col_data("test_ts", "c", "2003-07-12 21:07:46");

  stmt= mysql_simple_prepare(mysql, "SELECT * FROM test_ts");
  check_stmt(stmt);

  prep_res= mysql_stmt_result_metadata(stmt);
  mytest(prep_res);

  rc= mysql_stmt_execute(stmt);
  check_execute(stmt, rc);

  rc= my_process_stmt_result(stmt);
  DIE_UNLESS(rc == 2);
  field_count= mysql_num_fields(prep_res);

  mysql_free_result(prep_res);
  mysql_stmt_close(stmt);

  for (name= 'a'; field_count--; name++)
  {
    int row_count= 0;

    sprintf(query, queries[field_count], name);

    if (!opt_silent)
      fprintf(stdout, "\n  %s", query);
    stmt= mysql_simple_prepare(mysql, query);
    check_stmt(stmt);

    rc= mysql_stmt_bind_param(stmt, my_bind);
    check_execute(stmt, rc);

    rc= mysql_stmt_execute(stmt);
    check_execute(stmt, rc);

    while (mysql_stmt_fetch(stmt) == 0)
      row_count++;

    if (!opt_silent)
      fprintf(stdout, "\n   returned '%d' rows", row_count);
    DIE_UNLESS(row_count == 2);
    mysql_stmt_close(stmt);
  }
}


/* Test for bug #1500. */

static void test_bug1500()
{
  MYSQL_STMT *stmt;
  MYSQL_BIND my_bind[3];
  int        rc;
  int32 int_data[3]= {2, 3, 4};
  const char *data;

  myheader("test_bug1500");

  rc= mysql_query(mysql, "DROP TABLE IF EXISTS test_bg1500");
  myquery(rc);

  rc= mysql_query(mysql, "CREATE TABLE test_bg1500 (i INT)");
  myquery(rc);

  rc= mysql_query(mysql, "INSERT INTO test_bg1500 VALUES (1), (2)");
  myquery(rc);

  rc= mysql_commit(mysql);
  myquery(rc);

  stmt= mysql_simple_prepare(mysql, "SELECT i FROM test_bg1500 WHERE i IN (?, ?, ?)");
  check_stmt(stmt);
  verify_param_count(stmt, 3);

  /*
    We need to bzero bind structure because mysql_stmt_bind_param checks all
    its members.
  */
  bzero((char*) my_bind, sizeof(my_bind));

  my_bind[0].buffer= (void *)int_data;
  my_bind[0].buffer_type= MYSQL_TYPE_LONG;
  my_bind[2]= my_bind[1]= my_bind[0];
  my_bind[1].buffer= (void *)(int_data + 1);
  my_bind[2].buffer= (void *)(int_data + 2);

  rc= mysql_stmt_bind_param(stmt, my_bind);
  check_execute(stmt, rc);

  rc= mysql_stmt_execute(stmt);
  check_execute(stmt, rc);

  rc= my_process_stmt_result(stmt);
  DIE_UNLESS(rc == 1);

  mysql_stmt_close(stmt);

  rc= mysql_query(mysql, "DROP TABLE test_bg1500");
  myquery(rc);

  rc= mysql_query(mysql, "CREATE TABLE test_bg1500 (s VARCHAR(25), FULLTEXT(s)) engine=MyISAM");
  myquery(rc);

  rc= mysql_query(mysql,
        "INSERT INTO test_bg1500 VALUES ('Gravedigger'), ('Greed'), ('Hollow Dogs')");
  myquery(rc);

  rc= mysql_commit(mysql);
  myquery(rc);

  stmt= mysql_simple_prepare(mysql,
          "SELECT s FROM test_bg1500 WHERE MATCH (s) AGAINST (?)");
  check_stmt(stmt);

  verify_param_count(stmt, 1);

  data= "Dogs";
  my_bind[0].buffer_type= MYSQL_TYPE_STRING;
  my_bind[0].buffer= (void *) data;
  my_bind[0].buffer_length= strlen(data);
  my_bind[0].is_null= 0;
  my_bind[0].length= 0;

  rc= mysql_stmt_bind_param(stmt, my_bind);
  check_execute(stmt, rc);

  rc= mysql_stmt_execute(stmt);
  check_execute(stmt, rc);

  rc= my_process_stmt_result(stmt);
  DIE_UNLESS(rc == 1);

  mysql_stmt_close(stmt);

  /* This should work too */
  stmt= mysql_simple_prepare(mysql,
          "SELECT s FROM test_bg1500 WHERE MATCH (s) AGAINST (CONCAT(?, 'digger'))");
  check_stmt(stmt);

  verify_param_count(stmt, 1);

  data= "Grave";
  my_bind[0].buffer_type= MYSQL_TYPE_STRING;
  my_bind[0].buffer= (void *) data;
  my_bind[0].buffer_length= strlen(data);

  rc= mysql_stmt_bind_param(stmt, my_bind);
  check_execute(stmt, rc);

  rc= mysql_stmt_execute(stmt);
  check_execute(stmt, rc);

  rc= my_process_stmt_result(stmt);
  DIE_UNLESS(rc == 1);

  mysql_stmt_close(stmt);
}


static void test_bug1946()
{
  MYSQL_STMT *stmt;
  int rc;
  const char *query= "INSERT INTO prepare_command VALUES (?)";

  myheader("test_bug1946");

  rc= mysql_query(mysql, "DROP TABLE IF EXISTS prepare_command");
  myquery(rc);

  rc= mysql_query(mysql, "CREATE TABLE prepare_command(ID INT)");
  myquery(rc);

  stmt= mysql_simple_prepare(mysql, query);
  check_stmt(stmt);
  rc= mysql_real_query(mysql, query, strlen(query));
  DIE_UNLESS(rc != 0);
  if (!opt_silent)
    fprintf(stdout, "Got error (as expected):\n");
  myerror(NULL);

  mysql_stmt_close(stmt);
  rc= mysql_query(mysql, "DROP TABLE prepare_command");
}


static void test_parse_error_and_bad_length()
{
  MYSQL_STMT *stmt;
  int rc;

  /* check that we get 4 syntax errors over the 4 calls */
  myheader("test_parse_error_and_bad_length");

  rc= mysql_query(mysql, "SHOW DATABAAAA");
  DIE_UNLESS(rc);
  if (!opt_silent)
    fprintf(stdout, "Got error (as expected): '%s'\n", mysql_error(mysql));
  rc= mysql_real_query(mysql, "SHOW DATABASES", 100);
  DIE_UNLESS(rc);
  if (!opt_silent)
    fprintf(stdout, "Got error (as expected): '%s'\n", mysql_error(mysql));

  stmt= mysql_simple_prepare(mysql, "SHOW DATABAAAA");
  DIE_UNLESS(!stmt);
  if (!opt_silent)
    fprintf(stdout, "Got error (as expected): '%s'\n", mysql_error(mysql));
  stmt= mysql_stmt_init(mysql);
  DIE_UNLESS(stmt);
  rc= mysql_stmt_prepare(stmt, "SHOW DATABASES", 100);
  DIE_UNLESS(rc != 0);
  if (!opt_silent)
    fprintf(stdout, "Got error (as expected): '%s'\n", mysql_stmt_error(stmt));
  mysql_stmt_close(stmt);
}


static void test_bug2247()
{
  MYSQL_STMT *stmt;
  MYSQL_RES *res;
  int rc;
  int i;
  const char *create= "CREATE TABLE bug2247(id INT UNIQUE AUTO_INCREMENT)";
  const char *insert= "INSERT INTO bug2247 VALUES (NULL)";
  const char *SELECT= "SELECT id FROM bug2247";
  const char *update= "UPDATE bug2247 SET id=id+10";
  const char *drop= "DROP TABLE IF EXISTS bug2247";
  ulonglong exp_count;
  enum { NUM_ROWS= 5 };

  myheader("test_bug2247");

  if (!opt_silent)
    fprintf(stdout, "\nChecking if stmt_affected_rows is not affected by\n"
                  "mysql_query ... ");
  /* create table and insert few rows */
  rc= mysql_query(mysql, drop);
  myquery(rc);

  rc= mysql_query(mysql, create);
  myquery(rc);

  stmt= mysql_simple_prepare(mysql, insert);
  check_stmt(stmt);
  for (i= 0; i < NUM_ROWS; ++i)
  {
    rc= mysql_stmt_execute(stmt);
    check_execute(stmt, rc);
  }
  exp_count= mysql_stmt_affected_rows(stmt);
  DIE_UNLESS(exp_count == 1);

  rc= mysql_query(mysql, SELECT);
  myquery(rc);
  /*
    mysql_store_result overwrites mysql->affected_rows. Check that
    mysql_stmt_affected_rows() returns the same value, whereas
    mysql_affected_rows() value is correct.
  */
  res= mysql_store_result(mysql);
  mytest(res);

  DIE_UNLESS(mysql_affected_rows(mysql) == NUM_ROWS);
  DIE_UNLESS(exp_count == mysql_stmt_affected_rows(stmt));

  rc= mysql_query(mysql, update);
  myquery(rc);
  DIE_UNLESS(mysql_affected_rows(mysql) == NUM_ROWS);
  DIE_UNLESS(exp_count == mysql_stmt_affected_rows(stmt));

  mysql_free_result(res);
  mysql_stmt_close(stmt);

  /* check that mysql_stmt_store_result modifies mysql_stmt_affected_rows */
  stmt= mysql_simple_prepare(mysql, SELECT);
  check_stmt(stmt);

  rc= mysql_stmt_execute(stmt);
  check_execute(stmt, rc);
  rc= mysql_stmt_store_result(stmt);
  check_execute(stmt, rc);
  exp_count= mysql_stmt_affected_rows(stmt);
  DIE_UNLESS(exp_count == NUM_ROWS);

  rc= mysql_query(mysql, insert);
  myquery(rc);
  DIE_UNLESS(mysql_affected_rows(mysql) == 1);
  DIE_UNLESS(mysql_stmt_affected_rows(stmt) == exp_count);

  mysql_stmt_close(stmt);
  if (!opt_silent)
    fprintf(stdout, "OK");
}


static void test_subqueries()
{
  MYSQL_STMT *stmt;
  int rc, i;
  const char *query= "SELECT (SELECT SUM(a+b) FROM t2 where t1.b=t2.b GROUP BY t1.a LIMIT 1) as scalar_s, exists (select 1 from t2 where t2.a/2=t1.a) as exists_s, a in (select a+3 from t2) as in_s, (a-1, b-1) in (select a, b from t2) as in_row_s FROM t1, (select a x, b y from t2) tt WHERE x=a";

  myheader("test_subqueries");

  rc= mysql_query(mysql, "DROP TABLE IF EXISTS t1, t2");
  myquery(rc);

  rc= mysql_query(mysql, "CREATE TABLE t1 (a int , b int);");
  myquery(rc);

  rc= mysql_query(mysql,
                  "insert into t1 values (1, 1), (2, 2), (3, 3), (4, 4), (5, 5);");
  myquery(rc);

  rc= mysql_query(mysql, "create table t2 select * from t1;");
  myquery(rc);

  stmt= mysql_simple_prepare(mysql, query);
  check_stmt(stmt);
  for (i= 0; i < 3; i++)
  {
    rc= mysql_stmt_execute(stmt);
    check_execute(stmt, rc);
    rc= my_process_stmt_result(stmt);
    DIE_UNLESS(rc == 5);
  }
  mysql_stmt_close(stmt);

  rc= mysql_query(mysql, "DROP TABLE t1, t2");
  myquery(rc);
}


static void test_bad_union()
{
  MYSQL_STMT *stmt;
  const char *query= "SELECT 1, 2 union SELECT 1";

  myheader("test_bad_union");

  stmt= mysql_simple_prepare(mysql, query);
  DIE_UNLESS(stmt == 0);
  myerror(NULL);
}


static void test_distinct()
{
  MYSQL_STMT *stmt;
  int rc, i;
  const char *query=
    "SELECT 2+count(distinct b), group_concat(a) FROM t1 group by a";

  myheader("test_distinct");

  rc= mysql_query(mysql, "DROP TABLE IF EXISTS t1");
  myquery(rc);

  rc= mysql_query(mysql, "CREATE TABLE t1 (a int , b int);");
  myquery(rc);

  rc= mysql_query(mysql,
                  "insert into t1 values (1, 1), (2, 2), (3, 3), (4, 4), (5, 5), \
(1, 10), (2, 20), (3, 30), (4, 40), (5, 50);");
  myquery(rc);

  for (i= 0; i < 3; i++)
  {
    stmt= mysql_simple_prepare(mysql, query);
    check_stmt(stmt);
    rc= mysql_stmt_execute(stmt);
    check_execute(stmt, rc);
    rc= my_process_stmt_result(stmt);
    DIE_UNLESS(rc == 5);
    mysql_stmt_close(stmt);
  }

  rc= mysql_query(mysql, "DROP TABLE t1");
  myquery(rc);
}


/*
  Test for bug#2248 "mysql_fetch without prior mysql_stmt_execute hangs"
*/

static void test_bug2248()
{
  MYSQL_STMT *stmt;
  int rc;
  const char *query1= "SELECT DATABASE()";
  const char *query2= "INSERT INTO test_bug2248 VALUES (10)";

  myheader("test_bug2248");

  rc= mysql_query(mysql, "DROP TABLE IF EXISTS test_bug2248");
  myquery(rc);

  rc= mysql_query(mysql, "CREATE TABLE test_bug2248 (id int)");
  myquery(rc);

  stmt= mysql_simple_prepare(mysql, query1);
  check_stmt(stmt);

  /* This should not hang */
  rc= mysql_stmt_fetch(stmt);
  check_execute_r(stmt, rc);

  /* And this too */
  rc= mysql_stmt_store_result(stmt);
  check_execute_r(stmt, rc);

  mysql_stmt_close(stmt);

  stmt= mysql_simple_prepare(mysql, query2);
  check_stmt(stmt);

  rc= mysql_stmt_execute(stmt);
  check_execute(stmt, rc);

  /* This too should not hang but should return proper error */
  rc= mysql_stmt_fetch(stmt);
  DIE_UNLESS(rc == 1);

  /* This too should not hang but should not bark */
  rc= mysql_stmt_store_result(stmt);
  check_execute(stmt, rc);

  /* This should return proper error */
  rc= mysql_stmt_fetch(stmt);
  check_execute_r(stmt, rc);
  DIE_UNLESS(rc == 1);

  mysql_stmt_close(stmt);

  rc= mysql_query(mysql, "DROP TABLE test_bug2248");
  myquery(rc);
}


static void test_subqueries_ref()
{
  MYSQL_STMT *stmt;
  int rc, i;
  const char *query= "SELECT a as ccc from t1 where a+1=(SELECT 1+ccc from t1 where ccc+1=a+1 and a=1)";

  myheader("test_subqueries_ref");

  rc= mysql_query(mysql, "DROP TABLE IF EXISTS t1");
  myquery(rc);

  rc= mysql_query(mysql, "CREATE TABLE t1 (a int);");
  myquery(rc);

  rc= mysql_query(mysql,
                  "insert into t1 values (1), (2), (3), (4), (5);");
  myquery(rc);

  stmt= mysql_simple_prepare(mysql, query);
  check_stmt(stmt);
  for (i= 0; i < 3; i++)
  {
    rc= mysql_stmt_execute(stmt);
    check_execute(stmt, rc);
    rc= my_process_stmt_result(stmt);
    DIE_UNLESS(rc == 1);
  }
  mysql_stmt_close(stmt);

  rc= mysql_query(mysql, "DROP TABLE t1");
  myquery(rc);
}


static void test_union()
{
  MYSQL_STMT *stmt;
  int rc;

  myheader("test_union");

  rc= mysql_query(mysql, "DROP TABLE IF EXISTS t1, t2");
  myquery(rc);

  rc= mysql_query(mysql,
                  "CREATE TABLE t1 "
                  "(id INTEGER NOT NULL PRIMARY KEY, "
                  " name VARCHAR(20) NOT NULL)");
  myquery(rc);
  rc= mysql_query(mysql,
                  "INSERT INTO t1 (id, name) VALUES "
                  "(2, 'Ja'), (3, 'Ede'), "
                  "(4, 'Haag'), (5, 'Kabul'), "
                  "(6, 'Almere'), (7, 'Utrecht'), "
                  "(8, 'Qandahar'), (9, 'Amsterdam'), "
                  "(10, 'Amersfoort'), (11, 'Constantine')");
  myquery(rc);
  rc= mysql_query(mysql,
                  "CREATE TABLE t2 "
                  "(id INTEGER NOT NULL PRIMARY KEY, "
                  " name VARCHAR(20) NOT NULL)");
  myquery(rc);
  rc= mysql_query(mysql,
                  "INSERT INTO t2 (id, name) VALUES "
                  "(4, 'Guam'), (5, 'Aruba'), "
                  "(6, 'Angola'), (7, 'Albania'), "
                  "(8, 'Anguilla'), (9, 'Argentina'), "
                  "(10, 'Azerbaijan'), (11, 'Afghanistan'), "
                  "(12, 'Burkina Faso'), (13, 'Faroe Islands')");
  myquery(rc);

  stmt= mysql_simple_prepare(mysql,
                             "SELECT t1.name FROM t1 UNION "
                             "SELECT t2.name FROM t2");
  check_stmt(stmt);

  rc= mysql_stmt_execute(stmt);
  check_execute(stmt, rc);
  rc= my_process_stmt_result(stmt);
  DIE_UNLESS(rc == 20);
  mysql_stmt_close(stmt);

  rc= mysql_query(mysql, "DROP TABLE t1, t2");
  myquery(rc);
}


static void test_bug3117()
{
  MYSQL_STMT *stmt;
  MYSQL_BIND buffer;
  longlong lii;
  ulong length;
  my_bool is_null;
  int rc;

  myheader("test_bug3117");

  rc= mysql_query(mysql, "DROP TABLE IF EXISTS t1");
  myquery(rc);

  rc= mysql_query(mysql, "CREATE TABLE t1 (id int auto_increment primary key)");
  myquery(rc);

  stmt= mysql_simple_prepare(mysql, "SELECT LAST_INSERT_ID()");
  check_stmt(stmt);

  rc= mysql_query(mysql, "INSERT INTO t1 VALUES (NULL)");
  myquery(rc);

  rc= mysql_stmt_execute(stmt);
  check_execute(stmt, rc);

  bzero((char*) &buffer, sizeof(buffer));
  buffer.buffer_type= MYSQL_TYPE_LONGLONG;
  buffer.buffer_length= sizeof(lii);
  buffer.buffer= (void *)&lii;
  buffer.length= &length;
  buffer.is_null= &is_null;

  rc= mysql_stmt_bind_result(stmt, &buffer);
  check_execute(stmt, rc);

  rc= mysql_stmt_store_result(stmt);
  check_execute(stmt, rc);

  rc= mysql_stmt_fetch(stmt);
  check_execute(stmt, rc);

  DIE_UNLESS(is_null == 0 && lii == 1);
  if (!opt_silent)
    fprintf(stdout, "\n\tLAST_INSERT_ID()= 1 ok\n");

  rc= mysql_query(mysql, "INSERT INTO t1 VALUES (NULL)");
  myquery(rc);

  rc= mysql_stmt_execute(stmt);
  check_execute(stmt, rc);

  rc= mysql_stmt_fetch(stmt);
  check_execute(stmt, rc);

  DIE_UNLESS(is_null == 0 && lii == 2);
  if (!opt_silent)
    fprintf(stdout, "\tLAST_INSERT_ID()= 2 ok\n");

  mysql_stmt_close(stmt);

  rc= mysql_query(mysql, "DROP TABLE t1");
  myquery(rc);
}


static void test_join()
{
  MYSQL_STMT *stmt;
  int rc, i, j;
  const char *query[]= {"SELECT * FROM t2 join t1 on (t1.a=t2.a)",
                        "SELECT * FROM t2 natural join t1",
                        "SELECT * FROM t2 join t1 using(a)",
                        "SELECT * FROM t2 left join t1 on(t1.a=t2.a)",
                        "SELECT * FROM t2 natural left join t1",
                        "SELECT * FROM t2 left join t1 using(a)",
                        "SELECT * FROM t2 right join t1 on(t1.a=t2.a)",
                        "SELECT * FROM t2 natural right join t1",
                        "SELECT * FROM t2 right join t1 using(a)"};

  myheader("test_join");

  rc= mysql_query(mysql, "DROP TABLE IF EXISTS t1, t2");
  myquery(rc);

  rc= mysql_query(mysql, "CREATE TABLE t1 (a int , b int);");
  myquery(rc);

  rc= mysql_query(mysql,
                  "insert into t1 values (1, 1), (2, 2), (3, 3), (4, 4), (5, 5);");
  myquery(rc);

  rc= mysql_query(mysql, "CREATE TABLE t2 (a int , c int);");
  myquery(rc);

  rc= mysql_query(mysql,
                  "insert into t2 values (1, 1), (2, 2), (3, 3), (4, 4), (5, 5);");
  myquery(rc);

  for (j= 0; j < 9; j++)
  {
    stmt= mysql_simple_prepare(mysql, query[j]);
    check_stmt(stmt);
    for (i= 0; i < 3; i++)
    {
      rc= mysql_stmt_execute(stmt);
      check_execute(stmt, rc);
      rc= my_process_stmt_result(stmt);
      DIE_UNLESS(rc == 5);
    }
    mysql_stmt_close(stmt);
  }

  rc= mysql_query(mysql, "DROP TABLE t1, t2");
  myquery(rc);
}


static void test_selecttmp()
{
  MYSQL_STMT *stmt;
  int rc, i;
  const char *query= "select a, (select count(distinct t1.b) as sum from t1, t2 where t1.a=t2.a and t2.b > 0 and t1.a <= t3.b group by t1.a order by sum limit 1) from t3";

  myheader("test_select_tmp");

  rc= mysql_query(mysql, "DROP TABLE IF EXISTS t1, t2, t3");
  myquery(rc);

  rc= mysql_query(mysql, "CREATE TABLE t1 (a int , b int);");
  myquery(rc);

  rc= mysql_query(mysql, "create table t2 (a int, b int);");
  myquery(rc);

  rc= mysql_query(mysql, "create table t3 (a int, b int);");
  myquery(rc);

  rc= mysql_query(mysql,
                  "insert into t1 values (0, 100), (1, 2), (1, 3), (2, 2), (2, 7), \
(2, -1), (3, 10);");
  myquery(rc);
  rc= mysql_query(mysql,
                  "insert into t2 values (0, 0), (1, 1), (2, 1), (3, 1), (4, 1);");
  myquery(rc);
  rc= mysql_query(mysql,
                  "insert into t3 values (3, 3), (2, 2), (1, 1);");
  myquery(rc);

  stmt= mysql_simple_prepare(mysql, query);
  check_stmt(stmt);
  for (i= 0; i < 3; i++)
  {
    rc= mysql_stmt_execute(stmt);
    check_execute(stmt, rc);
    rc= my_process_stmt_result(stmt);
    DIE_UNLESS(rc == 3);
  }
  mysql_stmt_close(stmt);

  rc= mysql_query(mysql, "DROP TABLE t1, t2, t3");
  myquery(rc);
}


static void test_create_drop()
{
  MYSQL_STMT *stmt_create, *stmt_drop, *stmt_select, *stmt_create_select;
  char *query;
  int rc, i;
  myheader("test_table_manipulation");

  rc= mysql_query(mysql, "DROP TABLE IF EXISTS t1, t2");
  myquery(rc);

  rc= mysql_query(mysql, "create table t2 (a int);");
  myquery(rc);

  rc= mysql_query(mysql, "create table t1 (a int);");
  myquery(rc);

  rc= mysql_query(mysql, "insert into t2 values (3), (2), (1);");
  myquery(rc);

  query= (char*)"create table t1 (a int)";
  stmt_create= mysql_simple_prepare(mysql, query);
  check_stmt(stmt_create);

  query= (char*)"drop table t1";
  stmt_drop= mysql_simple_prepare(mysql, query);
  check_stmt(stmt_drop);

  query= (char*)"select a in (select a from t2) from t1";
  stmt_select= mysql_simple_prepare(mysql, query);
  check_stmt(stmt_select);

  rc= mysql_query(mysql, "DROP TABLE t1");
  myquery(rc);

  query= (char*)"create table t1 select a from t2";
  stmt_create_select= mysql_simple_prepare(mysql, query);
  check_stmt(stmt_create_select);

  for (i= 0; i < 3; i++)
  {
    rc= mysql_stmt_execute(stmt_create);
    check_execute(stmt_create, rc);
    if (!opt_silent)
      fprintf(stdout, "created %i\n", i);

    rc= mysql_stmt_execute(stmt_select);
    check_execute(stmt_select, rc);
    rc= my_process_stmt_result(stmt_select);
    DIE_UNLESS(rc == 0);

    rc= mysql_stmt_execute(stmt_drop);
    check_execute(stmt_drop, rc);
    if (!opt_silent)
      fprintf(stdout, "dropped %i\n", i);

    rc= mysql_stmt_execute(stmt_create_select);
    check_execute(stmt_create, rc);
    if (!opt_silent)
      fprintf(stdout, "created select %i\n", i);

    rc= mysql_stmt_execute(stmt_select);
    check_execute(stmt_select, rc);
    rc= my_process_stmt_result(stmt_select);
    DIE_UNLESS(rc == 3);

    rc= mysql_stmt_execute(stmt_drop);
    check_execute(stmt_drop, rc);
    if (!opt_silent)
      fprintf(stdout, "dropped %i\n", i);
  }

  mysql_stmt_close(stmt_create);
  mysql_stmt_close(stmt_drop);
  mysql_stmt_close(stmt_select);
  mysql_stmt_close(stmt_create_select);

  rc= mysql_query(mysql, "DROP TABLE t2");
  myquery(rc);
}


static void test_rename()
{
  MYSQL_STMT *stmt;
  const char *query= "rename table t1 to t2, t3 to t4";
  int rc;
  myheader("test_table_manipulation");

  rc= mysql_query(mysql, "DROP TABLE IF EXISTS t1, t2, t3, t4");
  myquery(rc);

  stmt= mysql_simple_prepare(mysql, query);
  check_stmt(stmt);

  rc= mysql_query(mysql, "create table t1 (a int)");
  myquery(rc);

  rc= mysql_stmt_execute(stmt);
  check_execute_r(stmt, rc);
  if (!opt_silent)
    fprintf(stdout, "rename without t3\n");

  rc= mysql_query(mysql, "create table t3 (a int)");
  myquery(rc);

  rc= mysql_stmt_execute(stmt);
  check_execute(stmt, rc);
  if (!opt_silent)
    fprintf(stdout, "rename with t3\n");

  rc= mysql_stmt_execute(stmt);
  check_execute_r(stmt, rc);
  if (!opt_silent)
    fprintf(stdout, "rename renamed\n");

  rc= mysql_query(mysql, "rename table t2 to t1, t4 to t3");
  myquery(rc);

  rc= mysql_stmt_execute(stmt);
  check_execute(stmt, rc);
  if (!opt_silent)
    fprintf(stdout, "rename reverted\n");

  mysql_stmt_close(stmt);

  rc= mysql_query(mysql, "DROP TABLE t2, t4");
  myquery(rc);
}


static void test_do_set()
{
  MYSQL_STMT *stmt_do, *stmt_set;
  char *query;
  int rc, i;
  myheader("test_do_set");

  rc= mysql_query(mysql, "DROP TABLE IF EXISTS t1");
  myquery(rc);

  rc= mysql_query(mysql, "create table t1 (a int)");
  myquery(rc);

  query= (char*)"do @var:=(1 in (select * from t1))";
  stmt_do= mysql_simple_prepare(mysql, query);
  check_stmt(stmt_do);

  query= (char*)"set @var=(1 in (select * from t1))";
  stmt_set= mysql_simple_prepare(mysql, query);
  check_stmt(stmt_set);

  for (i= 0; i < 3; i++)
  {
    rc= mysql_stmt_execute(stmt_do);
    check_execute(stmt_do, rc);
    if (!opt_silent)
      fprintf(stdout, "do %i\n", i);
    rc= mysql_stmt_execute(stmt_set);
    check_execute(stmt_set, rc);
    if (!opt_silent)
      fprintf(stdout, "set %i\n", i);
  }

  mysql_stmt_close(stmt_do);
  mysql_stmt_close(stmt_set);
}


static void test_multi()
{
  MYSQL_STMT *stmt_delete, *stmt_update, *stmt_select1, *stmt_select2;
  char *query;
  MYSQL_BIND my_bind[1];
  int rc, i;
  int32 param= 1;
  ulong length= 1;
  myheader("test_multi");

  /*
    We need to bzero bind structure because mysql_stmt_bind_param checks all
    its members.
  */
  bzero((char*) my_bind, sizeof(my_bind));

  my_bind[0].buffer_type= MYSQL_TYPE_LONG;
  my_bind[0].buffer= (void *)&param;
  my_bind[0].length= &length;

  rc= mysql_query(mysql, "DROP TABLE IF EXISTS t1, t2");
  myquery(rc);

  rc= mysql_query(mysql, "create table t1 (a int, b int)");
  myquery(rc);

  rc= mysql_query(mysql, "create table t2 (a int, b int)");
  myquery(rc);

  rc= mysql_query(mysql, "insert into t1 values (3, 3), (2, 2), (1, 1)");
  myquery(rc);

  rc= mysql_query(mysql, "insert into t2 values (3, 3), (2, 2), (1, 1)");
  myquery(rc);

  query= (char*)"delete t1, t2 from t1, t2 where t1.a=t2.a and t1.b=10";
  stmt_delete= mysql_simple_prepare(mysql, query);
  check_stmt(stmt_delete);

  query= (char*)"update t1, t2 set t1.b=10, t2.b=10 where t1.a=t2.a and t1.b=?";
  stmt_update= mysql_simple_prepare(mysql, query);
  check_stmt(stmt_update);

  query= (char*)"select * from t1";
  stmt_select1= mysql_simple_prepare(mysql, query);
  check_stmt(stmt_select1);

  query= (char*)"select * from t2";
  stmt_select2= mysql_simple_prepare(mysql, query);
  check_stmt(stmt_select2);

  for(i= 0; i < 3; i++)
  {
    rc= mysql_stmt_bind_param(stmt_update, my_bind);
    check_execute(stmt_update, rc);

    rc= mysql_stmt_execute(stmt_update);
    check_execute(stmt_update, rc);
    if (!opt_silent)
      fprintf(stdout, "update %ld\n", (long) param);

    rc= mysql_stmt_execute(stmt_delete);
    check_execute(stmt_delete, rc);
    if (!opt_silent)
      fprintf(stdout, "delete %ld\n", (long) param);

    rc= mysql_stmt_execute(stmt_select1);
    check_execute(stmt_select1, rc);
    rc= my_process_stmt_result(stmt_select1);
    DIE_UNLESS(rc == 3-param);

    rc= mysql_stmt_execute(stmt_select2);
    check_execute(stmt_select2, rc);
    rc= my_process_stmt_result(stmt_select2);
    DIE_UNLESS(rc == 3-param);

    param++;
  }

  mysql_stmt_close(stmt_delete);
  mysql_stmt_close(stmt_update);
  mysql_stmt_close(stmt_select1);
  mysql_stmt_close(stmt_select2);
  rc= mysql_query(mysql, "drop table t1, t2");
  myquery(rc);
}


static void test_insert_select()
{
  MYSQL_STMT *stmt_insert, *stmt_select;
  char *query;
  int rc;
  uint i;
  myheader("test_insert_select");

  rc= mysql_query(mysql, "DROP TABLE IF EXISTS t1, t2");
  myquery(rc);

  rc= mysql_query(mysql, "create table t1 (a int)");
  myquery(rc);

  rc= mysql_query(mysql, "create table t2 (a int)");
  myquery(rc);

  rc= mysql_query(mysql, "insert into t2 values (1)");
  myquery(rc);

  query= (char*)"insert into t1 select a from t2";
  stmt_insert= mysql_simple_prepare(mysql, query);
  check_stmt(stmt_insert);

  query= (char*)"select * from t1";
  stmt_select= mysql_simple_prepare(mysql, query);
  check_stmt(stmt_select);

  for(i= 0; i < 3; i++)
  {
    rc= mysql_stmt_execute(stmt_insert);
    check_execute(stmt_insert, rc);
    if (!opt_silent)
      fprintf(stdout, "insert %u\n", i);

    rc= mysql_stmt_execute(stmt_select);
    check_execute(stmt_select, rc);
    rc= my_process_stmt_result(stmt_select);
    DIE_UNLESS(rc == (int)(i+1));
  }

  mysql_stmt_close(stmt_insert);
  mysql_stmt_close(stmt_select);
  rc= mysql_query(mysql, "drop table t1, t2");
  myquery(rc);
}


static void test_bind_nagative()
{
  MYSQL_STMT *stmt_insert;
  char *query;
  int rc;
  MYSQL_BIND      my_bind[1];
  int32           my_val= 0;
  ulong           my_length= 0L;
  my_bool         my_null= FALSE;
  myheader("test_insert_select");

  rc= mysql_query(mysql, "DROP TABLE IF EXISTS t1");
  myquery(rc);

  rc= mysql_query(mysql, "create temporary table t1 (c1 int unsigned)");
  myquery(rc);

  rc= mysql_query(mysql, "INSERT INTO t1 VALUES (1), (-1)");
  myquery(rc);

  query= (char*)"INSERT INTO t1 VALUES (?)";
  stmt_insert= mysql_simple_prepare(mysql, query);
  check_stmt(stmt_insert);

  /* bind parameters */
  bzero((char*) my_bind, sizeof(my_bind));

  my_bind[0].buffer_type= MYSQL_TYPE_LONG;
  my_bind[0].buffer= (void *)&my_val;
  my_bind[0].length= &my_length;
  my_bind[0].is_null= (char*)&my_null;

  rc= mysql_stmt_bind_param(stmt_insert, my_bind);
  check_execute(stmt_insert, rc);

  my_val= -1;
  rc= mysql_stmt_execute(stmt_insert);
  check_execute(stmt_insert, rc);

  mysql_stmt_close(stmt_insert);
  rc= mysql_query(mysql, "drop table t1");
  myquery(rc);
}


static void test_derived()
{
  MYSQL_STMT *stmt;
  int rc, i;
  MYSQL_BIND      my_bind[1];
  int32           my_val= 0;
  ulong           my_length= 0L;
  my_bool         my_null= FALSE;
  const char *query=
    "select count(1) from (select f.id from t1 f where f.id=?) as x";

  myheader("test_derived");

  rc= mysql_query(mysql, "DROP TABLE IF EXISTS t1");
  myquery(rc);

  rc= mysql_query(mysql, "create table t1 (id  int(8), primary key (id)) \
ENGINE=InnoDB DEFAULT CHARSET=utf8");
  myquery(rc);

  rc= mysql_query(mysql, "insert into t1 values (1)");
  myquery(rc);

  stmt= mysql_simple_prepare(mysql, query);
  check_stmt(stmt);
  /*
    We need to bzero bind structure because mysql_stmt_bind_param checks all
    its members.
  */
  bzero((char*) my_bind, sizeof(my_bind));

  my_bind[0].buffer_type= MYSQL_TYPE_LONG;
  my_bind[0].buffer= (void *)&my_val;
  my_bind[0].length= &my_length;
  my_bind[0].is_null= (char*)&my_null;
  my_val= 1;
  rc= mysql_stmt_bind_param(stmt, my_bind);
  check_execute(stmt, rc);

  for (i= 0; i < 3; i++)
  {
    rc= mysql_stmt_execute(stmt);
    check_execute(stmt, rc);
    rc= my_process_stmt_result(stmt);
    DIE_UNLESS(rc == 1);
  }
  mysql_stmt_close(stmt);

  rc= mysql_query(mysql, "DROP TABLE t1");
  myquery(rc);
}


static void test_xjoin()
{
  MYSQL_STMT *stmt;
  int rc, i;
  const char *query=
    "select t.id, p1.value, n1.value, p2.value, n2.value from t3 t LEFT JOIN t1 p1 ON (p1.id=t.param1_id) LEFT JOIN t2 p2 ON (p2.id=t.param2_id) LEFT JOIN t4 n1 ON (n1.id=p1.name_id) LEFT JOIN t4 n2 ON (n2.id=p2.name_id) where t.id=1";

  myheader("test_xjoin");

  rc= mysql_query(mysql, "DROP TABLE IF EXISTS t1, t2, t3, t4");
  myquery(rc);

  rc= mysql_query(mysql, "create table t3 (id int(8), param1_id int(8), param2_id int(8)) ENGINE=InnoDB DEFAULT CHARSET=utf8");
  myquery(rc);

  rc= mysql_query(mysql, "create table t1 ( id int(8), name_id int(8), value varchar(10)) ENGINE=InnoDB DEFAULT CHARSET=utf8");
  myquery(rc);

  rc= mysql_query(mysql, "create table t2 (id int(8), name_id int(8), value varchar(10)) ENGINE=InnoDB DEFAULT CHARSET=utf8;");
  myquery(rc);

  rc= mysql_query(mysql, "create table t4(id int(8), value varchar(10)) ENGINE=InnoDB DEFAULT CHARSET=utf8");
  myquery(rc);

  rc= mysql_query(mysql, "insert into t3 values (1, 1, 1), (2, 2, null)");
  myquery(rc);

  rc= mysql_query(mysql, "insert into t1 values (1, 1, 'aaa'), (2, null, 'bbb')");
  myquery(rc);

  rc= mysql_query(mysql, "insert into t2 values (1, 2, 'ccc')");
  myquery(rc);

  rc= mysql_query(mysql, "insert into t4 values (1, 'Name1'), (2, null)");
  myquery(rc);

  stmt= mysql_simple_prepare(mysql, query);
  check_stmt(stmt);

  for (i= 0; i < 3; i++)
  {
    rc= mysql_stmt_execute(stmt);
    check_execute(stmt, rc);
    rc= my_process_stmt_result(stmt);
    DIE_UNLESS(rc == 1);
  }
  mysql_stmt_close(stmt);

  rc= mysql_query(mysql, "DROP TABLE t1, t2, t3, t4");
  myquery(rc);
}


static void test_bug3035()
{
  MYSQL_STMT *stmt;
  int rc;
  MYSQL_BIND bind_array[12], *my_bind= bind_array, *bind_end= my_bind + 12;
  int8 int8_val;
  uint8 uint8_val;
  int16 int16_val;
  uint16 uint16_val;
  int32 int32_val;
  uint32 uint32_val;
  longlong int64_val;
  ulonglong uint64_val;
  double double_val, udouble_val, double_tmp;
  char longlong_as_string[22], ulonglong_as_string[22];

  /* mins and maxes */
  const int8 int8_min= -128;
  const int8 int8_max= 127;
  const uint8 uint8_min= 0;
  const uint8 uint8_max= 255;

  const int16 int16_min= -32768;
  const int16 int16_max= 32767;
  const uint16 uint16_min= 0;
  const uint16 uint16_max= 65535;

  const int32 int32_max= 2147483647L;
  const int32 int32_min= -int32_max - 1;
  const uint32 uint32_min= 0;
  const uint32 uint32_max= 4294967295U;

  /* it might not work okay everyplace */
  const longlong int64_max= LL(9223372036854775807);
  const longlong int64_min= -int64_max - 1;

  const ulonglong uint64_min= 0U;
  const ulonglong uint64_max= ULL(18446744073709551615);

  const char *stmt_text;

  myheader("test_bug3035");

  stmt_text= "DROP TABLE IF EXISTS t1";
  rc= mysql_real_query(mysql, stmt_text, strlen(stmt_text));
  myquery(rc);

  stmt_text= "CREATE TABLE t1 (i8 TINYINT, ui8 TINYINT UNSIGNED, "
                              "i16 SMALLINT, ui16 SMALLINT UNSIGNED, "
                              "i32 INT, ui32 INT UNSIGNED, "
                              "i64 BIGINT, ui64 BIGINT UNSIGNED, "
                              "id INTEGER NOT NULL PRIMARY KEY AUTO_INCREMENT)";
  rc= mysql_real_query(mysql, stmt_text, strlen(stmt_text));
  myquery(rc);

  bzero((char*) bind_array, sizeof(bind_array));

  for (my_bind= bind_array; my_bind < bind_end; my_bind++)
    my_bind->error= &my_bind->error_value;

  bind_array[0].buffer_type= MYSQL_TYPE_TINY;
  bind_array[0].buffer= (void *) &int8_val;

  bind_array[1].buffer_type= MYSQL_TYPE_TINY;
  bind_array[1].buffer= (void *) &uint8_val;
  bind_array[1].is_unsigned= 1;

  bind_array[2].buffer_type= MYSQL_TYPE_SHORT;
  bind_array[2].buffer= (void *) &int16_val;

  bind_array[3].buffer_type= MYSQL_TYPE_SHORT;
  bind_array[3].buffer= (void *) &uint16_val;
  bind_array[3].is_unsigned= 1;

  bind_array[4].buffer_type= MYSQL_TYPE_LONG;
  bind_array[4].buffer= (void *) &int32_val;

  bind_array[5].buffer_type= MYSQL_TYPE_LONG;
  bind_array[5].buffer= (void *) &uint32_val;
  bind_array[5].is_unsigned= 1;

  bind_array[6].buffer_type= MYSQL_TYPE_LONGLONG;
  bind_array[6].buffer= (void *) &int64_val;

  bind_array[7].buffer_type= MYSQL_TYPE_LONGLONG;
  bind_array[7].buffer= (void *) &uint64_val;
  bind_array[7].is_unsigned= 1;

  stmt= mysql_stmt_init(mysql);
  check_stmt(stmt);

  stmt_text= "INSERT INTO t1 (i8, ui8, i16, ui16, i32, ui32, i64, ui64) "
                     "VALUES (?, ?, ?, ?, ?, ?, ?, ?)";
  rc= mysql_stmt_prepare(stmt, stmt_text, strlen(stmt_text));
  check_execute(stmt, rc);

  mysql_stmt_bind_param(stmt, bind_array);

  int8_val= int8_min;
  uint8_val= uint8_min;
  int16_val= int16_min;
  uint16_val= uint16_min;
  int32_val= int32_min;
  uint32_val= uint32_min;
  int64_val= int64_min;
  uint64_val= uint64_min;

  rc= mysql_stmt_execute(stmt);
  check_execute(stmt, rc);

  int8_val= int8_max;
  uint8_val= uint8_max;
  int16_val= int16_max;
  uint16_val= uint16_max;
  int32_val= int32_max;
  uint32_val= uint32_max;
  int64_val= int64_max;
  uint64_val= uint64_max;

  rc= mysql_stmt_execute(stmt);
  check_execute(stmt, rc);

  stmt_text= "SELECT i8, ui8, i16, ui16, i32, ui32, i64, ui64, ui64, "
             "cast(ui64 as signed), ui64, cast(ui64 as signed)"
             "FROM t1 ORDER BY id ASC";

  rc= mysql_stmt_prepare(stmt, stmt_text, strlen(stmt_text));
  check_execute(stmt, rc);

  rc= mysql_stmt_execute(stmt);
  check_execute(stmt, rc);

  bind_array[8].buffer_type= MYSQL_TYPE_DOUBLE;
  bind_array[8].buffer= (void *) &udouble_val;

  bind_array[9].buffer_type= MYSQL_TYPE_DOUBLE;
  bind_array[9].buffer= (void *) &double_val;

  bind_array[10].buffer_type= MYSQL_TYPE_STRING;
  bind_array[10].buffer= (void *) &ulonglong_as_string;
  bind_array[10].buffer_length= sizeof(ulonglong_as_string);

  bind_array[11].buffer_type= MYSQL_TYPE_STRING;
  bind_array[11].buffer= (void *) &longlong_as_string;
  bind_array[11].buffer_length= sizeof(longlong_as_string);

  mysql_stmt_bind_result(stmt, bind_array);

  rc= mysql_stmt_fetch(stmt);
  check_execute(stmt, rc);

  DIE_UNLESS(int8_val == int8_min);
  DIE_UNLESS(uint8_val == uint8_min);
  DIE_UNLESS(int16_val == int16_min);
  DIE_UNLESS(uint16_val == uint16_min);
  DIE_UNLESS(int32_val == int32_min);
  DIE_UNLESS(uint32_val == uint32_min);
  DIE_UNLESS(int64_val == int64_min);
  DIE_UNLESS(uint64_val == uint64_min);
  DIE_UNLESS(double_val == (longlong) uint64_min);
  double_tmp= ulonglong2double(uint64_val);
  DIE_UNLESS(cmp_double(&udouble_val, &double_tmp));
  DIE_UNLESS(!strcmp(longlong_as_string, "0"));
  DIE_UNLESS(!strcmp(ulonglong_as_string, "0"));

  rc= mysql_stmt_fetch(stmt);

  if (!opt_silent)
  {
    printf("Truncation mask: ");
    for (my_bind= bind_array; my_bind < bind_end; my_bind++)
      printf("%d", (int) my_bind->error_value);
    printf("\n");
  }
  DIE_UNLESS(rc == MYSQL_DATA_TRUNCATED || rc == 0);

  DIE_UNLESS(int8_val == int8_max);
  DIE_UNLESS(uint8_val == uint8_max);
  DIE_UNLESS(int16_val == int16_max);
  DIE_UNLESS(uint16_val == uint16_max);
  DIE_UNLESS(int32_val == int32_max);
  DIE_UNLESS(uint32_val == uint32_max);
  DIE_UNLESS(int64_val == int64_max);
  DIE_UNLESS(uint64_val == uint64_max);
  DIE_UNLESS(double_val == (longlong) uint64_val);
  double_tmp= ulonglong2double(uint64_val);
  DIE_UNLESS(cmp_double(&udouble_val, &double_tmp));
  DIE_UNLESS(!strcmp(longlong_as_string, "-1"));
  DIE_UNLESS(!strcmp(ulonglong_as_string, "18446744073709551615"));

  rc= mysql_stmt_fetch(stmt);
  DIE_UNLESS(rc == MYSQL_NO_DATA);

  mysql_stmt_close(stmt);

  stmt_text= "DROP TABLE t1";
  mysql_real_query(mysql, stmt_text, strlen(stmt_text));
}


static void test_union2()
{
  MYSQL_STMT *stmt;
  int rc, i;

  myheader("test_union2");

  rc= mysql_query(mysql, "DROP TABLE IF EXISTS t1");
  myquery(rc);

  rc= mysql_query(mysql, "CREATE TABLE t1(col1 INT, \
                                         col2 VARCHAR(40),      \
                                         col3 SMALLINT, \
                                         col4 TIMESTAMP)");
  myquery(rc);

  stmt= mysql_simple_prepare(mysql,
                             "select col1 FROM t1 where col1=1 union distinct "
                             "select col1 FROM t1 where col1=2");
  check_stmt(stmt);

  for (i= 0; i < 3; i++)
  {
    rc= mysql_stmt_execute(stmt);
    check_execute(stmt, rc);
    rc= my_process_stmt_result(stmt);
    DIE_UNLESS(rc == 0);
  }

  mysql_stmt_close(stmt);

  rc= mysql_query(mysql, "DROP TABLE t1");
  myquery(rc);
}


/*
  This tests for various mysql_stmt_send_long_data bugs described in #1664
*/

static void test_bug1664()
{
    MYSQL_STMT *stmt;
    int        rc, int_data;
    const char *data;
    const char *str_data= "Simple string";
    MYSQL_BIND my_bind[2];
    const char *query= "INSERT INTO test_long_data(col2, col1) VALUES(?, ?)";

    myheader("test_bug1664");

    rc= mysql_query(mysql, "DROP TABLE IF EXISTS test_long_data");
    myquery(rc);

    rc= mysql_query(mysql, "CREATE TABLE test_long_data(col1 int, col2 long varchar)");
    myquery(rc);

    stmt= mysql_stmt_init(mysql);
    check_stmt(stmt);
    rc= mysql_stmt_prepare(stmt, query, strlen(query));
    check_execute(stmt, rc);

    verify_param_count(stmt, 2);

    bzero((char*) my_bind, sizeof(my_bind));

    my_bind[0].buffer_type= MYSQL_TYPE_STRING;
    my_bind[0].buffer= (void *)str_data;
    my_bind[0].buffer_length= strlen(str_data);

    my_bind[1].buffer= (void *)&int_data;
    my_bind[1].buffer_type= MYSQL_TYPE_LONG;

    rc= mysql_stmt_bind_param(stmt, my_bind);
    check_execute(stmt, rc);

    int_data= 1;

    /*
      Let us supply empty long_data. This should work and should
      not break following execution.
    */
    data= "";
    rc= mysql_stmt_send_long_data(stmt, 0, data, strlen(data));
    check_execute(stmt, rc);

    rc= mysql_stmt_execute(stmt);
    check_execute(stmt, rc);

    verify_col_data("test_long_data", "col1", "1");
    verify_col_data("test_long_data", "col2", "");

    rc= mysql_query(mysql, "DELETE FROM test_long_data");
    myquery(rc);

    /* This should pass OK */
    data= (char *)"Data";
    rc= mysql_stmt_send_long_data(stmt, 0, data, strlen(data));
    check_execute(stmt, rc);

    rc= mysql_stmt_execute(stmt);
    check_execute(stmt, rc);

    verify_col_data("test_long_data", "col1", "1");
    verify_col_data("test_long_data", "col2", "Data");

    /* clean up */
    rc= mysql_query(mysql, "DELETE FROM test_long_data");
    myquery(rc);

    /*
      Now we are changing int parameter and don't do anything
      with first parameter. Second mysql_stmt_execute() should run
      OK treating this first parameter as string parameter.
    */

    int_data= 2;
    /* execute */
    rc= mysql_stmt_execute(stmt);
    check_execute(stmt, rc);

    verify_col_data("test_long_data", "col1", "2");
    verify_col_data("test_long_data", "col2", str_data);

    /* clean up */
    rc= mysql_query(mysql, "DELETE FROM test_long_data");
    myquery(rc);

    /*
      Now we are sending other long data. It should not be
      concatened to previous.
    */

    data= (char *)"SomeOtherData";
    rc= mysql_stmt_send_long_data(stmt, 0, data, strlen(data));
    check_execute(stmt, rc);

    rc= mysql_stmt_execute(stmt);
    check_execute(stmt, rc);

    verify_col_data("test_long_data", "col1", "2");
    verify_col_data("test_long_data", "col2", "SomeOtherData");

    mysql_stmt_close(stmt);

    /* clean up */
    rc= mysql_query(mysql, "DELETE FROM test_long_data");
    myquery(rc);

    /* Now let us test how mysql_stmt_reset works. */
    stmt= mysql_stmt_init(mysql);
    check_stmt(stmt);
    rc= mysql_stmt_prepare(stmt, query, strlen(query));
    check_execute(stmt, rc);
    rc= mysql_stmt_bind_param(stmt, my_bind);
    check_execute(stmt, rc);

    data= (char *)"SomeData";
    rc= mysql_stmt_send_long_data(stmt, 0, data, strlen(data));
    check_execute(stmt, rc);

    rc= mysql_stmt_reset(stmt);
    check_execute(stmt, rc);

    rc= mysql_stmt_execute(stmt);
    check_execute(stmt, rc);

    verify_col_data("test_long_data", "col1", "2");
    verify_col_data("test_long_data", "col2", str_data);

    mysql_stmt_close(stmt);

    /* Final clean up */
    rc= mysql_query(mysql, "DROP TABLE test_long_data");
    myquery(rc);
}


static void test_order_param()
{
  MYSQL_STMT *stmt;
  int rc;

  myheader("test_order_param");

  rc= mysql_query(mysql, "DROP TABLE IF EXISTS t1");
  myquery(rc);

  rc= mysql_query(mysql, "CREATE TABLE t1(a INT, b char(10))");
  myquery(rc);

  stmt= mysql_simple_prepare(mysql,
                             "select sum(a) + 200, 1 from t1 "
                             " union distinct "
                             "select sum(a) + 200, 1 from t1 group by b ");
  check_stmt(stmt);
  mysql_stmt_close(stmt);

  stmt= mysql_simple_prepare(mysql,
                             "select sum(a) + 200, ? from t1 group by b "
                             " union distinct "
                             "select sum(a) + 200, 1 from t1 group by b ");
  check_stmt(stmt);
  mysql_stmt_close(stmt);

  stmt= mysql_simple_prepare(mysql,
                             "select sum(a) + 200, ? from t1 "
                             " union distinct "
                             "select sum(a) + 200, 1 from t1 group by b ");
  check_stmt(stmt);
  mysql_stmt_close(stmt);

  rc= mysql_query(mysql, "DROP TABLE t1");
  myquery(rc);
}


static void test_union_param()
{
  MYSQL_STMT *stmt;
  char *query;
  int rc, i;
  MYSQL_BIND      my_bind[2];
  char            my_val[4];
  ulong           my_length= 3L;
  my_bool         my_null= FALSE;
  myheader("test_union_param");

  strmov(my_val, "abc");

  query= (char*)"select ? as my_col union distinct select ?";
  stmt= mysql_simple_prepare(mysql, query);
  check_stmt(stmt);

  /*
    We need to bzero bind structure because mysql_stmt_bind_param checks all
    its members.
  */
  bzero((char*) my_bind, sizeof(my_bind));

  /* bind parameters */
  my_bind[0].buffer_type=    MYSQL_TYPE_STRING;
  my_bind[0].buffer=         (char*) &my_val;
  my_bind[0].buffer_length=  4;
  my_bind[0].length=         &my_length;
  my_bind[0].is_null=        (char*)&my_null;
  my_bind[1].buffer_type=    MYSQL_TYPE_STRING;
  my_bind[1].buffer=         (char*) &my_val;
  my_bind[1].buffer_length=  4;
  my_bind[1].length=         &my_length;
  my_bind[1].is_null=        (char*)&my_null;

  rc= mysql_stmt_bind_param(stmt, my_bind);
  check_execute(stmt, rc);

  for (i= 0; i < 3; i++)
  {
    rc= mysql_stmt_execute(stmt);
    check_execute(stmt, rc);
    rc= my_process_stmt_result(stmt);
    DIE_UNLESS(rc == 1);
  }

  mysql_stmt_close(stmt);
}


static void test_ps_i18n()
{
  MYSQL_STMT *stmt;
  int rc;
  const char *stmt_text;
  MYSQL_BIND bind_array[2];

  /* Represented as numbers to keep UTF8 tools from clobbering them. */
  const char *koi8= "\xee\xd5\x2c\x20\xda\xc1\x20\xd2\xd9\xc2\xc1\xcc\xcb\xd5";
  const char *cp1251= "\xcd\xf3\x2c\x20\xe7\xe0\x20\xf0\xfb\xe1\xe0\xeb\xea\xf3";
  char buf1[16], buf2[16];
  ulong buf1_len, buf2_len;


  myheader("test_ps_i18n");

  stmt_text= "DROP TABLE IF EXISTS t1";
  rc= mysql_real_query(mysql, stmt_text, strlen(stmt_text));
  myquery(rc);

  /*
    Create table with binary columns, set session character set to cp1251,
    client character set to koi8, and make sure that there is conversion
    on insert and no conversion on select
  */

  stmt_text= "CREATE TABLE t1 (c1 VARBINARY(255), c2 VARBINARY(255))";

  rc= mysql_real_query(mysql, stmt_text, strlen(stmt_text));
  myquery(rc);

  stmt_text= "SET CHARACTER_SET_CLIENT=koi8r, "
                 "CHARACTER_SET_CONNECTION=cp1251, "
                 "CHARACTER_SET_RESULTS=koi8r";

  rc= mysql_real_query(mysql, stmt_text, strlen(stmt_text));
  myquery(rc);

  bzero((char*) bind_array, sizeof(bind_array));

  bind_array[0].buffer_type= MYSQL_TYPE_STRING;
  bind_array[0].buffer= (void *) koi8;
  bind_array[0].buffer_length= strlen(koi8);

  bind_array[1].buffer_type= MYSQL_TYPE_STRING;
  bind_array[1].buffer= (void *) koi8;
  bind_array[1].buffer_length= strlen(koi8);

  stmt= mysql_stmt_init(mysql);
  check_stmt(stmt);

  stmt_text= "INSERT INTO t1 (c1, c2) VALUES (?, ?)";

  rc= mysql_stmt_prepare(stmt, stmt_text, strlen(stmt_text));
  check_execute(stmt, rc);

  mysql_stmt_bind_param(stmt, bind_array);

  mysql_stmt_send_long_data(stmt, 0, koi8, strlen(koi8));

  rc= mysql_stmt_execute(stmt);
  check_execute(stmt, rc);

  stmt_text= "SELECT c1, c2 FROM t1";

  /* c1 and c2 are binary so no conversion will be done on select */
  rc= mysql_stmt_prepare(stmt, stmt_text, strlen(stmt_text));
  check_execute(stmt, rc);

  rc= mysql_stmt_execute(stmt);
  check_execute(stmt, rc);

  bind_array[0].buffer= buf1;
  bind_array[0].buffer_length= sizeof(buf1);
  bind_array[0].length= &buf1_len;

  bind_array[1].buffer= buf2;
  bind_array[1].buffer_length= sizeof(buf2);
  bind_array[1].length= &buf2_len;

  mysql_stmt_bind_result(stmt, bind_array);

  rc= mysql_stmt_fetch(stmt);
  check_execute(stmt, rc);

  DIE_UNLESS(buf1_len == strlen(cp1251));
  DIE_UNLESS(buf2_len == strlen(cp1251));
  DIE_UNLESS(!memcmp(buf1, cp1251, buf1_len));
  DIE_UNLESS(!memcmp(buf2, cp1251, buf1_len));

  rc= mysql_stmt_fetch(stmt);
  DIE_UNLESS(rc == MYSQL_NO_DATA);

  stmt_text= "DROP TABLE IF EXISTS t1";
  rc= mysql_real_query(mysql, stmt_text, strlen(stmt_text));
  myquery(rc);

  /*
    Now create table with two cp1251 columns, set client character
    set to koi8 and supply columns of one row as string and another as
    binary data. Binary data must not be converted on insert, and both
    columns must be converted to client character set on select.
  */

  stmt_text= "CREATE TABLE t1 (c1 VARCHAR(255) CHARACTER SET cp1251, "
                              "c2 VARCHAR(255) CHARACTER SET cp1251)";

  rc= mysql_real_query(mysql, stmt_text, strlen(stmt_text));
  myquery(rc);

  stmt_text= "INSERT INTO t1 (c1, c2) VALUES (?, ?)";

  rc= mysql_stmt_prepare(stmt, stmt_text, strlen(stmt_text));
  check_execute(stmt, rc);

  /* this data must be converted */
  bind_array[0].buffer_type= MYSQL_TYPE_STRING;
  bind_array[0].buffer= (void *) koi8;
  bind_array[0].buffer_length= strlen(koi8);

  bind_array[1].buffer_type= MYSQL_TYPE_STRING;
  bind_array[1].buffer= (void *) koi8;
  bind_array[1].buffer_length= strlen(koi8);

  mysql_stmt_bind_param(stmt, bind_array);

  mysql_stmt_send_long_data(stmt, 0, koi8, strlen(koi8));

  rc= mysql_stmt_execute(stmt);
  check_execute(stmt, rc);

  /* this data must not be converted */
  bind_array[0].buffer_type= MYSQL_TYPE_BLOB;
  bind_array[0].buffer= (void *) cp1251;
  bind_array[0].buffer_length= strlen(cp1251);

  bind_array[1].buffer_type= MYSQL_TYPE_BLOB;
  bind_array[1].buffer= (void *) cp1251;
  bind_array[1].buffer_length= strlen(cp1251);

  mysql_stmt_bind_param(stmt, bind_array);

  mysql_stmt_send_long_data(stmt, 0, cp1251, strlen(cp1251));

  rc= mysql_stmt_execute(stmt);
  check_execute(stmt, rc);

  /* Fetch data and verify that rows are in koi8 */

  stmt_text= "SELECT c1, c2 FROM t1";

  /* c1 and c2 are binary so no conversion will be done on select */
  rc= mysql_stmt_prepare(stmt, stmt_text, strlen(stmt_text));
  check_execute(stmt, rc);

  rc= mysql_stmt_execute(stmt);
  check_execute(stmt, rc);

  bind_array[0].buffer= buf1;
  bind_array[0].buffer_length= sizeof(buf1);
  bind_array[0].length= &buf1_len;

  bind_array[1].buffer= buf2;
  bind_array[1].buffer_length= sizeof(buf2);
  bind_array[1].length= &buf2_len;

  mysql_stmt_bind_result(stmt, bind_array);

  while ((rc= mysql_stmt_fetch(stmt)) == 0)
  {
    DIE_UNLESS(buf1_len == strlen(koi8));
    DIE_UNLESS(buf2_len == strlen(koi8));
    DIE_UNLESS(!memcmp(buf1, koi8, buf1_len));
    DIE_UNLESS(!memcmp(buf2, koi8, buf1_len));
  }
  DIE_UNLESS(rc == MYSQL_NO_DATA);
  mysql_stmt_close(stmt);

  stmt_text= "DROP TABLE t1";
  rc= mysql_real_query(mysql, stmt_text, strlen(stmt_text));
  myquery(rc);
  stmt_text= "SET NAMES DEFAULT";
  rc= mysql_real_query(mysql, stmt_text, strlen(stmt_text));
  myquery(rc);
}


static void test_bug3796()
{
  MYSQL_STMT *stmt;
  MYSQL_BIND my_bind[1];
  const char *concat_arg0= "concat_with_";
  enum { OUT_BUFF_SIZE= 30 };
  char out_buff[OUT_BUFF_SIZE];
  char canonical_buff[OUT_BUFF_SIZE];
  ulong out_length;
  const char *stmt_text;
  int rc;

  myheader("test_bug3796");

  /* Create and fill test table */
  stmt_text= "DROP TABLE IF EXISTS t1";
  rc= mysql_real_query(mysql, stmt_text, strlen(stmt_text));
  myquery(rc);

  stmt_text= "CREATE TABLE t1 (a INT, b VARCHAR(30))";
  rc= mysql_real_query(mysql, stmt_text, strlen(stmt_text));
  myquery(rc);

  stmt_text= "INSERT INTO t1 VALUES(1, 'ONE'), (2, 'TWO')";
  rc= mysql_real_query(mysql, stmt_text, strlen(stmt_text));
  myquery(rc);

  /* Create statement handle and prepare it with select */
  stmt= mysql_stmt_init(mysql);
  stmt_text= "SELECT concat(?, b) FROM t1";

  rc= mysql_stmt_prepare(stmt, stmt_text, strlen(stmt_text));
  check_execute(stmt, rc);

  /* Bind input buffers */
  bzero((char*) my_bind, sizeof(my_bind));

  my_bind[0].buffer_type= MYSQL_TYPE_STRING;
  my_bind[0].buffer= (void *) concat_arg0;
  my_bind[0].buffer_length= strlen(concat_arg0);

  mysql_stmt_bind_param(stmt, my_bind);

  /* Execute the select statement */
  rc= mysql_stmt_execute(stmt);
  check_execute(stmt, rc);

  my_bind[0].buffer= (void *) out_buff;
  my_bind[0].buffer_length= OUT_BUFF_SIZE;
  my_bind[0].length= &out_length;

  mysql_stmt_bind_result(stmt, my_bind);

  rc= mysql_stmt_fetch(stmt);
  if (!opt_silent)
    printf("Concat result: '%s'\n", out_buff);
  check_execute(stmt, rc);
  strmov(canonical_buff, concat_arg0);
  strcat(canonical_buff, "ONE");
  DIE_UNLESS(strlen(canonical_buff) == out_length &&
         strncmp(out_buff, canonical_buff, out_length) == 0);

  rc= mysql_stmt_fetch(stmt);
  check_execute(stmt, rc);
  strmov(canonical_buff + strlen(concat_arg0), "TWO");
  DIE_UNLESS(strlen(canonical_buff) == out_length &&
         strncmp(out_buff, canonical_buff, out_length) == 0);
  if (!opt_silent)
    printf("Concat result: '%s'\n", out_buff);

  rc= mysql_stmt_fetch(stmt);
  DIE_UNLESS(rc == MYSQL_NO_DATA);

  mysql_stmt_close(stmt);

  stmt_text= "DROP TABLE IF EXISTS t1";
  rc= mysql_real_query(mysql, stmt_text, strlen(stmt_text));
  myquery(rc);
}


static void test_bug4026()
{
  MYSQL_STMT *stmt;
  MYSQL_BIND my_bind[2];
  MYSQL_TIME time_in, time_out;
  MYSQL_TIME datetime_in, datetime_out;
  const char *stmt_text;
  int rc;

  myheader("test_bug4026");

  /* Check that microseconds are inserted and selected successfully */

  /* Create a statement handle and prepare it with select */
  stmt= mysql_stmt_init(mysql);
  stmt_text= "SELECT ?, ?";

  rc= mysql_stmt_prepare(stmt, stmt_text, strlen(stmt_text));
  check_execute(stmt, rc);

  /* Bind input buffers */
  bzero((char*) my_bind, sizeof(my_bind));
  bzero((char*) &time_in, sizeof(time_in));
  bzero((char*) &time_out, sizeof(time_out));
  bzero((char*) &datetime_in, sizeof(datetime_in));
  bzero((char*) &datetime_out, sizeof(datetime_out));

  my_bind[0].buffer_type= MYSQL_TYPE_TIME;
  my_bind[0].buffer= (void *) &time_in;
  my_bind[1].buffer_type= MYSQL_TYPE_DATETIME;
  my_bind[1].buffer= (void *) &datetime_in;

  time_in.hour= 23;
  time_in.minute= 59;
  time_in.second= 59;
  time_in.second_part= 123456;
  /*
    This is not necessary, just to make DIE_UNLESS below work: this field
    is filled in when time is received from server
  */
  time_in.time_type= MYSQL_TIMESTAMP_TIME;

  datetime_in= time_in;
  datetime_in.year= 2003;
  datetime_in.month= 12;
  datetime_in.day= 31;
  datetime_in.time_type= MYSQL_TIMESTAMP_DATETIME;

  mysql_stmt_bind_param(stmt, my_bind);

  /* Execute the select statement */
  rc= mysql_stmt_execute(stmt);
  check_execute(stmt, rc);

  my_bind[0].buffer= (void *) &time_out;
  my_bind[1].buffer= (void *) &datetime_out;

  mysql_stmt_bind_result(stmt, my_bind);

  rc= mysql_stmt_fetch(stmt);
  DIE_UNLESS(rc == 0);
  if (!opt_silent)
  {
    printf("%d:%d:%d.%lu\n", time_out.hour, time_out.minute, time_out.second,
           time_out.second_part);
    printf("%d-%d-%d %d:%d:%d.%lu\n", datetime_out.year, datetime_out.month,
           datetime_out.day, datetime_out.hour,
           datetime_out.minute, datetime_out.second,
           datetime_out.second_part);
  }
  DIE_UNLESS(memcmp(&time_in, &time_out, sizeof(time_in)) == 0);
  DIE_UNLESS(memcmp(&datetime_in, &datetime_out, sizeof(datetime_in)) == 0);
  mysql_stmt_close(stmt);
}


static void test_bug4079()
{
  MYSQL_STMT *stmt;
  MYSQL_BIND my_bind[1];
  const char *stmt_text;
  uint32 res;
  int rc;

  myheader("test_bug4079");

  /* Create and fill table */
  mysql_query(mysql, "DROP TABLE IF EXISTS t1");
  mysql_query(mysql, "CREATE TABLE t1 (a int)");
  mysql_query(mysql, "INSERT INTO t1 VALUES (1), (2)");

  /* Prepare erroneous statement */
  stmt= mysql_stmt_init(mysql);
  stmt_text= "SELECT 1 < (SELECT a FROM t1)";

  rc= mysql_stmt_prepare(stmt, stmt_text, strlen(stmt_text));
  check_execute(stmt, rc);

  /* Execute the select statement */
  rc= mysql_stmt_execute(stmt);
  check_execute(stmt, rc);

  /* Bind input buffers */
  bzero((char*) my_bind, sizeof(my_bind));

  my_bind[0].buffer_type= MYSQL_TYPE_LONG;
  my_bind[0].buffer= (void *) &res;

  mysql_stmt_bind_result(stmt, my_bind);

  rc= mysql_stmt_fetch(stmt);
  DIE_UNLESS(rc != 0 && rc != MYSQL_NO_DATA);
  if (!opt_silent)
    printf("Got error from mysql_stmt_fetch (as expected):\n%s\n",
           mysql_stmt_error(stmt));
  /* buggy version of libmysql hanged up here */
  mysql_stmt_close(stmt);
}


static void test_bug4236()
{
  MYSQL_STMT *stmt;
  const char *stmt_text;
  int rc;
  MYSQL_STMT backup;

  myheader("test_bug4296");

  stmt= mysql_stmt_init(mysql);

  /* mysql_stmt_execute() of statement with statement id= 0 crashed server */
  stmt_text= "SELECT 1";
  /* We need to prepare statement to pass by possible check in libmysql */
  rc= mysql_stmt_prepare(stmt, stmt_text, strlen(stmt_text));
  check_execute(stmt, rc);
  /* Hack to check that server works OK if statement wasn't found */
  backup.stmt_id= stmt->stmt_id;
  stmt->stmt_id= 0;
  rc= mysql_stmt_execute(stmt);
  DIE_UNLESS(rc);
  /* Restore original statement id to be able to reprepare it */
  stmt->stmt_id= backup.stmt_id;

  mysql_stmt_close(stmt);
}


static void test_bug4030()
{
  MYSQL_STMT *stmt;
  MYSQL_BIND my_bind[3];
  MYSQL_TIME time_canonical, time_out;
  MYSQL_TIME date_canonical, date_out;
  MYSQL_TIME datetime_canonical, datetime_out;
  const char *stmt_text;
  int rc;

  myheader("test_bug4030");

  /* Check that microseconds are inserted and selected successfully */

  /* Execute a query with time values in prepared mode */
  stmt= mysql_stmt_init(mysql);
  stmt_text= "SELECT '23:59:59.123456', '2003-12-31', "
             "'2003-12-31 23:59:59.123456'";
  rc= mysql_stmt_prepare(stmt, stmt_text, strlen(stmt_text));
  check_execute(stmt, rc);
  rc= mysql_stmt_execute(stmt);
  check_execute(stmt, rc);

  /* Bind output buffers */
  bzero((char*) my_bind, sizeof(my_bind));
  bzero((char*) &time_canonical, sizeof(time_canonical));
  bzero((char*) &time_out, sizeof(time_out));
  bzero((char*) &date_canonical, sizeof(date_canonical));
  bzero((char*) &date_out, sizeof(date_out));
  bzero((char*) &datetime_canonical, sizeof(datetime_canonical));
  bzero((char*) &datetime_out, sizeof(datetime_out));

  my_bind[0].buffer_type= MYSQL_TYPE_TIME;
  my_bind[0].buffer= (void *) &time_out;
  my_bind[1].buffer_type= MYSQL_TYPE_DATE;
  my_bind[1].buffer= (void *) &date_out;
  my_bind[2].buffer_type= MYSQL_TYPE_DATETIME;
  my_bind[2].buffer= (void *) &datetime_out;

  time_canonical.hour= 23;
  time_canonical.minute= 59;
  time_canonical.second= 59;
  time_canonical.second_part= 123456;
  time_canonical.time_type= MYSQL_TIMESTAMP_TIME;

  date_canonical.year= 2003;
  date_canonical.month= 12;
  date_canonical.day= 31;
  date_canonical.time_type= MYSQL_TIMESTAMP_DATE;

  datetime_canonical= time_canonical;
  datetime_canonical.year= 2003;
  datetime_canonical.month= 12;
  datetime_canonical.day= 31;
  datetime_canonical.time_type= MYSQL_TIMESTAMP_DATETIME;

  mysql_stmt_bind_result(stmt, my_bind);

  rc= mysql_stmt_fetch(stmt);
  DIE_UNLESS(rc == 0);
  if (!opt_silent)
  {
    printf("%d:%d:%d.%lu\n", time_out.hour, time_out.minute, time_out.second,
           time_out.second_part);
    printf("%d-%d-%d\n", date_out.year, date_out.month, date_out.day);
    printf("%d-%d-%d %d:%d:%d.%lu\n", datetime_out.year, datetime_out.month,
           datetime_out.day, datetime_out.hour,
           datetime_out.minute, datetime_out.second,
           datetime_out.second_part);
  }
  DIE_UNLESS(memcmp(&time_canonical, &time_out, sizeof(time_out)) == 0);
  DIE_UNLESS(memcmp(&date_canonical, &date_out, sizeof(date_out)) == 0);
  DIE_UNLESS(memcmp(&datetime_canonical, &datetime_out, sizeof(datetime_out)) == 0);
  mysql_stmt_close(stmt);
}

static void test_view()
{
  MYSQL_STMT *stmt;
  int rc, i;
  MYSQL_BIND      my_bind[1];
  char            str_data[50];
  ulong           length = 0L;
  long            is_null = 0L;
  const char *query=
    "SELECT COUNT(*) FROM v1 WHERE SERVERNAME=?";

  myheader("test_view");

  rc = mysql_query(mysql, "DROP TABLE IF EXISTS t1,t2,t3,v1");
  myquery(rc);

  rc = mysql_query(mysql, "DROP VIEW IF EXISTS v1,t1,t2,t3");
  myquery(rc);
  rc= mysql_query(mysql,"CREATE TABLE t1 ("
                        " SERVERGRP varchar(20) NOT NULL default '', "
                        " DBINSTANCE varchar(20) NOT NULL default '', "
                        " PRIMARY KEY  (SERVERGRP)) "
                        " CHARSET=latin1 collate=latin1_bin");
  myquery(rc);
  rc= mysql_query(mysql,"CREATE TABLE t2 ("
                        " SERVERNAME varchar(20) NOT NULL, "
                        " SERVERGRP varchar(20) NOT NULL, "
                        " PRIMARY KEY (SERVERNAME)) "
                        " CHARSET=latin1 COLLATE latin1_bin");
  myquery(rc);
  rc= mysql_query(mysql,
                  "CREATE TABLE t3 ("
                  " SERVERGRP varchar(20) BINARY NOT NULL, "
                  " TABNAME varchar(30) NOT NULL, MAPSTATE char(1) NOT NULL, "
                  " ACTSTATE char(1) NOT NULL , "
                  " LOCAL_NAME varchar(30) NOT NULL, "
                  " CHG_DATE varchar(8) NOT NULL default '00000000', "
                  " CHG_TIME varchar(6) NOT NULL default '000000', "
                  " MXUSER varchar(12) NOT NULL default '', "
                  " PRIMARY KEY (SERVERGRP, TABNAME, MAPSTATE, ACTSTATE, "
                  " LOCAL_NAME)) CHARSET=latin1 COLLATE latin1_bin");
  myquery(rc);
  rc= mysql_query(mysql,"CREATE VIEW v1 AS select sql_no_cache"
                  " T0001.SERVERNAME AS SERVERNAME, T0003.TABNAME AS"
                  " TABNAME,T0003.LOCAL_NAME AS LOCAL_NAME,T0002.DBINSTANCE AS"
                  " DBINSTANCE from t2 T0001 join t1 T0002 join t3 T0003 where"
                  " ((T0002.SERVERGRP = T0001.SERVERGRP) and"
                  " (T0002.SERVERGRP = T0003.SERVERGRP)"
                  " and (T0003.MAPSTATE = _latin1'A') and"
                  " (T0003.ACTSTATE = _latin1' '))");
  myquery(rc);

  stmt= mysql_stmt_init(mysql);
  rc= mysql_stmt_prepare(stmt, query, strlen(query));
  check_execute(stmt, rc);

  strmov(str_data, "TEST");
  bzero((char*) my_bind, sizeof(my_bind));
  my_bind[0].buffer_type= MYSQL_TYPE_STRING;
  my_bind[0].buffer= (char *)&str_data;
  my_bind[0].buffer_length= 50;
  my_bind[0].length= &length;
  length= 4;
  my_bind[0].is_null= (char*)&is_null;
  rc= mysql_stmt_bind_param(stmt, my_bind);
  check_execute(stmt,rc);

  for (i= 0; i < 3; i++)
  {
    rc= mysql_stmt_execute(stmt);
    check_execute(stmt, rc);
    rc= my_process_stmt_result(stmt);
    DIE_UNLESS(1 == rc);
  }
  mysql_stmt_close(stmt);

  rc= mysql_query(mysql, "DROP TABLE t1,t2,t3");
  myquery(rc);
  rc= mysql_query(mysql, "DROP VIEW v1");
  myquery(rc);
}


static void test_view_where()
{
  MYSQL_STMT *stmt;
  int rc, i;
  const char *query=
    "select v1.c,v2.c from v1, v2";

  myheader("test_view_where");

  rc = mysql_query(mysql, "DROP TABLE IF EXISTS t1,v1,v2");
  myquery(rc);

  rc = mysql_query(mysql, "DROP VIEW IF EXISTS v1,v2,t1");
  myquery(rc);
  rc= mysql_query(mysql,"CREATE TABLE t1 (a int, b int)");
  myquery(rc);
  rc= mysql_query(mysql,"insert into t1 values (1,2), (1,3), (2,4), (2,5), (3,10)");
  myquery(rc);
  rc= mysql_query(mysql,"create view v1 (c) as select b from t1 where a<3");
  myquery(rc);
  rc= mysql_query(mysql,"create view v2 (c) as select b from t1 where a>=3");
  myquery(rc);

  stmt= mysql_stmt_init(mysql);
  rc= mysql_stmt_prepare(stmt, query, strlen(query));
  check_execute(stmt, rc);

  for (i= 0; i < 3; i++)
  {
    rc= mysql_stmt_execute(stmt);
    check_execute(stmt, rc);
    rc= my_process_stmt_result(stmt);
    DIE_UNLESS(4 == rc);
  }
  mysql_stmt_close(stmt);

  rc= mysql_query(mysql, "DROP TABLE t1");
  myquery(rc);
  rc= mysql_query(mysql, "DROP VIEW v1, v2");
  myquery(rc);
}


static void test_view_2where()
{
  MYSQL_STMT *stmt;
  int rc, i;
  MYSQL_BIND      my_bind[8];
  char            parms[8][100];
  ulong           length[8];
  const char *query=
    "select relid, report, handle, log_group, username, variant, type, "
    "version, erfdat, erftime, erfname, aedat, aetime, aename, dependvars, "
    "inactive from V_LTDX where mandt = ? and relid = ? and report = ? and "
    "handle = ? and log_group = ? and username in ( ? , ? ) and type = ?";

  myheader("test_view_2where");

  rc= mysql_query(mysql, "DROP TABLE IF EXISTS LTDX");
  myquery(rc);
  rc= mysql_query(mysql, "DROP VIEW IF EXISTS V_LTDX");
  myquery(rc);
  rc= mysql_query(mysql,
                  "CREATE TABLE LTDX (MANDT char(3) NOT NULL default '000', "
                  " RELID char(2) NOT NULL, REPORT varchar(40) NOT NULL,"
                  " HANDLE varchar(4) NOT NULL, LOG_GROUP varchar(4) NOT NULL,"
                  " USERNAME varchar(12) NOT NULL,"
                  " VARIANT varchar(12) NOT NULL,"
                  " TYPE char(1) NOT NULL, SRTF2 int(11) NOT NULL,"
                  " VERSION varchar(6) NOT NULL default '000000',"
                  " ERFDAT varchar(8) NOT NULL default '00000000',"
                  " ERFTIME varchar(6) NOT NULL default '000000',"
                  " ERFNAME varchar(12) NOT NULL,"
                  " AEDAT varchar(8) NOT NULL default '00000000',"
                  " AETIME varchar(6) NOT NULL default '000000',"
                  " AENAME varchar(12) NOT NULL,"
                  " DEPENDVARS varchar(10) NOT NULL,"
                  " INACTIVE char(1) NOT NULL, CLUSTR smallint(6) NOT NULL,"
                  " CLUSTD blob,"
                  " PRIMARY KEY (MANDT, RELID, REPORT, HANDLE, LOG_GROUP, "
                                "USERNAME, VARIANT, TYPE, SRTF2))"
                 " CHARSET=latin1 COLLATE latin1_bin");
  myquery(rc);
  rc= mysql_query(mysql,
                  "CREATE VIEW V_LTDX AS select T0001.MANDT AS "
                  " MANDT,T0001.RELID AS RELID,T0001.REPORT AS "
                  " REPORT,T0001.HANDLE AS HANDLE,T0001.LOG_GROUP AS "
                  " LOG_GROUP,T0001.USERNAME AS USERNAME,T0001.VARIANT AS "
                  " VARIANT,T0001.TYPE AS TYPE,T0001.VERSION AS "
                  " VERSION,T0001.ERFDAT AS ERFDAT,T0001.ERFTIME AS "
                  " ERFTIME,T0001.ERFNAME AS ERFNAME,T0001.AEDAT AS "
                  " AEDAT,T0001.AETIME AS AETIME,T0001.AENAME AS "
                  " AENAME,T0001.DEPENDVARS AS DEPENDVARS,T0001.INACTIVE AS "
                  " INACTIVE from LTDX T0001 where (T0001.SRTF2 = 0)");
  myquery(rc);
  bzero((char*) my_bind, sizeof(my_bind));
  for (i=0; i < 8; i++) {
    strmov(parms[i], "1");
    my_bind[i].buffer_type = MYSQL_TYPE_VAR_STRING;
    my_bind[i].buffer = (char *)&parms[i];
    my_bind[i].buffer_length = 100;
    my_bind[i].is_null = 0;
    my_bind[i].length = &length[i];
    length[i] = 1;
  }
  stmt= mysql_stmt_init(mysql);
  rc= mysql_stmt_prepare(stmt, query, strlen(query));
  check_execute(stmt, rc);

  rc= mysql_stmt_bind_param(stmt, my_bind);
  check_execute(stmt,rc);

  rc= mysql_stmt_execute(stmt);
  check_execute(stmt, rc);
  rc= my_process_stmt_result(stmt);
  DIE_UNLESS(0 == rc);

  mysql_stmt_close(stmt);

  rc= mysql_query(mysql, "DROP VIEW V_LTDX");
  myquery(rc);
  rc= mysql_query(mysql, "DROP TABLE LTDX");
  myquery(rc);
}


static void test_view_star()
{
  MYSQL_STMT *stmt;
  int rc, i;
  MYSQL_BIND      my_bind[8];
  char            parms[8][100];
  ulong           length[8];
  const char *query= "SELECT * FROM vt1 WHERE a IN (?,?)";

  myheader("test_view_star");

  rc= mysql_query(mysql, "DROP TABLE IF EXISTS t1, vt1");
  myquery(rc);
  rc= mysql_query(mysql, "DROP VIEW IF EXISTS t1, vt1");
  myquery(rc);
  rc= mysql_query(mysql, "CREATE TABLE t1 (a int)");
  myquery(rc);
  rc= mysql_query(mysql, "CREATE VIEW vt1 AS SELECT a FROM t1");
  myquery(rc);
  bzero((char*) my_bind, sizeof(my_bind));
  for (i= 0; i < 2; i++) {
    sprintf((char *)&parms[i], "%d", i);
    my_bind[i].buffer_type = MYSQL_TYPE_VAR_STRING;
    my_bind[i].buffer = (char *)&parms[i];
    my_bind[i].buffer_length = 100;
    my_bind[i].is_null = 0;
    my_bind[i].length = &length[i];
    length[i] = 1;
  }

  stmt= mysql_stmt_init(mysql);
  rc= mysql_stmt_prepare(stmt, query, strlen(query));
  check_execute(stmt, rc);

  rc= mysql_stmt_bind_param(stmt, my_bind);
  check_execute(stmt,rc);

  for (i= 0; i < 3; i++)
  {
    rc= mysql_stmt_execute(stmt);
    check_execute(stmt, rc);
    rc= my_process_stmt_result(stmt);
    DIE_UNLESS(0 == rc);
  }

  mysql_stmt_close(stmt);

  rc= mysql_query(mysql, "DROP TABLE t1");
  myquery(rc);
  rc= mysql_query(mysql, "DROP VIEW vt1");
  myquery(rc);
}


static void test_view_insert()
{
  MYSQL_STMT *insert_stmt, *select_stmt;
  int rc, i;
  MYSQL_BIND      my_bind[1];
  int             my_val = 0;
  ulong           my_length = 0L;
  long            my_null = 0L;
  const char *query=
    "insert into v1 values (?)";

  myheader("test_view_insert");

  rc = mysql_query(mysql, "DROP TABLE IF EXISTS t1,v1");
  myquery(rc);
  rc = mysql_query(mysql, "DROP VIEW IF EXISTS t1,v1");
  myquery(rc);

  rc= mysql_query(mysql,"create table t1 (a int, primary key (a))");
  myquery(rc);

  rc= mysql_query(mysql, "create view v1 as select a from t1 where a>=1");
  myquery(rc);

  insert_stmt= mysql_stmt_init(mysql);
  rc= mysql_stmt_prepare(insert_stmt, query, strlen(query));
  check_execute(insert_stmt, rc);
  query= "select * from t1";
  select_stmt= mysql_stmt_init(mysql);
  rc= mysql_stmt_prepare(select_stmt, query, strlen(query));
  check_execute(select_stmt, rc);

  bzero((char*) my_bind, sizeof(my_bind));
  my_bind[0].buffer_type = MYSQL_TYPE_LONG;
  my_bind[0].buffer = (char *)&my_val;
  my_bind[0].length = &my_length;
  my_bind[0].is_null = (char*)&my_null;
  rc= mysql_stmt_bind_param(insert_stmt, my_bind);
  check_execute(insert_stmt, rc);

  for (i= 0; i < 3; i++)
  {
    int rowcount= 0;
    my_val= i;

    rc= mysql_stmt_execute(insert_stmt);
    check_execute(insert_stmt, rc);

    rc= mysql_stmt_execute(select_stmt);
    check_execute(select_stmt, rc);
    rowcount= (int)my_process_stmt_result(select_stmt);
    DIE_UNLESS((i+1) == rowcount);
  }
  mysql_stmt_close(insert_stmt);
  mysql_stmt_close(select_stmt);

  rc= mysql_query(mysql, "DROP VIEW v1");
  myquery(rc);
  rc= mysql_query(mysql, "DROP TABLE t1");
  myquery(rc);
}


static void test_left_join_view()
{
  MYSQL_STMT *stmt;
  int rc, i;
  const char *query=
    "select t1.a, v1.x from t1 left join v1 on (t1.a= v1.x);";

  myheader("test_left_join_view");

  rc = mysql_query(mysql, "DROP TABLE IF EXISTS t1,v1");
  myquery(rc);

  rc = mysql_query(mysql, "DROP VIEW IF EXISTS v1,t1");
  myquery(rc);
  rc= mysql_query(mysql,"CREATE TABLE t1 (a int)");
  myquery(rc);
  rc= mysql_query(mysql,"insert into t1 values (1), (2), (3)");
  myquery(rc);
  rc= mysql_query(mysql,"create view v1 (x) as select a from t1 where a > 1");
  myquery(rc);
  stmt= mysql_stmt_init(mysql);
  rc= mysql_stmt_prepare(stmt, query, strlen(query));
  check_execute(stmt, rc);

  for (i= 0; i < 3; i++)
  {
    rc= mysql_stmt_execute(stmt);
    check_execute(stmt, rc);
    rc= my_process_stmt_result(stmt);
    DIE_UNLESS(3 == rc);
  }
  mysql_stmt_close(stmt);

  rc= mysql_query(mysql, "DROP VIEW v1");
  myquery(rc);
  rc= mysql_query(mysql, "DROP TABLE t1");
  myquery(rc);
}


static void test_view_insert_fields()
{
  MYSQL_STMT	*stmt;
  char		parm[11][1000];
  ulong         l[11];
  int		rc, i;
  MYSQL_BIND	my_bind[11];
  const char    *query= "INSERT INTO `v1` ( `K1C4` ,`K2C4` ,`K3C4` ,`K4N4` ,`F1C4` ,`F2I4` ,`F3N5` ,`F7F8` ,`F6N4` ,`F5C8` ,`F9D8` ) VALUES( ? , ? , ? , ? , ? , ? , ? , ? , ? , ? , ? )";

  myheader("test_view_insert_fields");

  rc= mysql_query(mysql, "DROP TABLE IF EXISTS t1, v1");
  myquery(rc);
  rc= mysql_query(mysql, "DROP VIEW IF EXISTS t1, v1");
  myquery(rc);
  rc= mysql_query(mysql,
                  "CREATE TABLE t1 (K1C4 varchar(4) NOT NULL,"
                  "K2C4 varchar(4) NOT NULL, K3C4 varchar(4) NOT NULL,"
                  "K4N4 varchar(4) NOT NULL default '0000',"
                  "F1C4 varchar(4) NOT NULL, F2I4 int(11) NOT NULL,"
                  "F3N5 varchar(5) NOT NULL default '00000',"
                  "F4I4 int(11) NOT NULL default '0', F5C8 varchar(8) NOT NULL,"
                  "F6N4 varchar(4) NOT NULL default '0000',"
                  "F7F8 double NOT NULL default '0',"
                  "F8F8 double NOT NULL default '0',"
                  "F9D8 decimal(8,2) NOT NULL default '0.00',"
                  "PRIMARY KEY (K1C4,K2C4,K3C4,K4N4)) "
                  "CHARSET=latin1 COLLATE latin1_bin");
  myquery(rc);
  rc= mysql_query(mysql,
                  "CREATE VIEW v1 AS select sql_no_cache "
                  " K1C4 AS K1C4, K2C4 AS K2C4, K3C4 AS K3C4, K4N4 AS K4N4, "
                  " F1C4 AS F1C4, F2I4 AS F2I4, F3N5 AS F3N5,"
                  " F7F8 AS F7F8, F6N4 AS F6N4, F5C8 AS F5C8, F9D8 AS F9D8"
                  " from t1 T0001");

  bzero((char*) my_bind, sizeof(my_bind));
  for (i= 0; i < 11; i++)
  {
    l[i]= 20;
    my_bind[i].buffer_type= MYSQL_TYPE_STRING;
    my_bind[i].is_null= 0;
    my_bind[i].buffer= (char *)&parm[i];

    strmov(parm[i], "1");
    my_bind[i].buffer_length= 2;
    my_bind[i].length= &l[i];
  }
  stmt= mysql_stmt_init(mysql);
  rc= mysql_stmt_prepare(stmt, query, strlen(query));
  check_execute(stmt, rc);
  rc= mysql_stmt_bind_param(stmt, my_bind);
  check_execute(stmt, rc);

  rc= mysql_stmt_execute(stmt);
  check_execute(stmt, rc);
  mysql_stmt_close(stmt);

  query= "select * from t1";
  stmt= mysql_stmt_init(mysql);
  rc= mysql_stmt_prepare(stmt, query, strlen(query));
  check_execute(stmt, rc);
  rc= mysql_stmt_execute(stmt);
  check_execute(stmt, rc);
  rc= my_process_stmt_result(stmt);
  DIE_UNLESS(1 == rc);

  mysql_stmt_close(stmt);
  rc= mysql_query(mysql, "DROP VIEW v1");
  myquery(rc);
  rc= mysql_query(mysql, "DROP TABLE t1");
  myquery(rc);

}

static void test_bug5126()
{
  MYSQL_STMT *stmt;
  MYSQL_BIND my_bind[2];
  int32 c1, c2;
  const char *stmt_text;
  int rc;

  myheader("test_bug5126");

  stmt_text= "DROP TABLE IF EXISTS t1";
  rc= mysql_real_query(mysql, stmt_text, strlen(stmt_text));
  myquery(rc);

  stmt_text= "CREATE TABLE t1 (a mediumint, b int)";
  rc= mysql_real_query(mysql, stmt_text, strlen(stmt_text));
  myquery(rc);

  stmt_text= "INSERT INTO t1 VALUES (8386608, 1)";
  rc= mysql_real_query(mysql, stmt_text, strlen(stmt_text));
  myquery(rc);

  stmt= mysql_stmt_init(mysql);
  stmt_text= "SELECT a, b FROM t1";
  rc= mysql_stmt_prepare(stmt, stmt_text, strlen(stmt_text));
  check_execute(stmt, rc);
  rc= mysql_stmt_execute(stmt);
  check_execute(stmt, rc);

  /* Bind output buffers */
  bzero((char*) my_bind, sizeof(my_bind));

  my_bind[0].buffer_type= MYSQL_TYPE_LONG;
  my_bind[0].buffer= &c1;
  my_bind[1].buffer_type= MYSQL_TYPE_LONG;
  my_bind[1].buffer= &c2;

  mysql_stmt_bind_result(stmt, my_bind);

  rc= mysql_stmt_fetch(stmt);
  DIE_UNLESS(rc == 0);
  DIE_UNLESS(c1 == 8386608 && c2 == 1);
  if (!opt_silent)
    printf("%ld, %ld\n", (long) c1, (long) c2);
  mysql_stmt_close(stmt);
}


static void test_bug4231()
{
  MYSQL_STMT *stmt;
  MYSQL_BIND my_bind[2];
  MYSQL_TIME tm[2];
  const char *stmt_text;
  int rc;

  myheader("test_bug4231");

  stmt_text= "DROP TABLE IF EXISTS t1";
  rc= mysql_real_query(mysql, stmt_text, strlen(stmt_text));
  myquery(rc);

  stmt_text= "CREATE TABLE t1 (a int)";
  rc= mysql_real_query(mysql, stmt_text, strlen(stmt_text));
  myquery(rc);

  stmt_text= "INSERT INTO t1 VALUES (1)";
  rc= mysql_real_query(mysql, stmt_text, strlen(stmt_text));
  myquery(rc);

  stmt= mysql_stmt_init(mysql);
  stmt_text= "SELECT a FROM t1 WHERE ? = ?";
  rc= mysql_stmt_prepare(stmt, stmt_text, strlen(stmt_text));
  check_execute(stmt, rc);

  /* Bind input buffers */
  bzero((char*) my_bind, sizeof(my_bind));
  bzero((char*) tm, sizeof(tm));

  my_bind[0].buffer_type= MYSQL_TYPE_DATE;
  my_bind[0].buffer= &tm[0];
  my_bind[1].buffer_type= MYSQL_TYPE_DATE;
  my_bind[1].buffer= &tm[1];

  mysql_stmt_bind_param(stmt, my_bind);
  check_execute(stmt, rc);

  /*
    First set server-side params to some non-zero non-equal values:
    then we will check that they are not used when client sends
    new (zero) times.
  */
  tm[0].time_type = MYSQL_TIMESTAMP_DATE;
  tm[0].year = 2000;
  tm[0].month = 1;
  tm[0].day = 1;
  tm[1]= tm[0];
  --tm[1].year;                                 /* tm[0] != tm[1] */

  rc= mysql_stmt_execute(stmt);
  check_execute(stmt, rc);

  rc= mysql_stmt_fetch(stmt);

  /* binds are unequal, no rows should be returned */
  DIE_UNLESS(rc == MYSQL_NO_DATA);

  /* Set one of the dates to zero */
  tm[0].year= tm[0].month= tm[0].day= 0;
  tm[1]= tm[0];
  mysql_stmt_execute(stmt);
  rc= mysql_stmt_fetch(stmt);
  DIE_UNLESS(rc == 0);

  mysql_stmt_close(stmt);
  stmt_text= "DROP TABLE t1";
  rc= mysql_real_query(mysql, stmt_text, strlen(stmt_text));
  myquery(rc);
}


static void test_bug5399()
{
  /*
    Ascii 97 is 'a', which gets mapped to Ascii 65 'A' unless internal
    statement id hash in the server uses binary collation.
  */
#define NUM_OF_USED_STMT 97 
  MYSQL_STMT *stmt_list[NUM_OF_USED_STMT];
  MYSQL_STMT **stmt;
  MYSQL_BIND my_bind[1];
  char buff[600];
  int rc;
  int32 no;

  myheader("test_bug5399");

  bzero((char*) my_bind, sizeof(my_bind));
  my_bind[0].buffer_type= MYSQL_TYPE_LONG;
  my_bind[0].buffer= &no;

  for (stmt= stmt_list; stmt != stmt_list + NUM_OF_USED_STMT; ++stmt)
  {
    sprintf(buff, "select %d", (int) (stmt - stmt_list));
    *stmt= mysql_stmt_init(mysql);
    rc= mysql_stmt_prepare(*stmt, buff, strlen(buff));
    check_execute(*stmt, rc);
    mysql_stmt_bind_result(*stmt, my_bind);
  }
  if (!opt_silent)
    printf("%d statements prepared.\n", NUM_OF_USED_STMT);

  for (stmt= stmt_list; stmt != stmt_list + NUM_OF_USED_STMT; ++stmt)
  {
    rc= mysql_stmt_execute(*stmt);
    check_execute(*stmt, rc);
    rc= mysql_stmt_store_result(*stmt);
    check_execute(*stmt, rc);
    rc= mysql_stmt_fetch(*stmt);
    DIE_UNLESS(rc == 0);
    DIE_UNLESS((int32) (stmt - stmt_list) == no);
  }

  for (stmt= stmt_list; stmt != stmt_list + NUM_OF_USED_STMT; ++stmt)
    mysql_stmt_close(*stmt);
#undef NUM_OF_USED_STMT
}


static void test_bug5194()
{
  MYSQL_STMT *stmt;
  MYSQL_BIND *my_bind;
  char *query;
  char *param_str;
  int param_str_length;
  const char *stmt_text;
  int rc;
  float float_array[250] =
  {
    0.5,  0.5,  0.5,  0.5,  0.5,  0.5,  0.5,  0.5,  0.5,  0.5,
    0.5,  0.5,  0.5,  0.5,  0.5,  0.5,  0.5,  0.5,  0.5,  0.5,
    0.5,  0.5,  0.5,  0.5,  0.5,  0.5,  0.5,  0.5,  0.5,  0.5,
    0.5,  0.5,  0.5,  0.5,  0.5,  0.5,  0.5,  0.5,  0.5,  0.5,
    0.5,  0.5,  0.5,  0.5,  0.5,  0.5,  0.5,  0.5,  0.5,  0.5,
    0.5,  0.5,  0.5,  0.5,  0.5,  0.5,  0.5,  0.5,  0.5,  0.5,
    0.5,  0.5,  0.5,  0.5,  0.5,  0.5,  0.5,  0.5,  0.5,  0.5,
    0.5,  0.5,  0.5,  0.5,  0.5,  0.5,  0.5,  0.5,  0.5,  0.5,
    0.5,  0.5,  0.5,  0.5,  0.5,  0.5,  0.5,  0.5,  0.5,  0.5,
    0.5,  0.5,  0.5,  0.5,  0.5,  0.5,  0.5,  0.5,  0.5,  0.5,
    0.5,  0.5,  0.5,  0.5,  0.5,  0.5,  0.5,  0.5,  0.5,  0.5,
    0.5,  0.5,  0.5,  0.5,  0.5,  0.5,  0.5,  0.5,  0.5,  0.5,
    0.5,  0.5,  0.5,  0.5,  0.5,  0.5,  0.5,  0.5,  0.5,  0.5,
    0.25,  0.25,  0.25,  0.25,  0.25,  0.25,  0.25,  0.25,  0.25,  0.25,
    0.25,  0.25,  0.25,  0.25,  0.25,  0.25,  0.25,  0.25,  0.25,  0.25,
    0.25,  0.25,  0.25,  0.25,  0.25,  0.25,  0.25,  0.25,  0.25,  0.25,
    0.25,  0.25,  0.25,  0.25,  0.25,  0.25,  0.25,  0.25,  0.25,  0.25,
    0.25,  0.25,  0.25,  0.25,  0.25,  0.25,  0.25,  0.25,  0.25,  0.25,
    0.25,  0.25,  0.25,  0.25,  0.25,  0.25,  0.25,  0.25,  0.25,  0.25,
    0.25,  0.25,  0.25,  0.25,  0.25,  0.25,  0.25,  0.25,  0.25,  0.25,
    0.25,  0.25,  0.25,  0.25,  0.25,  0.25,  0.25,  0.25,  0.25,  0.25,
    0.25,  0.25,  0.25,  0.25,  0.25,  0.25,  0.25,  0.25,  0.25,  0.25,
    0.25,  0.25,  0.25,  0.25,  0.25,  0.25,  0.25,  0.25,  0.25,  0.25,
    0.25,  0.25,  0.25,  0.25,  0.25,  0.25,  0.25,  0.25,  0.25,  0.25,
    0.25,  0.25,  0.25,  0.25,  0.25,  0.25,  0.25,  0.25,  0.25,  0.25
  };
  float *fa_ptr= float_array;
  /* Number of columns per row */
  const int COLUMN_COUNT= sizeof(float_array)/sizeof(*float_array);
  /* Number of rows per bulk insert to start with */
  const int MIN_ROWS_PER_INSERT= 262;
  /* Max number of rows per bulk insert to end with */
  const int MAX_ROWS_PER_INSERT= 300;
  const int MAX_PARAM_COUNT= COLUMN_COUNT*MAX_ROWS_PER_INSERT;
  const char *query_template= "insert into t1 values %s";
  const int CHARS_PER_PARAM= 5; /* space needed to place ", ?" in the query */
  const int uint16_max= 65535;
  int nrows, i;

  myheader("test_bug5194");

  stmt_text= "drop table if exists t1";
  rc= mysql_real_query(mysql, stmt_text, strlen(stmt_text));

  stmt_text= "create table if not exists t1"
   "(c1 float, c2 float, c3 float, c4 float, c5 float, c6 float, "
   "c7 float, c8 float, c9 float, c10 float, c11 float, c12 float, "
   "c13 float, c14 float, c15 float, c16 float, c17 float, c18 float, "
   "c19 float, c20 float, c21 float, c22 float, c23 float, c24 float, "
   "c25 float, c26 float, c27 float, c28 float, c29 float, c30 float, "
   "c31 float, c32 float, c33 float, c34 float, c35 float, c36 float, "
   "c37 float, c38 float, c39 float, c40 float, c41 float, c42 float, "
   "c43 float, c44 float, c45 float, c46 float, c47 float, c48 float, "
   "c49 float, c50 float, c51 float, c52 float, c53 float, c54 float, "
   "c55 float, c56 float, c57 float, c58 float, c59 float, c60 float, "
   "c61 float, c62 float, c63 float, c64 float, c65 float, c66 float, "
   "c67 float, c68 float, c69 float, c70 float, c71 float, c72 float, "
   "c73 float, c74 float, c75 float, c76 float, c77 float, c78 float, "
   "c79 float, c80 float, c81 float, c82 float, c83 float, c84 float, "
   "c85 float, c86 float, c87 float, c88 float, c89 float, c90 float, "
   "c91 float, c92 float, c93 float, c94 float, c95 float, c96 float, "
   "c97 float, c98 float, c99 float, c100 float, c101 float, c102 float, "
   "c103 float, c104 float, c105 float, c106 float, c107 float, c108 float, "
   "c109 float, c110 float, c111 float, c112 float, c113 float, c114 float, "
   "c115 float, c116 float, c117 float, c118 float, c119 float, c120 float, "
   "c121 float, c122 float, c123 float, c124 float, c125 float, c126 float, "
   "c127 float, c128 float, c129 float, c130 float, c131 float, c132 float, "
   "c133 float, c134 float, c135 float, c136 float, c137 float, c138 float, "
   "c139 float, c140 float, c141 float, c142 float, c143 float, c144 float, "
   "c145 float, c146 float, c147 float, c148 float, c149 float, c150 float, "
   "c151 float, c152 float, c153 float, c154 float, c155 float, c156 float, "
   "c157 float, c158 float, c159 float, c160 float, c161 float, c162 float, "
   "c163 float, c164 float, c165 float, c166 float, c167 float, c168 float, "
   "c169 float, c170 float, c171 float, c172 float, c173 float, c174 float, "
   "c175 float, c176 float, c177 float, c178 float, c179 float, c180 float, "
   "c181 float, c182 float, c183 float, c184 float, c185 float, c186 float, "
   "c187 float, c188 float, c189 float, c190 float, c191 float, c192 float, "
   "c193 float, c194 float, c195 float, c196 float, c197 float, c198 float, "
   "c199 float, c200 float, c201 float, c202 float, c203 float, c204 float, "
   "c205 float, c206 float, c207 float, c208 float, c209 float, c210 float, "
   "c211 float, c212 float, c213 float, c214 float, c215 float, c216 float, "
   "c217 float, c218 float, c219 float, c220 float, c221 float, c222 float, "
   "c223 float, c224 float, c225 float, c226 float, c227 float, c228 float, "
   "c229 float, c230 float, c231 float, c232 float, c233 float, c234 float, "
   "c235 float, c236 float, c237 float, c238 float, c239 float, c240 float, "
   "c241 float, c242 float, c243 float, c244 float, c245 float, c246 float, "
   "c247 float, c248 float, c249 float, c250 float)";
  rc= mysql_real_query(mysql, stmt_text, strlen(stmt_text));
  myquery(rc);

  my_bind= (MYSQL_BIND*) malloc(MAX_PARAM_COUNT * sizeof(MYSQL_BIND));
  query= (char*) malloc(strlen(query_template) +
                        MAX_PARAM_COUNT * CHARS_PER_PARAM + 1);
  param_str= (char*) malloc(COLUMN_COUNT * CHARS_PER_PARAM);

  if (my_bind == 0 || query == 0 || param_str == 0)
  {
    fprintf(stderr, "Can't allocate enough memory for query structs\n");
    if (my_bind)
      free(my_bind);
    if (query)
      free(query);
    if (param_str)
      free(param_str);
    return;
  }

  stmt= mysql_stmt_init(mysql);

  /* setup a template for one row of parameters */
  sprintf(param_str, "(");
  for (i= 1; i < COLUMN_COUNT; ++i)
    strcat(param_str, "?, ");
  strcat(param_str, "?)");
  param_str_length= strlen(param_str);

  /* setup bind array */
  bzero((char*) my_bind, MAX_PARAM_COUNT * sizeof(MYSQL_BIND));
  for (i= 0; i < MAX_PARAM_COUNT; ++i)
  {
    my_bind[i].buffer_type= MYSQL_TYPE_FLOAT;
    my_bind[i].buffer= fa_ptr;
    if (++fa_ptr == float_array + COLUMN_COUNT)
      fa_ptr= float_array;
  }

  /*
    Test each number of rows per bulk insert, so that we can see where
    MySQL fails.
  */
  for (nrows= MIN_ROWS_PER_INSERT; nrows <= MAX_ROWS_PER_INSERT; ++nrows)
  {
    char *query_ptr;
    /* Create statement text for current number of rows */
    sprintf(query, query_template, param_str);
    query_ptr= query + strlen(query);
    for (i= 1; i < nrows; ++i)
    {
      memcpy(query_ptr, ", ", 2);
      query_ptr+= 2;
      memcpy(query_ptr, param_str, param_str_length);
      query_ptr+= param_str_length;
    }
    *query_ptr= '\0';

    rc= mysql_stmt_prepare(stmt, query, query_ptr - query);
    if (rc && nrows * COLUMN_COUNT > uint16_max)
    {
      if (!opt_silent)
        printf("Failed to prepare a statement with %d placeholders "
               "(as expected).\n", nrows * COLUMN_COUNT);
      break;
    }
    else
      check_execute(stmt, rc);

    if (!opt_silent)
      printf("Insert: query length= %d, row count= %d, param count= %lu\n",
             (int) strlen(query), nrows, mysql_stmt_param_count(stmt));

    /* bind the parameter array and execute the query */
    rc= mysql_stmt_bind_param(stmt, my_bind);
    check_execute(stmt, rc);

    rc= mysql_stmt_execute(stmt);
    check_execute(stmt, rc);
  }

  mysql_stmt_close(stmt);
  free(my_bind);
  free(query);
  free(param_str);
  stmt_text= "drop table t1";
  rc= mysql_real_query(mysql, stmt_text, strlen(stmt_text));
  myquery(rc);
}


static void test_bug5315()
{
  MYSQL_STMT *stmt;
  const char *stmt_text;
  int rc;

  myheader("test_bug5315");

  stmt_text= "SELECT 1";
  stmt= mysql_stmt_init(mysql);
  rc= mysql_stmt_prepare(stmt, stmt_text, strlen(stmt_text));
  DIE_UNLESS(rc == 0);
  if (!opt_silent)
    printf("Excuting mysql_change_user\n");
  mysql_change_user(mysql, opt_user, opt_password, current_db);
  if (!opt_silent)
    printf("Excuting mysql_stmt_execute\n");
  rc= mysql_stmt_execute(stmt);
  DIE_UNLESS(rc != 0);
  if (rc)
  {
    if (!opt_silent)
      printf("Got error (as expected): '%s'\n", mysql_stmt_error(stmt));
  }
  /* check that connection is OK */
  if (!opt_silent)
    printf("Excuting mysql_stmt_close\n");
  mysql_stmt_close(stmt);
  if (!opt_silent)
    printf("Excuting mysql_stmt_init\n");
  stmt= mysql_stmt_init(mysql);
  rc= mysql_stmt_prepare(stmt, stmt_text, strlen(stmt_text));
  DIE_UNLESS(rc == 0);
  rc= mysql_stmt_execute(stmt);
  DIE_UNLESS(rc == 0);
  mysql_stmt_close(stmt);
}


static void test_bug6049()
{
  MYSQL_STMT *stmt;
  MYSQL_BIND my_bind[1];
  MYSQL_RES *res;
  MYSQL_ROW row;
  const char *stmt_text;
  char buffer[30];
  ulong length;
  int rc;

  myheader("test_bug6049");

  stmt_text= "SELECT MAKETIME(-25, 12, 12)";

  rc= mysql_real_query(mysql, stmt_text, strlen(stmt_text));
  myquery(rc);
  res= mysql_store_result(mysql);
  row= mysql_fetch_row(res);

  stmt= mysql_stmt_init(mysql);
  rc= mysql_stmt_prepare(stmt, stmt_text, strlen(stmt_text));
  check_execute(stmt, rc);
  rc= mysql_stmt_execute(stmt);
  check_execute(stmt, rc);

  bzero((char*) my_bind, sizeof(my_bind));
  my_bind[0].buffer_type    = MYSQL_TYPE_STRING;
  my_bind[0].buffer         = &buffer;
  my_bind[0].buffer_length  = sizeof(buffer);
  my_bind[0].length         = &length;

  mysql_stmt_bind_result(stmt, my_bind);
  rc= mysql_stmt_fetch(stmt);
  DIE_UNLESS(rc == 0);

  if (!opt_silent)
  {
    printf("Result from query: %s\n", row[0]);
    printf("Result from prepared statement: %s\n", (char*) buffer);
  }

  DIE_UNLESS(strcmp(row[0], (char*) buffer) == 0);

  mysql_free_result(res);
  mysql_stmt_close(stmt);
}


static void test_bug6058()
{
  MYSQL_STMT *stmt;
  MYSQL_BIND my_bind[1];
  MYSQL_RES *res;
  MYSQL_ROW row;
  const char *stmt_text;
  char buffer[30];
  ulong length;
  int rc;

  myheader("test_bug6058");

  stmt_text= "SELECT CAST('0000-00-00' AS DATE)";

  rc= mysql_real_query(mysql, stmt_text, strlen(stmt_text));
  myquery(rc);
  res= mysql_store_result(mysql);
  row= mysql_fetch_row(res);

  stmt= mysql_stmt_init(mysql);
  rc= mysql_stmt_prepare(stmt, stmt_text, strlen(stmt_text));
  check_execute(stmt, rc);
  rc= mysql_stmt_execute(stmt);
  check_execute(stmt, rc);

  bzero((char*) my_bind, sizeof(my_bind));
  my_bind[0].buffer_type    = MYSQL_TYPE_STRING;
  my_bind[0].buffer         = &buffer;
  my_bind[0].buffer_length  = sizeof(buffer);
  my_bind[0].length         = &length;

  mysql_stmt_bind_result(stmt, my_bind);
  rc= mysql_stmt_fetch(stmt);
  DIE_UNLESS(rc == 0);

  if (!opt_silent)
  {
    printf("Result from query: %s\n", row[0]);
    printf("Result from prepared statement: %s\n", buffer);
  }

  DIE_UNLESS(strcmp(row[0], buffer) == 0);

  mysql_free_result(res);
  mysql_stmt_close(stmt);
}


static void test_bug6059()
{
  MYSQL_STMT *stmt;
  const char *stmt_text;

  myheader("test_bug6059");

  stmt_text= "SELECT 'foo' INTO OUTFILE 'x.3'";

  stmt= mysql_stmt_init(mysql);
  (void) mysql_stmt_prepare(stmt, stmt_text, strlen(stmt_text));
  DIE_UNLESS(mysql_stmt_field_count(stmt) == 0);
  mysql_stmt_close(stmt);
}


static void test_bug6046()
{
  MYSQL_STMT *stmt;
  const char *stmt_text;
  int rc;
  short b= 1;
  MYSQL_BIND my_bind[1];

  myheader("test_bug6046");

  stmt_text= "DROP TABLE IF EXISTS t1";
  rc= mysql_real_query(mysql, stmt_text, strlen(stmt_text));
  myquery(rc);
  stmt_text= "CREATE TABLE t1 (a int, b int)";
  rc= mysql_real_query(mysql, stmt_text, strlen(stmt_text));
  myquery(rc);
  stmt_text= "INSERT INTO t1 VALUES (1,1),(2,2),(3,1),(4,2)";
  rc= mysql_real_query(mysql, stmt_text, strlen(stmt_text));
  myquery(rc);

  stmt= mysql_stmt_init(mysql);

  stmt_text= "SELECT t1.a FROM t1 NATURAL JOIN t1 as X1 "
             "WHERE t1.b > ? ORDER BY t1.a";

  rc= mysql_stmt_prepare(stmt, stmt_text, strlen(stmt_text));
  check_execute(stmt, rc);

  b= 1;
  bzero((char*) my_bind, sizeof(my_bind));
  my_bind[0].buffer= &b;
  my_bind[0].buffer_type= MYSQL_TYPE_SHORT;

  mysql_stmt_bind_param(stmt, my_bind);

  rc= mysql_stmt_execute(stmt);
  check_execute(stmt, rc);
  mysql_stmt_store_result(stmt);

  rc= mysql_stmt_execute(stmt);
  check_execute(stmt, rc);

  mysql_stmt_close(stmt);
}



static void test_basic_cursors()
{
  const char *basic_tables[]=
  {
    "DROP TABLE IF EXISTS t1, t2",

    "CREATE TABLE t1 "
    "(id INTEGER NOT NULL PRIMARY KEY, "
    " name VARCHAR(20) NOT NULL)",

    "INSERT INTO t1 (id, name) VALUES "
    "  (2, 'Ja'), (3, 'Ede'), "
    "  (4, 'Haag'), (5, 'Kabul'), "
    "  (6, 'Almere'), (7, 'Utrecht'), "
    "  (8, 'Qandahar'), (9, 'Amsterdam'), "
    "  (10, 'Amersfoort'), (11, 'Constantine')",

    "CREATE TABLE t2 "
    "(id INTEGER NOT NULL PRIMARY KEY, "
    " name VARCHAR(20) NOT NULL)",

    "INSERT INTO t2 (id, name) VALUES "
    "  (4, 'Guam'), (5, 'Aruba'), "
    "  (6, 'Angola'), (7, 'Albania'), "
    "  (8, 'Anguilla'), (9, 'Argentina'), "
    "  (10, 'Azerbaijan'), (11, 'Afghanistan'), "
    "  (12, 'Burkina Faso'), (13, 'Faroe Islands')"
  };
  const char *queries[]=
  {
    "SELECT * FROM t1",
    "SELECT * FROM t2"
  };

  DBUG_ENTER("test_basic_cursors");
  myheader("test_basic_cursors");

  fill_tables(basic_tables, sizeof(basic_tables)/sizeof(*basic_tables));

  fetch_n(queries, sizeof(queries)/sizeof(*queries), USE_ROW_BY_ROW_FETCH);
  fetch_n(queries, sizeof(queries)/sizeof(*queries), USE_STORE_RESULT);
  DBUG_VOID_RETURN;
}


static void test_cursors_with_union()
{
  const char *queries[]=
  {
    "SELECT t1.name FROM t1 UNION SELECT t2.name FROM t2",
    "SELECT t1.id FROM t1 WHERE t1.id < 5"
  };
  myheader("test_cursors_with_union");
  fetch_n(queries, sizeof(queries)/sizeof(*queries), USE_ROW_BY_ROW_FETCH);
  fetch_n(queries, sizeof(queries)/sizeof(*queries), USE_STORE_RESULT);
}


static void test_cursors_with_procedure()
{
  const char *queries[]=
  {
    "SELECT * FROM t1 procedure analyse()"
  };
  myheader("test_cursors_with_procedure");
  fetch_n(queries, sizeof(queries)/sizeof(*queries), USE_ROW_BY_ROW_FETCH);
  fetch_n(queries, sizeof(queries)/sizeof(*queries), USE_STORE_RESULT);
}


/*
  Altough mysql_create_db(), mysql_rm_db() are deprecated since 4.0 they
  should not crash server and should not hang in case of errors.

  Since those functions can't be seen in modern API (unless client library
  was compiled with USE_OLD_FUNCTIONS define) we use simple_command() macro.
*/
static void test_bug6081()
{
  int rc;
  myheader("test_bug6081");

  rc= simple_command(mysql, COM_DROP_DB, (uchar*) current_db,
                     (ulong)strlen(current_db), 0);
  if (rc == 0 && mysql_errno(mysql) != ER_UNKNOWN_COM_ERROR)
  {
    myerror(NULL);                                   /* purecov: inspected */
    die(__FILE__, __LINE__, "COM_DROP_DB failed");   /* purecov: inspected */
  }
  rc= simple_command(mysql, COM_DROP_DB, (uchar*) current_db,
                     (ulong)strlen(current_db), 0);
  myquery_r(rc);
  rc= simple_command(mysql, COM_CREATE_DB, (uchar*) current_db,
                     (ulong)strlen(current_db), 0);
  if (rc == 0 && mysql_errno(mysql) != ER_UNKNOWN_COM_ERROR)
  {
    myerror(NULL);                                   /* purecov: inspected */
    die(__FILE__, __LINE__, "COM_CREATE_DB failed"); /* purecov: inspected */
  }
  rc= simple_command(mysql, COM_CREATE_DB, (uchar*) current_db,
                     (ulong)strlen(current_db), 0);
  myquery_r(rc);
  rc= mysql_select_db(mysql, current_db);
  myquery(rc);
}


static void test_bug6096()
{
  MYSQL_STMT *stmt;
  MYSQL_RES *query_result, *stmt_metadata;
  const char *stmt_text;
  MYSQL_BIND my_bind[12];
  MYSQL_FIELD *query_field_list, *stmt_field_list;
  ulong query_field_count, stmt_field_count;
  int rc;
  my_bool update_max_length= TRUE;
  uint i;

  myheader("test_bug6096");

  stmt_text= "drop table if exists t1";
  rc= mysql_real_query(mysql, stmt_text, strlen(stmt_text));
  myquery(rc);

  mysql_query(mysql, "set sql_mode=''");
  stmt_text= "create table t1 (c_tinyint tinyint, c_smallint smallint, "
                             " c_mediumint mediumint, c_int int, "
                             " c_bigint bigint, c_float float, "
                             " c_double double, c_varchar varchar(20), "
                             " c_char char(20), c_time time, c_date date, "
                             " c_datetime datetime)";
  rc= mysql_real_query(mysql, stmt_text, strlen(stmt_text));
  myquery(rc);
  stmt_text= "insert into t1  values (-100, -20000, 30000000, 4, 8, 1.0, "
                                     "2.0, 'abc', 'def', now(), now(), now())";
  rc= mysql_real_query(mysql, stmt_text, strlen(stmt_text));
  myquery(rc);

  stmt_text= "select * from t1";

  /* Run select in prepared and non-prepared mode and compare metadata */
  rc= mysql_real_query(mysql, stmt_text, strlen(stmt_text));
  myquery(rc);
  query_result= mysql_store_result(mysql);
  query_field_list= mysql_fetch_fields(query_result);
  query_field_count= mysql_num_fields(query_result);

  stmt= mysql_stmt_init(mysql);
  rc= mysql_stmt_prepare(stmt, stmt_text, strlen(stmt_text));
  check_execute(stmt, rc);
  rc= mysql_stmt_execute(stmt);
  check_execute(stmt, rc);
  mysql_stmt_attr_set(stmt, STMT_ATTR_UPDATE_MAX_LENGTH,
                      (void*) &update_max_length);
  mysql_stmt_store_result(stmt);
  stmt_metadata= mysql_stmt_result_metadata(stmt);
  stmt_field_list= mysql_fetch_fields(stmt_metadata);
  stmt_field_count= mysql_num_fields(stmt_metadata);
  DIE_UNLESS(stmt_field_count == query_field_count);

  /* Print out and check the metadata */

  if (!opt_silent)
  {
    printf(" ------------------------------------------------------------\n");
    printf("             |                     Metadata \n");
    printf(" ------------------------------------------------------------\n");
    printf("             |         Query          |   Prepared statement \n");
    printf(" ------------------------------------------------------------\n");
    printf(" field name  |  length   | max_length |  length   |  max_length\n");
    printf(" ------------------------------------------------------------\n");

    for (i= 0; i < query_field_count; ++i)
    {
      MYSQL_FIELD *f1= &query_field_list[i], *f2= &stmt_field_list[i];
      printf(" %-11s | %9lu | %10lu | %9lu | %10lu \n",
             f1->name, f1->length, f1->max_length, f2->length, f2->max_length);
      DIE_UNLESS(f1->length == f2->length);
    }
    printf(" ---------------------------------------------------------------\n");
  }

  /* Bind and fetch the data */

  bzero((char*) my_bind, sizeof(my_bind));
  for (i= 0; i < stmt_field_count; ++i)
  {
    my_bind[i].buffer_type= MYSQL_TYPE_STRING;
    my_bind[i].buffer_length= stmt_field_list[i].max_length + 1;
    my_bind[i].buffer= malloc(my_bind[i].buffer_length);
  }
  mysql_stmt_bind_result(stmt, my_bind);
  rc= mysql_stmt_fetch(stmt);
  check_execute(stmt, rc);
  rc= mysql_stmt_fetch(stmt);
  DIE_UNLESS(rc == MYSQL_NO_DATA);

  /* Clean up */

  for (i= 0; i < stmt_field_count; ++i)
    free(my_bind[i].buffer);
  mysql_stmt_close(stmt);
  mysql_free_result(query_result);
  mysql_free_result(stmt_metadata);
  stmt_text= "drop table t1";
  rc= mysql_real_query(mysql, stmt_text, strlen(stmt_text));
  myquery(rc);
}


/*
  Test of basic checks that are performed in server for components
  of MYSQL_TIME parameters.
*/

static void test_datetime_ranges()
{
  const char *stmt_text;
  int rc, i;
  MYSQL_STMT *stmt;
  MYSQL_BIND my_bind[6];
  MYSQL_TIME tm[6];

  myheader("test_datetime_ranges");

  stmt_text= "drop table if exists t1";
  rc= mysql_real_query(mysql, stmt_text, strlen(stmt_text));
  myquery(rc);

  stmt_text= "create table t1 (year datetime, month datetime, day datetime, "
                              "hour datetime, min datetime, sec datetime)";
  rc= mysql_real_query(mysql, stmt_text, strlen(stmt_text));
  myquery(rc);

  stmt= mysql_simple_prepare(mysql,
                             "INSERT INTO t1 VALUES (?, ?, ?, ?, ?, ?)");
  check_stmt(stmt);
  verify_param_count(stmt, 6);

  bzero((char*) my_bind, sizeof(my_bind));
  for (i= 0; i < 6; i++)
  {
    my_bind[i].buffer_type= MYSQL_TYPE_DATETIME;
    my_bind[i].buffer= &tm[i];
  }
  rc= mysql_stmt_bind_param(stmt, my_bind);
  check_execute(stmt, rc);

  tm[0].year= 2004; tm[0].month= 11; tm[0].day= 10;
  tm[0].hour= 12; tm[0].minute= 30; tm[0].second= 30;
  tm[0].second_part= 0; tm[0].neg= 0;

  tm[5]= tm[4]= tm[3]= tm[2]= tm[1]= tm[0];
  tm[0].year= 10000;  tm[1].month= 13; tm[2].day= 32;
  tm[3].hour= 24; tm[4].minute= 60; tm[5].second= 60;

  rc= mysql_stmt_execute(stmt);
  check_execute(stmt, rc);
  DIE_UNLESS(mysql_warning_count(mysql) != 6);

  verify_col_data("t1", "year", "0000-00-00 00:00:00");
  verify_col_data("t1", "month", "0000-00-00 00:00:00");
  verify_col_data("t1", "day", "0000-00-00 00:00:00");
  verify_col_data("t1", "hour", "0000-00-00 00:00:00");
  verify_col_data("t1", "min", "0000-00-00 00:00:00");
  verify_col_data("t1", "sec", "0000-00-00 00:00:00");

  mysql_stmt_close(stmt);

  stmt_text= "delete from t1";
  rc= mysql_real_query(mysql, stmt_text, strlen(stmt_text));
  myquery(rc);

  stmt= mysql_simple_prepare(mysql, "INSERT INTO t1 (year, month, day) "
                                    "VALUES (?, ?, ?)");
  check_stmt(stmt);
  verify_param_count(stmt, 3);

  /*
    We reuse contents of bind and tm arrays left from previous part of test.
  */
  for (i= 0; i < 3; i++)
    my_bind[i].buffer_type= MYSQL_TYPE_DATE;

  rc= mysql_stmt_bind_param(stmt, my_bind);
  check_execute(stmt, rc);

  rc= mysql_stmt_execute(stmt);
  check_execute(stmt, rc);
  DIE_UNLESS(mysql_warning_count(mysql) != 3);

  verify_col_data("t1", "year", "0000-00-00 00:00:00");
  verify_col_data("t1", "month", "0000-00-00 00:00:00");
  verify_col_data("t1", "day", "0000-00-00 00:00:00");

  mysql_stmt_close(stmt);

  stmt_text= "drop table t1";
  rc= mysql_real_query(mysql, stmt_text, strlen(stmt_text));
  myquery(rc);

  stmt_text= "create table t1 (day_ovfl time, day time, hour time, min time, sec time)";
  rc= mysql_real_query(mysql, stmt_text, strlen(stmt_text));
  myquery(rc);

  stmt= mysql_simple_prepare(mysql,
                             "INSERT INTO t1 VALUES (?, ?, ?, ?, ?)");
  check_stmt(stmt);
  verify_param_count(stmt, 5);

  /*
    Again we reuse what we can from previous part of test.
  */
  for (i= 0; i < 5; i++)
    my_bind[i].buffer_type= MYSQL_TYPE_TIME;

  rc= mysql_stmt_bind_param(stmt, my_bind);
  check_execute(stmt, rc);

  tm[0].year= 0; tm[0].month= 0; tm[0].day= 10;
  tm[0].hour= 12; tm[0].minute= 30; tm[0].second= 30;
  tm[0].second_part= 0; tm[0].neg= 0;

  tm[4]= tm[3]= tm[2]= tm[1]= tm[0];
  tm[0].day= 35; tm[1].day= 34; tm[2].hour= 30; tm[3].minute= 60; tm[4].second= 60;

  rc= mysql_stmt_execute(stmt);
  check_execute(stmt, rc);
  DIE_UNLESS(mysql_warning_count(mysql) == 2);

  verify_col_data("t1", "day_ovfl", "838:59:59");
  verify_col_data("t1", "day", "828:30:30");
  verify_col_data("t1", "hour", "270:30:30");
  verify_col_data("t1", "min", "00:00:00");
  verify_col_data("t1", "sec", "00:00:00");

  mysql_stmt_close(stmt);

  stmt_text= "drop table t1";
  rc= mysql_real_query(mysql, stmt_text, strlen(stmt_text));
  myquery(rc);
}


static void test_bug4172()
{
  MYSQL_STMT *stmt;
  MYSQL_BIND my_bind[3];
  const char *stmt_text;
  MYSQL_RES *res;
  MYSQL_ROW row;
  int rc;
  char f[100], d[100], e[100];
  ulong f_len, d_len, e_len;

  myheader("test_bug4172");

  mysql_query(mysql, "DROP TABLE IF EXISTS t1");
  mysql_query(mysql, "CREATE TABLE t1 (f float, d double, e decimal(10,4))");
  mysql_query(mysql, "INSERT INTO t1 VALUES (12345.1234, 123456.123456, "
                                            "123456.1234)");

  stmt= mysql_stmt_init(mysql);
  stmt_text= "SELECT f, d, e FROM t1";

  rc= mysql_stmt_prepare(stmt, stmt_text, strlen(stmt_text));
  check_execute(stmt, rc);
  rc= mysql_stmt_execute(stmt);
  check_execute(stmt, rc);

  bzero((char*) my_bind, sizeof(my_bind));
  my_bind[0].buffer_type= MYSQL_TYPE_STRING;
  my_bind[0].buffer= f;
  my_bind[0].buffer_length= sizeof(f);
  my_bind[0].length= &f_len;
  my_bind[1].buffer_type= MYSQL_TYPE_STRING;
  my_bind[1].buffer= d;
  my_bind[1].buffer_length= sizeof(d);
  my_bind[1].length= &d_len;
  my_bind[2].buffer_type= MYSQL_TYPE_STRING;
  my_bind[2].buffer= e;
  my_bind[2].buffer_length= sizeof(e);
  my_bind[2].length= &e_len;

  mysql_stmt_bind_result(stmt, my_bind);

  mysql_stmt_store_result(stmt);
  rc= mysql_stmt_fetch(stmt);
  check_execute(stmt, rc);

  rc= mysql_real_query(mysql, stmt_text, strlen(stmt_text));
  myquery(rc);
  res= mysql_store_result(mysql);
  row= mysql_fetch_row(res);

  if (!opt_silent)
  {
    printf("Binary protocol: float=%s, double=%s, decimal(10,4)=%s\n",
           f, d, e);
    printf("Text protocol:   float=%s, double=%s, decimal(10,4)=%s\n",
           row[0], row[1], row[2]);
  }
  DIE_UNLESS(!strcmp(f, row[0]) && !strcmp(d, row[1]) && !strcmp(e, row[2]));

  mysql_free_result(res);
  mysql_stmt_close(stmt);
}


static void test_conversion()
{
  MYSQL_STMT *stmt;
  const char *stmt_text;
  int rc;
  MYSQL_BIND my_bind[1];
  char buff[4];
  ulong length;

  myheader("test_conversion");

  stmt_text= "DROP TABLE IF EXISTS t1";
  rc= mysql_real_query(mysql, stmt_text, strlen(stmt_text));
  myquery(rc);
  stmt_text= "CREATE TABLE t1 (a TEXT) DEFAULT CHARSET latin1";
  rc= mysql_real_query(mysql, stmt_text, strlen(stmt_text));
  myquery(rc);
  stmt_text= "SET character_set_connection=utf8, character_set_client=utf8, "
             " character_set_results=latin1";
  rc= mysql_real_query(mysql, stmt_text, strlen(stmt_text));
  myquery(rc);

  stmt= mysql_stmt_init(mysql);

  stmt_text= "INSERT INTO t1 (a) VALUES (?)";
  rc= mysql_stmt_prepare(stmt, stmt_text, strlen(stmt_text));
  check_execute(stmt, rc);

  bzero((char*) my_bind, sizeof(my_bind));
  my_bind[0].buffer= buff;
  my_bind[0].length= &length;
  my_bind[0].buffer_type= MYSQL_TYPE_STRING;

  mysql_stmt_bind_param(stmt, my_bind);

  buff[0]= (uchar) 0xC3;
  buff[1]= (uchar) 0xA0;
  length= 2;

  rc= mysql_stmt_execute(stmt);
  check_execute(stmt, rc);

  stmt_text= "SELECT a FROM t1";
  rc= mysql_stmt_prepare(stmt, stmt_text, strlen(stmt_text));
  check_execute(stmt, rc);
  rc= mysql_stmt_execute(stmt);
  check_execute(stmt, rc);

  my_bind[0].buffer_length= sizeof(buff);
  mysql_stmt_bind_result(stmt, my_bind);

  rc= mysql_stmt_fetch(stmt);
  DIE_UNLESS(rc == 0);
  DIE_UNLESS(length == 1);
  DIE_UNLESS((uchar) buff[0] == 0xE0);
  rc= mysql_stmt_fetch(stmt);
  DIE_UNLESS(rc == MYSQL_NO_DATA);

  mysql_stmt_close(stmt);
  stmt_text= "DROP TABLE t1";
  rc= mysql_real_query(mysql, stmt_text, strlen(stmt_text));
  myquery(rc);
  stmt_text= "SET NAMES DEFAULT";
  rc= mysql_real_query(mysql, stmt_text, strlen(stmt_text));
  myquery(rc);
}

static void test_rewind(void)
{
  MYSQL_STMT *stmt;
  MYSQL_BIND my_bind;
  int rc = 0;
  const char *stmt_text;
  long unsigned int length=4, Data=0;
  my_bool isnull=0;

  myheader("test_rewind");

  stmt_text= "CREATE TABLE t1 (a int)";
  rc= mysql_real_query(mysql, stmt_text, strlen(stmt_text));
  myquery(rc);
  stmt_text= "INSERT INTO t1 VALUES(2),(3),(4)";
  rc= mysql_real_query(mysql, stmt_text, strlen(stmt_text));
  myquery(rc);

  stmt= mysql_stmt_init(mysql);

  stmt_text= "SELECT * FROM t1";
  rc= mysql_stmt_prepare(stmt, stmt_text, strlen(stmt_text));
  check_execute(stmt, rc);

  bzero((char*) &my_bind, sizeof(MYSQL_BIND));
  my_bind.buffer_type= MYSQL_TYPE_LONG;
  my_bind.buffer= (void *)&Data; /* this buffer won't be altered */
  my_bind.length= &length;
  my_bind.is_null= &isnull;

  rc= mysql_stmt_execute(stmt);
  check_execute(stmt, rc);

  rc= mysql_stmt_store_result(stmt);
  DIE_UNLESS(rc == 0);

  rc= mysql_stmt_bind_result(stmt, &my_bind);
  DIE_UNLESS(rc == 0);

  /* retreive all result sets till we are at the end */
  while(!mysql_stmt_fetch(stmt))
    if (!opt_silent)
      printf("fetched result:%ld\n", Data);

  DIE_UNLESS(rc != MYSQL_NO_DATA);

  /* seek to the first row */
  mysql_stmt_data_seek(stmt, 0);

  /* now we should be able to fetch the results again */
  /* but mysql_stmt_fetch returns MYSQL_NO_DATA */
  while(!(rc= mysql_stmt_fetch(stmt)))
    if (!opt_silent)
      printf("fetched result after seek:%ld\n", Data);
  
  DIE_UNLESS(rc == MYSQL_NO_DATA);

  stmt_text= "DROP TABLE t1";
  rc= mysql_real_query(mysql, stmt_text, strlen(stmt_text));
  myquery(rc);
  rc= mysql_stmt_free_result(stmt);
  rc= mysql_stmt_close(stmt);
}


static void test_truncation()
{
  MYSQL_STMT *stmt;
  const char *stmt_text;
  int rc;
  uint bind_count;
  MYSQL_BIND *bind_array, *my_bind;

  myheader("test_truncation");

  /* Prepare the test table */
  rc= mysql_query(mysql, "drop table if exists t1");
  myquery(rc);

  stmt_text= "create table t1 ("
             "i8 tinyint, ui8 tinyint unsigned, "
             "i16 smallint, i16_1 smallint, "
             "ui16 smallint unsigned, i32 int, i32_1 int, "
             "d double, d_1 double, ch char(30), ch_1 char(30), "
             "tx text, tx_1 text, ch_2 char(30) "
             ")";
  rc= mysql_real_query(mysql, stmt_text, strlen(stmt_text));
  myquery(rc);
  stmt_text= "insert into t1 VALUES ("
             "-10, "                            /* i8 */
             "200, "                            /* ui8 */
             "32000, "                          /* i16 */
             "-32767, "                         /* i16_1 */
             "64000, "                          /* ui16 */
             "1073741824, "                     /* i32 */
             "1073741825, "                     /* i32_1 */
             "123.456, "                        /* d */
             "-12345678910, "                   /* d_1 */
             "'111111111111111111111111111111',"/* ch */
             "'abcdef', "                       /* ch_1 */
             "'12345 	      ', "              /* tx */
             "'12345.67 	      ', "      /* tx_1 */
             "'12345.67abc'"                    /* ch_2 */
             ")";
  rc= mysql_real_query(mysql, stmt_text, strlen(stmt_text));
  myquery(rc);

  stmt_text= "select i8 c1, i8 c2, ui8 c3, i16_1 c4, ui16 c5, "
             "       i16 c6, ui16 c7, i32 c8, i32_1 c9, i32_1 c10, "
             "       d c11, d_1 c12, d_1 c13, ch c14, ch_1 c15, tx c16, "
             "       tx_1 c17, ch_2 c18 "
             "from t1";

  stmt= mysql_stmt_init(mysql);
  rc= mysql_stmt_prepare(stmt, stmt_text, strlen(stmt_text));
  check_execute(stmt, rc);
  rc= mysql_stmt_execute(stmt);
  check_execute(stmt, rc);
  bind_count= (uint) mysql_stmt_field_count(stmt);

  /*************** Fill in the bind structure and bind it **************/
  bind_array= malloc(sizeof(MYSQL_BIND) * bind_count);
  bzero((char*) bind_array, sizeof(MYSQL_BIND) * bind_count);
  for (my_bind= bind_array; my_bind < bind_array + bind_count; my_bind++)
    my_bind->error= &my_bind->error_value;
  my_bind= bind_array;

  my_bind->buffer= malloc(sizeof(uint8));
  my_bind->buffer_type= MYSQL_TYPE_TINY;
  my_bind->is_unsigned= TRUE;

  DIE_UNLESS(my_bind++ < bind_array + bind_count);
  my_bind->buffer= malloc(sizeof(uint32));
  my_bind->buffer_type= MYSQL_TYPE_LONG;
  my_bind->is_unsigned= TRUE;

  DIE_UNLESS(my_bind++ < bind_array + bind_count);
  my_bind->buffer= malloc(sizeof(int8));
  my_bind->buffer_type= MYSQL_TYPE_TINY;

  DIE_UNLESS(my_bind++ < bind_array + bind_count);
  my_bind->buffer= malloc(sizeof(uint16));
  my_bind->buffer_type= MYSQL_TYPE_SHORT;
  my_bind->is_unsigned= TRUE;

  DIE_UNLESS(my_bind++ < bind_array + bind_count);
  my_bind->buffer= malloc(sizeof(int16));
  my_bind->buffer_type= MYSQL_TYPE_SHORT;

  DIE_UNLESS(my_bind++ < bind_array + bind_count);
  my_bind->buffer= malloc(sizeof(uint16));
  my_bind->buffer_type= MYSQL_TYPE_SHORT;
  my_bind->is_unsigned= TRUE;

  DIE_UNLESS(my_bind++ < bind_array + bind_count);
  my_bind->buffer= malloc(sizeof(int8));
  my_bind->buffer_type= MYSQL_TYPE_TINY;
  my_bind->is_unsigned= TRUE;

  DIE_UNLESS(my_bind++ < bind_array + bind_count);
  my_bind->buffer= malloc(sizeof(float));
  my_bind->buffer_type= MYSQL_TYPE_FLOAT;

  DIE_UNLESS(my_bind++ < bind_array + bind_count);
  my_bind->buffer= malloc(sizeof(float));
  my_bind->buffer_type= MYSQL_TYPE_FLOAT;

  DIE_UNLESS(my_bind++ < bind_array + bind_count);
  my_bind->buffer= malloc(sizeof(double));
  my_bind->buffer_type= MYSQL_TYPE_DOUBLE;

  DIE_UNLESS(my_bind++ < bind_array + bind_count);
  my_bind->buffer= malloc(sizeof(longlong));
  my_bind->buffer_type= MYSQL_TYPE_LONGLONG;

  DIE_UNLESS(my_bind++ < bind_array + bind_count);
  my_bind->buffer= malloc(sizeof(ulonglong));
  my_bind->buffer_type= MYSQL_TYPE_LONGLONG;
  my_bind->is_unsigned= TRUE;

  DIE_UNLESS(my_bind++ < bind_array + bind_count);
  my_bind->buffer= malloc(sizeof(longlong));
  my_bind->buffer_type= MYSQL_TYPE_LONGLONG;

  DIE_UNLESS(my_bind++ < bind_array + bind_count);
  my_bind->buffer= malloc(sizeof(longlong));
  my_bind->buffer_type= MYSQL_TYPE_LONGLONG;

  DIE_UNLESS(my_bind++ < bind_array + bind_count);
  my_bind->buffer= malloc(sizeof(longlong));
  my_bind->buffer_type= MYSQL_TYPE_LONGLONG;

  DIE_UNLESS(my_bind++ < bind_array + bind_count);
  my_bind->buffer= malloc(sizeof(longlong));
  my_bind->buffer_type= MYSQL_TYPE_LONGLONG;

  DIE_UNLESS(my_bind++ < bind_array + bind_count);
  my_bind->buffer= malloc(sizeof(double));
  my_bind->buffer_type= MYSQL_TYPE_DOUBLE;

  DIE_UNLESS(my_bind++ < bind_array + bind_count);
  my_bind->buffer= malloc(sizeof(double));
  my_bind->buffer_type= MYSQL_TYPE_DOUBLE;

  rc= mysql_stmt_bind_result(stmt, bind_array);
  check_execute(stmt, rc);
  rc= mysql_stmt_fetch(stmt);
  DIE_UNLESS(rc == MYSQL_DATA_TRUNCATED);

  /*************** Verify truncation results ***************************/
  my_bind= bind_array;

  /* signed tiny -> tiny */
  DIE_UNLESS(*my_bind->error && * (int8*) my_bind->buffer == -10);

  /* signed tiny -> uint32 */
  DIE_UNLESS(my_bind++ < bind_array + bind_count);
  DIE_UNLESS(*my_bind->error && * (int32*) my_bind->buffer == -10);

  /* unsigned tiny -> tiny */
  DIE_UNLESS(my_bind++ < bind_array + bind_count);
  DIE_UNLESS(*my_bind->error && * (uint8*) my_bind->buffer == 200);

  /* short -> ushort */
  DIE_UNLESS(my_bind++ < bind_array + bind_count);
  DIE_UNLESS(*my_bind->error && * (int16*) my_bind->buffer == -32767);

  /* ushort -> short */
  DIE_UNLESS(my_bind++ < bind_array + bind_count);
  DIE_UNLESS(*my_bind->error && * (uint16*) my_bind->buffer == 64000);

  /* short -> ushort (no truncation, data is in the range of target type) */
  DIE_UNLESS(my_bind++ < bind_array + bind_count);
  DIE_UNLESS(! *my_bind->error && * (uint16*) my_bind->buffer == 32000);

  /* ushort -> utiny */
  DIE_UNLESS(my_bind++ < bind_array + bind_count);
  DIE_UNLESS(*my_bind->error && * (int8*) my_bind->buffer == 0);

  /* int -> float: no truncation, the number is a power of two */
  DIE_UNLESS(my_bind++ < bind_array + bind_count);
  DIE_UNLESS(! *my_bind->error && * (float*) my_bind->buffer == 1073741824);

  /* int -> float: truncation, not enough bits in float */
  DIE_UNLESS(my_bind++ < bind_array + bind_count);
  DIE_UNLESS(*my_bind->error);

  /* int -> double: no truncation */
  DIE_UNLESS(my_bind++ < bind_array + bind_count);
  DIE_UNLESS(! *my_bind->error && * (double*) my_bind->buffer == 1073741825);

  /* double -> longlong: fractional part is lost */
  DIE_UNLESS(my_bind++ < bind_array + bind_count);

  /* double -> ulonglong, negative fp number to unsigned integer */
  DIE_UNLESS(my_bind++ < bind_array + bind_count);
  /* Value in the buffer is not defined: don't test it */
  DIE_UNLESS(*my_bind->error);

  /* double -> longlong, negative fp number to signed integer: no loss */
  DIE_UNLESS(my_bind++ < bind_array + bind_count);
  DIE_UNLESS(! *my_bind->error && * (longlong*) my_bind->buffer == LL(-12345678910));

  /* big numeric string -> number */
  DIE_UNLESS(my_bind++ < bind_array + bind_count);
  DIE_UNLESS(*my_bind->error);

  /* junk string -> number */
  DIE_UNLESS(my_bind++ < bind_array + bind_count);
  DIE_UNLESS(*my_bind->error && *(longlong*) my_bind->buffer == 0);

  /* string with trailing spaces -> number */
  DIE_UNLESS(my_bind++ < bind_array + bind_count);
  DIE_UNLESS(! *my_bind->error && *(longlong*) my_bind->buffer == 12345);

  /* string with trailing spaces -> double */
  DIE_UNLESS(my_bind++ < bind_array + bind_count);
  DIE_UNLESS(! *my_bind->error && *(double*) my_bind->buffer == 12345.67);

  /* string with trailing junk -> double */
  DIE_UNLESS(my_bind++ < bind_array + bind_count);
  /*
    XXX: There must be a truncation error: but it's not the way the server
    behaves, so let's leave it for now.
  */
  DIE_UNLESS(*(double*) my_bind->buffer == 12345.67);
  /*
    TODO: string -> double,  double -> time, double -> string (truncation
          errors are not supported here yet)
          longlong -> time/date/datetime
          date -> time, date -> timestamp, date -> number
          time -> string, time -> date, time -> timestamp,
          number -> date string -> date
  */
  /*************** Cleanup *********************************************/

  mysql_stmt_close(stmt);

  for (my_bind= bind_array; my_bind < bind_array + bind_count; my_bind++)
    free(my_bind->buffer);
  free(bind_array);

  rc= mysql_query(mysql, "drop table t1");
  myquery(rc);
}

static void test_truncation_option()
{
  MYSQL_STMT *stmt;
  const char *stmt_text;
  int rc;
  uint8 buf;
  my_bool option= 0;
  my_bool error;
  MYSQL_BIND my_bind;

  myheader("test_truncation_option");

  /* Prepare the test table */
  stmt_text= "select -1";

  stmt= mysql_stmt_init(mysql);
  rc= mysql_stmt_prepare(stmt, stmt_text, strlen(stmt_text));
  check_execute(stmt, rc);
  rc= mysql_stmt_execute(stmt);
  check_execute(stmt, rc);

  bzero((char*) &my_bind, sizeof(my_bind));

  my_bind.buffer= (void*) &buf;
  my_bind.buffer_type= MYSQL_TYPE_TINY;
  my_bind.is_unsigned= TRUE;
  my_bind.error= &error;

  rc= mysql_stmt_bind_result(stmt, &my_bind);
  check_execute(stmt, rc);
  rc= mysql_stmt_fetch(stmt);
  DIE_UNLESS(rc == MYSQL_DATA_TRUNCATED);
  DIE_UNLESS(error);
  rc= mysql_options(mysql, MYSQL_REPORT_DATA_TRUNCATION, (char*) &option);
  myquery(rc);
  /* need to rebind for the new setting to take effect */
  rc= mysql_stmt_bind_result(stmt, &my_bind);
  check_execute(stmt, rc);
  rc= mysql_stmt_execute(stmt);
  check_execute(stmt, rc);
  rc= mysql_stmt_fetch(stmt);
  check_execute(stmt, rc);
  /* The only change is rc - error pointers are still filled in */
  DIE_UNLESS(error == 1);
  /* restore back the defaults */
  option= 1;
  mysql_options(mysql, MYSQL_REPORT_DATA_TRUNCATION, (char*) &option);

  mysql_stmt_close(stmt);
}


/* Bug#6761 - mysql_list_fields doesn't work */

static void test_bug6761(void)
{
  const char *stmt_text;
  MYSQL_RES *res;
  int rc;
  myheader("test_bug6761");

  stmt_text= "CREATE TABLE t1 (a int, b char(255), c decimal)";
  rc= mysql_real_query(mysql, stmt_text, strlen(stmt_text));
  myquery(rc);

  res= mysql_list_fields(mysql, "t1", "%");
  DIE_UNLESS(res && mysql_num_fields(res) == 3);
  mysql_free_result(res);

  stmt_text= "DROP TABLE t1";
  rc= mysql_real_query(mysql, stmt_text, strlen(stmt_text));
  myquery(rc);
}


/* Bug#8330 - mysql_stmt_execute crashes (libmysql) */

static void test_bug8330()
{
  const char *stmt_text;
  MYSQL_STMT *stmt[2];
  int i, rc;
  const char *query= "select a,b from t1 where a=?";
  MYSQL_BIND my_bind[2];
  long lval[2];

  myheader("test_bug8330");

  stmt_text= "drop table if exists t1";
  /* in case some previos test failed */
  rc= mysql_real_query(mysql, stmt_text, strlen(stmt_text));
  myquery(rc);
  stmt_text= "create table t1 (a int, b int)";
  rc= mysql_real_query(mysql, stmt_text, strlen(stmt_text));
  myquery(rc);

  bzero((char*) my_bind, sizeof(my_bind));
  for (i=0; i < 2; i++)
  {
    stmt[i]= mysql_stmt_init(mysql);
    rc= mysql_stmt_prepare(stmt[i], query, strlen(query));
    check_execute(stmt[i], rc);

    my_bind[i].buffer_type= MYSQL_TYPE_LONG;
    my_bind[i].buffer= (void*) &lval[i];
    my_bind[i].is_null= 0;
    mysql_stmt_bind_param(stmt[i], &my_bind[i]);
  }

  rc= mysql_stmt_execute(stmt[0]);
  check_execute(stmt[0], rc);

  rc= mysql_stmt_execute(stmt[1]);
  DIE_UNLESS(rc && mysql_stmt_errno(stmt[1]) == CR_COMMANDS_OUT_OF_SYNC);
  rc= mysql_stmt_execute(stmt[0]);
  check_execute(stmt[0], rc);

  mysql_stmt_close(stmt[0]);
  mysql_stmt_close(stmt[1]);

  stmt_text= "drop table t1";
  rc= mysql_real_query(mysql, stmt_text, strlen(stmt_text));
  myquery(rc);
}


/* Bug#7990 - mysql_stmt_close doesn't reset mysql->net.last_error */

static void test_bug7990()
{
  MYSQL_STMT *stmt;
  int rc;
  myheader("test_bug7990");

  stmt= mysql_stmt_init(mysql);
  rc= mysql_stmt_prepare(stmt, "foo", 3);
  /*
    XXX: the fact that we store errno both in STMT and in
    MYSQL is not documented and is subject to change in 5.0
  */
  DIE_UNLESS(rc && mysql_stmt_errno(stmt) && mysql_errno(mysql));
  mysql_stmt_close(stmt);
  DIE_UNLESS(!mysql_errno(mysql));
}

/*
  Bug #15518 - Reusing a stmt that has failed during prepare
  does not clear error
*/

static void test_bug15518()
{
  MYSQL_STMT *stmt;
  MYSQL* mysql1;
  int rc;
  myheader("test_bug15518");

  mysql1= mysql_init(NULL);

  if (!mysql_real_connect(mysql1, opt_host, opt_user, opt_password,
                          opt_db ? opt_db : "test", opt_port, opt_unix_socket,
                          CLIENT_MULTI_STATEMENTS))
  {
    fprintf(stderr, "Failed to connect to the database\n");
    DIE_UNLESS(0);
  }

  stmt= mysql_stmt_init(mysql1);

  /*
    The prepare of foo should fail with errno 1064 since
    it's not a valid query
  */
  rc= mysql_stmt_prepare(stmt, "foo", 3);
  if (!opt_silent)
    fprintf(stdout, "rc: %d, mysql_stmt_errno: %d, mysql_errno: %d\n",
            rc, mysql_stmt_errno(stmt), mysql_errno(mysql1));
  DIE_UNLESS(rc && mysql_stmt_errno(stmt) && mysql_errno(mysql1));

  /*
    Use the same stmt and reprepare with another query that
    suceeds
  */
  rc= mysql_stmt_prepare(stmt, "SHOW STATUS", 12);
  if (!opt_silent)
    fprintf(stdout, "rc: %d, mysql_stmt_errno: %d, mysql_errno: %d\n",
            rc, mysql_stmt_errno(stmt), mysql_errno(mysql1));
  DIE_UNLESS(!rc || mysql_stmt_errno(stmt) || mysql_errno(mysql1));

  mysql_stmt_close(stmt);
  DIE_UNLESS(!mysql_errno(mysql1));

  /*
    part2, when connection to server has been closed
    after first prepare
  */
  stmt= mysql_stmt_init(mysql1);
  rc= mysql_stmt_prepare(stmt, "foo", 3);
  if (!opt_silent)
    fprintf(stdout, "rc: %d, mysql_stmt_errno: %d, mysql_errno: %d\n",
            rc, mysql_stmt_errno(stmt), mysql_errno(mysql1));
  DIE_UNLESS(rc && mysql_stmt_errno(stmt) && mysql_errno(mysql1));

  /* Close connection to server */
  mysql_close(mysql1);

  /*
    Use the same stmt and reprepare with another query that
    suceeds. The prepare should fail with error 2013 since
    connection to server has been closed.
  */
  rc= mysql_stmt_prepare(stmt, "SHOW STATUS", 12);
  if (!opt_silent)
    fprintf(stdout, "rc: %d, mysql_stmt_errno: %d\n",
            rc, mysql_stmt_errno(stmt));
  DIE_UNLESS(rc && mysql_stmt_errno(stmt));

  mysql_stmt_close(stmt);
}


static void test_view_sp_list_fields()
{
  int		rc;
  MYSQL_RES     *res;

  myheader("test_view_sp_list_fields");

  rc= mysql_query(mysql, "DROP FUNCTION IF EXISTS f1");
  myquery(rc);
  rc= mysql_query(mysql, "DROP TABLE IF EXISTS v1, t1, t2");
  myquery(rc);
  rc= mysql_query(mysql, "DROP VIEW IF EXISTS v1, t1, t2");
  myquery(rc);
  rc= mysql_query(mysql, "create function f1 () returns int return 5");
  myquery(rc);
  rc= mysql_query(mysql, "create table t1 (s1 char,s2 char)");
  myquery(rc);
  rc= mysql_query(mysql, "create table t2 (s1 int);");
  myquery(rc);
  rc= mysql_query(mysql, "create view v1 as select s2,sum(s1) - \
count(s2) as vx from t1 group by s2 having sum(s1) - count(s2) < (select f1() \
from t2);");
  myquery(rc);
  res= mysql_list_fields(mysql, "v1", NullS);
  DIE_UNLESS(res != 0 && mysql_num_fields(res) != 0);
  rc= mysql_query(mysql, "DROP FUNCTION f1");
  myquery(rc);
  rc= mysql_query(mysql, "DROP VIEW v1");
  myquery(rc);
  rc= mysql_query(mysql, "DROP TABLE t1, t2");
  mysql_free_result(res);
  myquery(rc);

}


/*
 Test mysql_real_escape_string() with gbk charset

 The important part is that 0x27 (') is the second-byte in a invalid
 two-byte GBK character here. But 0xbf5c is a valid GBK character, so
 it needs to be escaped as 0x5cbf27
*/
#define TEST_BUG8378_IN  "\xef\xbb\xbf\x27\xbf\x10"
#define TEST_BUG8378_OUT "\xef\xbb\x5c\xbf\x5c\x27\x5c\xbf\x10"

static void test_bug8378()
{
#if defined(HAVE_CHARSET_gbk) && !defined(EMBEDDED_LIBRARY)
  MYSQL *old_mysql=mysql;
  char out[9]; /* strlen(TEST_BUG8378)*2+1 */
  char buf[256];
  int len, rc;

  myheader("test_bug8378");

  if (!opt_silent)
    fprintf(stdout, "\n Establishing a test connection ...");
  if (!(mysql= mysql_init(NULL)))
  {
    myerror("mysql_init() failed");
    exit(1);
  }
  if (mysql_options(mysql, MYSQL_SET_CHARSET_NAME, "gbk"))
  {
    myerror("mysql_options() failed");
    exit(1);
  }
  if (!(mysql_real_connect(mysql, opt_host, opt_user,
                           opt_password, current_db, opt_port,
                           opt_unix_socket, 0)))
  {
    myerror("connection failed");
    exit(1);
  }
  if (!opt_silent)
    fprintf(stdout, "OK");

  len= mysql_real_escape_string(mysql, out, TEST_BUG8378_IN, 4);

  /* No escaping should have actually happened. */
  DIE_UNLESS(memcmp(out, TEST_BUG8378_OUT, len) == 0);

  sprintf(buf, "SELECT '%s'", out);
  
  rc=mysql_real_query(mysql, buf, strlen(buf));
  myquery(rc);

  mysql_close(mysql);

  mysql=old_mysql;
#endif
}


static void test_bug8722()
{
  MYSQL_STMT *stmt;
  int rc;
  const char *stmt_text;

  myheader("test_bug8722");
  /* Prepare test data */
  stmt_text= "drop table if exists t1, v1";
  rc= mysql_real_query(mysql, stmt_text, strlen(stmt_text));
  myquery(rc);
  stmt_text= "CREATE TABLE t1 (c1 varchar(10), c2 varchar(10), c3 varchar(10),"
                             " c4 varchar(10), c5 varchar(10), c6 varchar(10),"
                             " c7 varchar(10), c8 varchar(10), c9 varchar(10),"
                             "c10 varchar(10))";
  rc= mysql_real_query(mysql, stmt_text, strlen(stmt_text));
  myquery(rc);
  stmt_text= "INSERT INTO t1 VALUES (1,2,3,4,5,6,7,8,9,10)";
  rc= mysql_real_query(mysql, stmt_text, strlen(stmt_text));
  myquery(rc);
  stmt_text= "CREATE VIEW v1 AS SELECT * FROM t1";
  rc= mysql_real_query(mysql, stmt_text, strlen(stmt_text));
  myquery(rc);
  /* Note: if you uncomment following block everything works fine */
/*
  rc= mysql_query(mysql, "sellect * from v1");
  myquery(rc);
  mysql_free_result(mysql_store_result(mysql));
*/

  stmt= mysql_stmt_init(mysql);
  stmt_text= "select * from v1";
  rc= mysql_stmt_prepare(stmt, stmt_text, strlen(stmt_text));
  check_execute(stmt, rc);
  mysql_stmt_close(stmt);
  stmt_text= "drop table if exists t1, v1";
  rc= mysql_real_query(mysql, stmt_text, strlen(stmt_text));
  myquery(rc);
}


MYSQL_STMT *open_cursor(const char *query)
{
  int rc;
  const ulong type= (ulong)CURSOR_TYPE_READ_ONLY;

  MYSQL_STMT *stmt= mysql_stmt_init(mysql);
  rc= mysql_stmt_prepare(stmt, query, strlen(query));
  check_execute(stmt, rc);

  mysql_stmt_attr_set(stmt, STMT_ATTR_CURSOR_TYPE, (void*) &type);
  return stmt;
}


static void test_bug8880()
{
  MYSQL_STMT *stmt_list[2], **stmt;
  MYSQL_STMT **stmt_list_end= (MYSQL_STMT**) stmt_list + 2;
  int rc;

  myheader("test_bug8880");

  mysql_query(mysql, "drop table if exists t1");
  mysql_query(mysql, "create table t1 (a int not null primary key, b int)");
  rc= mysql_query(mysql, "insert into t1 values (1,1)");
  myquery(rc);                                  /* one check is enough */
  /*
    when inserting 2 rows everything works well
    mysql_query(mysql, "INSERT INTO t1 VALUES (1,1),(2,2)");
  */
  for (stmt= stmt_list; stmt < stmt_list_end; stmt++)
    *stmt= open_cursor("select a from t1");
  for (stmt= stmt_list; stmt < stmt_list_end; stmt++)
  {
    rc= mysql_stmt_execute(*stmt);
    check_execute(*stmt, rc);
  }
  for (stmt= stmt_list; stmt < stmt_list_end; stmt++)
    mysql_stmt_close(*stmt);
}


static void test_bug9159()
{
  MYSQL_STMT *stmt;
  int rc;
  const char *stmt_text= "select a, b from t1";
  const unsigned long type= CURSOR_TYPE_READ_ONLY;

  myheader("test_bug9159");

  mysql_query(mysql, "drop table if exists t1");
  mysql_query(mysql, "create table t1 (a int not null primary key, b int)");
  rc= mysql_query(mysql, "insert into t1 values (1,1)");
  myquery(rc);

  stmt= mysql_stmt_init(mysql);
  mysql_stmt_prepare(stmt, stmt_text, strlen(stmt_text));
  mysql_stmt_attr_set(stmt, STMT_ATTR_CURSOR_TYPE, (const void *)&type);

  mysql_stmt_execute(stmt);
  mysql_stmt_close(stmt);
  rc= mysql_query(mysql, "drop table if exists t1");
  myquery(rc);
}


/* Crash when opening a cursor to a query with DISTICNT and no key */

static void test_bug9520()
{
  MYSQL_STMT *stmt;
  MYSQL_BIND my_bind[1];
  char a[6];
  ulong a_len;
  int rc, row_count= 0;

  myheader("test_bug9520");

  mysql_query(mysql, "drop table if exists t1");
  mysql_query(mysql, "create table t1 (a char(5), b char(5), c char(5),"
                     " primary key (a, b, c))");
  rc= mysql_query(mysql, "insert into t1 values ('x', 'y', 'z'), "
                  " ('a', 'b', 'c'), ('k', 'l', 'm')");
  myquery(rc);

  stmt= open_cursor("select distinct b from t1");

  /*
    Not crashes with:
    stmt= open_cursor("select distinct a from t1");
  */

  rc= mysql_stmt_execute(stmt);
  check_execute(stmt, rc);

  bzero((char*) my_bind, sizeof(my_bind));
  my_bind[0].buffer_type= MYSQL_TYPE_STRING;
  my_bind[0].buffer= (char*) a;
  my_bind[0].buffer_length= sizeof(a);
  my_bind[0].length= &a_len;

  mysql_stmt_bind_result(stmt, my_bind);

  while (!(rc= mysql_stmt_fetch(stmt)))
    row_count++;

  DIE_UNLESS(rc == MYSQL_NO_DATA);

  if (!opt_silent)
    printf("Fetched %d rows\n", row_count);
  DBUG_ASSERT(row_count == 3);

  mysql_stmt_close(stmt);

  rc= mysql_query(mysql, "drop table t1");
  myquery(rc);
}


/*
  We can't have more than one cursor open for a prepared statement.
  Test re-executions of a PS with cursor; mysql_stmt_reset must close
  the cursor attached to the statement, if there is one.
*/

static void test_bug9478()
{
  MYSQL_STMT *stmt;
  MYSQL_BIND my_bind[1];
  char a[6];
  ulong a_len;
  int rc, i;
  DBUG_ENTER("test_bug9478");

  myheader("test_bug9478");

  mysql_query(mysql, "drop table if exists t1");
  mysql_query(mysql, "create table t1 (id integer not null primary key, "
                     " name varchar(20) not null)");
  rc= mysql_query(mysql, "insert into t1 (id, name) values "
                         " (1, 'aaa'), (2, 'bbb'), (3, 'ccc')");
  myquery(rc);

  stmt= open_cursor("select name from t1 where id=2");

  bzero((char*) my_bind, sizeof(my_bind));
  my_bind[0].buffer_type= MYSQL_TYPE_STRING;
  my_bind[0].buffer= (char*) a;
  my_bind[0].buffer_length= sizeof(a);
  my_bind[0].length= &a_len;
  mysql_stmt_bind_result(stmt, my_bind);

  for (i= 0; i < 5; i++)
  {
    rc= mysql_stmt_execute(stmt);
    check_execute(stmt, rc);
    rc= mysql_stmt_fetch(stmt);
    check_execute(stmt, rc);
    if (!opt_silent && i == 0)
      printf("Fetched row: %s\n", a);

    /*
      The query above is a one-row result set. Therefore, there is no
      cursor associated with it, as the server won't bother with opening
      a cursor for a one-row result set. The first row was read from the
      server in the fetch above. But there is eof packet pending in the
      network. mysql_stmt_execute will flush the packet and successfully
      execute the statement.
    */

    rc= mysql_stmt_execute(stmt);
    check_execute(stmt, rc);

    rc= mysql_stmt_fetch(stmt);
    check_execute(stmt, rc);
    if (!opt_silent && i == 0)
      printf("Fetched row: %s\n", a);
    rc= mysql_stmt_fetch(stmt);
    DIE_UNLESS(rc == MYSQL_NO_DATA);

    {
      char buff[8];
      /* Fill in the fetch packet */
      int4store(buff, stmt->stmt_id);
      buff[4]= 1;                               /* prefetch rows */
      rc= ((*mysql->methods->advanced_command)(mysql, COM_STMT_FETCH,
                                               (uchar*) buff,
                                               sizeof(buff), 0,0,1,NULL) ||
           (*mysql->methods->read_query_result)(mysql));
      DIE_UNLESS(rc);
      if (!opt_silent && i == 0)
        printf("Got error (as expected): %s\n", mysql_error(mysql));
    }

    rc= mysql_stmt_execute(stmt);
    check_execute(stmt, rc);

    rc= mysql_stmt_fetch(stmt);
    check_execute(stmt, rc);
    if (!opt_silent && i == 0)
      printf("Fetched row: %s\n", a);

    rc= mysql_stmt_reset(stmt);
    check_execute(stmt, rc);
    rc= mysql_stmt_fetch(stmt);
    DIE_UNLESS(rc && mysql_stmt_errno(stmt));
    if (!opt_silent && i == 0)
      printf("Got error (as expected): %s\n", mysql_stmt_error(stmt));
  }
  rc= mysql_stmt_close(stmt);
  DIE_UNLESS(rc == 0);

  /* Test the case with a server side cursor */
  stmt= open_cursor("select name from t1");

  mysql_stmt_bind_result(stmt, my_bind);

  for (i= 0; i < 5; i++)
  {
    DBUG_PRINT("loop",("i: %d", i));
    rc= mysql_stmt_execute(stmt);
    check_execute(stmt, rc);
    rc= mysql_stmt_fetch(stmt);
    check_execute(stmt, rc);
    if (!opt_silent && i == 0)
      printf("Fetched row: %s\n", a);
    rc= mysql_stmt_execute(stmt);
    check_execute(stmt, rc);

    while (! (rc= mysql_stmt_fetch(stmt)))
    {
      if (!opt_silent && i == 0)
        printf("Fetched row: %s\n", a);
    }
    DIE_UNLESS(rc == MYSQL_NO_DATA);

    rc= mysql_stmt_execute(stmt);
    check_execute(stmt, rc);

    rc= mysql_stmt_fetch(stmt);
    check_execute(stmt, rc);
    if (!opt_silent && i == 0)
      printf("Fetched row: %s\n", a);

    rc= mysql_stmt_reset(stmt);
    check_execute(stmt, rc);
    rc= mysql_stmt_fetch(stmt);
    DIE_UNLESS(rc && mysql_stmt_errno(stmt));
    if (!opt_silent && i == 0)
      printf("Got error (as expected): %s\n", mysql_stmt_error(stmt));
  }

  rc= mysql_stmt_close(stmt);
  DIE_UNLESS(rc == 0);

  rc= mysql_query(mysql, "drop table t1");
  myquery(rc);
  DBUG_VOID_RETURN;
}


/*
  Error message is returned for unsupported features.
  Test also cursors with non-default PREFETCH_ROWS
*/

static void test_bug9643()
{
  MYSQL_STMT *stmt;
  MYSQL_BIND my_bind[1];
  int32 a;
  int rc;
  const char *stmt_text;
  int num_rows= 0;
  ulong type;
  ulong prefetch_rows= 5;

  myheader("test_bug9643");

  mysql_query(mysql, "drop table if exists t1");
  mysql_query(mysql, "create table t1 (id integer not null primary key)");
  rc= mysql_query(mysql, "insert into t1 (id) values "
                         " (1), (2), (3), (4), (5), (6), (7), (8), (9)");
  myquery(rc);

  stmt= mysql_stmt_init(mysql);
  /* Not implemented in 5.0 */
  type= (ulong) CURSOR_TYPE_SCROLLABLE;
  rc= mysql_stmt_attr_set(stmt, STMT_ATTR_CURSOR_TYPE, (void*) &type);
  DIE_UNLESS(rc);
  if (! opt_silent)
    printf("Got error (as expected): %s\n", mysql_stmt_error(stmt));

  type= (ulong) CURSOR_TYPE_READ_ONLY;
  rc= mysql_stmt_attr_set(stmt, STMT_ATTR_CURSOR_TYPE, (void*) &type);
  check_execute(stmt, rc);
  rc= mysql_stmt_attr_set(stmt, STMT_ATTR_PREFETCH_ROWS,
                          (void*) &prefetch_rows);
  check_execute(stmt, rc);
  stmt_text= "select * from t1";
  rc= mysql_stmt_prepare(stmt, stmt_text, strlen(stmt_text));
  check_execute(stmt, rc);

  bzero((char*) my_bind, sizeof(my_bind));
  my_bind[0].buffer_type= MYSQL_TYPE_LONG;
  my_bind[0].buffer= (void*) &a;
  my_bind[0].buffer_length= sizeof(a);
  mysql_stmt_bind_result(stmt, my_bind);

  rc= mysql_stmt_execute(stmt);
  check_execute(stmt, rc);

  while ((rc= mysql_stmt_fetch(stmt)) == 0)
    ++num_rows;
  DIE_UNLESS(num_rows == 9);

  rc= mysql_stmt_close(stmt);
  DIE_UNLESS(rc == 0);

  rc= mysql_query(mysql, "drop table t1");
  myquery(rc);
}

/*
  Bug#11111: fetch from view returns wrong data
*/

static void test_bug11111()
{
  MYSQL_STMT    *stmt;
  MYSQL_BIND    my_bind[2];
  char          buf[2][20];
  ulong         len[2];
  int i;
  int rc;
  const char *query= "SELECT DISTINCT f1,ff2 FROM v1";

  myheader("test_bug11111");

  rc= mysql_query(mysql, "drop table if exists t1, t2, v1");
  myquery(rc);
  rc= mysql_query(mysql, "drop view if exists t1, t2, v1");
  myquery(rc);
  rc= mysql_query(mysql, "create table t1 (f1 int, f2 int)");
  myquery(rc);
  rc= mysql_query(mysql, "create table t2 (ff1 int, ff2 int)");
  myquery(rc);
  rc= mysql_query(mysql, "create view v1 as select * from t1, t2 where f1=ff1");
  myquery(rc);
  rc= mysql_query(mysql, "insert into t1 values (1,1), (2,2), (3,3)");
  myquery(rc);
  rc= mysql_query(mysql, "insert into t2 values (1,1), (2,2), (3,3)");
  myquery(rc);

  stmt= mysql_stmt_init(mysql);

  mysql_stmt_prepare(stmt, query, strlen(query));
  mysql_stmt_execute(stmt);

  bzero((char*) my_bind, sizeof(my_bind));
  for (i=0; i < 2; i++)
  {
    my_bind[i].buffer_type= MYSQL_TYPE_STRING;
    my_bind[i].buffer= (uchar* *)&buf[i];
    my_bind[i].buffer_length= 20;
    my_bind[i].length= &len[i];
  }

  rc= mysql_stmt_bind_result(stmt, my_bind);
  check_execute(stmt, rc);

  rc= mysql_stmt_fetch(stmt);
  check_execute(stmt, rc);
  if (!opt_silent)
    printf("return: %s", buf[1]);
  DIE_UNLESS(!strcmp(buf[1],"1"));
  mysql_stmt_close(stmt);
  rc= mysql_query(mysql, "drop view v1");
  myquery(rc);
  rc= mysql_query(mysql, "drop table t1, t2");
  myquery(rc);
}

/*
  Check that proper cleanups are done for prepared statement when
  fetching thorugh a cursor.
*/

static void test_bug10729()
{
  MYSQL_STMT *stmt;
  MYSQL_BIND my_bind[1];
  char a[21];
  int rc;
  const char *stmt_text;
  int i= 0;
  const char *name_array[3]= { "aaa", "bbb", "ccc" };
  ulong type;

  myheader("test_bug10729");

  mysql_query(mysql, "drop table if exists t1");
  mysql_query(mysql, "create table t1 (id integer not null primary key,"
                                      "name VARCHAR(20) NOT NULL)");
  rc= mysql_query(mysql, "insert into t1 (id, name) values "
                         "(1, 'aaa'), (2, 'bbb'), (3, 'ccc')");
  myquery(rc);

  stmt= mysql_stmt_init(mysql);

  type= (ulong) CURSOR_TYPE_READ_ONLY;
  rc= mysql_stmt_attr_set(stmt, STMT_ATTR_CURSOR_TYPE, (void*) &type);
  check_execute(stmt, rc);
  stmt_text= "select name from t1";
  rc= mysql_stmt_prepare(stmt, stmt_text, strlen(stmt_text));
  check_execute(stmt, rc);

  bzero((char*) my_bind, sizeof(my_bind));
  my_bind[0].buffer_type= MYSQL_TYPE_STRING;
  my_bind[0].buffer= (void*) a;
  my_bind[0].buffer_length= sizeof(a);
  mysql_stmt_bind_result(stmt, my_bind);

  for (i= 0; i < 3; i++)
  {
    int row_no= 0;
    rc= mysql_stmt_execute(stmt);
    check_execute(stmt, rc);
    while ((rc= mysql_stmt_fetch(stmt)) == 0)
    {
      DIE_UNLESS(strcmp(a, name_array[row_no]) == 0);
      if (!opt_silent)
        printf("%d: %s\n", row_no, a);
      ++row_no;
    }
    DIE_UNLESS(rc == MYSQL_NO_DATA);
  }
  rc= mysql_stmt_close(stmt);
  DIE_UNLESS(rc == 0);

  rc= mysql_query(mysql, "drop table t1");
  myquery(rc);
}


/*
  Check that mysql_next_result works properly in case when one of
  the statements used in a multi-statement query is erroneous
*/

static void test_bug9992()
{
  MYSQL *mysql1;
  MYSQL_RES* res ;
  int   rc;

  myheader("test_bug9992");

  if (!opt_silent)
    printf("Establishing a connection with option CLIENT_MULTI_STATEMENTS..\n");

  mysql1= mysql_init(NULL);

  if (!mysql_real_connect(mysql1, opt_host, opt_user, opt_password,
                          opt_db ? opt_db : "test", opt_port, opt_unix_socket,
                          CLIENT_MULTI_STATEMENTS))
  {
    fprintf(stderr, "Failed to connect to the database\n");
    DIE_UNLESS(0);
  }


  /* Sic: SHOW DATABASE is incorrect syntax. */
  rc= mysql_query(mysql1, "SHOW TABLES; SHOW DATABASE; SELECT 1;");

  if (rc)
  {
    fprintf(stderr, "[%d] %s\n", mysql_errno(mysql1), mysql_error(mysql1));
    DIE_UNLESS(0);
  }

  if (!opt_silent)
    printf("Testing mysql_store_result/mysql_next_result..\n");

  res= mysql_store_result(mysql1);
  DIE_UNLESS(res);
  mysql_free_result(res);
  rc= mysql_next_result(mysql1);
  DIE_UNLESS(rc == 1);                         /* Got errors, as expected */

  if (!opt_silent)
    fprintf(stdout, "Got error, as expected:\n [%d] %s\n",
            mysql_errno(mysql1), mysql_error(mysql1));

  mysql_close(mysql1);
}

/* Bug#10736: cursors and subqueries, memroot management */

static void test_bug10736()
{
  MYSQL_STMT *stmt;
  MYSQL_BIND my_bind[1];
  char a[21];
  int rc;
  const char *stmt_text;
  int i= 0;
  ulong type;

  myheader("test_bug10736");

  mysql_query(mysql, "drop table if exists t1");
  mysql_query(mysql, "create table t1 (id integer not null primary key,"
                                      "name VARCHAR(20) NOT NULL)");
  rc= mysql_query(mysql, "insert into t1 (id, name) values "
                         "(1, 'aaa'), (2, 'bbb'), (3, 'ccc')");
  myquery(rc);

  stmt= mysql_stmt_init(mysql);

  type= (ulong) CURSOR_TYPE_READ_ONLY;
  rc= mysql_stmt_attr_set(stmt, STMT_ATTR_CURSOR_TYPE, (void*) &type);
  check_execute(stmt, rc);
  stmt_text= "select name from t1 where name=(select name from t1 where id=2)";
  rc= mysql_stmt_prepare(stmt, stmt_text, strlen(stmt_text));
  check_execute(stmt, rc);

  bzero((char*) my_bind, sizeof(my_bind));
  my_bind[0].buffer_type= MYSQL_TYPE_STRING;
  my_bind[0].buffer= (void*) a;
  my_bind[0].buffer_length= sizeof(a);
  mysql_stmt_bind_result(stmt, my_bind);

  for (i= 0; i < 3; i++)
  {
    int row_no= 0;
    rc= mysql_stmt_execute(stmt);
    check_execute(stmt, rc);
    while ((rc= mysql_stmt_fetch(stmt)) == 0)
    {
      if (!opt_silent)
        printf("%d: %s\n", row_no, a);
      ++row_no;
    }
    DIE_UNLESS(rc == MYSQL_NO_DATA);
  }
  rc= mysql_stmt_close(stmt);
  DIE_UNLESS(rc == 0);

  rc= mysql_query(mysql, "drop table t1");
  myquery(rc);
}

/* Bug#10794: cursors, packets out of order */

static void test_bug10794()
{
  MYSQL_STMT *stmt, *stmt1;
  MYSQL_BIND my_bind[2];
  char a[21];
  int id_val;
  ulong a_len;
  int rc;
  const char *stmt_text;
  int i= 0;
  ulong type;

  myheader("test_bug10794");

  mysql_query(mysql, "drop table if exists t1");
  mysql_query(mysql, "create table t1 (id integer not null primary key,"
                                      "name varchar(20) not null)");
  stmt= mysql_stmt_init(mysql);
  stmt_text= "insert into t1 (id, name) values (?, ?)";
  rc= mysql_stmt_prepare(stmt, stmt_text, strlen(stmt_text));
  check_execute(stmt, rc);
  bzero((char*) my_bind, sizeof(my_bind));
  my_bind[0].buffer_type= MYSQL_TYPE_LONG;
  my_bind[0].buffer= (void*) &id_val;
  my_bind[1].buffer_type= MYSQL_TYPE_STRING;
  my_bind[1].buffer= (void*) a;
  my_bind[1].length= &a_len;
  rc= mysql_stmt_bind_param(stmt, my_bind);
  check_execute(stmt, rc);
  for (i= 0; i < 42; i++)
  {
    id_val= (i+1)*10;
    sprintf(a, "a%d", i);
    a_len= strlen(a); /* safety against broken sprintf */
    rc= mysql_stmt_execute(stmt);
    check_execute(stmt, rc);
  }
  stmt_text= "select name from t1";
  rc= mysql_stmt_prepare(stmt, stmt_text, strlen(stmt_text));
  type= (ulong) CURSOR_TYPE_READ_ONLY;
  mysql_stmt_attr_set(stmt, STMT_ATTR_CURSOR_TYPE, (const void*) &type);
  stmt1= mysql_stmt_init(mysql);
  mysql_stmt_attr_set(stmt1, STMT_ATTR_CURSOR_TYPE, (const void*) &type);
  bzero((char*) my_bind, sizeof(my_bind));
  my_bind[0].buffer_type= MYSQL_TYPE_STRING;
  my_bind[0].buffer= (void*) a;
  my_bind[0].buffer_length= sizeof(a);
  my_bind[0].length= &a_len;
  rc= mysql_stmt_bind_result(stmt, my_bind);
  check_execute(stmt, rc);
  rc= mysql_stmt_execute(stmt);
  check_execute(stmt, rc);
  rc= mysql_stmt_fetch(stmt);
  check_execute(stmt, rc);
  if (!opt_silent)
    printf("Fetched row from stmt: %s\n", a);
  /* Don't optimize: an attribute of the original test case */
  mysql_stmt_free_result(stmt);
  mysql_stmt_reset(stmt);
  stmt_text= "select name from t1 where id=10";
  rc= mysql_stmt_prepare(stmt1, stmt_text, strlen(stmt_text));
  check_execute(stmt1, rc);
  rc= mysql_stmt_bind_result(stmt1, my_bind);
  check_execute(stmt1, rc);
  rc= mysql_stmt_execute(stmt1);
  while (1)
  {
    rc= mysql_stmt_fetch(stmt1);
    if (rc == MYSQL_NO_DATA)
    {
      if (!opt_silent)
        printf("End of data in stmt1\n");
      break;
    }
    check_execute(stmt1, rc);
    if (!opt_silent)
      printf("Fetched row from stmt1: %s\n", a);
  }
  mysql_stmt_close(stmt);
  mysql_stmt_close(stmt1);

  rc= mysql_query(mysql, "drop table t1");
  myquery(rc);
}


/* Bug#11172: cursors, crash on a fetch from a datetime column */

static void test_bug11172()
{
  MYSQL_STMT *stmt;
  MYSQL_BIND bind_in[1], bind_out[2];
  MYSQL_TIME hired;
  int rc;
  const char *stmt_text;
  int i= 0, id;
  ulong type;

  myheader("test_bug11172");

  mysql_query(mysql, "drop table if exists t1");
  mysql_query(mysql, "create table t1 (id integer not null primary key,"
                                      "hired date not null)");
  rc= mysql_query(mysql,
                  "insert into t1 (id, hired) values (1, '1933-08-24'), "
                  "(2, '1965-01-01'), (3, '1949-08-17'), (4, '1945-07-07'), "
                  "(5, '1941-05-15'), (6, '1978-09-15'), (7, '1936-03-28')");
  myquery(rc);
  stmt= mysql_stmt_init(mysql);
  stmt_text= "SELECT id, hired FROM t1 WHERE hired=?";
  rc= mysql_stmt_prepare(stmt, stmt_text, strlen(stmt_text));
  check_execute(stmt, rc);

  type= (ulong) CURSOR_TYPE_READ_ONLY;
  mysql_stmt_attr_set(stmt, STMT_ATTR_CURSOR_TYPE, (const void*) &type);

  bzero((char*) bind_in, sizeof(bind_in));
  bzero((char*) bind_out, sizeof(bind_out));
  bzero((char*) &hired, sizeof(hired));
  hired.year= 1965;
  hired.month= 1;
  hired.day= 1;
  bind_in[0].buffer_type= MYSQL_TYPE_DATE;
  bind_in[0].buffer= (void*) &hired;
  bind_in[0].buffer_length= sizeof(hired);
  bind_out[0].buffer_type= MYSQL_TYPE_LONG;
  bind_out[0].buffer= (void*) &id;
  bind_out[1]= bind_in[0];

  for (i= 0; i < 3; i++)
  {
    rc= mysql_stmt_bind_param(stmt, bind_in);
    check_execute(stmt, rc);
    rc= mysql_stmt_bind_result(stmt, bind_out);
    check_execute(stmt, rc);
    rc= mysql_stmt_execute(stmt);
    check_execute(stmt, rc);
    while ((rc= mysql_stmt_fetch(stmt)) == 0)
    {
      if (!opt_silent)
        printf("fetched data %d:%d-%d-%d\n", id,
               hired.year, hired.month, hired.day);
    }
    DIE_UNLESS(rc == MYSQL_NO_DATA);
    if (!mysql_stmt_free_result(stmt))
      mysql_stmt_reset(stmt);
  }
  mysql_stmt_close(stmt);
  mysql_rollback(mysql);
  mysql_rollback(mysql);

  rc= mysql_query(mysql, "drop table t1");
  myquery(rc);
}


/* Bug#11656: cursors, crash on a fetch from a query with distinct. */

static void test_bug11656()
{
  MYSQL_STMT *stmt;
  MYSQL_BIND my_bind[2];
  int rc;
  const char *stmt_text;
  char buf[2][20];
  int i= 0;
  ulong type;

  myheader("test_bug11656");

  mysql_query(mysql, "drop table if exists t1");

  rc= mysql_query(mysql, "create table t1 ("
                  "server varchar(40) not null, "
                  "test_kind varchar(1) not null, "
                  "test_id varchar(30) not null , "
                  "primary key (server,test_kind,test_id))");
  myquery(rc);

  stmt_text= "select distinct test_kind, test_id from t1 "
             "where server in (?, ?)";
  stmt= mysql_stmt_init(mysql);
  rc= mysql_stmt_prepare(stmt, stmt_text, strlen(stmt_text));
  check_execute(stmt, rc);
  type= (ulong) CURSOR_TYPE_READ_ONLY;
  mysql_stmt_attr_set(stmt, STMT_ATTR_CURSOR_TYPE, (const void*) &type);

  bzero((char*) my_bind, sizeof(my_bind));
  strmov(buf[0], "pcint502_MY2");
  strmov(buf[1], "*");
  for (i=0; i < 2; i++)
  {
    my_bind[i].buffer_type= MYSQL_TYPE_STRING;
    my_bind[i].buffer= (uchar* *)&buf[i];
    my_bind[i].buffer_length= strlen(buf[i]);
  }
  mysql_stmt_bind_param(stmt, my_bind);

  rc= mysql_stmt_execute(stmt);
  check_execute(stmt, rc);

  rc= mysql_stmt_fetch(stmt);
  DIE_UNLESS(rc == MYSQL_NO_DATA);

  mysql_stmt_close(stmt);
  rc= mysql_query(mysql, "drop table t1");
  myquery(rc);
}


/*
  Check that the server signals when NO_BACKSLASH_ESCAPES mode is in effect,
  and mysql_real_escape_string() does the right thing as a result.
*/

static void test_bug10214()
{
  int   len;
  char  out[8];

  myheader("test_bug10214");

  DIE_UNLESS(!(mysql->server_status & SERVER_STATUS_NO_BACKSLASH_ESCAPES));

  len= mysql_real_escape_string(mysql, out, "a'b\\c", 5);
  DIE_UNLESS(memcmp(out, "a\\'b\\\\c", len) == 0);

  mysql_query(mysql, "set sql_mode='NO_BACKSLASH_ESCAPES'");
  DIE_UNLESS(mysql->server_status & SERVER_STATUS_NO_BACKSLASH_ESCAPES);

  len= mysql_real_escape_string(mysql, out, "a'b\\c", 5);
  DIE_UNLESS(memcmp(out, "a''b\\c", len) == 0);

  mysql_query(mysql, "set sql_mode=''");
}

static void test_client_character_set()
{
  MY_CHARSET_INFO cs;
  char *csname= (char*) "utf8";
  char *csdefault= (char*)mysql_character_set_name(mysql);
  int rc;

  myheader("test_client_character_set");

  rc= mysql_set_character_set(mysql, csname);
  DIE_UNLESS(rc == 0);

  mysql_get_character_set_info(mysql, &cs);
  DIE_UNLESS(!strcmp(cs.csname, "utf8"));
  DIE_UNLESS(!strcmp(cs.name, "utf8_general_ci"));
  /* Restore the default character set */
  rc= mysql_set_character_set(mysql, csdefault);
  myquery(rc);
}

/* Test correct max length for MEDIUMTEXT and LONGTEXT columns */

static void test_bug9735()
{
  MYSQL_RES *res;
  int rc;

  myheader("test_bug9735");

  rc= mysql_query(mysql, "drop table if exists t1");
  myquery(rc);
  rc= mysql_query(mysql, "create table t1 (a mediumtext, b longtext) "
                         "character set latin1");
  myquery(rc);
  rc= mysql_query(mysql, "select * from t1");
  myquery(rc);
  res= mysql_store_result(mysql);
  verify_prepare_field(res, 0, "a", "a", MYSQL_TYPE_BLOB,
                       "t1", "t1", current_db, (1U << 24)-1, 0);
  verify_prepare_field(res, 1, "b", "b", MYSQL_TYPE_BLOB,
                       "t1", "t1", current_db, ~0U, 0);
  mysql_free_result(res);
  rc= mysql_query(mysql, "drop table t1");
  myquery(rc);
}


/* Bug#11183 "mysql_stmt_reset() doesn't reset information about error" */

static void test_bug11183()
{
  int rc;
  MYSQL_STMT *stmt;
  char bug_statement[]= "insert into t1 values (1)";

  myheader("test_bug11183");

  mysql_query(mysql, "drop table t1 if exists");
  mysql_query(mysql, "create table t1 (a int)");

  stmt= mysql_stmt_init(mysql);
  DIE_UNLESS(stmt != 0);

  rc= mysql_stmt_prepare(stmt, bug_statement, strlen(bug_statement));
  check_execute(stmt, rc);

  rc= mysql_query(mysql, "drop table t1");
  myquery(rc);

  /* Trying to execute statement that should fail on execute stage */
  rc= mysql_stmt_execute(stmt);
  DIE_UNLESS(rc);

  mysql_stmt_reset(stmt);
  DIE_UNLESS(mysql_stmt_errno(stmt) == 0);

  mysql_query(mysql, "create table t1 (a int)");

  /* Trying to execute statement that should pass ok */
  if (mysql_stmt_execute(stmt))
  {
    mysql_stmt_reset(stmt);
    DIE_UNLESS(mysql_stmt_errno(stmt) == 0);
  }

  mysql_stmt_close(stmt);

  rc= mysql_query(mysql, "drop table t1");
  myquery(rc);
}

static void test_bug11037()
{
  MYSQL_STMT *stmt;
  int rc;
  const char *stmt_text;

  myheader("test_bug11037");

  mysql_query(mysql, "drop table if exists t1");

  rc= mysql_query(mysql, "create table t1 (id int not null)");
  myquery(rc);

  rc= mysql_query(mysql, "insert into t1 values (1)");
  myquery(rc);

  stmt_text= "select id FROM t1";
  stmt= mysql_stmt_init(mysql);
  rc= mysql_stmt_prepare(stmt, stmt_text, strlen(stmt_text));

  /* expected error */
  rc = mysql_stmt_fetch(stmt);
  DIE_UNLESS(rc==1);
  if (!opt_silent)
    fprintf(stdout, "Got error, as expected:\n [%d] %s\n",
            mysql_stmt_errno(stmt), mysql_stmt_error(stmt));

  rc= mysql_stmt_execute(stmt);
  check_execute(stmt, rc);

  rc= mysql_stmt_fetch(stmt);
  DIE_UNLESS(rc==0);

  rc= mysql_stmt_fetch(stmt);
  DIE_UNLESS(rc==MYSQL_NO_DATA);

  rc= mysql_stmt_fetch(stmt);
  DIE_UNLESS(rc==MYSQL_NO_DATA);

  mysql_stmt_close(stmt);
  rc= mysql_query(mysql, "drop table t1");
  myquery(rc);
}

/* Bug#10760: cursors, crash in a fetch after rollback. */

static void test_bug10760()
{
  MYSQL_STMT *stmt;
  MYSQL_BIND my_bind[1];
  int rc;
  const char *stmt_text;
  char id_buf[20];
  ulong id_len;
  int i= 0;
  ulong type;

  myheader("test_bug10760");

  mysql_query(mysql, "drop table if exists t1, t2");

  /* create tables */
  rc= mysql_query(mysql, "create table t1 (id integer not null primary key)"
                         " engine=MyISAM");
  myquery(rc);
  for (; i < 42; ++i)
  {
    char buf[100];
    sprintf(buf, "insert into t1 (id) values (%d)", i+1);
    rc= mysql_query(mysql, buf);
    myquery(rc);
  }
  mysql_autocommit(mysql, FALSE);
  /* create statement */
  stmt= mysql_stmt_init(mysql);
  type= (ulong) CURSOR_TYPE_READ_ONLY;
  mysql_stmt_attr_set(stmt, STMT_ATTR_CURSOR_TYPE, (const void*) &type);

  /*
    1: check that a deadlock within the same connection
    is resolved and an error is returned. The deadlock is modelled
    as follows:
    con1: open cursor for select * from t1;
    con1: insert into t1 (id) values (1)
  */
  stmt_text= "select id from t1 order by 1";
  rc= mysql_stmt_prepare(stmt, stmt_text, strlen(stmt_text));
  check_execute(stmt, rc);
  rc= mysql_stmt_execute(stmt);
  check_execute(stmt, rc);
  rc= mysql_query(mysql, "update t1 set id=id+100");
  /*
    If cursors are not materialized, the update will return an error;
    we mainly test that it won't deadlock.
  */
  if (rc && !opt_silent)
    printf("Got error (as expected): %s\n", mysql_error(mysql));
  /*
    2: check that MyISAM tables used in cursors survive
    COMMIT/ROLLBACK.
  */
  rc= mysql_rollback(mysql);                  /* should not close the cursor */
  myquery(rc);
  rc= mysql_stmt_fetch(stmt);
  check_execute(stmt, rc);

  /*
    3: check that cursors to InnoDB tables are closed (for now) by
    COMMIT/ROLLBACK.
  */
  if (! have_innodb)
  {
    if (!opt_silent)
      printf("Testing that cursors are closed at COMMIT/ROLLBACK requires "
             "InnoDB.\n");
  }
  else
  {
    stmt_text= "select id from t1 order by 1";
    rc= mysql_stmt_prepare(stmt, stmt_text, strlen(stmt_text));
    check_execute(stmt, rc);

    rc= mysql_query(mysql, "alter table t1 engine=InnoDB");
    myquery(rc);

    bzero(my_bind, sizeof(my_bind));
    my_bind[0].buffer_type= MYSQL_TYPE_STRING;
    my_bind[0].buffer= (void*) id_buf;
    my_bind[0].buffer_length= sizeof(id_buf);
    my_bind[0].length= &id_len;
    check_execute(stmt, rc);
    mysql_stmt_bind_result(stmt, my_bind);

    rc= mysql_stmt_execute(stmt);
    rc= mysql_stmt_fetch(stmt);
    DIE_UNLESS(rc == 0);
    if (!opt_silent)
      printf("Fetched row %s\n", id_buf);
    rc= mysql_rollback(mysql);                  /* should close the cursor */
    myquery(rc);
#if 0
    rc= mysql_stmt_fetch(stmt);
    DIE_UNLESS(rc);
    if (!opt_silent)
      printf("Got error (as expected): %s\n", mysql_error(mysql));
#endif
  }

  mysql_stmt_close(stmt);
  rc= mysql_query(mysql, "drop table t1");
  myquery(rc);
  mysql_autocommit(mysql, TRUE);                /* restore default */
}

static void test_bug12001()
{
  MYSQL *mysql_local;
  MYSQL_RES *result;
  const char *query= "DROP TABLE IF EXISTS test_table;"
                     "CREATE TABLE test_table(id INT);"
                     "INSERT INTO test_table VALUES(10);"
                     "UPDATE test_table SET id=20 WHERE id=10;"
                     "SELECT * FROM test_table;"
                     "INSERT INTO non_existent_table VALUES(11);";
  int rc, res;

  myheader("test_bug12001");

  if (!(mysql_local= mysql_init(NULL)))
  {
    fprintf(stdout, "\n mysql_init() failed");
    exit(1);
  }

  /* Create connection that supports multi statements */
  if (!mysql_real_connect(mysql_local, opt_host, opt_user,
                           opt_password, current_db, opt_port,
                           opt_unix_socket, CLIENT_MULTI_STATEMENTS |
                           CLIENT_MULTI_RESULTS))
  {
    fprintf(stdout, "\n mysql_real_connect() failed");
    exit(1);
  }

  rc= mysql_query(mysql_local, query);
  myquery(rc);

  do
  {
    if (mysql_field_count(mysql_local) &&
        (result= mysql_use_result(mysql_local)))
    {
      mysql_free_result(result);
    }
  }
  while (!(res= mysql_next_result(mysql_local)));

  rc= mysql_query(mysql_local, "DROP TABLE IF EXISTS test_table");
  myquery(rc);

  mysql_close(mysql_local);
  DIE_UNLESS(res==1);
}


/* Bug#11909: wrong metadata if fetching from two cursors */

static void test_bug11909()
{
  MYSQL_STMT *stmt1, *stmt2;
  MYSQL_BIND my_bind[7];
  int rc;
  char firstname[20], midinit[20], lastname[20], workdept[20];
  ulong firstname_len, midinit_len, lastname_len, workdept_len;
  uint32 empno;
  double salary;
  float bonus;
  const char *stmt_text;

  myheader("test_bug11909");

  stmt_text= "drop table if exists t1";
  rc= mysql_real_query(mysql, stmt_text, strlen(stmt_text));
  myquery(rc);

  stmt_text= "create table t1 ("
    "  empno int(11) not null, firstname varchar(20) not null,"
    "  midinit varchar(20) not null, lastname varchar(20) not null,"
    "  workdept varchar(6) not null, salary double not null,"
    "  bonus float not null, primary key (empno)"
    ") default charset=latin1 collate=latin1_bin";
  rc= mysql_real_query(mysql, stmt_text, strlen(stmt_text));
  myquery(rc);

  stmt_text= "insert into t1 values "
    "(10, 'CHRISTINE', 'I', 'HAAS',     'A00', 52750, 1000), "
    "(20, 'MICHAEL',   'L', 'THOMPSON', 'B01', 41250, 800),"
    "(30, 'SALLY',     'A', 'KWAN',     'C01', 38250, 800),"
    "(50, 'JOHN',      'B', 'GEYER',    'E01', 40175, 800), "
    "(60, 'IRVING',    'F', 'STERN',    'D11', 32250, 500)";
  rc= mysql_real_query(mysql, stmt_text, strlen(stmt_text));
  myquery(rc);

  /* ****** Begin of trace ****** */

  stmt1= open_cursor("SELECT empno, firstname, midinit, lastname,"
                     "workdept, salary, bonus FROM t1");

  bzero(my_bind, sizeof(my_bind));
  my_bind[0].buffer_type= MYSQL_TYPE_LONG;
  my_bind[0].buffer= (void*) &empno;

  my_bind[1].buffer_type= MYSQL_TYPE_VAR_STRING;
  my_bind[1].buffer= (void*) firstname;
  my_bind[1].buffer_length= sizeof(firstname);
  my_bind[1].length= &firstname_len;

  my_bind[2].buffer_type= MYSQL_TYPE_VAR_STRING;
  my_bind[2].buffer= (void*) midinit;
  my_bind[2].buffer_length= sizeof(midinit);
  my_bind[2].length= &midinit_len;

  my_bind[3].buffer_type= MYSQL_TYPE_VAR_STRING;
  my_bind[3].buffer= (void*) lastname;
  my_bind[3].buffer_length= sizeof(lastname);
  my_bind[3].length= &lastname_len;

  my_bind[4].buffer_type= MYSQL_TYPE_VAR_STRING;
  my_bind[4].buffer= (void*) workdept;
  my_bind[4].buffer_length= sizeof(workdept);
  my_bind[4].length= &workdept_len;

  my_bind[5].buffer_type= MYSQL_TYPE_DOUBLE;
  my_bind[5].buffer= (void*) &salary;

  my_bind[6].buffer_type= MYSQL_TYPE_FLOAT;
  my_bind[6].buffer= (void*) &bonus;
  rc= mysql_stmt_bind_result(stmt1, my_bind);
  check_execute(stmt1, rc);

  rc= mysql_stmt_execute(stmt1);
  check_execute(stmt1, rc);

  rc= mysql_stmt_fetch(stmt1);
  DIE_UNLESS(rc == 0);
  DIE_UNLESS(empno == 10);
  DIE_UNLESS(strcmp(firstname, "CHRISTINE") == 0);
  DIE_UNLESS(strcmp(midinit, "I") == 0);
  DIE_UNLESS(strcmp(lastname, "HAAS") == 0);
  DIE_UNLESS(strcmp(workdept, "A00") == 0);
  DIE_UNLESS(salary == (double) 52750.0);
  DIE_UNLESS(bonus == (float) 1000.0);

  stmt2= open_cursor("SELECT empno, firstname FROM t1");
  rc= mysql_stmt_bind_result(stmt2, my_bind);
  check_execute(stmt2, rc);

  rc= mysql_stmt_execute(stmt2);
  check_execute(stmt2, rc);

  rc= mysql_stmt_fetch(stmt2);
  DIE_UNLESS(rc == 0);

  DIE_UNLESS(empno == 10);
  DIE_UNLESS(strcmp(firstname, "CHRISTINE") == 0);

  rc= mysql_stmt_reset(stmt2);
  check_execute(stmt2, rc);

  /* ERROR: next statement should return 0 */

  rc= mysql_stmt_fetch(stmt1);
  DIE_UNLESS(rc == 0);

  mysql_stmt_close(stmt1);
  mysql_stmt_close(stmt2);
  rc= mysql_rollback(mysql);
  myquery(rc);

  rc= mysql_query(mysql, "drop table t1");
  myquery(rc);
}

/* Cursors: opening a cursor to a compilicated query with ORDER BY */

static void test_bug11901()
{
/*  MYSQL_STMT *stmt;
  MYSQL_BIND my_bind[2]; */
  int rc;
/*  char workdept[20];
  ulong workdept_len; 
  uint32 empno; */
  const char *stmt_text;

  myheader("test_bug11901");

  stmt_text= "drop table if exists t1, t2";
  rc= mysql_real_query(mysql, stmt_text, strlen(stmt_text));
  myquery(rc);

  stmt_text= "create table t1 ("
    "  empno int(11) not null, firstname varchar(20) not null,"
    "  midinit varchar(20) not null, lastname varchar(20) not null,"
    "  workdept varchar(6) not null, salary double not null,"
    "  bonus float not null, primary key (empno), "
    " unique key (workdept, empno) "
    ") default charset=latin1 collate=latin1_bin";
  rc= mysql_real_query(mysql, stmt_text, strlen(stmt_text));
  myquery(rc);

  stmt_text= "insert into t1 values "
     "(10,  'CHRISTINE', 'I', 'HAAS',      'A00', 52750, 1000),"
     "(20,  'MICHAEL',   'L', 'THOMPSON',  'B01', 41250, 800), "
     "(30,  'SALLY',     'A', 'KWAN',      'C01', 38250, 800), "
     "(50,  'JOHN',      'B', 'GEYER',     'E01', 40175, 800), "
     "(60,  'IRVING',    'F', 'STERN',     'D11', 32250, 500), "
     "(70,  'EVA',       'D', 'PULASKI',   'D21', 36170, 700), "
     "(90,  'EILEEN',    'W', 'HENDERSON', 'E11', 29750, 600), "
     "(100, 'THEODORE',  'Q', 'SPENSER',   'E21', 26150, 500), "
     "(110, 'VINCENZO',  'G', 'LUCCHESSI', 'A00', 46500, 900), "
     "(120, 'SEAN',      '',  'O\\'CONNELL', 'A00', 29250, 600), "
     "(130, 'DOLORES',   'M', 'QUINTANA',  'C01', 23800, 500), "
     "(140, 'HEATHER',   'A', 'NICHOLLS',  'C01', 28420, 600), "
     "(150, 'BRUCE',     '',  'ADAMSON',   'D11', 25280, 500), "
     "(160, 'ELIZABETH', 'R', 'PIANKA',    'D11', 22250, 400), "
     "(170, 'MASATOSHI', 'J', 'YOSHIMURA', 'D11', 24680, 500), "
     "(180, 'MARILYN',   'S', 'SCOUTTEN',  'D11', 21340, 500), "
     "(190, 'JAMES',     'H', 'WALKER',    'D11', 20450, 400), "
     "(200, 'DAVID',     '',  'BROWN',     'D11', 27740, 600), "
     "(210, 'WILLIAM',   'T', 'JONES',     'D11', 18270, 400), "
     "(220, 'JENNIFER',  'K', 'LUTZ',      'D11', 29840, 600), "
     "(230, 'JAMES',     'J', 'JEFFERSON', 'D21', 22180, 400), "
     "(240, 'SALVATORE', 'M', 'MARINO',    'D21', 28760, 600), "
     "(250, 'DANIEL',    'S', 'SMITH',     'D21', 19180, 400), "
     "(260, 'SYBIL',     'P', 'JOHNSON',   'D21', 17250, 300), "
     "(270, 'MARIA',     'L', 'PEREZ',     'D21', 27380, 500), "
     "(280, 'ETHEL',     'R', 'SCHNEIDER', 'E11', 26250, 500), "
     "(290, 'JOHN',      'R', 'PARKER',    'E11', 15340, 300), "
     "(300, 'PHILIP',    'X', 'SMITH',     'E11', 17750, 400), "
     "(310, 'MAUDE',     'F', 'SETRIGHT',  'E11', 15900, 300), "
     "(320, 'RAMLAL',    'V', 'MEHTA',     'E21', 19950, 400), "
     "(330, 'WING',      '',  'LEE',       'E21', 25370, 500), "
     "(340, 'JASON',     'R', 'GOUNOT',    'E21', 23840, 500)";

  rc= mysql_real_query(mysql, stmt_text, strlen(stmt_text));
  myquery(rc);

  stmt_text= "create table t2 ("
    " deptno varchar(6) not null, deptname varchar(20) not null,"
    " mgrno int(11) not null, location varchar(20) not null,"
    " admrdept varchar(6) not null, refcntd int(11) not null,"
    " refcntu int(11) not null, primary key (deptno)"
    ") default charset=latin1 collate=latin1_bin";
  rc= mysql_real_query(mysql, stmt_text, strlen(stmt_text));
  myquery(rc);

  stmt_text= "insert into t2 values "
    "('A00', 'SPIFFY COMPUTER SERV', 10, '', 'A00', 0, 0), "
    "('B01', 'PLANNING',             20, '', 'A00', 0, 0), "
    "('C01', 'INFORMATION CENTER',   30, '', 'A00', 0, 0), "
    "('D01', 'DEVELOPMENT CENTER',   0,  '', 'A00', 0, 0),"
    "('D11', 'MANUFACTURING SYSTEM', 60, '', 'D01', 0, 0), "
    "('D21', 'ADMINISTRATION SYSTE', 70, '', 'D01', 0, 0), "
    "('E01', 'SUPPORT SERVICES',     50, '', 'A00', 0, 0), "
    "('E11', 'OPERATIONS',           90, '', 'E01', 0, 0), "
    "('E21', 'SOFTWARE SUPPORT',     100,'', 'E01', 0, 0)";
  rc= mysql_real_query(mysql, stmt_text, strlen(stmt_text));
  myquery(rc);

  /* ****** Begin of trace ****** */
/* WL#1110 - disabled test case failure - crash. */
/*
  stmt= open_cursor("select t1.emp, t1.workdept "
                    "from (t1 left join t2 on t2.deptno = t1.workdept) "
                    "where t2.deptno in "
                    "   (select t2.deptno "
                    "    from (t1 left join t2 on t2.deptno = t1.workdept) "
                    "    where t1.empno = ?) "
                    "order by 1");
  bzero(my_bind, sizeof(my_bind));

  my_bind[0].buffer_type= MYSQL_TYPE_LONG;
  my_bind[0].buffer= &empno;
  rc= mysql_stmt_bind_param(stmt, my_bind);
  check_execute(stmt, rc);

  my_bind[1].buffer_type= MYSQL_TYPE_VAR_STRING;
  my_bind[1].buffer= (void*) workdept;
  my_bind[1].buffer_length= sizeof(workdept);
  my_bind[1].length= &workdept_len;

  rc= mysql_stmt_bind_result(stmt, my_bind);
  check_execute(stmt, rc);

  empno= 10;
*/
  /* ERROR: next statement causes a server crash */
/*
  rc= mysql_stmt_execute(stmt);
  check_execute(stmt, rc);

  mysql_stmt_close(stmt);

  rc= mysql_query(mysql, "drop table t1, t2");
  myquery(rc);
*/
}

/* Bug#11904: mysql_stmt_attr_set CURSOR_TYPE_READ_ONLY grouping wrong result */

static void test_bug11904()
{
  MYSQL_STMT *stmt1;
  int rc;
  const char *stmt_text;
  const ulong type= (ulong)CURSOR_TYPE_READ_ONLY;
  MYSQL_BIND my_bind[2];
  int country_id=0;
  char row_data[11]= {0};

  myheader("test_bug11904");

  /* create tables */
  rc= mysql_query(mysql, "DROP TABLE IF EXISTS bug11904b");
  myquery(rc);
  rc= mysql_query(mysql, "CREATE TABLE bug11904b (id int, name char(10), primary key(id, name))");
  myquery(rc);

  rc= mysql_query(mysql, "INSERT INTO bug11904b VALUES (1, 'sofia'), (1,'plovdiv'),"
                          " (1,'varna'), (2,'LA'), (2,'new york'), (3,'heidelberg'),"
                          " (3,'berlin'), (3, 'frankfurt')");

  myquery(rc);
  mysql_commit(mysql);
  /* create statement */
  stmt1= mysql_stmt_init(mysql);
  mysql_stmt_attr_set(stmt1, STMT_ATTR_CURSOR_TYPE, (const void*) &type);

  stmt_text= "SELECT id, MIN(name) FROM bug11904b GROUP BY id";

  rc= mysql_stmt_prepare(stmt1, stmt_text, strlen(stmt_text));
  check_execute(stmt1, rc);

  memset(my_bind, 0, sizeof(my_bind));
  my_bind[0].buffer_type= MYSQL_TYPE_LONG;
  my_bind[0].buffer=& country_id;
  my_bind[0].buffer_length= 0;
  my_bind[0].length= 0;

  my_bind[1].buffer_type= MYSQL_TYPE_STRING;
  my_bind[1].buffer=& row_data;
  my_bind[1].buffer_length= sizeof(row_data) - 1;
  my_bind[1].length= 0;

  rc= mysql_stmt_bind_result(stmt1, my_bind);
  check_execute(stmt1, rc);

  rc= mysql_stmt_execute(stmt1);
  check_execute(stmt1, rc);

  rc= mysql_stmt_fetch(stmt1);
  check_execute(stmt1, rc);
  DIE_UNLESS(country_id == 1);
  DIE_UNLESS(memcmp(row_data, "plovdiv", 7) == 0);

  rc= mysql_stmt_fetch(stmt1);
  check_execute(stmt1, rc);
  DIE_UNLESS(country_id == 2);
  DIE_UNLESS(memcmp(row_data, "LA", 2) == 0);

  rc= mysql_stmt_fetch(stmt1);
  check_execute(stmt1, rc);
  DIE_UNLESS(country_id == 3);
  DIE_UNLESS(memcmp(row_data, "berlin", 6) == 0);

  rc= mysql_stmt_close(stmt1);
  check_execute(stmt1, rc);

  rc= mysql_query(mysql, "drop table bug11904b");
  myquery(rc);
}


/* Bug#12243: multiple cursors, crash in a fetch after commit. */

static void test_bug12243()
{
  MYSQL_STMT *stmt1, *stmt2;
  int rc;
  const char *stmt_text;
  ulong type;

  myheader("test_bug12243");

  if (! have_innodb)
  {
    if (!opt_silent)
      printf("This test requires InnoDB.\n");
    return;
  }

  /* create tables */
  mysql_query(mysql, "drop table if exists t1");
  mysql_query(mysql, "create table t1 (a int) engine=InnoDB");
  rc= mysql_query(mysql, "insert into t1 (a) values (1), (2)");
  myquery(rc);
  mysql_autocommit(mysql, FALSE);
  /* create statement */
  stmt1= mysql_stmt_init(mysql);
  stmt2= mysql_stmt_init(mysql);
  type= (ulong) CURSOR_TYPE_READ_ONLY;
  mysql_stmt_attr_set(stmt1, STMT_ATTR_CURSOR_TYPE, (const void*) &type);
  mysql_stmt_attr_set(stmt2, STMT_ATTR_CURSOR_TYPE, (const void*) &type);

  stmt_text= "select a from t1";

  rc= mysql_stmt_prepare(stmt1, stmt_text, strlen(stmt_text));
  check_execute(stmt1, rc);
  rc= mysql_stmt_execute(stmt1);
  check_execute(stmt1, rc);
  rc= mysql_stmt_fetch(stmt1);
  check_execute(stmt1, rc);

  rc= mysql_stmt_prepare(stmt2, stmt_text, strlen(stmt_text));
  check_execute(stmt2, rc);
  rc= mysql_stmt_execute(stmt2);
  check_execute(stmt2, rc);
  rc= mysql_stmt_fetch(stmt2);
  check_execute(stmt2, rc);

  rc= mysql_stmt_close(stmt1);
  check_execute(stmt1, rc);
  rc= mysql_commit(mysql);
  myquery(rc);
  rc= mysql_stmt_fetch(stmt2);
  check_execute(stmt2, rc);

  mysql_stmt_close(stmt2);
  rc= mysql_query(mysql, "drop table t1");
  myquery(rc);
  mysql_autocommit(mysql, TRUE);                /* restore default */
}


/*
  Bug#11718: query with function, join and order by returns wrong type
*/

static void test_bug11718()
{
  MYSQL_RES	*res;
  int rc;
  const char *query= "select str_to_date(concat(f3),'%Y%m%d') from t1,t2 "
                     "where f1=f2 order by f1";

  myheader("test_bug11718");

  rc= mysql_query(mysql, "drop table if exists t1, t2");
  myquery(rc);
  rc= mysql_query(mysql, "create table t1 (f1 int)");
  myquery(rc);
  rc= mysql_query(mysql, "create table t2 (f2 int, f3 numeric(8))");
  myquery(rc);
  rc= mysql_query(mysql, "insert into t1 values (1), (2)");
  myquery(rc);
  rc= mysql_query(mysql, "insert into t2 values (1,20050101), (2,20050202)");
  myquery(rc);
  rc= mysql_query(mysql, query);
  myquery(rc);
  res = mysql_store_result(mysql);

  if (!opt_silent)
    printf("return type: %s", (res->fields[0].type == MYSQL_TYPE_DATE)?"DATE":
           "not DATE");
  DIE_UNLESS(res->fields[0].type == MYSQL_TYPE_DATE);
  mysql_free_result(res);
  rc= mysql_query(mysql, "drop table t1, t2");
  myquery(rc);
}


/*
  Bug #12925: Bad handling of maximum values in getopt
*/
static void test_bug12925()
{
  myheader("test_bug12925");
  if (opt_getopt_ll_test)
    DIE_UNLESS(opt_getopt_ll_test == LL(25600*1024*1024));
}


/*
  Bug#14210 "Simple query with > operator on large table gives server
  crash"
*/

static void test_bug14210()
{
  MYSQL_STMT *stmt;
  int rc, i;
  const char *stmt_text;
  ulong type;

  myheader("test_bug14210");

  mysql_query(mysql, "drop table if exists t1");
  /*
    To trigger the problem the table must be InnoDB, although the problem
    itself is not InnoDB related. In case the table is MyISAM this test
    is harmless.
  */
  mysql_query(mysql, "create table t1 (a varchar(255)) engine=InnoDB");
  rc= mysql_query(mysql, "insert into t1 (a) values (repeat('a', 256))");
  myquery(rc);
  rc= mysql_query(mysql, "set @@session.max_heap_table_size=16384");
  /* Create a big enough table (more than max_heap_table_size) */
  for (i= 0; i < 8; i++)
  {
    rc= mysql_query(mysql, "insert into t1 (a) select a from t1");
    myquery(rc);
  }
  /* create statement */
  stmt= mysql_stmt_init(mysql);
  type= (ulong) CURSOR_TYPE_READ_ONLY;
  mysql_stmt_attr_set(stmt, STMT_ATTR_CURSOR_TYPE, (const void*) &type);

  stmt_text= "select a from t1";

  rc= mysql_stmt_prepare(stmt, stmt_text, strlen(stmt_text));
  check_execute(stmt, rc);
  rc= mysql_stmt_execute(stmt);
  while ((rc= mysql_stmt_fetch(stmt)) == 0)
    ;
  DIE_UNLESS(rc == MYSQL_NO_DATA);

  rc= mysql_stmt_close(stmt);

  rc= mysql_query(mysql, "drop table t1");
  myquery(rc);
  rc= mysql_query(mysql, "set @@session.max_heap_table_size=default");
  myquery(rc);
}

/* Bug#13488: wrong column metadata when fetching from cursor */

static void test_bug13488()
{
  MYSQL_BIND my_bind[3];
  MYSQL_STMT *stmt1;
  int rc, f1, f2, f3, i;
  const ulong type= CURSOR_TYPE_READ_ONLY;
  const char *query= "select * from t1 left join t2 on f1=f2 where f1=1";

  myheader("test_bug13488");

  rc= mysql_query(mysql, "drop table if exists t1, t2");
  myquery(rc);
  rc= mysql_query(mysql, "create table t1 (f1 int not null primary key)");
  myquery(rc);
  rc= mysql_query(mysql, "create table t2 (f2 int not null primary key, "
                  "f3 int not null)");
  myquery(rc);
  rc= mysql_query(mysql, "insert into t1 values (1), (2)");
  myquery(rc);
  rc= mysql_query(mysql, "insert into t2 values (1,2), (2,4)");
  myquery(rc);

  memset(my_bind, 0, sizeof(my_bind));
  for (i= 0; i < 3; i++)
  {
    my_bind[i].buffer_type= MYSQL_TYPE_LONG;
    my_bind[i].buffer_length= 4;
    my_bind[i].length= 0;
  }
  my_bind[0].buffer=&f1;
  my_bind[1].buffer=&f2;
  my_bind[2].buffer=&f3;

  stmt1= mysql_stmt_init(mysql);
  rc= mysql_stmt_attr_set(stmt1,STMT_ATTR_CURSOR_TYPE, (const void *)&type);
  check_execute(stmt1, rc);

  rc= mysql_stmt_prepare(stmt1, query, strlen(query));
  check_execute(stmt1, rc);

  rc= mysql_stmt_execute(stmt1);
  check_execute(stmt1, rc);

  rc= mysql_stmt_bind_result(stmt1, my_bind);
  check_execute(stmt1, rc);

  rc= mysql_stmt_fetch(stmt1);
  check_execute(stmt1, rc);

  rc= mysql_stmt_free_result(stmt1);
  check_execute(stmt1, rc);

  rc= mysql_stmt_reset(stmt1);
  check_execute(stmt1, rc);

  rc= mysql_stmt_close(stmt1);
  check_execute(stmt1, rc);

  if (!opt_silent)
    printf("data is: %s", (f1 == 1 && f2 == 1 && f3 == 2)?"OK":
           "wrong");
  DIE_UNLESS(f1 == 1 && f2 == 1 && f3 == 2);
  rc= mysql_query(mysql, "drop table t1, t2");
  myquery(rc);
}

/*
  Bug#13524: warnings of a previous command are not reset when fetching
  from a cursor.
*/

static void test_bug13524()
{
  MYSQL_STMT *stmt;
  int rc;
  unsigned int warning_count;
  const ulong type= CURSOR_TYPE_READ_ONLY;
  const char *query= "select * from t1";

  myheader("test_bug13524");

  rc= mysql_query(mysql, "drop table if exists t1, t2");
  myquery(rc);
  rc= mysql_query(mysql, "create table t1 (a int not null primary key)");
  myquery(rc);
  rc= mysql_query(mysql, "insert into t1 values (1), (2), (3), (4)");
  myquery(rc);

  stmt= mysql_stmt_init(mysql);
  rc= mysql_stmt_attr_set(stmt, STMT_ATTR_CURSOR_TYPE, (const void*) &type);
  check_execute(stmt, rc);

  rc= mysql_stmt_prepare(stmt, query, strlen(query));
  check_execute(stmt, rc);

  rc= mysql_stmt_execute(stmt);
  check_execute(stmt, rc);

  rc= mysql_stmt_fetch(stmt);
  check_execute(stmt, rc);

  warning_count= mysql_warning_count(mysql);
  DIE_UNLESS(warning_count == 0);

  /* Check that DROP TABLE produced a warning (no such table) */
  rc= mysql_query(mysql, "drop table if exists t2");
  myquery(rc);
  warning_count= mysql_warning_count(mysql);
  DIE_UNLESS(warning_count == 1);

  /*
    Check that fetch from a cursor cleared the warning from the previous
    command.
  */
  rc= mysql_stmt_fetch(stmt);
  check_execute(stmt, rc);
  warning_count= mysql_warning_count(mysql);
  DIE_UNLESS(warning_count == 0);

  /* Cleanup */
  mysql_stmt_close(stmt);
  rc= mysql_query(mysql, "drop table t1");
  myquery(rc);
}

/*
  Bug#14845 "mysql_stmt_fetch returns MYSQL_NO_DATA when COUNT(*) is 0"
*/

static void test_bug14845()
{
  MYSQL_STMT *stmt;
  int rc;
  const ulong type= CURSOR_TYPE_READ_ONLY;
  const char *query= "select count(*) from t1 where 1 = 0";

  myheader("test_bug14845");

  rc= mysql_query(mysql, "drop table if exists t1");
  myquery(rc);
  rc= mysql_query(mysql, "create table t1 (id int(11) default null, "
                         "name varchar(20) default null)"
                         "engine=MyISAM DEFAULT CHARSET=utf8");
  myquery(rc);
  rc= mysql_query(mysql, "insert into t1 values (1,'abc'),(2,'def')");
  myquery(rc);

  stmt= mysql_stmt_init(mysql);
  rc= mysql_stmt_attr_set(stmt, STMT_ATTR_CURSOR_TYPE, (const void*) &type);
  check_execute(stmt, rc);

  rc= mysql_stmt_prepare(stmt, query, strlen(query));
  check_execute(stmt, rc);

  rc= mysql_stmt_execute(stmt);
  check_execute(stmt, rc);

  rc= mysql_stmt_fetch(stmt);
  DIE_UNLESS(rc == 0);

  rc= mysql_stmt_fetch(stmt);
  DIE_UNLESS(rc == MYSQL_NO_DATA);

  /* Cleanup */
  mysql_stmt_close(stmt);
  rc= mysql_query(mysql, "drop table t1");
  myquery(rc);
}


/*
  Bug #15510: mysql_warning_count returns 0 after mysql_stmt_fetch which
  should warn
*/
static void test_bug15510()
{
  MYSQL_STMT *stmt;
  int rc;
  const char *query= "select 1 from dual where 1/0";

  myheader("test_bug15510");

  rc= mysql_query(mysql, "set @@sql_mode='ERROR_FOR_DIVISION_BY_ZERO'");
  myquery(rc);

  stmt= mysql_stmt_init(mysql);

  rc= mysql_stmt_prepare(stmt, query, strlen(query));
  check_execute(stmt, rc);

  rc= mysql_stmt_execute(stmt);
  check_execute(stmt, rc);

  rc= mysql_stmt_fetch(stmt);
  DIE_UNLESS(mysql_warning_count(mysql));

  /* Cleanup */
  mysql_stmt_close(stmt);
  rc= mysql_query(mysql, "set @@sql_mode=''");
  myquery(rc);
}


/* Test MYSQL_OPT_RECONNECT, Bug#15719 */

static void test_opt_reconnect()
{
  MYSQL *lmysql;
  my_bool my_true= TRUE;

  myheader("test_opt_reconnect");

  if (!(lmysql= mysql_init(NULL)))
  {
    myerror("mysql_init() failed");
    exit(1);
  }

  if (!opt_silent)
    fprintf(stdout, "reconnect before mysql_options: %d\n", lmysql->reconnect);
  DIE_UNLESS(lmysql->reconnect == 0);

  if (mysql_options(lmysql, MYSQL_OPT_RECONNECT, &my_true))
  {
    myerror("mysql_options failed: unknown option MYSQL_OPT_RECONNECT\n");
    exit(1);
  }

  /* reconnect should be 1 */
  if (!opt_silent)
    fprintf(stdout, "reconnect after mysql_options: %d\n", lmysql->reconnect);
  DIE_UNLESS(lmysql->reconnect == 1);

  if (!(mysql_real_connect(lmysql, opt_host, opt_user,
                           opt_password, current_db, opt_port,
                           opt_unix_socket, 0)))
  {
    myerror("connection failed");
    exit(1);
  }

  /* reconnect should still be 1 */
  if (!opt_silent)
    fprintf(stdout, "reconnect after mysql_real_connect: %d\n",
	    lmysql->reconnect);
  DIE_UNLESS(lmysql->reconnect == 1);

  mysql_close(lmysql);

  if (!(lmysql= mysql_init(NULL)))
  {
    myerror("mysql_init() failed");
    exit(1);
  }

  if (!opt_silent)
    fprintf(stdout, "reconnect before mysql_real_connect: %d\n", lmysql->reconnect);
  DIE_UNLESS(lmysql->reconnect == 0);

  if (!(mysql_real_connect(lmysql, opt_host, opt_user,
                           opt_password, current_db, opt_port,
                           opt_unix_socket, 0)))
  {
    myerror("connection failed");
    exit(1);
  }

  /* reconnect should still be 0 */
  if (!opt_silent)
    fprintf(stdout, "reconnect after mysql_real_connect: %d\n",
	    lmysql->reconnect);
  DIE_UNLESS(lmysql->reconnect == 0);

  mysql_close(lmysql);
}


#ifndef EMBEDDED_LIBRARY

static void test_bug12744()
{
  MYSQL_STMT *prep_stmt = NULL;
  int rc;
  myheader("test_bug12744");

  prep_stmt= mysql_stmt_init(mysql);
  rc= mysql_stmt_prepare(prep_stmt, "SELECT 1", 8);
  DIE_UNLESS(rc==0);

  mysql_close(mysql);

  if ((rc= mysql_stmt_execute(prep_stmt)))
  {
    if ((rc= mysql_stmt_reset(prep_stmt)))
      printf("OK!\n");
    else
    {
      printf("Error!");
      DIE_UNLESS(1==0);
    }
  }
  else
  {
    fprintf(stderr, "expected error but no error occured\n");
    DIE_UNLESS(1==0);
  }
  rc= mysql_stmt_close(prep_stmt);
  client_connect(0);
}

#endif /* EMBEDDED_LIBRARY */

/* Bug #16143: mysql_stmt_sqlstate returns an empty string instead of '00000' */

static void test_bug16143()
{
  MYSQL_STMT *stmt;
  myheader("test_bug16143");

  stmt= mysql_stmt_init(mysql);
  /* Check mysql_stmt_sqlstate return "no error" */
  DIE_UNLESS(strcmp(mysql_stmt_sqlstate(stmt), "00000") == 0);

  mysql_stmt_close(stmt);
}


/* Bug #16144: mysql_stmt_attr_get type error */

static void test_bug16144()
{
  const my_bool flag_orig= (my_bool) 0xde;
  my_bool flag= flag_orig;
  MYSQL_STMT *stmt;
  myheader("test_bug16144");

  /* Check that attr_get returns correct data on little and big endian CPUs */
  stmt= mysql_stmt_init(mysql);
  mysql_stmt_attr_set(stmt, STMT_ATTR_UPDATE_MAX_LENGTH, (const void*) &flag);
  mysql_stmt_attr_get(stmt, STMT_ATTR_UPDATE_MAX_LENGTH, (void*) &flag);
  DIE_UNLESS(flag == flag_orig);

  mysql_stmt_close(stmt);
}

/*
  Bug #15613: "libmysqlclient API function mysql_stmt_prepare returns wrong
  field length"
*/

static void test_bug15613()
{
  MYSQL_STMT *stmt;
  const char *stmt_text;
  MYSQL_RES *metadata;
  MYSQL_FIELD *field;
  int rc;
  myheader("test_bug15613");

  /* I. Prepare the table */
  rc= mysql_query(mysql, "set names latin1");
  myquery(rc);
  mysql_query(mysql, "drop table if exists t1");
  rc= mysql_query(mysql,
                  "create table t1 (t text character set utf8, "
                                   "tt tinytext character set utf8, "
                                   "mt mediumtext character set utf8, "
                                   "lt longtext character set utf8, "
                                   "vl varchar(255) character set latin1,"
                                   "vb varchar(255) character set binary,"
                                   "vu varchar(255) character set utf8)");
  myquery(rc);

  stmt= mysql_stmt_init(mysql);

  /* II. Check SELECT metadata */
  stmt_text= ("select t, tt, mt, lt, vl, vb, vu from t1");
  rc= mysql_stmt_prepare(stmt, stmt_text, strlen(stmt_text));
  metadata= mysql_stmt_result_metadata(stmt);
  field= mysql_fetch_fields(metadata);
  if (!opt_silent)
  {
    printf("Field lengths (client character set is latin1):\n"
           "text character set utf8:\t\t%lu\n"
           "tinytext character set utf8:\t\t%lu\n"
           "mediumtext character set utf8:\t\t%lu\n"
           "longtext character set utf8:\t\t%lu\n"
           "varchar(255) character set latin1:\t%lu\n"
           "varchar(255) character set binary:\t%lu\n"
           "varchar(255) character set utf8:\t%lu\n",
           field[0].length, field[1].length, field[2].length, field[3].length,
           field[4].length, field[5].length, field[6].length);
  }
  DIE_UNLESS(field[0].length == 65535);
  DIE_UNLESS(field[1].length == 255);
  DIE_UNLESS(field[2].length == 16777215);
  DIE_UNLESS(field[3].length == 4294967295UL);
  DIE_UNLESS(field[4].length == 255);
  DIE_UNLESS(field[5].length == 255);
  DIE_UNLESS(field[6].length == 255);
  mysql_free_result(metadata);
  mysql_stmt_free_result(stmt);

  /* III. Cleanup */
  rc= mysql_query(mysql, "drop table t1");
  myquery(rc);
  rc= mysql_query(mysql, "set names default");
  myquery(rc);
  mysql_stmt_close(stmt);
}

/*
  Bug#17667: An attacker has the opportunity to bypass query logging.

  Note! Also tests Bug#21813, where prepared statements are used to
  run queries
*/
static void test_bug17667()
{
  int rc;
  MYSQL_STMT *stmt;
  enum query_type { QT_NORMAL, QT_PREPARED};
  struct buffer_and_length {
    enum query_type qt;
    const char *buffer;
    const uint length;
  } statements[]= {
    { QT_NORMAL, "drop table if exists bug17667", 29 },
    { QT_NORMAL, "create table bug17667 (c varchar(20))", 37 },
    { QT_NORMAL, "insert into bug17667 (c) values ('regular') /* NUL=\0 with comment */", 68 },
    { QT_PREPARED,
      "insert into bug17667 (c) values ('prepared') /* NUL=\0 with comment */", 69, },
    { QT_NORMAL, "insert into bug17667 (c) values ('NUL=\0 in value')", 50 },
    { QT_NORMAL, "insert into bug17667 (c) values ('5 NULs=\0\0\0\0\0')", 48 },
    { QT_PREPARED, "insert into bug17667 (c) values ('6 NULs=\0\0\0\0\0\0')", 50 },
    { QT_NORMAL, "/* NUL=\0 with comment */ insert into bug17667 (c) values ('encore')", 67 },
    { QT_NORMAL, "drop table bug17667", 19 },
    { QT_NORMAL, NULL, 0 } };

  struct buffer_and_length *statement_cursor;
  FILE *log_file;
  char *master_log_filename;

  myheader("test_bug17667");

  master_log_filename = (char *) malloc(strlen(opt_vardir) + strlen("/log/master.log") + 1);
  strxmov(master_log_filename, opt_vardir, "/log/master.log", NullS);
  if (!opt_silent)
    printf("Opening '%s'\n", master_log_filename);
  log_file= my_fopen(master_log_filename, (int) (O_RDONLY | O_BINARY), MYF(0));
  free(master_log_filename);

  if (log_file == NULL)
  {
    if (!opt_silent)
    {
      printf("Could not find the log file, VARDIR/log/master.log, so "
             "test_bug17667 is not run.\n"
             "Run test from the mysql-test/mysql-test-run* program to set up "
             "correct environment for this test.\n\n");
    }
    return;
  }

  for (statement_cursor= statements; statement_cursor->buffer != NULL;
       statement_cursor++)
  {
    if (statement_cursor->qt == QT_NORMAL)
    {
      /* Run statement as normal query */
      rc= mysql_real_query(mysql, statement_cursor->buffer,
                           statement_cursor->length);
      myquery(rc);
    }
    else if (statement_cursor->qt == QT_PREPARED)
    {
      /*
        Run as prepared statement

        NOTE! All these queries should be in the log twice,
        one time for prepare and one time for execute
      */
      stmt= mysql_stmt_init(mysql);

      rc= mysql_stmt_prepare(stmt, statement_cursor->buffer,
                             statement_cursor->length);
      check_execute(stmt, rc);

      rc= mysql_stmt_execute(stmt);
      check_execute(stmt, rc);

      mysql_stmt_close(stmt);
    }
    else
    {
      DIE_UNLESS(0==1);
    }
  }

  /* Make sure the server has written the logs to disk before reading it */
  rc= mysql_query(mysql, "flush logs");
  myquery(rc);

  for (statement_cursor= statements; statement_cursor->buffer != NULL;
       statement_cursor++)
  {
    int expected_hits= 1, hits= 0;
    char line_buffer[MAX_TEST_QUERY_LENGTH*2];
    /* more than enough room for the query and some marginalia. */

    /* Prepared statments always occurs twice in log */
    if (statement_cursor->qt == QT_PREPARED)
      expected_hits++;

    /* Loop until we found expected number of log entries */
    do {
      /* Loop until statement is found in log */
      do {
        memset(line_buffer, '/', MAX_TEST_QUERY_LENGTH*2);

        if(fgets(line_buffer, MAX_TEST_QUERY_LENGTH*2, log_file) == NULL)
        {
          /* If fgets returned NULL, it indicates either error or EOF */
          if (feof(log_file))
            DIE("Found EOF before all statements where found");

          fprintf(stderr, "Got error %d while reading from file\n",
                  ferror(log_file));
          DIE("Read error");
        }

      } while (my_memmem(line_buffer, MAX_TEST_QUERY_LENGTH*2,
                         statement_cursor->buffer,
                         statement_cursor->length) == NULL);
      hits++;
    } while (hits < expected_hits);

    if (!opt_silent)
      printf("Found statement starting with \"%s\"\n",
             statement_cursor->buffer);
  }

  if (!opt_silent)
    printf("success.  All queries found intact in the log.\n");

  my_fclose(log_file, MYF(0));
}


/*
  Bug#14169: type of group_concat() result changed to blob if tmp_table was
  used
*/
static void test_bug14169()
{
  MYSQL_STMT *stmt;
  const char *stmt_text;
  MYSQL_RES *res;
  MYSQL_FIELD *field;
  int rc;

  myheader("test_bug14169");

  rc= mysql_query(mysql, "drop table if exists t1");
  myquery(rc);
  rc= mysql_query(mysql, "set session group_concat_max_len=1024");
  myquery(rc);
  rc= mysql_query(mysql, "create table t1 (f1 int unsigned, f2 varchar(255))");
  myquery(rc);
  rc= mysql_query(mysql, "insert into t1 values (1,repeat('a',255)),"
                         "(2,repeat('b',255))");
  myquery(rc);
  stmt= mysql_stmt_init(mysql);
  stmt_text= "select f2,group_concat(f1) from t1 group by f2";
  rc= mysql_stmt_prepare(stmt, stmt_text, strlen(stmt_text));
  myquery(rc);
  res= mysql_stmt_result_metadata(stmt);
  field= mysql_fetch_fields(res);
  if (!opt_silent)
    printf("GROUP_CONCAT() result type %i", field[1].type);
  DIE_UNLESS(field[1].type == MYSQL_TYPE_BLOB);
  mysql_free_result(res);
  mysql_stmt_free_result(stmt);
  mysql_stmt_close(stmt);

  rc= mysql_query(mysql, "drop table t1");
  myquery(rc);
}

/*
   Test that mysql_insert_id() behaves as documented in our manual
*/

static void test_mysql_insert_id()
{
  my_ulonglong res;
  int rc;

  myheader("test_mysql_insert_id");

  rc= mysql_query(mysql, "drop table if exists t1");
  myquery(rc);
  /* table without auto_increment column */
  rc= mysql_query(mysql, "create table t1 (f1 int, f2 varchar(255), key(f1))");
  myquery(rc);
  rc= mysql_query(mysql, "insert into t1 values (1,'a')");
  myquery(rc);
  res= mysql_insert_id(mysql);
  DIE_UNLESS(res == 0);
  rc= mysql_query(mysql, "insert into t1 values (null,'b')");
  myquery(rc);
  res= mysql_insert_id(mysql);
  DIE_UNLESS(res == 0);
  rc= mysql_query(mysql, "insert into t1 select 5,'c'");
  myquery(rc);
  res= mysql_insert_id(mysql);
  DIE_UNLESS(res == 0);
  rc= mysql_query(mysql, "insert into t1 select null,'d'");
  myquery(rc);
  res= mysql_insert_id(mysql);
  DIE_UNLESS(res == 0);
  rc= mysql_query(mysql, "insert into t1 values (null,last_insert_id(300))");
  myquery(rc);
  res= mysql_insert_id(mysql);
  DIE_UNLESS(res == 300);
  rc= mysql_query(mysql, "insert into t1 select null,last_insert_id(400)");
  myquery(rc);
  res= mysql_insert_id(mysql);
  /*
    Behaviour change: old code used to return 0; but 400 is consistent
    with INSERT VALUES, and the manual's section of mysql_insert_id() does not
    say INSERT SELECT should be different.
  */
  DIE_UNLESS(res == 400);

  /* table with auto_increment column */
  rc= mysql_query(mysql, "create table t2 (f1 int not null primary key auto_increment, f2 varchar(255))");
  myquery(rc);
  rc= mysql_query(mysql, "insert into t2 values (1,'a')");
  myquery(rc);
  res= mysql_insert_id(mysql);
  DIE_UNLESS(res == 1);
  /* this should not influence next INSERT if it doesn't have auto_inc */
  rc= mysql_query(mysql, "insert into t1 values (10,'e')");
  myquery(rc);
  res= mysql_insert_id(mysql);
  DIE_UNLESS(res == 0);

  rc= mysql_query(mysql, "insert into t2 values (null,'b')");
  myquery(rc);
  res= mysql_insert_id(mysql);
  DIE_UNLESS(res == 2);
  rc= mysql_query(mysql, "insert into t2 select 5,'c'");
  myquery(rc);
  res= mysql_insert_id(mysql);
  /*
    Manual says that for multirow insert this should have been 5, but does not
    say for INSERT SELECT. This is a behaviour change: old code used to return
    0. We try to be consistent with INSERT VALUES.
  */
  DIE_UNLESS(res == 5);
  rc= mysql_query(mysql, "insert into t2 select null,'d'");
  myquery(rc);
  res= mysql_insert_id(mysql);
  DIE_UNLESS(res == 6);
  /* with more than one row */
  rc= mysql_query(mysql, "insert into t2 values (10,'a'),(11,'b')");
  myquery(rc);
  res= mysql_insert_id(mysql);
  DIE_UNLESS(res == 11);
  rc= mysql_query(mysql, "insert into t2 select 12,'a' union select 13,'b'");
  myquery(rc);
  res= mysql_insert_id(mysql);
  /*
    Manual says that for multirow insert this should have been 13, but does
    not say for INSERT SELECT. This is a behaviour change: old code used to
    return 0. We try to be consistent with INSERT VALUES.
  */
  DIE_UNLESS(res == 13);
  rc= mysql_query(mysql, "insert into t2 values (null,'a'),(null,'b')");
  myquery(rc);
  res= mysql_insert_id(mysql);
  DIE_UNLESS(res == 14);
  rc= mysql_query(mysql, "insert into t2 select null,'a' union select null,'b'");
  myquery(rc);
  res= mysql_insert_id(mysql);
  DIE_UNLESS(res == 16);
  rc= mysql_query(mysql, "insert into t2 select 12,'a' union select 13,'b'");
  myquery_r(rc);
  rc= mysql_query(mysql, "insert ignore into t2 select 12,'a' union select 13,'b'");
  myquery(rc);
  res= mysql_insert_id(mysql);
  DIE_UNLESS(res == 0);
  rc= mysql_query(mysql, "insert into t2 values (12,'a'),(13,'b')");
  myquery_r(rc);
  res= mysql_insert_id(mysql);
  DIE_UNLESS(res == 0);
  rc= mysql_query(mysql, "insert ignore into t2 values (12,'a'),(13,'b')");
  myquery(rc);
  res= mysql_insert_id(mysql);
  DIE_UNLESS(res == 0);
  /* mixing autogenerated and explicit values */
  rc= mysql_query(mysql, "insert into t2 values (null,'e'),(12,'a'),(13,'b')");
  myquery_r(rc);
  rc= mysql_query(mysql, "insert into t2 values (null,'e'),(12,'a'),(13,'b'),(25,'g')");
  myquery_r(rc);
  rc= mysql_query(mysql, "insert into t2 values (null,last_insert_id(300))");
  myquery(rc);
  res= mysql_insert_id(mysql);
  /*
    according to the manual, this might be 20 or 300, but it looks like
    auto_increment column takes priority over last_insert_id().
  */
  DIE_UNLESS(res == 20);
  /* If first autogenerated number fails and 2nd works: */
  rc= mysql_query(mysql, "drop table t2");
  myquery(rc);
  rc= mysql_query(mysql, "create table t2 (f1 int not null primary key "
                  "auto_increment, f2 varchar(255), unique (f2))");
  myquery(rc);
  rc= mysql_query(mysql, "insert into t2 values (null,'e')");
  res= mysql_insert_id(mysql);
  DIE_UNLESS(res == 1);
  rc= mysql_query(mysql, "insert ignore into t2 values (null,'e'),(null,'a'),(null,'e')");
  myquery(rc);
  res= mysql_insert_id(mysql);
  DIE_UNLESS(res == 2);
  /* If autogenerated fails and explicit works: */
  rc= mysql_query(mysql, "insert ignore into t2 values (null,'e'),(12,'c'),(null,'d')");
  myquery(rc);
  res= mysql_insert_id(mysql);
  /*
    Behaviour change: old code returned 3 (first autogenerated, even if it
    fails); we now return first successful autogenerated.
  */
  DIE_UNLESS(res == 13);
  /* UPDATE may update mysql_insert_id() if it uses LAST_INSERT_ID(#) */
  rc= mysql_query(mysql, "update t2 set f1=14 where f1=12");
  myquery(rc);
  res= mysql_insert_id(mysql);
  DIE_UNLESS(res == 0);
  rc= mysql_query(mysql, "update t2 set f1=NULL where f1=14");
  myquery(rc);
  res= mysql_insert_id(mysql);
  DIE_UNLESS(res == 0);
  rc= mysql_query(mysql, "update t2 set f2=last_insert_id(372) where f1=0");
  myquery(rc);
  res= mysql_insert_id(mysql);
  DIE_UNLESS(res == 372);
  /* check that LAST_INSERT_ID() does not update mysql_insert_id(): */
  rc= mysql_query(mysql, "insert into t2 values (null,'g')");
  myquery(rc);
  res= mysql_insert_id(mysql);
  DIE_UNLESS(res == 15);
  rc= mysql_query(mysql, "update t2 set f2=(@li:=last_insert_id()) where f1=15");
  myquery(rc);
  res= mysql_insert_id(mysql);
  DIE_UNLESS(res == 0);
  /*
    Behaviour change: now if ON DUPLICATE KEY UPDATE updates a row,
    mysql_insert_id() returns the id of the row, instead of not being
    affected.
  */
  rc= mysql_query(mysql, "insert into t2 values (null,@li) on duplicate key "
                  "update f2=concat('we updated ',f2)");
  myquery(rc);
  res= mysql_insert_id(mysql);
  DIE_UNLESS(res == 15);

  rc= mysql_query(mysql, "drop table t1,t2");
  myquery(rc);
}

/*
  Bug#20152: mysql_stmt_execute() writes to MYSQL_TYPE_DATE buffer
*/

static void test_bug20152()
{
  MYSQL_BIND my_bind[1];
  MYSQL_STMT *stmt;
  MYSQL_TIME tm;
  int rc;
  const char *query= "INSERT INTO t1 (f1) VALUES (?)";

  myheader("test_bug20152");

  memset(my_bind, 0, sizeof(my_bind));
  my_bind[0].buffer_type= MYSQL_TYPE_DATE;
  my_bind[0].buffer= (void*)&tm;

  tm.year = 2006;
  tm.month = 6;
  tm.day = 18;
  tm.hour = 14;
  tm.minute = 9;
  tm.second = 42;

  rc= mysql_query(mysql, "DROP TABLE IF EXISTS t1");
  myquery(rc);
  rc= mysql_query(mysql, "CREATE TABLE t1 (f1 DATE)");
  myquery(rc);

  stmt= mysql_stmt_init(mysql);
  rc= mysql_stmt_prepare(stmt, query, strlen(query));
  check_execute(stmt, rc);
  rc= mysql_stmt_bind_param(stmt, my_bind);
  check_execute(stmt, rc);
  rc= mysql_stmt_execute(stmt);
  check_execute(stmt, rc);
  rc= mysql_stmt_close(stmt);
  check_execute(stmt, rc);
  rc= mysql_query(mysql, "DROP TABLE t1");
  myquery(rc);

  if (tm.hour == 14 && tm.minute == 9 && tm.second == 42) {
    if (!opt_silent)
      printf("OK!");
  } else {
    printf("[14:09:42] != [%02d:%02d:%02d]\n", tm.hour, tm.minute, tm.second);
    DIE_UNLESS(0==1);
  }
}

/* Bug#15752 "Lost connection to MySQL server when calling a SP from C API" */

static void test_bug15752()
{
  MYSQL mysql_local;
  int rc, i;
  const int ITERATION_COUNT= 100;
  const char *query= "CALL p1()";

  myheader("test_bug15752");

  rc= mysql_query(mysql, "drop procedure if exists p1");
  myquery(rc);
  rc= mysql_query(mysql, "create procedure p1() select 1");
  myquery(rc);

  mysql_init(&mysql_local);
  if (! mysql_real_connect(&mysql_local, opt_host, opt_user,
                           opt_password, current_db, opt_port,
                           opt_unix_socket,
                           CLIENT_MULTI_STATEMENTS|CLIENT_MULTI_RESULTS))
  {
    printf("Unable connect to MySQL server: %s\n", mysql_error(&mysql_local));
    DIE_UNLESS(0);
  }
  rc= mysql_real_query(&mysql_local, query, strlen(query));
  myquery(rc);
  mysql_free_result(mysql_store_result(&mysql_local));

  rc= mysql_real_query(&mysql_local, query, strlen(query));
  DIE_UNLESS(rc && mysql_errno(&mysql_local) == CR_COMMANDS_OUT_OF_SYNC);

  if (! opt_silent)
    printf("Got error (as expected): %s\n", mysql_error(&mysql_local));

  /* Check some other commands too */

  DIE_UNLESS(mysql_next_result(&mysql_local) == 0);
  mysql_free_result(mysql_store_result(&mysql_local));
  DIE_UNLESS(mysql_next_result(&mysql_local) == -1);

  /* The second problem is not reproducible: add the test case */
  for (i = 0; i < ITERATION_COUNT; i++)
  {
    if (mysql_real_query(&mysql_local, query, strlen(query)))
    {
      printf("\ni=%d %s failed: %s\n", i, query, mysql_error(&mysql_local));
      break;
    }
    mysql_free_result(mysql_store_result(&mysql_local));
    DIE_UNLESS(mysql_next_result(&mysql_local) == 0);
    mysql_free_result(mysql_store_result(&mysql_local));
    DIE_UNLESS(mysql_next_result(&mysql_local) == -1);

  }
  mysql_close(&mysql_local);
  rc= mysql_query(mysql, "drop procedure p1");
  myquery(rc);
}

/*
  Bug#21206: memory corruption when too many cursors are opened at once

  Memory corruption happens when more than 1024 cursors are open
  simultaneously.
*/
static void test_bug21206()
{
  const size_t cursor_count= 1025;

  const char *create_table[]=
  {
    "DROP TABLE IF EXISTS t1",
    "CREATE TABLE t1 (i INT)",
    "INSERT INTO t1 VALUES (1), (2), (3)"
  };
  const char *query= "SELECT * FROM t1";

  Stmt_fetch *fetch_array=
    (Stmt_fetch*) calloc(cursor_count, sizeof(Stmt_fetch));

  Stmt_fetch *fetch;

  DBUG_ENTER("test_bug21206");
  myheader("test_bug21206");

  fill_tables(create_table, sizeof(create_table) / sizeof(*create_table));

  for (fetch= fetch_array; fetch < fetch_array + cursor_count; ++fetch)
  {
    /* Init will exit(1) in case of error */
    stmt_fetch_init(fetch, fetch - fetch_array, query);
  }

  for (fetch= fetch_array; fetch < fetch_array + cursor_count; ++fetch)
    stmt_fetch_close(fetch);

  free(fetch_array);

  DBUG_VOID_RETURN;
}

/*
  Ensure we execute the status code while testing
<<<<<<< HEAD
=======
*/

static void test_status()
{
  const char *status;
  DBUG_ENTER("test_status");
  myheader("test_status");

  if (!(status= mysql_stat(mysql)))
  {
    myerror("mysql_stat failed");                 /* purecov: inspected */
    die(__FILE__, __LINE__, "mysql_stat failed"); /* purecov: inspected */
  }
  DBUG_VOID_RETURN;
}

/*
  Bug#21726: Incorrect result with multiple invocations of
  LAST_INSERT_ID

  Test that client gets updated value of insert_id on UPDATE that uses
  LAST_INSERT_ID(expr).
>>>>>>> e7efc057
*/

static void test_status()
{
  const char *status;
  DBUG_ENTER("test_status");
  myheader("test_status");

  if (!(status= mysql_stat(mysql)))
  {
    myerror("mysql_stat failed");                 /* purecov: inspected */
    die(__FILE__, __LINE__, "mysql_stat failed"); /* purecov: inspected */
  }
  DBUG_VOID_RETURN;
}

/*
  Bug#21726: Incorrect result with multiple invocations of
  LAST_INSERT_ID

  Test that client gets updated value of insert_id on UPDATE that uses
  LAST_INSERT_ID(expr).
*/
static void test_bug21726()
{
  const char *create_table[]=
  {
    "DROP TABLE IF EXISTS t1",
    "CREATE TABLE t1 (i INT)",
    "INSERT INTO t1 VALUES (1)",
  };
  const char *update_query= "UPDATE t1 SET i= LAST_INSERT_ID(i + 1)";
  int rc;
  my_ulonglong insert_id;

  DBUG_ENTER("test_bug21726");
  myheader("test_bug21726");

  fill_tables(create_table, sizeof(create_table) / sizeof(*create_table));

  rc= mysql_query(mysql, update_query);
  myquery(rc);
  insert_id= mysql_insert_id(mysql);
  DIE_UNLESS(insert_id == 2);

  rc= mysql_query(mysql, update_query);
  myquery(rc);
  insert_id= mysql_insert_id(mysql);
  DIE_UNLESS(insert_id == 3);

  DBUG_VOID_RETURN;
}


/*
  BUG#23383: mysql_affected_rows() returns different values than
  mysql_stmt_affected_rows()

  Test that both mysql_affected_rows() and mysql_stmt_affected_rows()
  return -1 on error, 0 when no rows were affected, and (positive) row
  count when some rows were affected.
*/
static void test_bug23383()
{
  const char *insert_query= "INSERT INTO t1 VALUES (1), (2)";
  const char *update_query= "UPDATE t1 SET i= 4 WHERE i = 3";
  MYSQL_STMT *stmt;
  my_ulonglong row_count;
  int rc;

  DBUG_ENTER("test_bug23383");
  myheader("test_bug23383");

  rc= mysql_query(mysql, "DROP TABLE IF EXISTS t1");
  myquery(rc);

  rc= mysql_query(mysql, "CREATE TABLE t1 (i INT UNIQUE)");
  myquery(rc);

  rc= mysql_query(mysql, insert_query);
  myquery(rc);
  row_count= mysql_affected_rows(mysql);
  DIE_UNLESS(row_count == 2);

  rc= mysql_query(mysql, insert_query);
  DIE_UNLESS(rc != 0);
  row_count= mysql_affected_rows(mysql);
  DIE_UNLESS(row_count == (my_ulonglong)-1);

  rc= mysql_query(mysql, update_query);
  myquery(rc);
  row_count= mysql_affected_rows(mysql);
  DIE_UNLESS(row_count == 0);

  rc= mysql_query(mysql, "DELETE FROM t1");
  myquery(rc);

  stmt= mysql_stmt_init(mysql);
  DIE_UNLESS(stmt != 0);

  rc= mysql_stmt_prepare(stmt, insert_query, strlen(insert_query));
  check_execute(stmt, rc);

  rc= mysql_stmt_execute(stmt);
  check_execute(stmt, rc);
  row_count= mysql_stmt_affected_rows(stmt);
  DIE_UNLESS(row_count == 2);

  rc= mysql_stmt_execute(stmt);
  DIE_UNLESS(rc != 0);
  row_count= mysql_stmt_affected_rows(stmt);
  DIE_UNLESS(row_count == (my_ulonglong)-1);

  rc= mysql_stmt_prepare(stmt, update_query, strlen(update_query));
  check_execute(stmt, rc);

  rc= mysql_stmt_execute(stmt);
  check_execute(stmt, rc);
  row_count= mysql_stmt_affected_rows(stmt);
  DIE_UNLESS(row_count == 0);

  rc= mysql_stmt_close(stmt);
  check_execute(stmt, rc);

  rc= mysql_query(mysql, "DROP TABLE t1");
  myquery(rc);

  DBUG_VOID_RETURN;
}


/*
  BUG#21635: MYSQL_FIELD struct's member strings seem to misbehave for
  expression cols

  Check that for MIN(), MAX(), COUNT() only MYSQL_FIELD::name is set
  to either expression or its alias, and db, org_table, table,
  org_name fields are empty strings.
*/
static void test_bug21635()
{
  const char *expr[]=
  {
    "MIN(i)", "MIN(i)",
    "MIN(i) AS A1", "A1",
    "MAX(i)", "MAX(i)",
    "MAX(i) AS A2", "A2",
    "COUNT(i)", "COUNT(i)",
    "COUNT(i) AS A3", "A3",
  };
  char query[MAX_TEST_QUERY_LENGTH];
  char *query_end;
  MYSQL_RES *result;
  MYSQL_FIELD *field;
  unsigned int field_count, i, j;
  int rc;

  DBUG_ENTER("test_bug21635");
  myheader("test_bug21635");

  query_end= strxmov(query, "SELECT ", NullS);
  for (i= 0; i < sizeof(expr) / sizeof(*expr) / 2; ++i)
    query_end= strxmov(query_end, expr[i * 2], ", ", NullS);
  query_end= strxmov(query_end - 2, " FROM t1 GROUP BY i", NullS);
  DIE_UNLESS(query_end - query < MAX_TEST_QUERY_LENGTH);

  rc= mysql_query(mysql, "DROP TABLE IF EXISTS t1");
  myquery(rc);
  rc= mysql_query(mysql, "CREATE TABLE t1 (i INT)");
  myquery(rc);
  /*
    We need this loop to ensure correct behavior with both constant and
    non-constant tables.
  */
  for (j= 0; j < 2 ; j++)
  {
    rc= mysql_query(mysql, "INSERT INTO t1 VALUES (1)");
    myquery(rc);

    rc= mysql_real_query(mysql, query, query_end - query);
    myquery(rc);

    result= mysql_use_result(mysql);
    DIE_UNLESS(result);

  field_count= mysql_field_count(mysql);
  for (i= 0; i < field_count; ++i)
  {
    field= mysql_fetch_field_direct(result, i);
    if (!opt_silent)
      if (!opt_silent)
        printf("%s -> %s ... ", expr[i * 2], field->name);
    fflush(stdout);
    DIE_UNLESS(field->db[0] == 0 && field->org_table[0] == 0 &&
               field->table[0] == 0 && field->org_name[0] == 0);
    DIE_UNLESS(strcmp(field->name, expr[i * 2 + 1]) == 0);
    if (!opt_silent)
      if (!opt_silent)
        puts("OK");
  }

    mysql_free_result(result);
  }
  rc= mysql_query(mysql, "DROP TABLE t1");
  myquery(rc);

  DBUG_VOID_RETURN;
}

/*
  Bug#24179 "select b into $var" fails with --cursor_protocol"
  The failure is correct, check that the returned message is meaningful.
*/

static void test_bug24179()
{
  int rc;
  MYSQL_STMT *stmt;

  DBUG_ENTER("test_bug24179");
  myheader("test_bug24179");

  stmt= open_cursor("select 1 into @a");
  rc= mysql_stmt_execute(stmt);
  DIE_UNLESS(rc);
  if (!opt_silent)
  {
    printf("Got error (as expected): %d %s\n",
           mysql_stmt_errno(stmt),
           mysql_stmt_error(stmt));
  }
  DIE_UNLESS(mysql_stmt_errno(stmt) == 1323);

  DBUG_VOID_RETURN;
}


/*
  Bug#28075 "COM_DEBUG crashes mysqld"
*/

static void test_bug28075()
{
  int rc;

  DBUG_ENTER("test_bug28075");
  myheader("test_bug28075");

  rc= mysql_dump_debug_info(mysql);
  DIE_UNLESS(rc == 0);

  rc= mysql_ping(mysql);
  DIE_UNLESS(rc == 0);

  DBUG_VOID_RETURN;
}


/*
  Bug#27876 (SF with cyrillic variable name fails during execution (regression))
*/

static void test_bug27876()
{
  int rc;
  MYSQL_RES *result;

  uchar utf8_func[] =
  {
    0xd1, 0x84, 0xd1, 0x83, 0xd0, 0xbd, 0xd0, 0xba,
    0xd1, 0x86, 0xd0, 0xb8, 0xd0, 0xb9, 0xd0, 0xba,
    0xd0, 0xb0,
    0x00
  };

  uchar utf8_param[] =
  {
    0xd0, 0xbf, 0xd0, 0xb0, 0xd1, 0x80, 0xd0, 0xb0,
    0xd0, 0xbc, 0xd0, 0xb5, 0xd1, 0x82, 0xd1, 0x8a,
    0xd1, 0x80, 0x5f, 0xd0, 0xb2, 0xd0, 0xb5, 0xd1,
    0x80, 0xd1, 0x81, 0xd0, 0xb8, 0xd1, 0x8f,
    0x00
  };

  char query[500];

  DBUG_ENTER("test_bug27876");
  myheader("test_bug27876");

  rc= mysql_query(mysql, "set names utf8");
  myquery(rc);

  rc= mysql_query(mysql, "select version()");
  myquery(rc);
  result= mysql_store_result(mysql);
  mytest(result);

  sprintf(query, "DROP FUNCTION IF EXISTS %s", (char*) utf8_func);
  rc= mysql_query(mysql, query);
  myquery(rc);

  sprintf(query,
          "CREATE FUNCTION %s( %s VARCHAR(25))"
          " RETURNS VARCHAR(25) DETERMINISTIC RETURN %s",
          (char*) utf8_func, (char*) utf8_param, (char*) utf8_param);
  rc= mysql_query(mysql, query);
  myquery(rc);
  sprintf(query, "SELECT %s(VERSION())", (char*) utf8_func);
  rc= mysql_query(mysql, query);
  myquery(rc);
  result= mysql_store_result(mysql);
  mytest(result);

  sprintf(query, "DROP FUNCTION %s", (char*) utf8_func);
  rc= mysql_query(mysql, query);
  myquery(rc);

  rc= mysql_query(mysql, "set names default");
  myquery(rc);
}


/*
  Bug#28505: mysql_affected_rows() returns wrong value if CLIENT_FOUND_ROWS
  flag is set.
*/

static void test_bug28505()
{
  my_ulonglong res;

  myquery(mysql_query(mysql, "drop table if exists t1"));
  myquery(mysql_query(mysql, "create table t1(f1 int primary key)"));
  myquery(mysql_query(mysql, "insert into t1 values(1)"));
  myquery(mysql_query(mysql,
                  "insert into t1 values(1) on duplicate key update f1=1"));
  res= mysql_affected_rows(mysql);
  DIE_UNLESS(!res);
  myquery(mysql_query(mysql, "drop table t1"));
}


/*
  Bug#28934: server crash when receiving malformed com_execute packets
*/

static void test_bug28934()
{
  my_bool error= 0;
  MYSQL_BIND bind[5];
  MYSQL_STMT *stmt;
  int cnt;

  myquery(mysql_query(mysql, "drop table if exists t1"));
  myquery(mysql_query(mysql, "create table t1(id int)"));

  myquery(mysql_query(mysql, "insert into t1 values(1),(2),(3),(4),(5)"));
  stmt= mysql_simple_prepare(mysql,"select * from t1 where id in(?,?,?,?,?)");
  check_stmt(stmt);

  memset (&bind, 0, sizeof (bind));
  for (cnt= 0; cnt < 5; cnt++)
  {
    bind[cnt].buffer_type= MYSQL_TYPE_LONG;
    bind[cnt].buffer= (char*)&cnt;
    bind[cnt].buffer_length= 0;
  }
  myquery(mysql_stmt_bind_param(stmt, bind));

  stmt->param_count=2;
  error= mysql_stmt_execute(stmt);
  DIE_UNLESS(error != 0);
  myerror(NULL);
  mysql_stmt_close(stmt);

  myquery(mysql_query(mysql, "drop table t1"));
}

/*
  Test mysql_change_user() C API and COM_CHANGE_USER
*/

static void test_change_user()
{
  char buff[256];
  const char *user_pw= "mysqltest_pw";
  const char *user_no_pw= "mysqltest_no_pw";
  const char *pw= "password";
  const char *db= "mysqltest_user_test_database";
  int rc;

  DBUG_ENTER("test_change_user");
  myheader("test_change_user");

  /* Prepare environment */
  sprintf(buff, "drop database if exists %s", db);
  rc= mysql_query(mysql, buff);
  myquery(rc);

  sprintf(buff, "create database %s", db);
  rc= mysql_query(mysql, buff);
  myquery(rc);

  sprintf(buff,
          "grant select on %s.* to %s@'%%' identified by '%s'",
          db,
          user_pw,
          pw);
  rc= mysql_query(mysql, buff);
  myquery(rc);

  sprintf(buff,
          "grant select on %s.* to %s@'%%'",
          db,
          user_no_pw);
  rc= mysql_query(mysql, buff);
  myquery(rc);


  /* Try some combinations */
  rc= mysql_change_user(mysql, NULL, NULL, NULL);
  DIE_UNLESS(rc);
  if (! opt_silent)
    printf("Got error (as expected): %s\n", mysql_error(mysql));


  rc= mysql_change_user(mysql, "", NULL, NULL);
  DIE_UNLESS(rc);
  if (! opt_silent)
    printf("Got error (as expected): %s\n", mysql_error(mysql));

  rc= mysql_change_user(mysql, "", "", NULL);
  DIE_UNLESS(rc);
  if (! opt_silent)
    printf("Got error (as expected): %s\n", mysql_error(mysql));

  rc= mysql_change_user(mysql, "", "", "");
  DIE_UNLESS(rc);
  if (! opt_silent)
    printf("Got error (as expected): %s\n", mysql_error(mysql));

  rc= mysql_change_user(mysql, NULL, "", "");
  DIE_UNLESS(rc);
  if (! opt_silent)
    printf("Got error (as expected): %s\n", mysql_error(mysql));


  rc= mysql_change_user(mysql, NULL, NULL, "");
  DIE_UNLESS(rc);
  if (! opt_silent)
    printf("Got error (as expected): %s\n", mysql_error(mysql));

  rc= mysql_change_user(mysql, "", NULL, "");
  DIE_UNLESS(rc);
  if (! opt_silent)
    printf("Got error (as expected): %s\n", mysql_error(mysql));

  rc= mysql_change_user(mysql, user_pw, NULL, "");
  DIE_UNLESS(rc);
  if (! opt_silent)
    printf("Got error (as expected): %s\n", mysql_error(mysql));

  rc= mysql_change_user(mysql, user_pw, "", "");
  DIE_UNLESS(rc);
  if (! opt_silent)
    printf("Got error (as expected): %s\n", mysql_error(mysql));

  rc= mysql_change_user(mysql, user_pw, "", NULL);
  DIE_UNLESS(rc);
  if (! opt_silent)
    printf("Got error (as expected): %s\n", mysql_error(mysql));

  rc= mysql_change_user(mysql, user_pw, NULL, NULL);
  DIE_UNLESS(rc);
  if (! opt_silent)
    printf("Got error (as expected): %s\n", mysql_error(mysql));

  rc= mysql_change_user(mysql, user_pw, "", db);
  DIE_UNLESS(rc);
  if (! opt_silent)
    printf("Got error (as expected): %s\n", mysql_error(mysql));

  rc= mysql_change_user(mysql, user_pw, NULL, db);
  DIE_UNLESS(rc);
  if (! opt_silent)
    printf("Got error (as expected): %s\n", mysql_error(mysql));

  rc= mysql_change_user(mysql, user_pw, pw, db);
  myquery(rc);

  rc= mysql_change_user(mysql, user_pw, pw, NULL);
  myquery(rc);

  rc= mysql_change_user(mysql, user_pw, pw, "");
  myquery(rc);

  rc= mysql_change_user(mysql, user_no_pw, pw, db);
  DIE_UNLESS(rc);
  if (! opt_silent)
    printf("Got error (as expected): %s\n", mysql_error(mysql));

  rc= mysql_change_user(mysql, user_no_pw, pw, "");
  DIE_UNLESS(rc);
  if (! opt_silent)
    printf("Got error (as expected): %s\n", mysql_error(mysql));

  rc= mysql_change_user(mysql, user_no_pw, pw, NULL);
  DIE_UNLESS(rc);
  if (! opt_silent)
    printf("Got error (as expected): %s\n", mysql_error(mysql));

  rc= mysql_change_user(mysql, user_no_pw, "", NULL);
  myquery(rc);

  rc= mysql_change_user(mysql, user_no_pw, "", "");
  myquery(rc);

  rc= mysql_change_user(mysql, user_no_pw, "", db);
  myquery(rc);

  rc= mysql_change_user(mysql, user_no_pw, NULL, db);
  myquery(rc);

  rc= mysql_change_user(mysql, "", pw, db);
  DIE_UNLESS(rc);
  if (! opt_silent)
    printf("Got error (as expected): %s\n", mysql_error(mysql));

  rc= mysql_change_user(mysql, "", pw, "");
  DIE_UNLESS(rc);
  if (! opt_silent)
    printf("Got error (as expected): %s\n", mysql_error(mysql));

  rc= mysql_change_user(mysql, "", pw, NULL);
  DIE_UNLESS(rc);
  if (! opt_silent)
    printf("Got error (as expected): %s\n", mysql_error(mysql));

  rc= mysql_change_user(mysql, NULL, pw, NULL);
  DIE_UNLESS(rc);
  if (! opt_silent)
    printf("Got error (as expected): %s\n", mysql_error(mysql));

  rc= mysql_change_user(mysql, NULL, NULL, db);
  DIE_UNLESS(rc);
  if (! opt_silent)
    printf("Got error (as expected): %s\n", mysql_error(mysql));

  rc= mysql_change_user(mysql, NULL, "", db);
  DIE_UNLESS(rc);
  if (! opt_silent)
    printf("Got error (as expected): %s\n", mysql_error(mysql));

  rc= mysql_change_user(mysql, "", "", db);
  DIE_UNLESS(rc);
  if (! opt_silent)
    printf("Got error (as expected): %s\n", mysql_error(mysql));

  /* Cleanup the environment */

  mysql_change_user(mysql, opt_user, opt_password, current_db);

  sprintf(buff, "drop database %s", db);
  rc= mysql_query(mysql, buff);
  myquery(rc);

  sprintf(buff, "drop user %s@'%%'", user_pw);
  rc= mysql_query(mysql, buff);
  myquery(rc);

  sprintf(buff, "drop user %s@'%%'", user_no_pw);
  rc= mysql_query(mysql, buff);
  myquery(rc);

  DBUG_VOID_RETURN;
}

/*
  Bug#27592 (stack overrun when storing datetime value using prepared statements)
*/

static void test_bug27592()
{
  const int NUM_ITERATIONS= 40;
  int i;
  int rc;
  MYSQL_STMT *stmt= NULL;
  MYSQL_BIND bind[1];
  MYSQL_TIME time_val;

  DBUG_ENTER("test_bug27592");
  myheader("test_bug27592");

  mysql_query(mysql, "DROP TABLE IF EXISTS t1");
  mysql_query(mysql, "CREATE TABLE t1(c2 DATETIME)");

  stmt= mysql_simple_prepare(mysql, "INSERT INTO t1 VALUES (?)");
  DIE_UNLESS(stmt);

  memset(bind, 0, sizeof(bind));

  bind[0].buffer_type= MYSQL_TYPE_DATETIME;
  bind[0].buffer= (char *) &time_val;
  bind[0].length= NULL;

  for (i= 0; i < NUM_ITERATIONS; i++)
  {
    time_val.year= 2007;
    time_val.month= 6;
    time_val.day= 7;
    time_val.hour= 18;
    time_val.minute= 41;
    time_val.second= 3;

    time_val.second_part=0;
    time_val.neg=0;

    rc= mysql_stmt_bind_param(stmt, bind);
    check_execute(stmt, rc);

    rc= mysql_stmt_execute(stmt);
    check_execute(stmt, rc);
  }

  mysql_stmt_close(stmt);

  DBUG_VOID_RETURN;
}

static void test_bug29948()
{
  MYSQL *dbc=NULL;
  MYSQL_STMT *stmt=NULL;
  MYSQL_BIND bind;

  int res=0;
  my_bool auto_reconnect=1, error=0, is_null=0;
  char kill_buf[20];
  const char *query;
  int buf;
  unsigned long length, cursor_type;
  
  dbc = mysql_init(NULL);
  DIE_UNLESS(dbc);

  mysql_options(dbc, MYSQL_OPT_RECONNECT, (char*)&auto_reconnect);
  if (!mysql_real_connect(dbc, opt_host, opt_user,
                           opt_password, current_db, opt_port,
                           opt_unix_socket,
                          (CLIENT_FOUND_ROWS | CLIENT_MULTI_STATEMENTS |
                           CLIENT_MULTI_RESULTS)))
  {
    printf("connection failed: %s (%d)", mysql_error(dbc),
           mysql_errno(dbc));
    exit(1);
  }

  bind.buffer_type= MYSQL_TYPE_LONG;
  bind.buffer= (char *)&buf;
  bind.is_null= &is_null;
  bind.error= &error;
  bind.length= &length;

  res= mysql_query(dbc, "DROP TABLE IF EXISTS t1");
  myquery(res);
  res= mysql_query(dbc, "CREATE TABLE t1 (a INT)");
  myquery(res);
  res= mysql_query(dbc, "INSERT INTO t1 VALUES(1)");
  myquery(res);

  stmt= mysql_stmt_init(dbc);
  check_stmt(stmt);

  cursor_type= CURSOR_TYPE_READ_ONLY;
  res= mysql_stmt_attr_set(stmt, STMT_ATTR_CURSOR_TYPE, (void *)&cursor_type);
  myquery(res);

  query= "SELECT * from t1 where a=?";
  res= mysql_stmt_prepare(stmt, query, strlen(query));
  myquery(res);

  res= mysql_stmt_bind_param(stmt, &bind);
  myquery(res);

  res= mysql_stmt_execute(stmt);
  check_execute(stmt, res);

  res= mysql_stmt_bind_result(stmt,&bind);
  check_execute(stmt, res);
    
  sprintf(kill_buf, "kill %ld", dbc->thread_id);
  mysql_query(dbc, kill_buf);

  res= mysql_stmt_store_result(stmt);
  DIE_UNLESS(res);

  mysql_stmt_free_result(stmt);
  mysql_stmt_close(stmt);
  mysql_query(dbc, "DROP TABLE t1");
  mysql_close(dbc);
}


/*
  Bug#29687 mysql_stmt_store_result memory leak in libmysqld
*/

static void test_bug29687()
{
  const int NUM_ITERATIONS= 40;
  int i;
  int rc;
  MYSQL_STMT *stmt= NULL;

  DBUG_ENTER("test_bug29687");
  myheader("test_bug29687");

  stmt= mysql_simple_prepare(mysql, "SELECT 1 FROM dual WHERE 0=2");
  DIE_UNLESS(stmt);

  for (i= 0; i < NUM_ITERATIONS; i++)
  {
    rc= mysql_stmt_execute(stmt);
    check_execute(stmt, rc);
    mysql_stmt_store_result(stmt);
    while (mysql_stmt_fetch(stmt)==0);
    mysql_stmt_free_result(stmt);
  }

  mysql_stmt_close(stmt);
  DBUG_VOID_RETURN;
}


/*
  Bug #29692  	Single row inserts can incorrectly report a huge number of 
  row insertions
*/

static void test_bug29692()
{
  MYSQL* conn;

  if (!(conn= mysql_init(NULL)))
  {
    myerror("test_bug29692 init failed");
    exit(1);
  }

  if (!(mysql_real_connect(conn, opt_host, opt_user,
                           opt_password, opt_db ? opt_db:"test", opt_port,
                           opt_unix_socket,  CLIENT_FOUND_ROWS)))
  {
    myerror("test_bug29692 connection failed");
    mysql_close(mysql);
    exit(1);
  }
  myquery(mysql_query(conn, "drop table if exists t1"));
  myquery(mysql_query(conn, "create table t1(f1 int)"));
  myquery(mysql_query(conn, "insert into t1 values(1)"));
  DIE_UNLESS(1 == mysql_affected_rows(conn));
  myquery(mysql_query(conn, "drop table t1"));
  mysql_close(conn);
}

/**
  Bug#29306 Truncated data in MS Access with decimal (3,1) columns in a VIEW
*/

static void test_bug29306()
{
  MYSQL_FIELD *field;
  int rc;
  MYSQL_RES *res;

  DBUG_ENTER("test_bug29306");
  myheader("test_bug29306");

  rc= mysql_query(mysql, "DROP TABLE IF EXISTS tab17557");
  myquery(rc);
  rc= mysql_query(mysql, "DROP VIEW IF EXISTS view17557");
  myquery(rc);
  rc= mysql_query(mysql, "CREATE TABLE tab17557 (dd decimal (3,1))");
  myquery(rc);
  rc= mysql_query(mysql, "CREATE VIEW view17557 as SELECT dd FROM tab17557");
  myquery(rc);
  rc= mysql_query(mysql, "INSERT INTO tab17557 VALUES (7.6)");
  myquery(rc);

  /* Checking the view */
  res= mysql_list_fields(mysql, "view17557", NULL);
  while ((field= mysql_fetch_field(res)))
  {
    if (! opt_silent)
    {
      printf("field name %s\n", field->name);
      printf("field table %s\n", field->table);
      printf("field decimals %d\n", field->decimals);
      if (field->decimals < 1)
        printf("Error! No decimals! \n");
      printf("\n\n");
    }
    DIE_UNLESS(field->decimals == 1);
  }
  mysql_free_result(res);

  rc= mysql_query(mysql, "DROP TABLE tab17557");
  myquery(rc);
  rc= mysql_query(mysql, "DROP VIEW view17557");
  myquery(rc);

  DBUG_VOID_RETURN;
}
/*
  Bug#30472: libmysql doesn't reset charset, insert_id after succ.
  mysql_change_user() call row insertions.
*/

static void bug30472_retrieve_charset_info(MYSQL *con,
                                           char *character_set_name,
                                           char *character_set_client,
                                           char *character_set_results,
                                           char *collation_connection)
{
  MYSQL_RES *rs;
  MYSQL_ROW row;

  /* Get the cached client character set name. */

  strcpy(character_set_name, mysql_character_set_name(con));

  /* Retrieve server character set information. */

  DIE_IF(mysql_query(con, "SHOW VARIABLES LIKE 'character_set_client'"));
  DIE_UNLESS(rs= mysql_store_result(con));
  DIE_UNLESS(row= mysql_fetch_row(rs));
  strcpy(character_set_client, row[1]);
  mysql_free_result(rs);

  DIE_IF(mysql_query(con, "SHOW VARIABLES LIKE 'character_set_results'"));
  DIE_UNLESS(rs= mysql_store_result(con));
  DIE_UNLESS(row= mysql_fetch_row(rs));
  strcpy(character_set_results, row[1]);
  mysql_free_result(rs);

  DIE_IF(mysql_query(con, "SHOW VARIABLES LIKE 'collation_connection'"));
  DIE_UNLESS(rs= mysql_store_result(con));
  DIE_UNLESS(row= mysql_fetch_row(rs));
  strcpy(collation_connection, row[1]);
  mysql_free_result(rs);
}

static void test_bug30472()
{
  MYSQL con;

  char character_set_name_1[MY_CS_NAME_SIZE];
  char character_set_client_1[MY_CS_NAME_SIZE];
  char character_set_results_1[MY_CS_NAME_SIZE];
  char collation_connnection_1[MY_CS_NAME_SIZE];

  char character_set_name_2[MY_CS_NAME_SIZE];
  char character_set_client_2[MY_CS_NAME_SIZE];
  char character_set_results_2[MY_CS_NAME_SIZE];
  char collation_connnection_2[MY_CS_NAME_SIZE];

  char character_set_name_3[MY_CS_NAME_SIZE];
  char character_set_client_3[MY_CS_NAME_SIZE];
  char character_set_results_3[MY_CS_NAME_SIZE];
  char collation_connnection_3[MY_CS_NAME_SIZE];

  char character_set_name_4[MY_CS_NAME_SIZE];
  char character_set_client_4[MY_CS_NAME_SIZE];
  char character_set_results_4[MY_CS_NAME_SIZE];
  char collation_connnection_4[MY_CS_NAME_SIZE];

  /* Create a new connection. */

  DIE_UNLESS(mysql_init(&con));

  DIE_UNLESS(mysql_real_connect(&con,
                                opt_host,
                                opt_user,
                                opt_password,
                                opt_db ? opt_db : "test",
                                opt_port,
                                opt_unix_socket,
                                CLIENT_FOUND_ROWS));

  /* Retrieve character set information. */

  bug30472_retrieve_charset_info(&con,
                                 character_set_name_1,
                                 character_set_client_1,
                                 character_set_results_1,
                                 collation_connnection_1);

  /* Switch client character set. */

  DIE_IF(mysql_set_character_set(&con, "utf8"));

  /* Retrieve character set information. */

  bug30472_retrieve_charset_info(&con,
                                 character_set_name_2,
                                 character_set_client_2,
                                 character_set_results_2,
                                 collation_connnection_2);

  /*
    Check that
      1) character set has been switched and
      2) new character set is different from the original one.
  */

  DIE_UNLESS(strcmp(character_set_name_2, "utf8") == 0);
  DIE_UNLESS(strcmp(character_set_client_2, "utf8") == 0);
  DIE_UNLESS(strcmp(character_set_results_2, "utf8") == 0);
  DIE_UNLESS(strcmp(collation_connnection_2, "utf8_general_ci") == 0);

  DIE_UNLESS(strcmp(character_set_name_1, character_set_name_2) != 0);
  DIE_UNLESS(strcmp(character_set_client_1, character_set_client_2) != 0);
  DIE_UNLESS(strcmp(character_set_results_1, character_set_results_2) != 0);
  DIE_UNLESS(strcmp(collation_connnection_1, collation_connnection_2) != 0);

  /* Call mysql_change_user() with the same username, password, database. */

  DIE_IF(mysql_change_user(&con,
                           opt_user,
                           opt_password,
                           opt_db ? opt_db : "test"));

  /* Retrieve character set information. */

  bug30472_retrieve_charset_info(&con,
                                 character_set_name_3,
                                 character_set_client_3,
                                 character_set_results_3,
                                 collation_connnection_3);

  /* Check that character set information has been reset. */

  DIE_UNLESS(strcmp(character_set_name_1, character_set_name_3) == 0);
  DIE_UNLESS(strcmp(character_set_client_1, character_set_client_3) == 0);
  DIE_UNLESS(strcmp(character_set_results_1, character_set_results_3) == 0);
  DIE_UNLESS(strcmp(collation_connnection_1, collation_connnection_3) == 0);

  /* Change connection-default character set in the client. */

  con.options.charset_name= my_strdup("utf8", MYF(MY_FAE));

  /*
    Call mysql_change_user() in order to check that new connection will
    have UTF8 character set on the client and on the server.
  */

  DIE_IF(mysql_change_user(&con,
                           opt_user,
                           opt_password,
                           opt_db ? opt_db : "test"));

  /* Retrieve character set information. */

  bug30472_retrieve_charset_info(&con,
                                 character_set_name_4,
                                 character_set_client_4,
                                 character_set_results_4,
                                 collation_connnection_4);

  /* Check that we have UTF8 on the server and on the client. */

  DIE_UNLESS(strcmp(character_set_name_4, "utf8") == 0);
  DIE_UNLESS(strcmp(character_set_client_4, "utf8") == 0);
  DIE_UNLESS(strcmp(character_set_results_4, "utf8") == 0);
  DIE_UNLESS(strcmp(collation_connnection_4, "utf8_general_ci") == 0);

  /* That's it. Cleanup. */

  mysql_close(&con);
}

static void bug20023_change_user(MYSQL *con)
{
  DIE_IF(mysql_change_user(con,
                           opt_user,
                           opt_password,
                           opt_db ? opt_db : "test"));
}

static bool query_int_variable(MYSQL *con,
                               const char *var_name,
                               int *var_value)
{
  MYSQL_RES *rs;
  MYSQL_ROW row;

  char query_buffer[MAX_TEST_QUERY_LENGTH];

  bool is_null;

  my_snprintf(query_buffer,
          sizeof (query_buffer),
          "SELECT %s",
          (const char *) var_name);

  DIE_IF(mysql_query(con, query_buffer));
  DIE_UNLESS(rs= mysql_store_result(con));
  DIE_UNLESS(row= mysql_fetch_row(rs));

  is_null= row[0] == NULL;

  if (!is_null)
    *var_value= atoi(row[0]);

  mysql_free_result(rs);

  return is_null;
}

static void test_bug20023()
{
  MYSQL con;

  int sql_big_selects_orig;
  int max_join_size_orig;

  int sql_big_selects_2;
  int sql_big_selects_3;
  int sql_big_selects_4;
  int sql_big_selects_5;

  char query_buffer[MAX_TEST_QUERY_LENGTH];

  /* Create a new connection. */

  DIE_UNLESS(mysql_init(&con));

  DIE_UNLESS(mysql_real_connect(&con,
                                opt_host,
                                opt_user,
                                opt_password,
                                opt_db ? opt_db : "test",
                                opt_port,
                                opt_unix_socket,
                                CLIENT_FOUND_ROWS));

  /***********************************************************************
    Remember original SQL_BIG_SELECTS, MAX_JOIN_SIZE values.
  ***********************************************************************/

  query_int_variable(&con,
                     "@@session.sql_big_selects",
                     &sql_big_selects_orig);

  query_int_variable(&con,
                     "@@global.max_join_size",
                     &max_join_size_orig);

  /***********************************************************************
    Test that COM_CHANGE_USER resets the SQL_BIG_SELECTS to the initial value.
  ***********************************************************************/

  /* Issue COM_CHANGE_USER. */

  bug20023_change_user(&con);

  /* Query SQL_BIG_SELECTS. */

  query_int_variable(&con,
                     "@@session.sql_big_selects",
                     &sql_big_selects_2);

  /* Check that SQL_BIG_SELECTS is reset properly. */

  DIE_UNLESS(sql_big_selects_orig == sql_big_selects_2);

  /***********************************************************************
    Test that if MAX_JOIN_SIZE set to non-default value,
    SQL_BIG_SELECTS will be 0.
  ***********************************************************************/

  /* Set MAX_JOIN_SIZE to some non-default value. */

  DIE_IF(mysql_query(&con, "SET @@global.max_join_size = 10000"));
  DIE_IF(mysql_query(&con, "SET @@session.max_join_size = default"));

  /* Issue COM_CHANGE_USER. */

  bug20023_change_user(&con);

  /* Query SQL_BIG_SELECTS. */

  query_int_variable(&con,
                     "@@session.sql_big_selects",
                     &sql_big_selects_3);

  /* Check that SQL_BIG_SELECTS is 0. */

  DIE_UNLESS(sql_big_selects_3 == 0);

  /***********************************************************************
    Test that if MAX_JOIN_SIZE set to default value,
    SQL_BIG_SELECTS will be 1.
  ***********************************************************************/

  /* Set MAX_JOIN_SIZE to the default value (-1). */

  DIE_IF(mysql_query(&con, "SET @@global.max_join_size = -1"));
  DIE_IF(mysql_query(&con, "SET @@session.max_join_size = default"));

  /* Issue COM_CHANGE_USER. */

  bug20023_change_user(&con);

  /* Query SQL_BIG_SELECTS. */

  query_int_variable(&con,
                     "@@session.sql_big_selects",
                     &sql_big_selects_4);

  /* Check that SQL_BIG_SELECTS is 1. */

  DIE_UNLESS(sql_big_selects_4 == 1);

  /***********************************************************************
    Restore MAX_JOIN_SIZE.
    Check that SQL_BIG_SELECTS will be the original one.
  ***********************************************************************/

  /* Restore MAX_JOIN_SIZE. */

  my_snprintf(query_buffer,
           sizeof (query_buffer),
           "SET @@global.max_join_size = %d",
           (int) max_join_size_orig);

  DIE_IF(mysql_query(&con, query_buffer));
  DIE_IF(mysql_query(&con, "SET @@session.max_join_size = default"));

  /* Issue COM_CHANGE_USER. */

  bug20023_change_user(&con);

  /* Query SQL_BIG_SELECTS. */

  query_int_variable(&con,
                     "@@session.sql_big_selects",
                     &sql_big_selects_5);

  /* Check that SQL_BIG_SELECTS is 1. */

  DIE_UNLESS(sql_big_selects_5 == sql_big_selects_orig);

  /***********************************************************************
    That's it. Cleanup.
  ***********************************************************************/

  mysql_close(&con);
}

static void bug31418_impl()
{
  MYSQL con;

  bool is_null;
  int rc;

  /* Create a new connection. */

  DIE_UNLESS(mysql_init(&con));

  DIE_UNLESS(mysql_real_connect(&con,
                                opt_host,
                                opt_user,
                                opt_password,
                                opt_db ? opt_db : "test",
                                opt_port,
                                opt_unix_socket,
                                CLIENT_FOUND_ROWS));

  /***********************************************************************
    Check that lock is free:
      - IS_FREE_LOCK() should return 1;
      - IS_USED_LOCK() should return NULL;
  ***********************************************************************/

  is_null= query_int_variable(&con,
                              "IS_FREE_LOCK('bug31418')",
                              &rc);
  DIE_UNLESS(!is_null && rc);

  is_null= query_int_variable(&con,
                              "IS_USED_LOCK('bug31418')",
                              &rc);
  DIE_UNLESS(is_null);

  /***********************************************************************
    Acquire lock and check the lock status (the lock must be in use):
      - IS_FREE_LOCK() should return 0;
      - IS_USED_LOCK() should return non-zero thread id;
  ***********************************************************************/

  query_int_variable(&con, "GET_LOCK('bug31418', 1)", &rc);
  DIE_UNLESS(rc);

  is_null= query_int_variable(&con,
                              "IS_FREE_LOCK('bug31418')",
                              &rc);
  DIE_UNLESS(!is_null && !rc);

  is_null= query_int_variable(&con,
                              "IS_USED_LOCK('bug31418')",
                              &rc);
  DIE_UNLESS(!is_null && rc);

  /***********************************************************************
    Issue COM_CHANGE_USER command and check the lock status
    (the lock must be free):
      - IS_FREE_LOCK() should return 1;
      - IS_USED_LOCK() should return NULL;
  **********************************************************************/

  bug20023_change_user(&con);

  is_null= query_int_variable(&con,
                              "IS_FREE_LOCK('bug31418')",
                              &rc);
  DIE_UNLESS(!is_null && rc);

  is_null= query_int_variable(&con,
                              "IS_USED_LOCK('bug31418')",
                              &rc);
  DIE_UNLESS(is_null);

  /***********************************************************************
   That's it. Cleanup.
  ***********************************************************************/

  mysql_close(&con);
}

static void test_bug31418()
{
  /* Run test case for BUG#31418 for three different connections. */

  bug31418_impl();

  bug31418_impl();

  bug31418_impl();
}



/**
  Bug#31669 Buffer overflow in mysql_change_user()
*/

#define LARGE_BUFFER_SIZE 2048

static void test_bug31669()
{
  int rc;
  static char buff[LARGE_BUFFER_SIZE+1];
#ifndef EMBEDDED_LIBRARY
  static char user[USERNAME_CHAR_LENGTH+1];
  static char db[NAME_CHAR_LEN+1];
  static char query[LARGE_BUFFER_SIZE*2];
#endif

  DBUG_ENTER("test_bug31669");
  myheader("test_bug31669");

  rc= mysql_change_user(mysql, NULL, NULL, NULL);
  DIE_UNLESS(rc);

  rc= mysql_change_user(mysql, "", "", "");
  DIE_UNLESS(rc);

  memset(buff, 'a', sizeof(buff));

  rc= mysql_change_user(mysql, buff, buff, buff);
  DIE_UNLESS(rc);

  rc = mysql_change_user(mysql, opt_user, opt_password, current_db);
  DIE_UNLESS(!rc);

#ifndef EMBEDDED_LIBRARY
  memset(db, 'a', sizeof(db));
  db[NAME_CHAR_LEN]= 0;
  strxmov(query, "CREATE DATABASE IF NOT EXISTS ", db, NullS);
  rc= mysql_query(mysql, query);
  myquery(rc);

  memset(user, 'b', sizeof(user));
  user[USERNAME_CHAR_LENGTH]= 0;
  memset(buff, 'c', sizeof(buff));
  buff[LARGE_BUFFER_SIZE]= 0;
  strxmov(query, "GRANT ALL PRIVILEGES ON *.* TO '", user, "'@'%' IDENTIFIED BY "
                 "'", buff, "' WITH GRANT OPTION", NullS);
  rc= mysql_query(mysql, query);
  myquery(rc);

  rc= mysql_query(mysql, "FLUSH PRIVILEGES");
  myquery(rc);

  rc= mysql_change_user(mysql, user, buff, db);
  DIE_UNLESS(!rc);

  user[USERNAME_CHAR_LENGTH-1]= 'a';
  rc= mysql_change_user(mysql, user, buff, db);
  DIE_UNLESS(rc);

  user[USERNAME_CHAR_LENGTH-1]= 'b';
  buff[LARGE_BUFFER_SIZE-1]= 'd';
  rc= mysql_change_user(mysql, user, buff, db);
  DIE_UNLESS(rc);

  buff[LARGE_BUFFER_SIZE-1]= 'c';
  db[NAME_CHAR_LEN-1]= 'e';
  rc= mysql_change_user(mysql, user, buff, db);
  DIE_UNLESS(rc);

  db[NAME_CHAR_LEN-1]= 'a';
  rc= mysql_change_user(mysql, user, buff, db);
  DIE_UNLESS(!rc);

  rc= mysql_change_user(mysql, user + 1, buff + 1, db + 1);
  DIE_UNLESS(rc);

  rc = mysql_change_user(mysql, opt_user, opt_password, current_db);
  DIE_UNLESS(!rc);

  strxmov(query, "DROP DATABASE ", db, NullS);
  rc= mysql_query(mysql, query);
  myquery(rc);

  strxmov(query, "DELETE FROM mysql.user WHERE User='", user, "'", NullS);
  rc= mysql_query(mysql, query);
  myquery(rc);
  DIE_UNLESS(mysql_affected_rows(mysql) == 1);
#endif

  DBUG_VOID_RETURN;
}

/*
  Read and parse arguments and MySQL options from my.cnf
*/

static const char *client_test_load_default_groups[]= { "client", 0 };
static char **defaults_argv;

static struct my_option client_test_long_options[] =
{
  {"basedir", 'b', "Basedir for tests.", (uchar**) &opt_basedir,
   (uchar**) &opt_basedir, 0, GET_STR, REQUIRED_ARG, 0, 0, 0, 0, 0, 0},
  {"count", 't', "Number of times test to be executed", (uchar **) &opt_count,
   (uchar **) &opt_count, 0, GET_UINT, REQUIRED_ARG, 1, 0, 0, 0, 0, 0},
  {"database", 'D', "Database to use", (uchar **) &opt_db, (uchar **) &opt_db,
   0, GET_STR_ALLOC, REQUIRED_ARG, 0, 0, 0, 0, 0, 0},
  {"debug", '#', "Output debug log", (uchar**) &default_dbug_option,
   (uchar**) &default_dbug_option, 0, GET_STR, OPT_ARG, 0, 0, 0, 0, 0, 0},
  {"help", '?', "Display this help and exit", 0, 0, 0, GET_NO_ARG, NO_ARG, 0,
   0, 0, 0, 0, 0},
  {"host", 'h', "Connect to host", (uchar **) &opt_host, (uchar **) &opt_host,
   0, GET_STR_ALLOC, REQUIRED_ARG, 0, 0, 0, 0, 0, 0},
  {"password", 'p',
   "Password to use when connecting to server. If password is not given it's asked from the tty.",
   0, 0, 0, GET_STR, OPT_ARG, 0, 0, 0, 0, 0, 0},
  {"port", 'P', "Port number to use for connection or 0 for default to, in "
   "order of preference, my.cnf, $MYSQL_TCP_PORT, "
#if MYSQL_PORT_DEFAULT == 0
   "/etc/services, "
#endif
   "built-in default (" STRINGIFY_ARG(MYSQL_PORT) ").",
   (uchar **) &opt_port,
   (uchar **) &opt_port, 0, GET_UINT, REQUIRED_ARG, 0, 0, 0, 0, 0, 0},
  {"server-arg", 'A', "Send embedded server this as a parameter.",
   0, 0, 0, GET_STR, REQUIRED_ARG, 0, 0, 0, 0, 0, 0},
  {"show-tests", 'T', "Show all tests' names", 0, 0, 0, GET_NO_ARG, NO_ARG,
   0, 0, 0, 0, 0, 0},
  {"silent", 's', "Be more silent", 0, 0, 0, GET_NO_ARG, NO_ARG, 0, 0, 0, 0, 0,
   0},
  {"socket", 'S', "Socket file to use for connection",
   (uchar **) &opt_unix_socket, (uchar **) &opt_unix_socket, 0, GET_STR,
   REQUIRED_ARG, 0, 0, 0, 0, 0, 0},
  {"testcase", 'c',
   "May disable some code when runs as mysql-test-run testcase.",
   0, 0, 0, GET_NO_ARG, NO_ARG, 0, 0, 0, 0, 0, 0},
#ifndef DONT_ALLOW_USER_CHANGE
  {"user", 'u', "User for login if not current user", (uchar **) &opt_user,
   (uchar **) &opt_user, 0, GET_STR, REQUIRED_ARG, 0, 0, 0, 0, 0, 0},
#endif
  {"vardir", 'v', "Data dir for tests.", (uchar**) &opt_vardir,
   (uchar**) &opt_vardir, 0, GET_STR, REQUIRED_ARG, 0, 0, 0, 0, 0, 0},
  {"getopt-ll-test", 'g', "Option for testing bug in getopt library",
   (uchar **) &opt_getopt_ll_test, (uchar **) &opt_getopt_ll_test, 0,
   GET_LL, REQUIRED_ARG, 0, 0, LONGLONG_MAX, 0, 0, 0},
  { 0, 0, 0, 0, 0, 0, GET_NO_ARG, NO_ARG, 0, 0, 0, 0, 0, 0}
};


static void usage(void)
{
  /* show the usage string when the user asks for this */
  putc('\n', stdout);
  printf("%s  Ver %s Distrib %s, for %s (%s)\n",
	 my_progname, VER, MYSQL_SERVER_VERSION, SYSTEM_TYPE, MACHINE_TYPE);
  puts("By Monty, Venu, Kent and others\n");
  printf("\
Copyright (C) 2002-2004 MySQL AB\n\
This software comes with ABSOLUTELY NO WARRANTY. This is free software,\n\
and you are welcome to modify and redistribute it under the GPL license\n");
  printf("Usage: %s [OPTIONS] [TESTNAME1 TESTNAME2...]\n", my_progname);
  my_print_help(client_test_long_options);
  print_defaults("my", client_test_load_default_groups);
  my_print_variables(client_test_long_options);
}


static struct my_tests_st my_tests[]= {
  { "test_view_sp_list_fields", test_view_sp_list_fields},
  { "client_query", client_query },
  { "test_prepare_insert_update", test_prepare_insert_update},
#if NOT_YET_WORKING
  { "test_drop_temp", test_drop_temp },
#endif
  { "test_fetch_seek", test_fetch_seek },
  { "test_fetch_nobuffs", test_fetch_nobuffs },
  { "test_open_direct", test_open_direct },
  { "test_fetch_null", test_fetch_null },
  { "test_ps_null_param", test_ps_null_param },
  { "test_fetch_date", test_fetch_date },
  { "test_fetch_str", test_fetch_str },
  { "test_fetch_long", test_fetch_long },
  { "test_fetch_short", test_fetch_short },
  { "test_fetch_tiny", test_fetch_tiny },
  { "test_fetch_bigint", test_fetch_bigint },
  { "test_fetch_float", test_fetch_float },
  { "test_fetch_double", test_fetch_double },
  { "test_bind_result_ext", test_bind_result_ext },
  { "test_bind_result_ext1", test_bind_result_ext1 },
  { "test_select_direct", test_select_direct },
  { "test_select_prepare", test_select_prepare },
  { "test_select", test_select },
  { "test_select_version", test_select_version },
  { "test_ps_conj_select", test_ps_conj_select },
  { "test_select_show_table", test_select_show_table },
  { "test_func_fields", test_func_fields },
  { "test_long_data", test_long_data },
  { "test_insert", test_insert },
  { "test_set_variable", test_set_variable },
  { "test_select_show", test_select_show },
  { "test_prepare_noparam", test_prepare_noparam },
  { "test_bind_result", test_bind_result },
  { "test_prepare_simple", test_prepare_simple },
  { "test_prepare", test_prepare },
  { "test_null", test_null },
  { "test_debug_example", test_debug_example },
  { "test_update", test_update },
  { "test_simple_update", test_simple_update },
  { "test_simple_delete", test_simple_delete },
  { "test_double_compare", test_double_compare },
  { "client_store_result", client_store_result },
  { "client_use_result", client_use_result },
  { "test_tran_bdb", test_tran_bdb },
  { "test_tran_innodb", test_tran_innodb },
  { "test_prepare_ext", test_prepare_ext },
  { "test_prepare_syntax", test_prepare_syntax },
  { "test_field_names", test_field_names },
  { "test_field_flags", test_field_flags },
  { "test_long_data_str", test_long_data_str },
  { "test_long_data_str1", test_long_data_str1 },
  { "test_long_data_bin", test_long_data_bin },
  { "test_warnings", test_warnings },
  { "test_errors", test_errors },
  { "test_prepare_resultset", test_prepare_resultset },
  { "test_stmt_close", test_stmt_close },
  { "test_prepare_field_result", test_prepare_field_result },
  { "test_multi_stmt", test_multi_stmt },
  { "test_multi_statements", test_multi_statements },
  { "test_prepare_multi_statements", test_prepare_multi_statements },
  { "test_store_result", test_store_result },
  { "test_store_result1", test_store_result1 },
  { "test_store_result2", test_store_result2 },
  { "test_subselect", test_subselect },
  { "test_date", test_date },
  { "test_date_date", test_date_date },
  { "test_date_time", test_date_time },
  { "test_date_ts", test_date_ts },
  { "test_date_dt", test_date_dt },
  { "test_prepare_alter", test_prepare_alter },
  { "test_manual_sample", test_manual_sample },
  { "test_pure_coverage", test_pure_coverage },
  { "test_buffers", test_buffers },
  { "test_ushort_bug", test_ushort_bug },
  { "test_sshort_bug", test_sshort_bug },
  { "test_stiny_bug", test_stiny_bug },
  { "test_field_misc", test_field_misc },
  { "test_set_option", test_set_option },
#ifndef EMBEDDED_LIBRARY
  { "test_prepare_grant", test_prepare_grant },
#endif
  { "test_frm_bug", test_frm_bug },
  { "test_explain_bug", test_explain_bug },
  { "test_decimal_bug", test_decimal_bug },
  { "test_nstmts", test_nstmts },
  { "test_logs;", test_logs },
  { "test_cuted_rows", test_cuted_rows },
  { "test_fetch_offset", test_fetch_offset },
  { "test_fetch_column", test_fetch_column },
  { "test_mem_overun", test_mem_overun },
  { "test_list_fields", test_list_fields },
  { "test_free_result", test_free_result },
  { "test_free_store_result", test_free_store_result },
  { "test_sqlmode", test_sqlmode },
  { "test_ts", test_ts },
  { "test_bug1115", test_bug1115 },
  { "test_bug1180", test_bug1180 },
  { "test_bug1500", test_bug1500 },
  { "test_bug1644", test_bug1644 },
  { "test_bug1946", test_bug1946 },
  { "test_bug2248", test_bug2248 },
  { "test_parse_error_and_bad_length", test_parse_error_and_bad_length },
  { "test_bug2247", test_bug2247 },
  { "test_subqueries", test_subqueries },
  { "test_bad_union", test_bad_union },
  { "test_distinct", test_distinct },
  { "test_subqueries_ref", test_subqueries_ref },
  { "test_union", test_union },
  { "test_bug3117", test_bug3117 },
  { "test_join", test_join },
  { "test_selecttmp", test_selecttmp },
  { "test_create_drop", test_create_drop },
  { "test_rename", test_rename },
  { "test_do_set", test_do_set },
  { "test_multi", test_multi },
  { "test_insert_select", test_insert_select },
  { "test_bind_nagative", test_bind_nagative },
  { "test_derived", test_derived },
  { "test_xjoin", test_xjoin },
  { "test_bug3035", test_bug3035 },
  { "test_union2", test_union2 },
  { "test_bug1664", test_bug1664 },
  { "test_union_param", test_union_param },
  { "test_order_param", test_order_param },
  { "test_ps_i18n", test_ps_i18n },
  { "test_bug3796", test_bug3796 },
  { "test_bug4026", test_bug4026 },
  { "test_bug4079", test_bug4079 },
  { "test_bug4236", test_bug4236 },
  { "test_bug4030", test_bug4030 },
  { "test_bug5126", test_bug5126 },
  { "test_bug4231", test_bug4231 },
  { "test_bug5399", test_bug5399 },
  { "test_bug5194", test_bug5194 },
  { "test_bug5315", test_bug5315 },
  { "test_bug6049", test_bug6049 },
  { "test_bug6058", test_bug6058 },
  { "test_bug6059", test_bug6059 },
  { "test_bug6046", test_bug6046 },
  { "test_bug6081", test_bug6081 },
  { "test_bug6096", test_bug6096 },
  { "test_datetime_ranges", test_datetime_ranges },
  { "test_bug4172", test_bug4172 },
  { "test_conversion", test_conversion },
  { "test_rewind", test_rewind },
  { "test_bug6761", test_bug6761 },
  { "test_view", test_view },
  { "test_view_where", test_view_where },
  { "test_view_2where", test_view_2where },
  { "test_view_star", test_view_star },
  { "test_view_insert", test_view_insert },
  { "test_left_join_view", test_left_join_view },
  { "test_view_insert_fields", test_view_insert_fields },
  { "test_basic_cursors", test_basic_cursors },
  { "test_cursors_with_union", test_cursors_with_union },
  { "test_cursors_with_procedure", test_cursors_with_procedure },
  { "test_truncation", test_truncation },
  { "test_truncation_option", test_truncation_option },
  { "test_client_character_set", test_client_character_set },
  { "test_bug8330", test_bug8330 },
  { "test_bug7990", test_bug7990 },
  { "test_bug8378", test_bug8378 },
  { "test_bug8722", test_bug8722 },
  { "test_bug8880", test_bug8880 },
  { "test_bug9159", test_bug9159 },
  { "test_bug9520", test_bug9520 },
  { "test_bug9478", test_bug9478 },
  { "test_bug9643", test_bug9643 },
  { "test_bug10729", test_bug10729 },
  { "test_bug11111", test_bug11111 },
  { "test_bug9992", test_bug9992 },
  { "test_bug10736", test_bug10736 },
  { "test_bug10794", test_bug10794 },
  { "test_bug11172", test_bug11172 },
  { "test_bug11656", test_bug11656 },
  { "test_bug10214", test_bug10214 },
  { "test_bug9735", test_bug9735 },
  { "test_bug11183", test_bug11183 },
  { "test_bug11037", test_bug11037 },
  { "test_bug10760", test_bug10760 },
  { "test_bug12001", test_bug12001 },
  { "test_bug11718", test_bug11718 },
  { "test_bug12925", test_bug12925 },
  { "test_bug11909", test_bug11909 },
  { "test_bug11901", test_bug11901 },
  { "test_bug11904", test_bug11904 },
  { "test_bug12243", test_bug12243 },
  { "test_bug14210", test_bug14210 },
  { "test_bug13488", test_bug13488 },
  { "test_bug13524", test_bug13524 },
  { "test_bug14845", test_bug14845 },
  { "test_opt_reconnect", test_opt_reconnect },
  { "test_bug15510", test_bug15510},
#ifndef EMBEDDED_LIBRARY
  { "test_bug12744", test_bug12744 },
#endif
  { "test_bug16143", test_bug16143 },
  { "test_bug16144", test_bug16144 },
  { "test_bug15613", test_bug15613 },
  { "test_bug20152", test_bug20152 },
  { "test_bug14169", test_bug14169 },
  { "test_bug17667", test_bug17667 },
  { "test_bug15752", test_bug15752 },
  { "test_mysql_insert_id", test_mysql_insert_id },
  { "test_bug19671", test_bug19671 },
  { "test_bug21206", test_bug21206 },
  { "test_bug21726", test_bug21726 },
  { "test_bug15518", test_bug15518 },
  { "test_bug23383", test_bug23383 },
  { "test_bug21635", test_bug21635 },
  { "test_status",   test_status   },
  { "test_bug24179", test_bug24179 },
  { "test_ps_query_cache", test_ps_query_cache },
  { "test_bug28075", test_bug28075 },
  { "test_bug27876", test_bug27876 },
  { "test_bug28505", test_bug28505 },
  { "test_bug28934", test_bug28934 },
  { "test_bug27592", test_bug27592 },
  { "test_bug29948", test_bug29948 },
  { "test_bug29687", test_bug29687 },
  { "test_bug29692", test_bug29692 },
  { "test_bug29306", test_bug29306 },
  { "test_change_user", test_change_user },
  { "test_bug30472", test_bug30472 },
  { "test_bug20023", test_bug20023 },
  { "test_bug31418", test_bug31418 },
  { "test_bug31669", test_bug31669 },
  { 0, 0 }
};


static my_bool
get_one_option(int optid, const struct my_option *opt __attribute__((unused)),
               char *argument)
{
  switch (optid) {
  case '#':
    DBUG_PUSH(argument ? argument : default_dbug_option);
    break;
  case 'c':
    opt_testcase = 1;
    break;
  case 'p':
    if (argument)
    {
      char *start=argument;
      my_free(opt_password, MYF(MY_ALLOW_ZERO_PTR));
      opt_password= my_strdup(argument, MYF(MY_FAE));
      while (*argument) *argument++= 'x';               /* Destroy argument */
      if (*start)
        start[1]=0;
    }
    else
      tty_password= 1;
    break;
  case 's':
    if (argument == disabled_my_option)
      opt_silent= 0;
    else
      opt_silent++;
    break;
  case 'A':
    /*
      When the embedded server is being tested, the test suite needs to be
      able to pass command-line arguments to the embedded server so it can
      locate the language files and data directory. The test suite
      (mysql-test-run) never uses config files, just command-line options.
    */
    if (!embedded_server_arg_count)
    {
      embedded_server_arg_count= 1;
      embedded_server_args[0]= (char*) "";
    }
    if (embedded_server_arg_count == MAX_SERVER_ARGS-1 ||
        !(embedded_server_args[embedded_server_arg_count++]=
          my_strdup(argument, MYF(MY_FAE))))
    {
      DIE("Can't use server argument");
    }
    break;
  case 'T':
    {
      struct my_tests_st *fptr;
      
      printf("All possible test names:\n\n");
      for (fptr= my_tests; fptr->name; fptr++)
	printf("%s\n", fptr->name);
      exit(0);
      break;
    }
  case '?':
  case 'I':                                     /* Info */
    usage();
    exit(0);
    break;
  }
  return 0;
}

static void get_options(int *argc, char ***argv)
{
  int ho_error;

  if ((ho_error= handle_options(argc, argv, client_test_long_options,
                                get_one_option)))
    exit(ho_error);

  if (tty_password)
    opt_password= get_tty_password(NullS);
  return;
}

/*
  Print the test output on successful execution before exiting
*/

static void print_test_output()
{
  if (opt_silent < 3)
  {
    fprintf(stdout, "\n\n");
    fprintf(stdout, "All '%d' tests were successful (in '%d' iterations)",
            test_count-1, opt_count);
    fprintf(stdout, "\n  Total execution time: %g SECS", total_time);
    if (opt_count > 1)
      fprintf(stdout, " (Avg: %g SECS)", total_time/opt_count);

    fprintf(stdout, "\n\n!!! SUCCESS !!!\n");
  }
}

/***************************************************************************
  main routine
***************************************************************************/


int main(int argc, char **argv)
{
  struct my_tests_st *fptr;

  MY_INIT(argv[0]);

  load_defaults("my", client_test_load_default_groups, &argc, &argv);
  defaults_argv= argv;
  get_options(&argc, &argv);

  if (mysql_server_init(embedded_server_arg_count,
                        embedded_server_args,
                        (char**) embedded_server_groups))
    DIE("Can't initialize MySQL server");

  client_connect(0);       /* connect to server */

  total_time= 0;
  for (iter_count= 1; iter_count <= opt_count; iter_count++)
  {
    /* Start of tests */
    test_count= 1;
    start_time= time((time_t *)0);
    if (!argc)
    {
      for (fptr= my_tests; fptr->name; fptr++)
	(*fptr->function)();	
    }
    else
    {
      for ( ; *argv ; argv++)
      {
	for (fptr= my_tests; fptr->name; fptr++)
	{
	  if (!strcmp(fptr->name, *argv))
	  {
	    (*fptr->function)();
	    break;
	  }
	}
	if (!fptr->name)
	{
	  fprintf(stderr, "\n\nGiven test not found: '%s'\n", *argv);
	  fprintf(stderr, "See legal test names with %s -T\n\nAborting!\n",
		  my_progname);
	  client_disconnect();
	  free_defaults(defaults_argv);
	  exit(1);
	}
      }
    }

    end_time= time((time_t *)0);
    total_time+= difftime(end_time, start_time);

    /* End of tests */
  }

  client_disconnect();    /* disconnect from server */

  free_defaults(defaults_argv);
  print_test_output();

  while (embedded_server_arg_count > 1)
    my_free(embedded_server_args[--embedded_server_arg_count],MYF(0));

  mysql_server_end();

  my_end(0);

  exit(0);
}<|MERGE_RESOLUTION|>--- conflicted
+++ resolved
@@ -15851,31 +15851,6 @@
 
 /*
   Ensure we execute the status code while testing
-<<<<<<< HEAD
-=======
-*/
-
-static void test_status()
-{
-  const char *status;
-  DBUG_ENTER("test_status");
-  myheader("test_status");
-
-  if (!(status= mysql_stat(mysql)))
-  {
-    myerror("mysql_stat failed");                 /* purecov: inspected */
-    die(__FILE__, __LINE__, "mysql_stat failed"); /* purecov: inspected */
-  }
-  DBUG_VOID_RETURN;
-}
-
-/*
-  Bug#21726: Incorrect result with multiple invocations of
-  LAST_INSERT_ID
-
-  Test that client gets updated value of insert_id on UPDATE that uses
-  LAST_INSERT_ID(expr).
->>>>>>> e7efc057
 */
 
 static void test_status()
