/* Copyright (C) 2000 MySQL AB

   This program is free software; you can redistribute it and/or modify
   it under the terms of the GNU General Public License as published by
   the Free Software Foundation; version 2 of the License.

   This program is distributed in the hope that it will be useful,
   but WITHOUT ANY WARRANTY; without even the implied warranty of
   MERCHANTABILITY or FITNESS FOR A PARTICULAR PURPOSE.  See the
   GNU General Public License for more details.

   You should have received a copy of the GNU General Public License
   along with this program; if not, write to the Free Software
   Foundation, Inc., 59 Temple Place, Suite 330, Boston, MA  02111-1307  USA */

/* This file is originally from the mysql distribution. Coded by monty */

#ifdef USE_PRAGMA_IMPLEMENTATION
#pragma implementation				// gcc: Class implementation
#endif

#include <my_global.h>
#include <my_sys.h>
#include <m_string.h>
#include <m_ctype.h>
#ifdef HAVE_FCONVERT
#include <floatingpoint.h>
#endif

/*
  The following extern declarations are ok as these are interface functions
  required by the string function
*/

extern uchar* sql_alloc(unsigned size);
extern void sql_element_free(void *ptr);

#include "sql_string.h"

/*****************************************************************************
** String functions
*****************************************************************************/

bool String::real_alloc(uint32 arg_length)
{
  arg_length=ALIGN_SIZE(arg_length+1);
  str_length=0;
  if (Alloced_length < arg_length)
  {
    free();
    if (!(Ptr=(char*) my_malloc(arg_length,MYF(MY_WME))))
      return TRUE;
    Alloced_length=arg_length;
    alloced=1;
  }
  Ptr[0]=0;
  return FALSE;
}


/*
** Check that string is big enough. Set string[alloc_length] to 0
** (for C functions)
*/

bool String::realloc(uint32 alloc_length)
{
  uint32 len=ALIGN_SIZE(alloc_length+1);
  if (Alloced_length < len)
  {
    char *new_ptr;
    if (alloced)
    {
      if ((new_ptr= (char*) my_realloc(Ptr,len,MYF(MY_WME))))
      {
	Ptr=new_ptr;
	Alloced_length=len;
      }
      else
	return TRUE;				// Signal error
    }
    else if ((new_ptr= (char*) my_malloc(len,MYF(MY_WME))))
    {
      if (str_length)				// Avoid bugs in memcpy on AIX
	memcpy(new_ptr,Ptr,str_length);
      new_ptr[str_length]=0;
      Ptr=new_ptr;
      Alloced_length=len;
      alloced=1;
    }
    else
      return TRUE;			// Signal error
  }
  Ptr[alloc_length]=0;			// This make other funcs shorter
  return FALSE;
}

bool String::set_int(longlong num, bool unsigned_flag, CHARSET_INFO *cs)
{
  uint l=20*cs->mbmaxlen+1;
  int base= unsigned_flag ? 10 : -10;

  if (alloc(l))
    return TRUE;
  str_length=(uint32) (cs->cset->longlong10_to_str)(cs,Ptr,l,base,num);
  str_charset=cs;
  return FALSE;
}

bool String::set_real(double num,uint decimals, CHARSET_INFO *cs)
{
  char buff[FLOATING_POINT_BUFFER];
  uint dummy_errors;
  size_t len;

  str_charset=cs;
  if (decimals >= NOT_FIXED_DEC)
  {
    len= my_gcvt(num, MY_GCVT_ARG_DOUBLE, sizeof(buff) - 1, buff, NULL);
    return copy(buff, len, &my_charset_latin1, cs, &dummy_errors);
  }
  len= my_fcvt(num, decimals, buff, NULL);
  return copy(buff, (uint32) len, &my_charset_latin1, cs,
              &dummy_errors);
}


bool String::copy()
{
  if (!alloced)
  {
    Alloced_length=0;				// Force realloc
    return realloc(str_length);
  }
  return FALSE;
}

bool String::copy(const String &str)
{
  if (alloc(str.str_length))
    return TRUE;
  str_length=str.str_length;
  bmove(Ptr,str.Ptr,str_length);		// May be overlapping
  Ptr[str_length]=0;
  str_charset=str.str_charset;
  return FALSE;
}

bool String::copy(const char *str,uint32 arg_length, CHARSET_INFO *cs)
{
  if (alloc(arg_length))
    return TRUE;
  if ((str_length=arg_length))
    memcpy(Ptr,str,arg_length);
  Ptr[arg_length]=0;
  str_charset=cs;
  return FALSE;
}


/*
  Checks that the source string can be just copied to the destination string
  without conversion.

  SYNPOSIS

  needs_conversion()
  arg_length		Length of string to copy.
  from_cs		Character set to copy from
  to_cs			Character set to copy to
  uint32 *offset	Returns number of unaligned characters.

  RETURN
   0  No conversion needed
   1  Either character set conversion or adding leading  zeros
      (e.g. for UCS-2) must be done

  NOTE
  to_cs may be NULL for "no conversion" if the system variable
  character_set_results is NULL.
*/

bool String::needs_conversion(uint32 arg_length,
			      CHARSET_INFO *from_cs,
			      CHARSET_INFO *to_cs,
			      uint32 *offset)
{
  *offset= 0;
  if (!to_cs ||
      (to_cs == &my_charset_bin) || 
      (to_cs == from_cs) ||
      my_charset_same(from_cs, to_cs) ||
      ((from_cs == &my_charset_bin) &&
       (!(*offset=(arg_length % to_cs->mbminlen)))))
    return FALSE;
  return TRUE;
}


/*
  Copy a multi-byte character sets with adding leading zeros.

  SYNOPSIS

  copy_aligned()
  str			String to copy
  arg_length		Length of string. This should NOT be dividable with
			cs->mbminlen.
  offset		arg_length % cs->mb_minlength
  cs			Character set for 'str'

  NOTES
    For real multi-byte, ascii incompatible charactser sets,
    like UCS-2, add leading zeros if we have an incomplete character.
    Thus, 
      SELECT _ucs2 0xAA 
    will automatically be converted into
      SELECT _ucs2 0x00AA

  RETURN
    0  ok
    1  error
*/

bool String::copy_aligned(const char *str,uint32 arg_length, uint32 offset,
			  CHARSET_INFO *cs)
{
  /* How many bytes are in incomplete character */
  offset= cs->mbmaxlen - offset; /* How many zeros we should prepend */
  DBUG_ASSERT(offset && offset != cs->mbmaxlen);

  uint32 aligned_length= arg_length + offset;
  if (alloc(aligned_length))
    return TRUE;
  
  /*
    Note, this is only safe for big-endian UCS-2.
    If we add little-endian UCS-2 sometimes, this code
    will be more complicated. But it's OK for now.
  */
  bzero((char*) Ptr, offset);
  memcpy(Ptr + offset, str, arg_length);
  Ptr[aligned_length]=0;
  /* str_length is always >= 0 as arg_length is != 0 */
  str_length= aligned_length;
  str_charset= cs;
  return FALSE;
}


bool String::set_or_copy_aligned(const char *str,uint32 arg_length,
				 CHARSET_INFO *cs)
{
  /* How many bytes are in incomplete character */
  uint32 offset= (arg_length % cs->mbminlen); 
  
  if (!offset) /* All characters are complete, just copy */
  {
    set(str, arg_length, cs);
    return FALSE;
  }
  return copy_aligned(str, arg_length, offset, cs);
}

	/* Copy with charset conversion */

bool String::copy(const char *str, uint32 arg_length,
		  CHARSET_INFO *from_cs, CHARSET_INFO *to_cs, uint *errors)
{
  uint32 offset;
  if (!needs_conversion(arg_length, from_cs, to_cs, &offset))
  {
    *errors= 0;
    return copy(str, arg_length, to_cs);
  }
  if ((from_cs == &my_charset_bin) && offset)
  {
    *errors= 0;
    return copy_aligned(str, arg_length, offset, to_cs);
  }
  uint32 new_length= to_cs->mbmaxlen*arg_length;
  if (alloc(new_length))
    return TRUE;
  str_length=copy_and_convert((char*) Ptr, new_length, to_cs,
                              str, arg_length, from_cs, errors);
  str_charset=to_cs;
  return FALSE;
}


/*
  Set a string to the value of a latin1-string, keeping the original charset
  
  SYNOPSIS
    copy_or_set()
    str			String of a simple charset (latin1)
    arg_length		Length of string

  IMPLEMENTATION
    If string object is of a simple character set, set it to point to the
    given string.
    If not, make a copy and convert it to the new character set.

  RETURN
    0	ok
    1	Could not allocate result buffer

*/

bool String::set_ascii(const char *str, uint32 arg_length)
{
  if (str_charset->mbminlen == 1)
  {
    set(str, arg_length, str_charset);
    return 0;
  }
  uint dummy_errors;
  return copy(str, arg_length, &my_charset_latin1, str_charset, &dummy_errors);
}


/* This is used by mysql.cc */

bool String::fill(uint32 max_length,char fill_char)
{
  if (str_length > max_length)
    Ptr[str_length=max_length]=0;
  else
  {
    if (realloc(max_length))
      return TRUE;
    bfill(Ptr+str_length,max_length-str_length,fill_char);
    str_length=max_length;
  }
  return FALSE;
}

void String::strip_sp()
{
   while (str_length && my_isspace(str_charset,Ptr[str_length-1]))
    str_length--;
}

bool String::append(const String &s)
{
  if (s.length())
  {
    if (realloc(str_length+s.length()))
      return TRUE;
    memcpy(Ptr+str_length,s.ptr(),s.length());
    str_length+=s.length();
  }
  return FALSE;
}


/*
  Append an ASCII string to the a string of the current character set
*/

bool String::append(const char *s,uint32 arg_length)
{
  if (!arg_length)
    return FALSE;

  /*
    For an ASCII incompatible string, e.g. UCS-2, we need to convert
  */
  if (str_charset->mbminlen > 1)
  {
    uint32 add_length=arg_length * str_charset->mbmaxlen;
    uint dummy_errors;
    if (realloc(str_length+ add_length))
      return TRUE;
    str_length+= copy_and_convert(Ptr+str_length, add_length, str_charset,
				  s, arg_length, &my_charset_latin1,
                                  &dummy_errors);
    return FALSE;
  }

  /*
    For an ASCII compatinble string we can just append.
  */
  if (realloc(str_length+arg_length))
    return TRUE;
  memcpy(Ptr+str_length,s,arg_length);
  str_length+=arg_length;
  return FALSE;
}


/*
  Append a 0-terminated ASCII string
*/

bool String::append(const char *s)
{
  return append(s, strlen(s));
}


/*
  Append a string in the given charset to the string
  with character set recoding
*/

bool String::append(const char *s,uint32 arg_length, CHARSET_INFO *cs)
{
  uint32 dummy_offset;
  
  if (needs_conversion(arg_length, cs, str_charset, &dummy_offset))
  {
    uint32 add_length= arg_length / cs->mbminlen * str_charset->mbmaxlen;
    uint dummy_errors;
    if (realloc(str_length + add_length)) 
      return TRUE;
    str_length+= copy_and_convert(Ptr+str_length, add_length, str_charset,
				  s, arg_length, cs, &dummy_errors);
  }
  else
  {
    if (realloc(str_length + arg_length)) 
      return TRUE;
    memcpy(Ptr + str_length, s, arg_length);
    str_length+= arg_length;
  }
  return FALSE;
}


#ifdef TO_BE_REMOVED
bool String::append(FILE* file, uint32 arg_length, myf my_flags)
{
  if (realloc(str_length+arg_length))
    return TRUE;
  if (my_fread(file, (uchar*) Ptr + str_length, arg_length, my_flags))
  {
    shrink(str_length);
    return TRUE;
  }
  str_length+=arg_length;
  return FALSE;
}
#endif

bool String::append(IO_CACHE* file, uint32 arg_length)
{
  if (realloc(str_length+arg_length))
    return TRUE;
  if (my_b_read(file, (uchar*) Ptr + str_length, arg_length))
  {
    shrink(str_length);
    return TRUE;
  }
  str_length+=arg_length;
  return FALSE;
}

bool String::append_with_prefill(const char *s,uint32 arg_length,
		 uint32 full_length, char fill_char)
{
  int t_length= arg_length > full_length ? arg_length : full_length;

  if (realloc(str_length + t_length))
    return TRUE;
  t_length= full_length - arg_length;
  if (t_length > 0)
  {
    bfill(Ptr+str_length, t_length, fill_char);
    str_length=str_length + t_length;
  }
  append(s, arg_length);
  return FALSE;
}

uint32 String::numchars()
{
  return str_charset->cset->numchars(str_charset, Ptr, Ptr+str_length);
}

int String::charpos(int i,uint32 offset)
{
  if (i <= 0)
    return i;
  return str_charset->cset->charpos(str_charset,Ptr+offset,Ptr+str_length,i);
}

int String::strstr(const String &s,uint32 offset)
{
  if (s.length()+offset <= str_length)
  {
    if (!s.length())
      return ((int) offset);	// Empty string is always found

    register const char *str = Ptr+offset;
    register const char *search=s.ptr();
    const char *end=Ptr+str_length-s.length()+1;
    const char *search_end=s.ptr()+s.length();
skip:
    while (str != end)
    {
      if (*str++ == *search)
      {
	register char *i,*j;
	i=(char*) str; j=(char*) search+1;
	while (j != search_end)
	  if (*i++ != *j++) goto skip;
	return (int) (str-Ptr) -1;
      }
    }
  }
  return -1;
}

/*
** Search string from end. Offset is offset to the end of string
*/

int String::strrstr(const String &s,uint32 offset)
{
  if (s.length() <= offset && offset <= str_length)
  {
    if (!s.length())
      return offset;				// Empty string is always found
    register const char *str = Ptr+offset-1;
    register const char *search=s.ptr()+s.length()-1;

    const char *end=Ptr+s.length()-2;
    const char *search_end=s.ptr()-1;
skip:
    while (str != end)
    {
      if (*str-- == *search)
      {
	register char *i,*j;
	i=(char*) str; j=(char*) search-1;
	while (j != search_end)
	  if (*i-- != *j--) goto skip;
	return (int) (i-Ptr) +1;
      }
    }
  }
  return -1;
}

/*
  Replace substring with string
  If wrong parameter or not enough memory, do nothing
*/

bool String::replace(uint32 offset,uint32 arg_length,const String &to)
{
  return replace(offset,arg_length,to.ptr(),to.length());
}

bool String::replace(uint32 offset,uint32 arg_length,
                     const char *to, uint32 to_length)
{
  long diff = (long) to_length-(long) arg_length;
  if (offset+arg_length <= str_length)
  {
    if (diff < 0)
    {
      if (to_length)
	memcpy(Ptr+offset,to,to_length);
      bmove(Ptr+offset+to_length,Ptr+offset+arg_length,
	    str_length-offset-arg_length);
    }
    else
    {
      if (diff)
      {
	if (realloc(str_length+(uint32) diff))
	  return TRUE;
	bmove_upp((uchar*) Ptr+str_length+diff, (uchar*) Ptr+str_length,
		  str_length-offset-arg_length);
      }
      if (to_length)
	memcpy(Ptr+offset,to,to_length);
    }
    str_length+=(uint32) diff;
  }
  return FALSE;
}


// added by Holyfoot for "geometry" needs
int String::reserve(uint32 space_needed, uint32 grow_by)
{
  if (Alloced_length < str_length + space_needed)
  {
    if (realloc(Alloced_length + max(space_needed, grow_by) - 1))
      return TRUE;
  }
  return FALSE;
}

void String::qs_append(const char *str, uint32 len)
{
  memcpy(Ptr + str_length, str, len + 1);
  str_length += len;
}

void String::qs_append(double d)
{
  char *buff = Ptr + str_length;
  str_length+= my_gcvt(d, MY_GCVT_ARG_DOUBLE, FLOATING_POINT_BUFFER - 1, buff, NULL);
}

void String::qs_append(double *d)
{
  double ld;
  float8get(ld, (char*) d);
  qs_append(ld);
}

void String::qs_append(int i)
{
  char *buff= Ptr + str_length;
  char *end= int10_to_str(i, buff, -10);
  str_length+= (int) (end-buff);
}

void String::qs_append(uint i)
{
  char *buff= Ptr + str_length;
  char *end= int10_to_str(i, buff, 10);
  str_length+= (int) (end-buff);
}

/*
  Compare strings according to collation, without end space.

  SYNOPSIS
    sortcmp()
    s		First string
    t		Second string
    cs		Collation

  NOTE:
    Normally this is case sensitive comparison

  RETURN
  < 0	s < t
  0	s == t
  > 0	s > t
*/


int sortcmp(const String *s,const String *t, CHARSET_INFO *cs)
{
 return cs->coll->strnncollsp(cs,
                              (uchar *) s->ptr(),s->length(),
                              (uchar *) t->ptr(),t->length(), 0);
}


/*
  Compare strings byte by byte. End spaces are also compared.

  SYNOPSIS
    stringcmp()
    s		First string
    t		Second string

  NOTE:
    Strings are compared as a stream of uchars

  RETURN
  < 0	s < t
  0	s == t
  > 0	s > t
*/


int stringcmp(const String *s,const String *t)
{
  uint32 s_len=s->length(),t_len=t->length(),len=min(s_len,t_len);
  int cmp= memcmp(s->ptr(), t->ptr(), len);
  return (cmp) ? cmp : (int) (s_len - t_len);
}


String *copy_if_not_alloced(String *to,String *from,uint32 from_length)
{
  if (from->Alloced_length >= from_length)
    return from;
  if (from->alloced || !to || from == to)
  {
    (void) from->realloc(from_length);
    return from;
  }
  if (to->realloc(from_length))
    return from;				// Actually an error
  if ((to->str_length=min(from->str_length,from_length)))
    memcpy(to->Ptr,from->Ptr,to->str_length);
  to->str_charset=from->str_charset;
  return to;
}


/****************************************************************************
  Help functions
****************************************************************************/

/*
  copy a string from one character set to another
  
  SYNOPSIS
    copy_and_convert()
    to			Store result here
    to_cs		Character set of result string
    from		Copy from here
    from_length		Length of from string
    from_cs		From character set

  NOTES
    'to' must be big enough as form_length * to_cs->mbmaxlen

  RETURN
    length of bytes copied to 'to'
*/


static uint32
copy_and_convert_extended(char *to, uint32 to_length, CHARSET_INFO *to_cs, 
                          const char *from, uint32 from_length,
                          CHARSET_INFO *from_cs,
                          uint *errors)
{
  int         cnvres;
  my_wc_t     wc;
  const uchar *from_end= (const uchar*) from+from_length;
  char *to_start= to;
  uchar *to_end= (uchar*) to+to_length;
  my_charset_conv_mb_wc mb_wc= from_cs->cset->mb_wc;
  my_charset_conv_wc_mb wc_mb= to_cs->cset->wc_mb;
  uint error_count= 0;

  while (1)
  {
    if ((cnvres= (*mb_wc)(from_cs, &wc, (uchar*) from,
				      from_end)) > 0)
      from+= cnvres;
    else if (cnvres == MY_CS_ILSEQ)
    {
      error_count++;
      from++;
      wc= '?';
    }
    else if (cnvres > MY_CS_TOOSMALL)
    {
      /*
        A correct multibyte sequence detected
        But it doesn't have Unicode mapping.
      */
      error_count++;
      from+= (-cnvres);
      wc= '?';
    }
    else
      break;  // Not enough characters

outp:
    if ((cnvres= (*wc_mb)(to_cs, wc, (uchar*) to, to_end)) > 0)
      to+= cnvres;
    else if (cnvres == MY_CS_ILUNI && wc != '?')
    {
      error_count++;
      wc= '?';
      goto outp;
    }
    else
      break;
  }
  *errors= error_count;
  return (uint32) (to - to_start);
}


/*
  Optimized for quick copying of ASCII characters in the range 0x00..0x7F.
*/
uint32
copy_and_convert(char *to, uint32 to_length, CHARSET_INFO *to_cs, 
                 const char *from, uint32 from_length, CHARSET_INFO *from_cs,
                 uint *errors)
{
  /*
    If any of the character sets is not ASCII compatible,
    immediately switch to slow mb_wc->wc_mb method.
  */
  if ((to_cs->state | from_cs->state) & MY_CS_NONASCII)
    return copy_and_convert_extended(to, to_length, to_cs,
                                     from, from_length, from_cs, errors);

  uint32 length= min(to_length, from_length), length2= length;

#if defined(__i386__)
  /*
    Special loop for i386, it allows to refer to a
    non-aligned memory block as UINT32, which makes
    it possible to copy four bytes at once. This
    gives about 10% performance improvement comparing
    to byte-by-byte loop.
  */
  for ( ; length >= 4; length-= 4, from+= 4, to+= 4)
  {
    if ((*(uint32*)from) & 0x80808080)
      break;
    *((uint32*) to)= *((const uint32*) from);
  }
#endif

  for (; ; *to++= *from++, length--)
  {
    if (!length)
    {
      *errors= 0;
      return length2;
    }
    if (*((unsigned char*) from) > 0x7F) /* A non-ASCII character */
    {
      uint32 copied_length= length2 - length;
      to_length-= copied_length;
      from_length-= copied_length;
      return copied_length + copy_and_convert_extended(to, to_length,
                                                       to_cs,
                                                       from, from_length,
                                                       from_cs,
                                                       errors);
    }
  }

  DBUG_ASSERT(FALSE); // Should never get to here
  return 0;           // Make compiler happy
}


<<<<<<< HEAD
=======
/**
  Copy string with HEX-encoding of "bad" characters.

  @details This functions copies the string pointed by "src"
  to the string pointed by "dst". Not more than "srclen" bytes
  are read from "src". Any sequences of bytes representing
  a not-well-formed substring (according to cs) are hex-encoded,
  and all well-formed substrings (according to cs) are copied as is.
  Not more than "dstlen" bytes are written to "dst". The number 
  of bytes written to "dst" is returned.
  
   @param      cs       character set pointer of the destination string
   @param[out] dst      destination string
   @param      dstlen   size of dst
   @param      src      source string
   @param      srclen   length of src

   @retval     result length
*/

size_t
my_copy_with_hex_escaping(CHARSET_INFO *cs,
                          char *dst, size_t dstlen,
                          const char *src, size_t srclen)
{
  const char *srcend= src + srclen;
  char *dst0= dst;

  for ( ; src < srcend ; )
  {
    size_t chlen;
    if ((chlen= my_ismbchar(cs, src, srcend)))
    {
      if (dstlen < chlen)
        break; /* purecov: inspected */
      memcpy(dst, src, chlen);
      src+= chlen;
      dst+= chlen;
      dstlen-= chlen;
    }
    else if (*src & 0x80)
    {
      if (dstlen < 4)
        break; /* purecov: inspected */
      *dst++= '\\';
      *dst++= 'x';
      *dst++= _dig_vec_upper[((unsigned char) *src) >> 4];
      *dst++= _dig_vec_upper[((unsigned char) *src) & 15];
      src++;
      dstlen-= 4;
    }
    else
    {
      if (dstlen < 1)
        break; /* purecov: inspected */
      *dst++= *src++;
      dstlen--;
    }
  }
  return dst - dst0;
}

>>>>>>> ab654f84
/*
  copy a string,
  with optional character set conversion,
  with optional left padding (for binary -> UCS2 conversion)
  
  SYNOPSIS
    well_formed_copy_nchars()
    to			     Store result here
    to_length                Maxinum length of "to" string
    to_cs		     Character set of "to" string
    from		     Copy from here
    from_length		     Length of from string
    from_cs		     From character set
    nchars                   Copy not more that nchars characters
    well_formed_error_pos    Return position when "from" is not well formed
                             or NULL otherwise.
    cannot_convert_error_pos Return position where a not convertable
                             character met, or NULL otherwise.
    from_end_pos             Return position where scanning of "from"
                             string stopped.
  NOTES

  RETURN
    length of bytes copied to 'to'
*/


uint32
well_formed_copy_nchars(CHARSET_INFO *to_cs,
                        char *to, uint to_length,
                        CHARSET_INFO *from_cs,
                        const char *from, uint from_length,
                        uint nchars,
                        const char **well_formed_error_pos,
                        const char **cannot_convert_error_pos,
                        const char **from_end_pos)
{
  uint res;

  if ((to_cs == &my_charset_bin) || 
      (from_cs == &my_charset_bin) ||
      (to_cs == from_cs) ||
      my_charset_same(from_cs, to_cs))
  {
    if (to_length < to_cs->mbminlen || !nchars)
    {
      *from_end_pos= from;
      *cannot_convert_error_pos= NULL;
      *well_formed_error_pos= NULL;
      return 0;
    }

    if (to_cs == &my_charset_bin)
    {
      res= min(min(nchars, to_length), from_length);
      memmove(to, from, res);
      *from_end_pos= from + res;
      *well_formed_error_pos= NULL;
      *cannot_convert_error_pos= NULL;
    }
    else
    {
      int well_formed_error;
      uint from_offset;

      if ((from_offset= (from_length % to_cs->mbminlen)) &&
          (from_cs == &my_charset_bin))
      {
        /*
          Copying from BINARY to UCS2 needs to prepend zeros sometimes:
          INSERT INTO t1 (ucs2_column) VALUES (0x01);
          0x01 -> 0x0001
        */
        uint pad_length= to_cs->mbminlen - from_offset;
        bzero(to, pad_length);
        memmove(to + pad_length, from, from_offset);
        nchars--;
        from+= from_offset;
        from_length-= from_offset;
        to+= to_cs->mbminlen;
        to_length-= to_cs->mbminlen;
      }

      set_if_smaller(from_length, to_length);
      res= to_cs->cset->well_formed_len(to_cs, from, from + from_length,
                                        nchars, &well_formed_error);
      memmove(to, from, res);
      *from_end_pos= from + res;
      *well_formed_error_pos= well_formed_error ? from + res : NULL;
      *cannot_convert_error_pos= NULL;
      if (from_offset)
        res+= to_cs->mbminlen;
    }
  }
  else
  {
    int cnvres;
    my_wc_t wc;
    my_charset_conv_mb_wc mb_wc= from_cs->cset->mb_wc;
    my_charset_conv_wc_mb wc_mb= to_cs->cset->wc_mb;
    const uchar *from_end= (const uchar*) from + from_length;
    uchar *to_end= (uchar*) to + to_length;
    char *to_start= to;
    *well_formed_error_pos= NULL;
    *cannot_convert_error_pos= NULL;

    for ( ; nchars; nchars--)
    {
      const char *from_prev= from;
      if ((cnvres= (*mb_wc)(from_cs, &wc, (uchar*) from, from_end)) > 0)
        from+= cnvres;
      else if (cnvres == MY_CS_ILSEQ)
      {
        if (!*well_formed_error_pos)
          *well_formed_error_pos= from;
        from++;
        wc= '?';
      }
      else if (cnvres > MY_CS_TOOSMALL)
      {
        /*
          A correct multibyte sequence detected
          But it doesn't have Unicode mapping.
        */
        if (!*cannot_convert_error_pos)
          *cannot_convert_error_pos= from;
        from+= (-cnvres);
        wc= '?';
      }
      else
        break;  // Not enough characters

outp:
      if ((cnvres= (*wc_mb)(to_cs, wc, (uchar*) to, to_end)) > 0)
        to+= cnvres;
      else if (cnvres == MY_CS_ILUNI && wc != '?')
      {
        if (!*cannot_convert_error_pos)
          *cannot_convert_error_pos= from_prev;
        wc= '?';
        goto outp;
      }
      else
      {
        from= from_prev;
        break;
      }
    }
    *from_end_pos= from;
    res= to - to_start;
  }
  return (uint32) res;
}




void String::print(String *str)
{
  char *st= (char*)Ptr, *end= st+str_length;
  for (; st < end; st++)
  {
    uchar c= *st;
    switch (c)
    {
    case '\\':
      str->append(STRING_WITH_LEN("\\\\"));
      break;
    case '\0':
      str->append(STRING_WITH_LEN("\\0"));
      break;
    case '\'':
      str->append(STRING_WITH_LEN("\\'"));
      break;
    case '\n':
      str->append(STRING_WITH_LEN("\\n"));
      break;
    case '\r':
      str->append(STRING_WITH_LEN("\\r"));
      break;
    case '\032': // Ctrl-Z
      str->append(STRING_WITH_LEN("\\Z"));
      break;
    default:
      str->append(c);
    }
  }
}


/*
  Exchange state of this object and argument.

  SYNOPSIS
    String::swap()

  RETURN
    Target string will contain state of this object and vice versa.
*/

void String::swap(String &s)
{
  swap_variables(char *, Ptr, s.Ptr);
  swap_variables(uint32, str_length, s.str_length);
  swap_variables(uint32, Alloced_length, s.Alloced_length);
  swap_variables(bool, alloced, s.alloced);
  swap_variables(CHARSET_INFO*, str_charset, s.str_charset);
}<|MERGE_RESOLUTION|>--- conflicted
+++ resolved
@@ -837,8 +837,6 @@
 }
 
 
-<<<<<<< HEAD
-=======
 /**
   Copy string with HEX-encoding of "bad" characters.
 
@@ -901,7 +899,6 @@
   return dst - dst0;
 }
 
->>>>>>> ab654f84
 /*
   copy a string,
   with optional character set conversion,
