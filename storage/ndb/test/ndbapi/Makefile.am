# Copyright (C) 2004-2006 MySQL AB
# 
# This program is free software; you can redistribute it and/or modify
# it under the terms of the GNU General Public License as published by
# the Free Software Foundation; version 2 of the License.
# 
# This program is distributed in the hope that it will be useful,
# but WITHOUT ANY WARRANTY; without even the implied warranty of
# MERCHANTABILITY or FITNESS FOR A PARTICULAR PURPOSE.  See the
# GNU General Public License for more details.
# 
# You should have received a copy of the GNU General Public License
# along with this program; if not, write to the Free Software
# Foundation, Inc., 51 Franklin St, Fifth Floor, Boston, MA  02110-1301  USA

SUBDIRS = bank

ndbtest_PROGRAMS = \
flexBench \
drop_all_tabs \
create_all_tabs \
create_tab \
flexAsynch \
flexBench \
flexHammer \
flexTT \
testBackup \
testBasic \
testBasicAsynch \
testBlobs \
testDataBuffers \
testDict \
testIndex \
testMgm \
testNdbApi \
testNodeRestart \
testOIBasic \
testOperations \
testRestartGci \
testScan \
testInterpreter \
testScanFilter \
testScanInterpreter \
testScanPerf \
testSystemRestart \
testTimeout \
testTransactions \
testDeadlock \
test_event ndbapi_slow_select testReadPerf testLcp \
testPartitioning \
testBitfield \
DbCreate DbAsyncGenerator \
testSRBank \
test_event_merge \
testIndexStat \
ndbapi_50compat0 \
<<<<<<< HEAD
ndbapi_50compat1
=======
ndbapi_50compat1 \
testNDBT \
NdbRepStress
>>>>>>> d1e4e5f9

EXTRA_PROGRAMS = \
 test_event \
 test_event_merge \
 test_event_multi_table
#flexTimedAsynch
#testBlobs
#flex_bench_mysql

create_all_tabs_SOURCES = create_all_tabs.cpp
create_tab_SOURCES = create_tab.cpp
drop_all_tabs_SOURCES = drop_all_tabs.cpp
flexAsynch_SOURCES = flexAsynch.cpp
flexBench_SOURCES = flexBench.cpp
flexHammer_SOURCES = flexHammer.cpp
flexTT_SOURCES = flexTT.cpp
#flexTimedAsynch_SOURCES = flexTimedAsynch.cpp
#flex_bench_mysql_SOURCES = flex_bench_mysql.cpp
testBackup_SOURCES = testBackup.cpp
testBasic_SOURCES = testBasic.cpp
testBasicAsynch_SOURCES = testBasicAsynch.cpp
testBlobs_SOURCES = testBlobs.cpp
testDataBuffers_SOURCES = testDataBuffers.cpp
testDict_SOURCES = testDict.cpp
testIndex_SOURCES = testIndex.cpp
testMgm_SOURCES = testMgm.cpp
testNdbApi_SOURCES = testNdbApi.cpp
testNodeRestart_SOURCES = testNodeRestart.cpp
testOIBasic_SOURCES = testOIBasic.cpp
testOperations_SOURCES = testOperations.cpp
testRestartGci_SOURCES = testRestartGci.cpp
testScan_SOURCES = testScan.cpp ScanFunctions.hpp
testInterpreter_SOURCES = testInterpreter.cpp
testScanFilter_SOURCES = testScanFilter.cpp
testScanInterpreter_SOURCES = testScanInterpreter.cpp ScanFilter.hpp ScanInterpretTest.hpp 
testScanPerf_SOURCES = testScanPerf.cpp
testSystemRestart_SOURCES = testSystemRestart.cpp
testTimeout_SOURCES = testTimeout.cpp
testTransactions_SOURCES = testTransactions.cpp
testDeadlock_SOURCES = testDeadlock.cpp
test_event_SOURCES = test_event.cpp
ndbapi_slow_select_SOURCES = slow_select.cpp
testReadPerf_SOURCES = testReadPerf.cpp
testLcp_SOURCES = testLcp.cpp
testPartitioning_SOURCES = testPartitioning.cpp
testNDBT_SOURCES = testNDBT.cpp
testNDBT_LDADD = $(LDADD) $(top_srcdir)/libmysql_r/libmysqlclient_r.la
testBitfield_SOURCES = testBitfield.cpp
NdbRepStress_SOURCES = acrt/NdbRepStress.cpp
DbCreate_SOURCES = bench/mainPopulate.cpp bench/dbPopulate.cpp bench/userInterface.cpp bench/dbPopulate.h bench/userInterface.h bench/testData.h bench/testDefinitions.h bench/ndb_schema.hpp bench/ndb_error.hpp
DbAsyncGenerator_SOURCES = bench/mainAsyncGenerator.cpp bench/asyncGenerator.cpp bench/ndb_async2.cpp bench/dbGenerator.h bench/macros.h bench/userInterface.h bench/testData.h bench/testDefinitions.h bench/ndb_schema.hpp bench/ndb_error.hpp
testSRBank_SOURCES = testSRBank.cpp
test_event_merge_SOURCES = test_event_merge.cpp
test_event_multi_table_SOURCES = test_event_multi_table.cpp
testIndexStat_SOURCES = testIndexStat.cpp

ndbapi_50compat0_CPPFLAGS = -DNDBAPI_50_COMPAT
ndbapi_50compat0_SOURCES = ndbapi_50compat0.cpp
ndbapi_50compat0_LDADD = $(LDADD) $(top_srcdir)/libmysql/libmysqlclient.la

ndbapi_50compat1_CPPFLAGS = -DNDBAPI_50_COMPAT
ndbapi_50compat1_SOURCES = ndbapi_50compat1.cpp
ndbapi_50compat1_LDADD = $(LDADD) $(top_srcdir)/libmysql/libmysqlclient.la

INCLUDES_LOC = -I$(top_srcdir)/storage/ndb/include/kernel

include $(top_srcdir)/storage/ndb/config/common.mk.am
include $(top_srcdir)/storage/ndb/config/type_ndbapitest.mk.am

##testDict_INCLUDES = $(INCLUDES) -I$(top_srcdir)/ndb/include/kernel
##testIndex_INCLUDES = $(INCLUDES) -I$(top_srcdir)/ndb/include/kernel
##testSystemRestart_INCLUDES = $(INCLUDES) -I$(top_srcdir)/ndb/include/kernel
##testTransactions_INCLUDES = $(INCLUDES) -I$(top_srcdir)/ndb/include/kernel
NdbRepStress_INCLUDES = $(INCLUDES) -I$(top_srcdir)/ndb/test/include -I$(top_srcdir)/include
testBackup_LDADD = $(LDADD) bank/libbank.a
testSRBank_LDADD = bank/libbank.a $(LDADD) 
NdbRepStress_LDADD = $(LDADD) $(top_builddir)/libmysql_r/libmysqlclient_r.la

# Don't update the files from bitkeeper
%::SCCS/s.%



windoze-dsp: flexBench.dsp testBasic.dsp testBlobs.dsp \
             testScan.dsp

flexBench.dsp: Makefile \
               $(top_srcdir)/storage/ndb/config/win-prg.am \
               $(top_srcdir)/storage/ndb/config/win-name \
               $(top_srcdir)/storage/ndb/config/win-includes \
               $(top_srcdir)/storage/ndb/config/win-sources \
               $(top_srcdir)/storage/ndb/config/win-libraries
	cat $(top_srcdir)/storage/ndb/config/win-prg.am > $@
	@$(top_srcdir)/storage/ndb/config/win-name $@ flexBench
	@$(top_srcdir)/storage/ndb/config/win-includes $@ $(INCLUDES)
	@$(top_srcdir)/storage/ndb/config/win-sources $@ $(flexBench_SOURCES)
	@$(top_srcdir)/storage/ndb/config/win-libraries $@ LINK $(LDADD)

testBasic.dsp: Makefile \
               $(top_srcdir)/storage/ndb/config/win-prg.am \
               $(top_srcdir)/storage/ndb/config/win-name \
               $(top_srcdir)/storage/ndb/config/win-includes \
               $(top_srcdir)/storage/ndb/config/win-sources \
               $(top_srcdir)/storage/ndb/config/win-libraries
	cat $(top_srcdir)/storage/ndb/config/win-prg.am > $@
	@$(top_srcdir)/storage/ndb/config/win-name $@ testBasic
	@$(top_srcdir)/storage/ndb/config/win-includes $@ $(INCLUDES)
	@$(top_srcdir)/storage/ndb/config/win-sources $@ $(testBasic_SOURCES)
	@$(top_srcdir)/storage/ndb/config/win-libraries $@ LINK $(LDADD)

testOIBasic.dsp: Makefile \
               $(top_srcdir)/storage/ndb/config/win-prg.am \
               $(top_srcdir)/storage/ndb/config/win-name \
               $(top_srcdir)/storage/ndb/config/win-includes \
               $(top_srcdir)/storage/ndb/config/win-sources \
               $(top_srcdir)/storage/ndb/config/win-libraries
	cat $(top_srcdir)/storage/ndb/config/win-prg.am > $@
	@$(top_srcdir)/storage/ndb/config/win-name $@ testOIBasic
	@$(top_srcdir)/storage/ndb/config/win-includes $@ $(INCLUDES)
	@$(top_srcdir)/storage/ndb/config/win-sources $@ $(testOIBasic_SOURCES)
	@$(top_srcdir)/storage/ndb/config/win-libraries $@ LINK $(LDADD)

testBlobs.dsp: Makefile \
               $(top_srcdir)/storage/ndb/config/win-prg.am \
               $(top_srcdir)/storage/ndb/config/win-name \
               $(top_srcdir)/storage/ndb/config/win-includes \
               $(top_srcdir)/storage/ndb/config/win-sources \
               $(top_srcdir)/storage/ndb/config/win-libraries
	cat $(top_srcdir)/storage/ndb/config/win-prg.am > $@
	@$(top_srcdir)/storage/ndb/config/win-name $@ testBlobs
	@$(top_srcdir)/storage/ndb/config/win-includes $@ $(INCLUDES)
	@$(top_srcdir)/storage/ndb/config/win-sources $@ $(testBlobs_SOURCES)
	@$(top_srcdir)/storage/ndb/config/win-libraries $@ LINK $(LDADD)

testScan.dsp: Makefile \
               $(top_srcdir)/storage/ndb/config/win-prg.am \
               $(top_srcdir)/storage/ndb/config/win-name \
               $(top_srcdir)/storage/ndb/config/win-includes \
               $(top_srcdir)/storage/ndb/config/win-sources \
               $(top_srcdir)/storage/ndb/config/win-libraries
	cat $(top_srcdir)/storage/ndb/config/win-prg.am > $@
	@$(top_srcdir)/storage/ndb/config/win-name $@ testScan
	@$(top_srcdir)/storage/ndb/config/win-includes $@ $(INCLUDES)
	@$(top_srcdir)/storage/ndb/config/win-sources $@ $(testScan_SOURCES)
	@$(top_srcdir)/storage/ndb/config/win-libraries $@ LINK $(LDADD)

<|MERGE_RESOLUTION|>--- conflicted
+++ resolved
@@ -54,13 +54,9 @@
 test_event_merge \
 testIndexStat \
 ndbapi_50compat0 \
-<<<<<<< HEAD
-ndbapi_50compat1
-=======
 ndbapi_50compat1 \
 testNDBT \
 NdbRepStress
->>>>>>> d1e4e5f9
 
 EXTRA_PROGRAMS = \
  test_event \
