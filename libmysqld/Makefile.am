--- conflicted
+++ resolved
@@ -80,11 +80,8 @@
 	rpl_filter.cc sql_partition.cc sql_builtin.cc sql_plugin.cc \
 	sql_tablespace.cc \
 	rpl_injector.cc my_user.c partition_info.cc \
-<<<<<<< HEAD
-	sql_servers.cc ddl_blocker.cc si_objects.cc sql_audit.cc
-=======
-	sql_servers.cc event_parse_data.cc
->>>>>>> 091eda5c
+	sql_servers.cc ddl_blocker.cc si_objects.cc sql_audit.cc \
+        event_parse_data.cc
 
 libmysqld_int_a_SOURCES= $(libmysqld_sources)
 nodist_libmysqld_int_a_SOURCES= $(libmysqlsources) $(sqlsources)
