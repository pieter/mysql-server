/* Copyright (C) 2000-2003 MySQL AB

   This program is free software; you can redistribute it and/or modify
   it under the terms of the GNU General Public License as published by
   the Free Software Foundation; either version 2 of the License, or
   (at your option) any later version.

   This program is distributed in the hope that it will be useful,
   but WITHOUT ANY WARRANTY; without even the implied warranty of
   MERCHANTABILITY or FITNESS FOR A PARTICULAR PURPOSE.  See the
   GNU General Public License for more details.

   You should have received a copy of the GNU General Public License
   along with this program; if not, write to the Free Software
   Foundation, Inc., 59 Temple Place, Suite 330, Boston, MA  02111-1307  USA */


/* This file defines all numerical functions */

#ifdef USE_PRAGMA_IMPLEMENTATION
#pragma implementation				// gcc: Class implementation
#endif

#include "mysql_priv.h"
#include "slave.h"				// for wait_for_master_pos
#include <m_ctype.h>
#include <hash.h>
#include <time.h>
#include <ft_global.h>

#include "sp_head.h"
#include "sp_rcontext.h"
#include "sp.h"

#ifdef NO_EMBEDDED_ACCESS_CHECKS
#define sp_restore_security_context(A,B) while (0) {}
#endif


bool check_reserved_words(LEX_STRING *name)
{
  if (!my_strcasecmp(system_charset_info, name->str, "GLOBAL") ||
      !my_strcasecmp(system_charset_info, name->str, "LOCAL") ||
      !my_strcasecmp(system_charset_info, name->str, "SESSION"))
    return TRUE;
  return FALSE;
}


/* return TRUE if item is a constant */

bool
eval_const_cond(COND *cond)
{
  return ((Item_func*) cond)->val_int() ? TRUE : FALSE;
}


void Item_func::set_arguments(List<Item> &list)
{
  allowed_arg_cols= 1;
  arg_count=list.elements;
  args= tmp_arg;                                // If 2 arguments
  if (arg_count <= 2 || (args=(Item**) sql_alloc(sizeof(Item*)*arg_count)))
  {
    List_iterator_fast<Item> li(list);
    Item *item;
    Item **save_args= args;

    while ((item=li++))
    {
      *(save_args++)= item;
      with_sum_func|=item->with_sum_func;
    }
  }
  list.empty();					// Fields are used
}

Item_func::Item_func(List<Item> &list)
  :allowed_arg_cols(1)
{
  set_arguments(list);
}

Item_func::Item_func(THD *thd, Item_func *item)
  :Item_result_field(thd, item),
   allowed_arg_cols(item->allowed_arg_cols),
   arg_count(item->arg_count),
   used_tables_cache(item->used_tables_cache),
   not_null_tables_cache(item->not_null_tables_cache),
   const_item_cache(item->const_item_cache)
{
  if (arg_count)
  {
    if (arg_count <=2)
      args= tmp_arg;
    else
    {
      if (!(args=(Item**) thd->alloc(sizeof(Item*)*arg_count)))
	return;
    }
    memcpy((char*) args, (char*) item->args, sizeof(Item*)*arg_count);
  }
}


/*
  Resolve references to table column for a function and it's argument

  SYNOPSIS:
  fix_fields()
  thd		Thread object
  ref		Pointer to where this object is used.  This reference
		is used if we want to replace this object with another
		one (for example in the summary functions).

  DESCRIPTION
    Call fix_fields() for all arguments to the function.  The main intention
    is to allow all Item_field() objects to setup pointers to the table fields.

    Sets as a side effect the following class variables:
      maybe_null	Set if any argument may return NULL
      with_sum_func	Set if any of the arguments contains a sum function
      used_tables_cache Set to union of the tables used by arguments

      str_value.charset If this is a string function, set this to the
			character set for the first argument.
			If any argument is binary, this is set to binary

   If for any item any of the defaults are wrong, then this can
   be fixed in the fix_length_and_dec() function that is called
   after this one or by writing a specialized fix_fields() for the
   item.

  RETURN VALUES
  FALSE	ok
  TRUE	Got error.  Stored with my_error().
*/

bool
Item_func::fix_fields(THD *thd, Item **ref)
{
  DBUG_ASSERT(fixed == 0);
  Item **arg,**arg_end;
#ifndef EMBEDDED_LIBRARY			// Avoid compiler warning
  char buff[STACK_BUFF_ALLOC];			// Max argument in function
#endif

  used_tables_cache= not_null_tables_cache= 0;
  const_item_cache=1;

  if (check_stack_overrun(thd, STACK_MIN_SIZE, buff))
    return TRUE;				// Fatal error if flag is set!
  if (arg_count)
  {						// Print purify happy
    for (arg=args, arg_end=args+arg_count; arg != arg_end ; arg++)
    {
      Item *item;
      /*
	We can't yet set item to *arg as fix_fields may change *arg
	We shouldn't call fix_fields() twice, so check 'fixed' field first
      */
      if ((!(*arg)->fixed && (*arg)->fix_fields(thd, arg)))
	return TRUE;				/* purecov: inspected */
      item= *arg;

      if (allowed_arg_cols)
      {
        if (item->check_cols(allowed_arg_cols))
          return 1;
      }
      else
      {
        /*  we have to fetch allowed_arg_cols from first argument */
        DBUG_ASSERT(arg == args); // it is first argument
        allowed_arg_cols= item->cols();
        DBUG_ASSERT(allowed_arg_cols); // Can't be 0 any more
      }

      if (item->maybe_null)
	maybe_null=1;

      with_sum_func= with_sum_func || item->with_sum_func;
      used_tables_cache|=     item->used_tables();
      not_null_tables_cache|= item->not_null_tables();
      const_item_cache&=      item->const_item();
    }
  }
  fix_length_and_dec();
  if (thd->net.report_error) // An error inside fix_length_and_dec occured
    return TRUE;
  fixed= 1;
  return FALSE;
}

bool Item_func::walk (Item_processor processor, byte *argument)
{
  if (arg_count)
  {
    Item **arg,**arg_end;
    for (arg= args, arg_end= args+arg_count; arg != arg_end; arg++)
    {
      if ((*arg)->walk(processor, argument))
	return 1;
    }
  }
  return (this->*processor)(argument);
}

void Item_func::traverse_cond(Cond_traverser traverser,
                              void *argument, traverse_order order)
{
  if (arg_count)
  {
    Item **arg,**arg_end;

    switch (order) {
    case(PREFIX):
      (*traverser)(this, argument);
      for (arg= args, arg_end= args+arg_count; arg != arg_end; arg++)
      {
	(*arg)->traverse_cond(traverser, argument, order);
      }
      break;
    case (POSTFIX):
      for (arg= args, arg_end= args+arg_count; arg != arg_end; arg++)
      {
	(*arg)->traverse_cond(traverser, argument, order);
      }
      (*traverser)(this, argument);
    }
  }
}



/*
  Transform an Item_func object with a transformer callback function
   
  SYNOPSIS
    transform()
    transformer   the transformer callback function to be applied to the nodes
                  of the tree of the object
    argument      parameter to be passed to the transformer
  
  DESCRIPTION
    The function recursively applies the transform method with the
    same transformer to each argument the function.
    If the call of the method for a member item returns a new item
    the old item is substituted for a new one.
    After this the transform method is applied to the root node
    of the Item_func object. 
     
  RETURN VALUES
    Item returned as the result of transformation of the root node 
*/

Item *Item_func::transform(Item_transformer transformer, byte *argument)
{
  if (arg_count)
  {
    Item **arg,**arg_end;
    for (arg= args, arg_end= args+arg_count; arg != arg_end; arg++)
    {
      Item *new_item= (*arg)->transform(transformer, argument);
      if (!new_item)
	return 0;
      if (*arg != new_item)
        current_thd->change_item_tree(arg, new_item);
    }
  }
  return (this->*transformer)(argument);
}


/* See comments in Item_cmp_func::split_sum_func() */

void Item_func::split_sum_func(THD *thd, Item **ref_pointer_array,
                               List<Item> &fields)
{
  Item **arg, **arg_end;
  for (arg= args, arg_end= args+arg_count; arg != arg_end ; arg++)
    (*arg)->split_sum_func2(thd, ref_pointer_array, fields, arg, TRUE);
}


void Item_func::update_used_tables()
{
  used_tables_cache=0;
  const_item_cache=1;
  for (uint i=0 ; i < arg_count ; i++)
  {
    args[i]->update_used_tables();
    used_tables_cache|=args[i]->used_tables();
    const_item_cache&=args[i]->const_item();
  }
}


table_map Item_func::used_tables() const
{
  return used_tables_cache;
}


table_map Item_func::not_null_tables() const
{
  return not_null_tables_cache;
}


void Item_func::print(String *str)
{
  str->append(func_name());
  str->append('(');
  print_args(str, 0);
  str->append(')');
}


void Item_func::print_args(String *str, uint from)
{
  for (uint i=from ; i < arg_count ; i++)
  {
    if (i != from)
      str->append(',');
    args[i]->print(str);
  }
}


void Item_func::print_op(String *str)
{
  str->append('(');
  for (uint i=0 ; i < arg_count-1 ; i++)
  {
    args[i]->print(str);
    str->append(' ');
    str->append(func_name());
    str->append(' ');
  }
  args[arg_count-1]->print(str);
  str->append(')');
}


bool Item_func::eq(const Item *item, bool binary_cmp) const
{
  /* Assume we don't have rtti */
  if (this == item)
    return 1;
  if (item->type() != FUNC_ITEM)
    return 0;
  Item_func *item_func=(Item_func*) item;
  if (arg_count != item_func->arg_count ||
      func_name() != item_func->func_name())
    return 0;
  for (uint i=0; i < arg_count ; i++)
    if (!args[i]->eq(item_func->args[i], binary_cmp))
      return 0;
  return 1;
}


Field *Item_func::tmp_table_field(TABLE *t_arg)
{
  Field *res;
  LINT_INIT(res);

  switch (result_type()) {
  case INT_RESULT:
    if (max_length > 11)
      res= new Field_longlong(max_length, maybe_null, name, t_arg,
			      unsigned_flag);
    else
      res= new Field_long(max_length, maybe_null, name, t_arg,
			  unsigned_flag);
    break;
  case REAL_RESULT:
    res= new Field_double(max_length, maybe_null, name, t_arg, decimals);
    break;
  case STRING_RESULT:
    res= make_string_field(t_arg);
    break;
  case DECIMAL_RESULT:
    res= new Field_new_decimal(my_decimal_precision_to_length(decimal_precision(),
                                                              decimals,
                                                              unsigned_flag),
                               maybe_null, name, t_arg, decimals, unsigned_flag);
    break;
  case ROW_RESULT:
  default:
    // This case should never be chosen
    DBUG_ASSERT(0);
    break;
  }
  return res;
}

my_decimal *Item_func::val_decimal(my_decimal *decimal_value)
{
  DBUG_ASSERT(fixed);
  int2my_decimal(E_DEC_FATAL_ERROR, val_int(), unsigned_flag, decimal_value);
  return decimal_value;
}


String *Item_real_func::val_str(String *str)
{
  DBUG_ASSERT(fixed == 1);
  double nr= val_real();
  if (null_value)
    return 0; /* purecov: inspected */
  str->set(nr,decimals, &my_charset_bin);
  return str;
}


my_decimal *Item_real_func::val_decimal(my_decimal *decimal_value)
{
  DBUG_ASSERT(fixed);
  double nr= val_real();
  if (null_value)
    return 0; /* purecov: inspected */
  double2my_decimal(E_DEC_FATAL_ERROR, nr, decimal_value);
  return decimal_value;
}


void Item_func::fix_num_length_and_dec()
{
  uint fl_length= 0;
  decimals=0;
  for (uint i=0 ; i < arg_count ; i++)
  {
    set_if_bigger(decimals,args[i]->decimals);
    set_if_bigger(fl_length, args[i]->max_length);
  }
  max_length=float_length(decimals);
  if (fl_length > max_length)
  {
    decimals= NOT_FIXED_DEC;
    max_length= float_length(NOT_FIXED_DEC);
  }
}


void Item_func_numhybrid::fix_num_length_and_dec()
{}


/*
  Set max_length/decimals of function if function is fixed point and
  result length/precision depends on argument ones

  SYNOPSIS
    Item_func::count_decimal_length()
*/

void Item_func::count_decimal_length()
{
  int max_int_part= 0;
  decimals= 0;
  unsigned_flag= 1;
  for (uint i=0 ; i < arg_count ; i++)
  {
    set_if_bigger(decimals, args[i]->decimals);
    set_if_bigger(max_int_part, args[i]->decimal_int_part());
    set_if_smaller(unsigned_flag, args[i]->unsigned_flag);
  }
  int precision= min(max_int_part + decimals, DECIMAL_MAX_PRECISION);
  max_length= my_decimal_precision_to_length(precision, decimals,
                                             unsigned_flag);
}


/*
  Set max_length of if it is maximum length of its arguments

  SYNOPSIS
    Item_func::count_only_length()
*/

void Item_func::count_only_length()
{
  max_length= 0;
  unsigned_flag= 0;
  for (uint i=0 ; i < arg_count ; i++)
  {
    set_if_bigger(max_length, args[i]->max_length);
    set_if_bigger(unsigned_flag, args[i]->unsigned_flag);
  }
}


/*
  Set max_length/decimals of function if function is floating point and
  result length/precision depends on argument ones

  SYNOPSIS
    Item_func::count_real_length()
*/

void Item_func::count_real_length()
{
  uint32 length= 0;
  decimals= 0;
  max_length= 0;
  for (uint i=0 ; i < arg_count ; i++)
  {
    if (decimals != NOT_FIXED_DEC)
    {
      set_if_bigger(decimals, args[i]->decimals);
      set_if_bigger(length, (args[i]->max_length - args[i]->decimals));
    }
    set_if_bigger(max_length, args[i]->max_length);
  }
  if (decimals != NOT_FIXED_DEC)
  {
    max_length= length;
    length+= decimals;
    if (length < max_length)  // If previous operation gave overflow
      max_length= UINT_MAX32;
    else
      max_length= length;
  }
}



void Item_func::signal_divide_by_null()
{
  THD *thd= current_thd;
  if (thd->variables.sql_mode & MODE_ERROR_FOR_DIVISION_BY_ZERO)
    push_warning(thd, MYSQL_ERROR::WARN_LEVEL_ERROR, ER_DIVISION_BY_ZERO,
                 ER(ER_DIVISION_BY_ZERO));
  null_value= 1;
}


Item *Item_func::get_tmp_table_item(THD *thd)
{
  if (!with_sum_func && !const_item())
    return new Item_field(result_field);
  return copy_or_same(thd);
}

String *Item_int_func::val_str(String *str)
{
  DBUG_ASSERT(fixed == 1);
  longlong nr=val_int();
  if (null_value)
    return 0;
  if (!unsigned_flag)
    str->set(nr,&my_charset_bin);
  else
    str->set((ulonglong) nr,&my_charset_bin);
  return str;
}


void Item_func_connection_id::fix_length_and_dec()
{
  Item_int_func::fix_length_and_dec();
  max_length= 10;
}


bool Item_func_connection_id::fix_fields(THD *thd, Item **ref)
{
  if (Item_int_func::fix_fields(thd, ref))
    return TRUE;

  /*
    To replicate CONNECTION_ID() properly we should use
    pseudo_thread_id on slave, which contains the value of thread_id
    on master.
  */
  value= ((thd->slave_thread) ?
          thd->variables.pseudo_thread_id :
          thd->thread_id);

  return FALSE;
}


/*
  Check arguments here to determine result's type for a numeric
  function of two arguments.

  SYNOPSIS
    Item_num_op::find_num_type()
*/

void Item_num_op::find_num_type(void)
{
  DBUG_ENTER("Item_num_op::find_num_type");
  DBUG_PRINT("info", ("name %s", func_name()));
  DBUG_ASSERT(arg_count == 2);
  Item_result r0= args[0]->result_type();
  Item_result r1= args[1]->result_type();

  if (r0 == REAL_RESULT || r1 == REAL_RESULT ||
      r0 == STRING_RESULT || r1 ==STRING_RESULT)
  {
    count_real_length();
    max_length= float_length(decimals);
    hybrid_type= REAL_RESULT;
  }
  else if (r0 == DECIMAL_RESULT || r1 == DECIMAL_RESULT)
  {
    hybrid_type= DECIMAL_RESULT;
    result_precision();
  }
  else
  {
    DBUG_ASSERT(r0 == INT_RESULT && r1 == INT_RESULT);
    decimals= 0;
    hybrid_type=INT_RESULT;
    result_precision();
  }
  DBUG_PRINT("info", ("Type: %s",
             (hybrid_type == REAL_RESULT ? "REAL_RESULT" :
              hybrid_type == DECIMAL_RESULT ? "DECIMAL_RESULT" :
              hybrid_type == INT_RESULT ? "INT_RESULT" :
              "--ILLEGAL!!!--")));
  DBUG_VOID_RETURN;
}


/*
  Set result type for a numeric function of one argument
  (can be also used by a numeric function of many arguments, if the result
  type depends only on the first argument)

  SYNOPSIS
    Item_func_num1::find_num_type()
*/

void Item_func_num1::find_num_type()
{
  DBUG_ENTER("Item_func_num1::find_num_type");
  DBUG_PRINT("info", ("name %s", func_name()));
  switch (hybrid_type= args[0]->result_type()) {
  case INT_RESULT:
    unsigned_flag= args[0]->unsigned_flag;
    break;
  case STRING_RESULT:
  case REAL_RESULT:
    hybrid_type= REAL_RESULT;
    max_length= float_length(decimals);
    break;
  case DECIMAL_RESULT:
    break;
  default:
    DBUG_ASSERT(0);
  }
  DBUG_PRINT("info", ("Type: %s",
                      (hybrid_type == REAL_RESULT ? "REAL_RESULT" :
                       hybrid_type == DECIMAL_RESULT ? "DECIMAL_RESULT" :
                       hybrid_type == INT_RESULT ? "INT_RESULT" :
                       "--ILLEGAL!!!--")));
  DBUG_VOID_RETURN;
}


void Item_func_num1::fix_num_length_and_dec()
{
  decimals= args[0]->decimals;
  max_length= args[0]->max_length;
}


void Item_func_numhybrid::fix_length_and_dec()
{
  fix_num_length_and_dec();
  find_num_type();
}


String *Item_func_numhybrid::val_str(String *str)
{
  DBUG_ASSERT(fixed == 1);
  switch (hybrid_type) {
  case DECIMAL_RESULT:
  {
    my_decimal decimal_value, *val;
    if (!(val= decimal_op(&decimal_value)))
      return 0;                                 // null is set
    my_decimal_round(E_DEC_FATAL_ERROR, val, decimals, FALSE, val);
    my_decimal2string(E_DEC_FATAL_ERROR, val, 0, 0, 0, str);
    break;
  }
  case INT_RESULT:
  {
    longlong nr= int_op();
    if (null_value)
      return 0; /* purecov: inspected */
    if (!unsigned_flag)
      str->set(nr,&my_charset_bin);
    else
      str->set((ulonglong) nr,&my_charset_bin);
    break;
  }
  case REAL_RESULT:
  {
    double nr= real_op();
    if (null_value)
      return 0; /* purecov: inspected */
    str->set(nr,decimals,&my_charset_bin);
    break;
  }
  case STRING_RESULT:
    return str_op(&str_value);
  default:
    DBUG_ASSERT(0);
  }
  return str;
}


double Item_func_numhybrid::val_real()
{
  DBUG_ASSERT(fixed == 1);
  switch (hybrid_type) {
  case DECIMAL_RESULT:
  {
    my_decimal decimal_value, *val;
    double result;
    if (!(val= decimal_op(&decimal_value)))
      return 0.0;                               // null is set
    my_decimal2double(E_DEC_FATAL_ERROR, val, &result);
    return result;
  }
  case INT_RESULT:
    return (double)int_op();
  case REAL_RESULT:
    return real_op();
  case STRING_RESULT:
  {
    char *end_not_used;
    int err_not_used;
    String *res= str_op(&str_value);
    return (res ? my_strntod(res->charset(), (char*) res->ptr(), res->length(),
			     &end_not_used, &err_not_used) : 0.0);
  }
  default:
    DBUG_ASSERT(0);
  }
  return 0.0;
}


longlong Item_func_numhybrid::val_int()
{
  DBUG_ASSERT(fixed == 1);
  switch (hybrid_type) {
  case DECIMAL_RESULT:
  {
    my_decimal decimal_value, *val;
    if (!(val= decimal_op(&decimal_value)))
      return 0;                                 // null is set
    longlong result;
    my_decimal2int(E_DEC_FATAL_ERROR, val, unsigned_flag, &result);
    return result;
  }
  case INT_RESULT:
    return int_op();
  case REAL_RESULT:
    return (longlong) rint(real_op());
  case STRING_RESULT:
  {
    int err_not_used;
    String *res;
    if (!(res= str_op(&str_value)))
      return 0;

    char *end= (char*) res->ptr() + res->length();
    CHARSET_INFO *cs= str_value.charset();
    return (*(cs->cset->strtoll10))(cs, res->ptr(), &end, &err_not_used);
  }
  default:
    DBUG_ASSERT(0);
  }
  return 0;
}


my_decimal *Item_func_numhybrid::val_decimal(my_decimal *decimal_value)
{
  my_decimal *val= decimal_value;
  DBUG_ASSERT(fixed == 1);
  switch (hybrid_type) {
  case DECIMAL_RESULT:
    val= decimal_op(decimal_value);
    break;
  case INT_RESULT:
  {
    longlong result= int_op();
    int2my_decimal(E_DEC_FATAL_ERROR, result, unsigned_flag, decimal_value);
    break;
  }
  case REAL_RESULT:
  {
    double result= (double)real_op();
    double2my_decimal(E_DEC_FATAL_ERROR, result, decimal_value);
    break;
  }
  case STRING_RESULT:
  {
    String *res;
    if (!(res= str_op(&str_value)))
      return NULL;

    str2my_decimal(E_DEC_FATAL_ERROR, (char*) res->ptr(),
                   res->length(), res->charset(), decimal_value);
    break;
  }  
  case ROW_RESULT:
  default:
    DBUG_ASSERT(0);
  }
  return val;
}


void Item_func_signed::print(String *str)
{
  str->append(STRING_WITH_LEN("cast("));
  args[0]->print(str);
  str->append(STRING_WITH_LEN(" as signed)"));

}


longlong Item_func_signed::val_int_from_str(int *error)
{
  char buff[MAX_FIELD_WIDTH], *end;
  String tmp(buff,sizeof(buff), &my_charset_bin), *res;
  longlong value;

  /*
    For a string result, we must first get the string and then convert it
    to a longlong
  */

  if (!(res= args[0]->val_str(&tmp)))
  {
    null_value= 1;
    *error= 0;
    return 0;
  }
  null_value= 0;
  end= (char*) res->ptr()+ res->length();
  value= my_strtoll10(res->ptr(), &end, error);
  if (*error > 0 || end != res->ptr()+ res->length())
    push_warning_printf(current_thd, MYSQL_ERROR::WARN_LEVEL_WARN,
                        ER_TRUNCATED_WRONG_VALUE,
                        ER(ER_TRUNCATED_WRONG_VALUE), "INTEGER",
                        res->c_ptr());
  return value;
}


longlong Item_func_signed::val_int()
{
  longlong value;
  int error;

  if (args[0]->cast_to_int_type() != STRING_RESULT)
  {
    value= args[0]->val_int();
    null_value= args[0]->null_value; 
    return value;
  }

  value= val_int_from_str(&error);
  if (value < 0 && error == 0)
  {
    push_warning(current_thd, MYSQL_ERROR::WARN_LEVEL_WARN, ER_UNKNOWN_ERROR,
                 "Cast to signed converted positive out-of-range integer to "
                 "it's negative complement");
  }
  return value;
}


void Item_func_unsigned::print(String *str)
{
  str->append(STRING_WITH_LEN("cast("));
  args[0]->print(str);
  str->append(STRING_WITH_LEN(" as unsigned)"));

}


longlong Item_func_unsigned::val_int()
{
  longlong value;
  int error;

  if (args[0]->cast_to_int_type() != STRING_RESULT)
  {
    value= args[0]->val_int();
    null_value= args[0]->null_value; 
    return value;
  }

  value= val_int_from_str(&error);
  if (error < 0)
    push_warning(current_thd, MYSQL_ERROR::WARN_LEVEL_WARN, ER_UNKNOWN_ERROR,
                 "Cast to unsigned converted negative integer to it's "
                 "positive complement");
  return value;
}


String *Item_decimal_typecast::val_str(String *str)
{
  my_decimal tmp_buf, *tmp= val_decimal(&tmp_buf);
  if (null_value)
    return NULL;
  my_decimal2string(E_DEC_FATAL_ERROR, tmp, 0, 0, 0, str);
  return str;
}


double Item_decimal_typecast::val_real()
{
  my_decimal tmp_buf, *tmp= val_decimal(&tmp_buf);
  double res;
  if (null_value)
    return 0.0;
  my_decimal2double(E_DEC_FATAL_ERROR, tmp, &res);
  return res;
}


longlong Item_decimal_typecast::val_int()
{
  my_decimal tmp_buf, *tmp= val_decimal(&tmp_buf);
  longlong res;
  if (null_value)
    return 0;
  my_decimal2int(E_DEC_FATAL_ERROR, tmp, unsigned_flag, &res);
  return res;
}


my_decimal *Item_decimal_typecast::val_decimal(my_decimal *dec)
{
  my_decimal tmp_buf, *tmp= args[0]->val_decimal(&tmp_buf);
  if ((null_value= args[0]->null_value))
    return NULL;
  my_decimal_round(E_DEC_FATAL_ERROR, tmp, decimals, FALSE, dec);
  return dec;
}


void Item_decimal_typecast::print(String *str)
{
  str->append(STRING_WITH_LEN("cast("));
  args[0]->print(str);
  str->append(STRING_WITH_LEN(" as decimal)"));
}


double Item_func_plus::real_op()
{
  double value= args[0]->val_real() + args[1]->val_real();
  if ((null_value=args[0]->null_value || args[1]->null_value))
    return 0.0;
  return value;
}


longlong Item_func_plus::int_op()
{
  longlong value=args[0]->val_int()+args[1]->val_int();
  if ((null_value=args[0]->null_value || args[1]->null_value))
    return 0;
  return value;
}


/*
  Calculate plus of two decimail's

  SYNOPSIS
    decimal_op()
    decimal_value	Buffer that can be used to store result

  RETURN
   0	Value was NULL;  In this case null_value is set
   #	Value of operation as a decimal
*/

my_decimal *Item_func_plus::decimal_op(my_decimal *decimal_value)
{
  my_decimal value1, *val1;
  my_decimal value2, *val2;
  val1= args[0]->val_decimal(&value1);
  if ((null_value= args[0]->null_value))
    return 0;
  val2= args[1]->val_decimal(&value2);
  if (!(null_value= (args[1]->null_value ||
                     (my_decimal_add(E_DEC_FATAL_ERROR, decimal_value, val1,
                                     val2) > 3))))
    return decimal_value;
  return 0;
}

/*
  Set precision of results for additive operations (+ and -)

  SYNOPSIS
    Item_func_additive_op::result_precision()
*/
void Item_func_additive_op::result_precision()
{
  decimals= max(args[0]->decimals, args[1]->decimals);
  int max_int_part= max(args[0]->decimal_precision() - args[0]->decimals,
                        args[1]->decimal_precision() - args[1]->decimals);
  int precision= min(max_int_part + 1 + decimals, DECIMAL_MAX_PRECISION);

  /* Integer operations keep unsigned_flag if one of arguments is unsigned */
  if (result_type() == INT_RESULT)
    unsigned_flag= args[0]->unsigned_flag | args[1]->unsigned_flag;
  else
    unsigned_flag= args[0]->unsigned_flag & args[1]->unsigned_flag;
  max_length= my_decimal_precision_to_length(precision, decimals,
                                             unsigned_flag);
}


/*
  The following function is here to allow the user to force
  subtraction of UNSIGNED BIGINT to return negative values.
*/

void Item_func_minus::fix_length_and_dec()
{
  Item_num_op::fix_length_and_dec();
  if (unsigned_flag &&
      (current_thd->variables.sql_mode & MODE_NO_UNSIGNED_SUBTRACTION))
    unsigned_flag=0;
}


double Item_func_minus::real_op()
{
  double value= args[0]->val_real() - args[1]->val_real();
  if ((null_value=args[0]->null_value || args[1]->null_value))
    return 0.0;
  return value;
}


longlong Item_func_minus::int_op()
{
  longlong value=args[0]->val_int() - args[1]->val_int();
  if ((null_value=args[0]->null_value || args[1]->null_value))
    return 0;
  return value;
}


/* See Item_func_plus::decimal_op for comments */

my_decimal *Item_func_minus::decimal_op(my_decimal *decimal_value)
{
  my_decimal value1, *val1;
  my_decimal value2, *val2= 

  val1= args[0]->val_decimal(&value1);
  if ((null_value= args[0]->null_value))
    return 0;
  val2= args[1]->val_decimal(&value2);
  if (!(null_value= (args[1]->null_value ||
                     (my_decimal_sub(E_DEC_FATAL_ERROR, decimal_value, val1,
                                     val2) > 3))))
    return decimal_value;
  return 0;
}


double Item_func_mul::real_op()
{
  DBUG_ASSERT(fixed == 1);
  double value= args[0]->val_real() * args[1]->val_real();
  if ((null_value=args[0]->null_value || args[1]->null_value))
    return 0.0;
  return value;
}


longlong Item_func_mul::int_op()
{
  DBUG_ASSERT(fixed == 1);
  longlong value=args[0]->val_int()*args[1]->val_int();
  if ((null_value=args[0]->null_value || args[1]->null_value))
    return 0;
  return value;
}


/* See Item_func_plus::decimal_op for comments */

my_decimal *Item_func_mul::decimal_op(my_decimal *decimal_value)
{
  my_decimal value1, *val1;
  my_decimal value2, *val2;
  val1= args[0]->val_decimal(&value1);
  if ((null_value= args[0]->null_value))
    return 0;
  val2= args[1]->val_decimal(&value2);
  if (!(null_value= (args[1]->null_value ||
                     (my_decimal_mul(E_DEC_FATAL_ERROR, decimal_value, val1,
                                    val2) > 3))))
    return decimal_value;
  return 0;
}


void Item_func_mul::result_precision()
{
  /* Integer operations keep unsigned_flag if one of arguments is unsigned */
  if (result_type() == INT_RESULT)
    unsigned_flag= args[0]->unsigned_flag | args[1]->unsigned_flag;
  else
    unsigned_flag= args[0]->unsigned_flag & args[1]->unsigned_flag;
  decimals= min(args[0]->decimals + args[1]->decimals, DECIMAL_MAX_SCALE);
  int precision= min(args[0]->decimal_precision() + args[1]->decimal_precision(),
                     DECIMAL_MAX_PRECISION);
  max_length= my_decimal_precision_to_length(precision, decimals,unsigned_flag);
}


double Item_func_div::real_op()
{
  DBUG_ASSERT(fixed == 1);
  double value= args[0]->val_real();
  double val2= args[1]->val_real();
  if ((null_value= args[0]->null_value || args[1]->null_value))
    return 0.0;
  if (val2 == 0.0)
  {
    signal_divide_by_null();
    return 0.0;
  }
  return value/val2;
}


my_decimal *Item_func_div::decimal_op(my_decimal *decimal_value)
{
  my_decimal value1, *val1;
  my_decimal value2, *val2;
  int err;

  val1= args[0]->val_decimal(&value1);
  if ((null_value= args[0]->null_value))
    return 0;
  val2= args[1]->val_decimal(&value2);
  if ((null_value= args[1]->null_value))
    return 0;
  if ((err= my_decimal_div(E_DEC_FATAL_ERROR & ~E_DEC_DIV_ZERO, decimal_value,
                           val1, val2, prec_increment)) > 3)
  {
    if (err == E_DEC_DIV_ZERO)
      signal_divide_by_null();
    null_value= 1;
    return 0;
  }
  return decimal_value;
}


void Item_func_div::result_precision()
{
  uint precision=min(args[0]->decimal_precision() + prec_increment,
                     DECIMAL_MAX_PRECISION);
  /* Integer operations keep unsigned_flag if one of arguments is unsigned */
  if (result_type() == INT_RESULT)
    unsigned_flag= args[0]->unsigned_flag | args[1]->unsigned_flag;
  else
    unsigned_flag= args[0]->unsigned_flag & args[1]->unsigned_flag;
  decimals= min(args[0]->decimals + prec_increment, DECIMAL_MAX_SCALE);
  max_length= my_decimal_precision_to_length(precision, decimals,
                                             unsigned_flag);
}


void Item_func_div::fix_length_and_dec()
{
  DBUG_ENTER("Item_func_div::fix_length_and_dec");
  prec_increment= current_thd->variables.div_precincrement;
  Item_num_op::fix_length_and_dec();
  switch(hybrid_type) {
  case REAL_RESULT:
  {
    decimals=max(args[0]->decimals,args[1]->decimals)+prec_increment;
    set_if_smaller(decimals, NOT_FIXED_DEC);
    max_length=args[0]->max_length - args[0]->decimals + decimals;
    uint tmp=float_length(decimals);
    set_if_smaller(max_length,tmp);
    break;
  }
  case INT_RESULT:
    hybrid_type= DECIMAL_RESULT;
    DBUG_PRINT("info", ("Type changed: DECIMAL_RESULT"));
    result_precision();
    break;
  case DECIMAL_RESULT:
    result_precision();
    break;
  default:
    DBUG_ASSERT(0);
  }
  maybe_null= 1; // devision by zero
  DBUG_VOID_RETURN;
}


/* Integer division */
longlong Item_func_int_div::val_int()
{
  DBUG_ASSERT(fixed == 1);
  longlong value=args[0]->val_int();
  longlong val2=args[1]->val_int();
  if ((null_value= (args[0]->null_value || args[1]->null_value)))
    return 0;
  if (val2 == 0)
  {
    signal_divide_by_null();
    return 0;
  }
  return (unsigned_flag ?
	  (ulonglong) value / (ulonglong) val2 :
	  value / val2);
}


void Item_func_int_div::fix_length_and_dec()
{
  max_length=args[0]->max_length - args[0]->decimals;
  maybe_null=1;
  unsigned_flag=args[0]->unsigned_flag | args[1]->unsigned_flag;
}


longlong Item_func_mod::int_op()
{
  DBUG_ASSERT(fixed == 1);
  longlong value=  args[0]->val_int();
  longlong val2= args[1]->val_int();
  if ((null_value= args[0]->null_value || args[1]->null_value))
    return 0; /* purecov: inspected */
  if (val2 == 0)
  {
    signal_divide_by_null();
    return 0;
  }
  return value % val2;
}

double Item_func_mod::real_op()
{
  DBUG_ASSERT(fixed == 1);
  double value= args[0]->val_real();
  double val2=  args[1]->val_real();
  if ((null_value= args[0]->null_value || args[1]->null_value))
    return 0.0; /* purecov: inspected */
  if (val2 == 0.0)
  {
    signal_divide_by_null();
    return 0.0;
  }
  return fmod(value,val2);
}


my_decimal *Item_func_mod::decimal_op(my_decimal *decimal_value)
{
  my_decimal value1, *val1;
  my_decimal value2, *val2;

  val1= args[0]->val_decimal(&value1);
  if ((null_value= args[0]->null_value))
    return 0;
  val2= args[1]->val_decimal(&value2);
  if ((null_value= args[1]->null_value))
    return 0;
  switch (my_decimal_mod(E_DEC_FATAL_ERROR & ~E_DEC_DIV_ZERO, decimal_value,
                         val1, val2)) {
  case E_DEC_TRUNCATED:
  case E_DEC_OK:
    return decimal_value;
  case E_DEC_DIV_ZERO:
    signal_divide_by_null();
  default:
    null_value= 1;
    return 0;
  }
}


void Item_func_mod::result_precision()
{
  decimals= max(args[0]->decimals, args[1]->decimals);
  max_length= max(args[0]->max_length, args[1]->max_length);
}


double Item_func_neg::real_op()
{
  double value= args[0]->val_real();
  null_value= args[0]->null_value;
  return -value;
}


longlong Item_func_neg::int_op()
{
  longlong value= args[0]->val_int();
  null_value= args[0]->null_value;
  return -value;
}


my_decimal *Item_func_neg::decimal_op(my_decimal *decimal_value)
{
  my_decimal val, *value= args[0]->val_decimal(&val);
  if (!(null_value= args[0]->null_value))
  {
    my_decimal2decimal(value, decimal_value);
    my_decimal_neg(decimal_value);
    return decimal_value;
  }
  return 0;
}


void Item_func_neg::fix_num_length_and_dec()
{
  decimals= args[0]->decimals;
  /* 1 add because sign can appear */
  max_length= args[0]->max_length + 1;
}


void Item_func_neg::fix_length_and_dec()
{
  DBUG_ENTER("Item_func_neg::fix_length_and_dec");
  Item_func_num1::fix_length_and_dec();

  /*
    If this is in integer context keep the context as integer if possible
    (This is how multiplication and other integer functions works)
    Use val() to get value as arg_type doesn't mean that item is
    Item_int or Item_real due to existence of Item_param.
  */
  if (hybrid_type == INT_RESULT &&
      args[0]->type() == INT_ITEM &&
      ((ulonglong) args[0]->val_int() >= (ulonglong) LONGLONG_MIN))
  {
    /*
      Ensure that result is converted to DECIMAL, as longlong can't hold
      the negated number
    */
    hybrid_type= DECIMAL_RESULT;
    DBUG_PRINT("info", ("Type changed: DECIMAL_RESULT"));
  }
  unsigned_flag= 0;
  DBUG_VOID_RETURN;
}


double Item_func_abs::real_op()
{
  double value= args[0]->val_real();
  null_value= args[0]->null_value;
  return fabs(value);
}


longlong Item_func_abs::int_op()
{
  longlong value= args[0]->val_int();
  null_value= args[0]->null_value;
  return value >= 0 ? value : -value;
}


my_decimal *Item_func_abs::decimal_op(my_decimal *decimal_value)
{
  my_decimal val, *value= args[0]->val_decimal(&val);
  if (!(null_value= args[0]->null_value))
  {
    my_decimal2decimal(value, decimal_value);
    if (decimal_value->sign())
      my_decimal_neg(decimal_value);
    return decimal_value;
  }
  return 0;
}


void Item_func_abs::fix_length_and_dec()
{
  Item_func_num1::fix_length_and_dec();
}


/* Gateway to natural LOG function */
double Item_func_ln::val_real()
{
  DBUG_ASSERT(fixed == 1);
  double value= args[0]->val_real();
  if ((null_value= args[0]->null_value))
    return 0.0;
  if (value <= 0.0)
  {
    signal_divide_by_null();
    return 0.0;
  }
  return log(value);
}

/* 
 Extended but so slower LOG function
 We have to check if all values are > zero and first one is not one
 as these are the cases then result is not a number.
*/ 
double Item_func_log::val_real()
{
  DBUG_ASSERT(fixed == 1);
  double value= args[0]->val_real();
  if ((null_value= args[0]->null_value))
    return 0.0;
  if (value <= 0.0)
  {
    signal_divide_by_null();
    return 0.0;
  }
  if (arg_count == 2)
  {
    double value2= args[1]->val_real();
    if ((null_value= args[1]->null_value))
      return 0.0;
    if (value2 <= 0.0 || value == 1.0)
    {
      signal_divide_by_null();
      return 0.0;
    }
    return log(value2) / log(value);
  }
  return log(value);
}

double Item_func_log2::val_real()
{
  DBUG_ASSERT(fixed == 1);
  double value= args[0]->val_real();

  if ((null_value=args[0]->null_value))
    return 0.0;
  if (value <= 0.0)
  {
    signal_divide_by_null();
    return 0.0;
  }
  return log(value) / M_LN2;
}

double Item_func_log10::val_real()
{
  DBUG_ASSERT(fixed == 1);
  double value= args[0]->val_real();
  if ((null_value= args[0]->null_value))
    return 0.0;
  if (value <= 0.0)
  {
    signal_divide_by_null();
    return 0.0;
  }
  return log10(value);
}

double Item_func_exp::val_real()
{
  DBUG_ASSERT(fixed == 1);
  double value= args[0]->val_real();
  if ((null_value=args[0]->null_value))
    return 0.0; /* purecov: inspected */
  return exp(value);
}

double Item_func_sqrt::val_real()
{
  DBUG_ASSERT(fixed == 1);
  double value= args[0]->val_real();
  if ((null_value=(args[0]->null_value || value < 0)))
    return 0.0; /* purecov: inspected */
  return sqrt(value);
}

double Item_func_pow::val_real()
{
  DBUG_ASSERT(fixed == 1);
  double value= args[0]->val_real();
  double val2= args[1]->val_real();
  if ((null_value=(args[0]->null_value || args[1]->null_value)))
    return 0.0; /* purecov: inspected */
  return pow(value,val2);
}

// Trigonometric functions

double Item_func_acos::val_real()
{
  DBUG_ASSERT(fixed == 1);
  // the volatile's for BUG #2338 to calm optimizer down (because of gcc's bug)
  volatile double value= args[0]->val_real();
  if ((null_value=(args[0]->null_value || (value < -1.0 || value > 1.0))))
    return 0.0;
  return fix_result(acos(value));
}

double Item_func_asin::val_real()
{
  DBUG_ASSERT(fixed == 1);
  // the volatile's for BUG #2338 to calm optimizer down (because of gcc's bug)
  volatile double value= args[0]->val_real();
  if ((null_value=(args[0]->null_value || (value < -1.0 || value > 1.0))))
    return 0.0;
  return fix_result(asin(value));
}

double Item_func_atan::val_real()
{
  DBUG_ASSERT(fixed == 1);
  double value= args[0]->val_real();
  if ((null_value=args[0]->null_value))
    return 0.0;
  if (arg_count == 2)
  {
    double val2= args[1]->val_real();
    if ((null_value=args[1]->null_value))
      return 0.0;
    return fix_result(atan2(value,val2));
  }
  return fix_result(atan(value));
}

double Item_func_cos::val_real()
{
  DBUG_ASSERT(fixed == 1);
  double value= args[0]->val_real();
  if ((null_value=args[0]->null_value))
    return 0.0;
  return fix_result(cos(value));
}

double Item_func_sin::val_real()
{
  DBUG_ASSERT(fixed == 1);
  double value= args[0]->val_real();
  if ((null_value=args[0]->null_value))
    return 0.0;
  return fix_result(sin(value));
}

double Item_func_tan::val_real()
{
  DBUG_ASSERT(fixed == 1);
  double value= args[0]->val_real();
  if ((null_value=args[0]->null_value))
    return 0.0;
  return fix_result(tan(value));
}


// Shift-functions, same as << and >> in C/C++


longlong Item_func_shift_left::val_int()
{
  DBUG_ASSERT(fixed == 1);
  uint shift;
  ulonglong res= ((ulonglong) args[0]->val_int() <<
		  (shift=(uint) args[1]->val_int()));
  if (args[0]->null_value || args[1]->null_value)
  {
    null_value=1;
    return 0;
  }
  null_value=0;
  return (shift < sizeof(longlong)*8 ? (longlong) res : LL(0));
}

longlong Item_func_shift_right::val_int()
{
  DBUG_ASSERT(fixed == 1);
  uint shift;
  ulonglong res= (ulonglong) args[0]->val_int() >>
    (shift=(uint) args[1]->val_int());
  if (args[0]->null_value || args[1]->null_value)
  {
    null_value=1;
    return 0;
  }
  null_value=0;
  return (shift < sizeof(longlong)*8 ? (longlong) res : LL(0));
}


longlong Item_func_bit_neg::val_int()
{
  DBUG_ASSERT(fixed == 1);
  ulonglong res= (ulonglong) args[0]->val_int();
  if ((null_value=args[0]->null_value))
    return 0;
  return ~res;
}


// Conversion functions

void Item_func_integer::fix_length_and_dec()
{
  max_length=args[0]->max_length - args[0]->decimals+1;
  uint tmp=float_length(decimals);
  set_if_smaller(max_length,tmp);
  decimals=0;
}

void Item_func_int_val::fix_num_length_and_dec()
{
  max_length= args[0]->max_length - (args[0]->decimals ?
                                     args[0]->decimals + 1 :
                                     0) + 2;
  uint tmp= float_length(decimals);
  set_if_smaller(max_length,tmp);
  decimals= 0;
}


void Item_func_int_val::find_num_type()
{
  DBUG_ENTER("Item_func_int_val::find_num_type");
  DBUG_PRINT("info", ("name %s", func_name()));
  switch(hybrid_type= args[0]->result_type())
  {
  case STRING_RESULT:
  case REAL_RESULT:
    hybrid_type= REAL_RESULT;
    max_length= float_length(decimals);
    break;
  case INT_RESULT:
  case DECIMAL_RESULT:
    /*
      -2 because in most high position can't be used any digit for longlong
      and one position for increasing value during operation
    */
    if ((args[0]->max_length - args[0]->decimals) >=
        (DECIMAL_LONGLONG_DIGITS - 2))
    {
      hybrid_type= DECIMAL_RESULT;
    }
    else
    {
      unsigned_flag= args[0]->unsigned_flag;
      hybrid_type= INT_RESULT;
    }
    break;
  default:
    DBUG_ASSERT(0);
  }
  DBUG_PRINT("info", ("Type: %s",
                      (hybrid_type == REAL_RESULT ? "REAL_RESULT" :
                       hybrid_type == DECIMAL_RESULT ? "DECIMAL_RESULT" :
                       hybrid_type == INT_RESULT ? "INT_RESULT" :
                       "--ILLEGAL!!!--")));

  DBUG_VOID_RETURN;
}


longlong Item_func_ceiling::int_op()
{
  longlong result;
  switch (args[0]->result_type()) {
  case INT_RESULT:
    result= args[0]->val_int();
    null_value= args[0]->null_value;
    break;
  case DECIMAL_RESULT:
  {
    my_decimal dec_buf, *dec;
    if ((dec= Item_func_ceiling::decimal_op(&dec_buf)))
      my_decimal2int(E_DEC_FATAL_ERROR, dec, unsigned_flag, &result);
    else
      result= 0;
    break;
  }
  default:
    result= (longlong)Item_func_ceiling::real_op();
  };
  return result;
}


double Item_func_ceiling::real_op()
{
  /*
    the volatile's for BUG #3051 to calm optimizer down (because of gcc's
    bug)
  */
  volatile double value= args[0]->val_real();
  null_value= args[0]->null_value;
  return ceil(value);
}


my_decimal *Item_func_ceiling::decimal_op(my_decimal *decimal_value)
{
  my_decimal val, *value= args[0]->val_decimal(&val);
  if (!(null_value= (args[0]->null_value ||
                     my_decimal_ceiling(E_DEC_FATAL_ERROR, value,
                                        decimal_value) > 1)))
    return decimal_value;
  return 0;
}


longlong Item_func_floor::int_op()
{
  longlong result;
  switch (args[0]->result_type()) {
  case INT_RESULT:
    result= args[0]->val_int();
    null_value= args[0]->null_value;
    break;
  case DECIMAL_RESULT:
  {
    my_decimal dec_buf, *dec;
    if ((dec= Item_func_floor::decimal_op(&dec_buf)))
      my_decimal2int(E_DEC_FATAL_ERROR, dec, unsigned_flag, &result);
    else
      result= 0;
    break;
  }
  default:
    result= (longlong)Item_func_floor::real_op();
  };
  return result;
}


double Item_func_floor::real_op()
{
  /*
    the volatile's for BUG #3051 to calm optimizer down (because of gcc's
    bug)
  */
  volatile double value= args[0]->val_real();
  null_value= args[0]->null_value;
  return floor(value);
}


my_decimal *Item_func_floor::decimal_op(my_decimal *decimal_value)
{
  my_decimal val, *value= args[0]->val_decimal(&val);
  if (!(null_value= (args[0]->null_value ||
                     my_decimal_floor(E_DEC_FATAL_ERROR, value,
                                      decimal_value) > 1)))
    return decimal_value;
  return 0;
}


void Item_func_round::fix_length_and_dec()
{
  unsigned_flag= args[0]->unsigned_flag;
  if (!args[1]->const_item())
  {
    max_length= args[0]->max_length;
    decimals= args[0]->decimals;
    hybrid_type= REAL_RESULT;
    return;
  }
  
  int decimals_to_set= max((int)args[1]->val_int(), 0);
  if (args[0]->decimals == NOT_FIXED_DEC)
  {
    max_length= args[0]->max_length;
    decimals= min(decimals_to_set, NOT_FIXED_DEC);
    hybrid_type= REAL_RESULT;
    return;
  }
  
  switch (args[0]->result_type()) {
  case REAL_RESULT:
  case STRING_RESULT:
    hybrid_type= REAL_RESULT;
    decimals= min(decimals_to_set, NOT_FIXED_DEC);
    max_length= float_length(decimals);
    break;
  case INT_RESULT:
    if (!decimals_to_set &&
        (truncate || (args[0]->decimal_precision() < DECIMAL_LONGLONG_DIGITS)))
    {
      int length_can_increase= test(!truncate && (args[1]->val_int() < 0));
      max_length= args[0]->max_length + length_can_increase;
      /* Here we can keep INT_RESULT */
      hybrid_type= INT_RESULT;
      decimals= 0;
      break;
    }
    /* fall through */
  case DECIMAL_RESULT:
  {
    hybrid_type= DECIMAL_RESULT;
    int decimals_delta= args[0]->decimals - decimals_to_set;
    int precision= args[0]->decimal_precision();
    int length_increase= ((decimals_delta <= 0) || truncate) ? 0:1;

    precision-= decimals_delta - length_increase;
    decimals= decimals_to_set;
    max_length= my_decimal_precision_to_length(precision, decimals,
                                               unsigned_flag);
    break;
  }
  default:
    DBUG_ASSERT(0); /* This result type isn't handled */
  }
}

double my_double_round(double value, int dec, bool truncate)
{
  double tmp;
  uint abs_dec= abs(dec);
  /*
    tmp2 is here to avoid return the value with 80 bit precision
    This will fix that the test round(0.1,1) = round(0.1,1) is true
  */
  volatile double tmp2;

  tmp=(abs_dec < array_elements(log_10) ?
       log_10[abs_dec] : pow(10.0,(double) abs_dec));

  if (truncate)
  {
    if (value >= 0)
      tmp2= dec < 0 ? floor(value/tmp)*tmp : floor(value*tmp)/tmp;
    else
      tmp2= dec < 0 ? ceil(value/tmp)*tmp : ceil(value*tmp)/tmp;
  }
  else
    tmp2=dec < 0 ? rint(value/tmp)*tmp : rint(value*tmp)/tmp;
  return tmp2;
}


double Item_func_round::real_op()
{
  double value= args[0]->val_real();
  int dec= (int) args[1]->val_int();

  if (!(null_value= args[0]->null_value || args[1]->null_value))
    return my_double_round(value, dec, truncate);

  return 0.0;
}


longlong Item_func_round::int_op()
{
  longlong value= args[0]->val_int();
  int dec=(int) args[1]->val_int();
  decimals= 0;
  uint abs_dec;
  if ((null_value= args[0]->null_value || args[1]->null_value))
    return 0;
  if (dec >= 0)
    return value; // integer have not digits after point

  abs_dec= -dec;
  longlong tmp;
  
  if(abs_dec >= array_elements(log_10_int))
    return 0;
  
  tmp= log_10_int[abs_dec];
  
  if (truncate)
  {
    if (unsigned_flag)
      value= (ulonglong(value)/tmp)*tmp;
    else
      value= (value/tmp)*tmp;
  }
  else
  {
    if (unsigned_flag)
      value= ((ulonglong(value)+(tmp>>1))/tmp)*tmp;
    else if ( value >= 0)
      value= ((value+(tmp>>1))/tmp)*tmp;
    else
      value= ((value-(tmp>>1))/tmp)*tmp;
  }
  return value;
}


my_decimal *Item_func_round::decimal_op(my_decimal *decimal_value)
{
  my_decimal val, *value= args[0]->val_decimal(&val);
  int dec=(int) args[1]->val_int();
  if (dec > 0)
  {
    decimals= min(dec, DECIMAL_MAX_SCALE); // to get correct output
  }
  if (!(null_value= (args[0]->null_value || args[1]->null_value ||
                     my_decimal_round(E_DEC_FATAL_ERROR, value, dec, truncate,
                                      decimal_value) > 1)))
    return decimal_value;
  return 0;
}


bool Item_func_rand::fix_fields(THD *thd,Item **ref)
{
  if (Item_real_func::fix_fields(thd, ref))
    return TRUE;
  used_tables_cache|= RAND_TABLE_BIT;
  if (arg_count)
  {					// Only use argument once in query
    if (!args[0]->const_during_execution())
    {
      my_error(ER_WRONG_ARGUMENTS, MYF(0), "RAND");
      return TRUE;
    }
    /*
      Allocate rand structure once: we must use thd->stmt_arena
      to create rand in proper mem_root if it's a prepared statement or
      stored procedure.

      No need to send a Rand log event if seed was given eg: RAND(seed),
      as it will be replicated in the query as such.
    */
    if (!rand && !(rand= (struct rand_struct*)
                   thd->stmt_arena->alloc(sizeof(*rand))))
      return TRUE;
    /*
      PARAM_ITEM is returned if we're in statement prepare and consequently
      no placeholder value is set yet.
    */
    if (args[0]->type() != PARAM_ITEM)
    {
      /*
        TODO: do not do reinit 'rand' for every execute of PS/SP if
        args[0] is a constant.
      */
      uint32 tmp= (uint32) args[0]->val_int();
      randominit(rand, (uint32) (tmp*0x10001L+55555555L),
                 (uint32) (tmp*0x10000001L));
    }
  }
  else
  {
    /*
      Save the seed only the first time RAND() is used in the query
      Once events are forwarded rather than recreated,
      the following can be skipped if inside the slave thread
    */
    if (!thd->rand_used)
    {
      thd->rand_used= 1;
      thd->rand_saved_seed1= thd->rand.seed1;
      thd->rand_saved_seed2= thd->rand.seed2;
    }
    rand= &thd->rand;
  }
  return FALSE;
}

void Item_func_rand::update_used_tables()
{
  Item_real_func::update_used_tables();
  used_tables_cache|= RAND_TABLE_BIT;
}


double Item_func_rand::val_real()
{
  DBUG_ASSERT(fixed == 1);
  return my_rnd(rand);
}

longlong Item_func_sign::val_int()
{
  DBUG_ASSERT(fixed == 1);
  double value= args[0]->val_real();
  null_value=args[0]->null_value;
  return value < 0.0 ? -1 : (value > 0 ? 1 : 0);
}


double Item_func_units::val_real()
{
  DBUG_ASSERT(fixed == 1);
  double value= args[0]->val_real();
  if ((null_value=args[0]->null_value))
    return 0;
  return value*mul+add;
}


void Item_func_min_max::fix_length_and_dec()
{
  int max_int_part=0;
  decimals=0;
  max_length=0;
  maybe_null=0;
  cmp_type=args[0]->result_type();

  for (uint i=0 ; i < arg_count ; i++)
  {
    set_if_bigger(max_length, args[i]->max_length);
    set_if_bigger(decimals, args[i]->decimals);
    set_if_bigger(max_int_part, args[i]->decimal_int_part());
    if (args[i]->maybe_null)
      maybe_null=1;
    cmp_type=item_cmp_type(cmp_type,args[i]->result_type());
  }
  if (cmp_type == STRING_RESULT)
    agg_arg_charsets(collation, args, arg_count, MY_COLL_CMP_CONV);
  else if ((cmp_type == DECIMAL_RESULT) || (cmp_type == INT_RESULT))
    max_length= my_decimal_precision_to_length(max_int_part+decimals, decimals,
                                            unsigned_flag);
}


String *Item_func_min_max::val_str(String *str)
{
  DBUG_ASSERT(fixed == 1);
  switch (cmp_type) {
  case INT_RESULT:
  {
    longlong nr=val_int();
    if (null_value)
      return 0;
    if (!unsigned_flag)
      str->set(nr,&my_charset_bin);
    else
      str->set((ulonglong) nr,&my_charset_bin);
    return str;
  }
  case DECIMAL_RESULT:
  {
    my_decimal dec_buf, *dec_val= val_decimal(&dec_buf);
    if (null_value)
      return 0;
    my_decimal2string(E_DEC_FATAL_ERROR, dec_val, 0, 0, 0, str);
    return str;
  }
  case REAL_RESULT:
  {
    double nr= val_real();
    if (null_value)
      return 0; /* purecov: inspected */
    str->set(nr,decimals,&my_charset_bin);
    return str;
  }
  case STRING_RESULT:
  {
    String *res;
    LINT_INIT(res);
    for (uint i=0; i < arg_count ; i++)
    {
      if (i == 0)
	res=args[i]->val_str(str);
      else
      {
	String *res2;
	res2= args[i]->val_str(res == str ? &tmp_value : str);
	if (res2)
	{
	  int cmp= sortcmp(res,res2,collation.collation);
	  if ((cmp_sign < 0 ? cmp : -cmp) < 0)
	    res=res2;
	}
      }
      if ((null_value= args[i]->null_value))
        return 0;
    }
    res->set_charset(collation.collation);
    return res;
  }
  case ROW_RESULT:
  default:
    // This case should never be chosen
    DBUG_ASSERT(0);
    return 0;
  }
  return 0;					// Keep compiler happy
}


double Item_func_min_max::val_real()
{
  DBUG_ASSERT(fixed == 1);
  double value=0.0;
  for (uint i=0; i < arg_count ; i++)
  {
    if (i == 0)
      value= args[i]->val_real();
    else
    {
      double tmp= args[i]->val_real();
      if (!args[i]->null_value && (tmp < value ? cmp_sign : -cmp_sign) > 0)
	value=tmp;
    }
    if ((null_value= args[i]->null_value))
      break;
  }
  return value;
}


longlong Item_func_min_max::val_int()
{
  DBUG_ASSERT(fixed == 1);
  longlong value=0;
  for (uint i=0; i < arg_count ; i++)
  {
    if (i == 0)
      value=args[i]->val_int();
    else
    {
      longlong tmp=args[i]->val_int();
      if (!args[i]->null_value && (tmp < value ? cmp_sign : -cmp_sign) > 0)
	value=tmp;
    }
    if ((null_value= args[i]->null_value))
      break;
  }
  return value;
}


my_decimal *Item_func_min_max::val_decimal(my_decimal *dec)
{
  DBUG_ASSERT(fixed == 1);
  my_decimal tmp_buf, *tmp, *res;
  LINT_INIT(res);

  for (uint i=0; i < arg_count ; i++)
  {
    if (i == 0)
      res= args[i]->val_decimal(dec);
    else
    {
      tmp= args[i]->val_decimal(&tmp_buf);      // Zero if NULL
      if (tmp && (my_decimal_cmp(tmp, res) * cmp_sign) < 0)
      {
        if (tmp == &tmp_buf)
        {
          /* Move value out of tmp_buf as this will be reused on next loop */
          my_decimal2decimal(tmp, dec);
          res= dec;
        }
        else
          res= tmp;
      }
    }
    if ((null_value= args[i]->null_value))
    {
      res= 0;
      break;
    }
  }
  return res;
}


longlong Item_func_length::val_int()
{
  DBUG_ASSERT(fixed == 1);
  String *res=args[0]->val_str(&value);
  if (!res)
  {
    null_value=1;
    return 0; /* purecov: inspected */
  }
  null_value=0;
  return (longlong) res->length();
}


longlong Item_func_char_length::val_int()
{
  DBUG_ASSERT(fixed == 1);
  String *res=args[0]->val_str(&value);
  if (!res)
  {
    null_value=1;
    return 0; /* purecov: inspected */
  }
  null_value=0;
  return (longlong) res->numchars();
}


longlong Item_func_coercibility::val_int()
{
  DBUG_ASSERT(fixed == 1);
  null_value= 0;
  return (longlong) args[0]->collation.derivation;
}


void Item_func_locate::fix_length_and_dec()
{
  maybe_null=0; max_length=11;
  agg_arg_charsets(cmp_collation, args, 2, MY_COLL_CMP_CONV);
}


longlong Item_func_locate::val_int()
{
  DBUG_ASSERT(fixed == 1);
  String *a=args[0]->val_str(&value1);
  String *b=args[1]->val_str(&value2);
  if (!a || !b)
  {
    null_value=1;
    return 0; /* purecov: inspected */
  }
  null_value=0;
  uint start=0;
  uint start0=0;
  my_match_t match;

  if (arg_count == 3)
  {
    start0= start =(uint) args[2]->val_int()-1;
    start=a->charpos(start);
    
    if (start > a->length() || start+b->length() > a->length())
      return 0;
  }

  if (!b->length())				// Found empty string at start
    return (longlong) (start+1);
  
  if (!cmp_collation.collation->coll->instr(cmp_collation.collation,
                                            a->ptr()+start, a->length()-start,
                                            b->ptr(), b->length(),
                                            &match, 1))
    return 0;
  return (longlong) match.mblen + start0 + 1;
}


void Item_func_locate::print(String *str)
{
  str->append(STRING_WITH_LEN("locate("));
  args[1]->print(str);
  str->append(',');
  args[0]->print(str);
  if (arg_count == 3)
  {
    str->append(',');
    args[2]->print(str);
  }
  str->append(')');
}


longlong Item_func_field::val_int()
{
  DBUG_ASSERT(fixed == 1);

  if (cmp_type == STRING_RESULT)
  {
    String *field;
    if (!(field= args[0]->val_str(&value)))
      return 0;
    for (uint i=1 ; i < arg_count ; i++)
    {
      String *tmp_value=args[i]->val_str(&tmp);
      if (tmp_value && !sortcmp(field,tmp_value,cmp_collation.collation))
        return (longlong) (i);
    }
  }
  else if (cmp_type == INT_RESULT)
  {
    longlong val= args[0]->val_int();
    if (args[0]->null_value)
      return 0;
    for (uint i=1; i < arg_count ; i++)
    {
      if (val == args[i]->val_int() && !args[i]->null_value)
        return (longlong) (i);
    }
  }
  else if (cmp_type == DECIMAL_RESULT)
  {
    my_decimal dec_arg_buf, *dec_arg,
               dec_buf, *dec= args[0]->val_decimal(&dec_buf);
    if (args[0]->null_value)
      return 0;
    for (uint i=1; i < arg_count; i++)
    {
      dec_arg= args[i]->val_decimal(&dec_arg_buf);
      if (!args[i]->null_value && !my_decimal_cmp(dec_arg, dec))
        return (longlong) (i);
    }
  }
  else
  {
    double val= args[0]->val_real();
    if (args[0]->null_value)
      return 0;
    for (uint i=1; i < arg_count ; i++)
    {
      if (val == args[i]->val_real() && !args[i]->null_value)
        return (longlong) (i);
    }
  }
  return 0;
}


void Item_func_field::fix_length_and_dec()
{
  maybe_null=0; max_length=3;
  cmp_type= args[0]->result_type();
  for (uint i=1; i < arg_count ; i++)
    cmp_type= item_cmp_type(cmp_type, args[i]->result_type());
  if (cmp_type == STRING_RESULT)
    agg_arg_charsets(cmp_collation, args, arg_count, MY_COLL_CMP_CONV);
}


longlong Item_func_ascii::val_int()
{
  DBUG_ASSERT(fixed == 1);
  String *res=args[0]->val_str(&value);
  if (!res)
  {
    null_value=1;
    return 0;
  }
  null_value=0;
  return (longlong) (res->length() ? (uchar) (*res)[0] : (uchar) 0);
}

longlong Item_func_ord::val_int()
{
  DBUG_ASSERT(fixed == 1);
  String *res=args[0]->val_str(&value);
  if (!res)
  {
    null_value=1;
    return 0;
  }
  null_value=0;
  if (!res->length()) return 0;
#ifdef USE_MB
  if (use_mb(res->charset()))
  {
    register const char *str=res->ptr();
    register uint32 n=0, l=my_ismbchar(res->charset(),str,str+res->length());
    if (!l)
      return (longlong)((uchar) *str);
    while (l--)
      n=(n<<8)|(uint32)((uchar) *str++);
    return (longlong) n;
  }
#endif
  return (longlong) ((uchar) (*res)[0]);
}

	/* Search after a string in a string of strings separated by ',' */
	/* Returns number of found type >= 1 or 0 if not found */
	/* This optimizes searching in enums to bit testing! */

void Item_func_find_in_set::fix_length_and_dec()
{
  decimals=0;
  max_length=3;					// 1-999
  if (args[0]->const_item() && args[1]->type() == FIELD_ITEM)
  {
    Field *field= ((Item_field*) args[1])->field;
    if (field->real_type() == FIELD_TYPE_SET)
    {
      String *find=args[0]->val_str(&value);
      if (find)
      {
	enum_value= find_type(((Field_enum*) field)->typelib,find->ptr(),
			      find->length(), 0);
	enum_bit=0;
	if (enum_value)
	  enum_bit=LL(1) << (enum_value-1);
      }
    }
  }
  agg_arg_charsets(cmp_collation, args, 2, MY_COLL_CMP_CONV);
}

static const char separator=',';

longlong Item_func_find_in_set::val_int()
{
  DBUG_ASSERT(fixed == 1);
  if (enum_value)
  {
    ulonglong tmp=(ulonglong) args[1]->val_int();
    if (!(null_value=args[1]->null_value || args[0]->null_value))
    {
      if (tmp & enum_bit)
	return enum_value;
    }
    return 0L;
  }

  String *find=args[0]->val_str(&value);
  String *buffer=args[1]->val_str(&value2);
  if (!find || !buffer)
  {
    null_value=1;
    return 0; /* purecov: inspected */
  }
  null_value=0;

  int diff;
  if ((diff=buffer->length() - find->length()) >= 0)
  {
    my_wc_t wc;
    CHARSET_INFO *cs= cmp_collation.collation;
    const char *str_begin= buffer->ptr();
    const char *str_end= buffer->ptr();
    const char *real_end= str_end+buffer->length();
    const uchar *find_str= (const uchar *) find->ptr();
    uint find_str_len= find->length();
    int position= 0;
    while (1)
    {
      int symbol_len;
      if ((symbol_len= cs->cset->mb_wc(cs, &wc, (uchar*) str_end, 
                                       (uchar*) real_end)) > 0)
      {
        const char *substr_end= str_end + symbol_len;
        bool is_last_item= (substr_end == real_end);
        bool is_separator= (wc == (my_wc_t) separator);
        if (is_separator || is_last_item)
        {
          position++;
          if (is_last_item && !is_separator)
            str_end= substr_end;
          if (!my_strnncoll(cs, (const uchar *) str_begin,
                            str_end - str_begin,
                            find_str, find_str_len))
            return (longlong) position;
          else
            str_begin= substr_end;
        }
        str_end= substr_end;
      }
      else if (str_end - str_begin == 0 &&
               find_str_len == 0 &&
               wc == (my_wc_t) separator)
        return (longlong) ++position;
      else
        return LL(0);
    }
  }
  return 0;
}

longlong Item_func_bit_count::val_int()
{
  DBUG_ASSERT(fixed == 1);
  ulonglong value= (ulonglong) args[0]->val_int();
  if ((null_value= args[0]->null_value))
    return 0; /* purecov: inspected */
  return (longlong) my_count_bits(value);
}


/****************************************************************************
** Functions to handle dynamic loadable functions
** Original source by: Alexis Mikhailov <root@medinf.chuvashia.su>
** Rewritten by monty.
****************************************************************************/

#ifdef HAVE_DLOPEN

void udf_handler::cleanup()
{
  if (!not_original)
  {
    if (initialized)
    {
      if (u_d->func_deinit != NULL)
      {
        void (*deinit)(UDF_INIT *) = (void (*)(UDF_INIT*))
        u_d->func_deinit;
        (*deinit)(&initid);
      }
      free_udf(u_d);
      initialized= FALSE;
    }
    if (buffers)				// Because of bug in ecc
      delete [] buffers;
    buffers= 0;
  }
}


bool
udf_handler::fix_fields(THD *thd, Item_result_field *func,
			uint arg_count, Item **arguments)
{
#ifndef EMBEDDED_LIBRARY			// Avoid compiler warning
  char buff[STACK_BUFF_ALLOC];			// Max argument in function
#endif
  DBUG_ENTER("Item_udf_func::fix_fields");

  if (check_stack_overrun(thd, STACK_MIN_SIZE, buff))
    DBUG_RETURN(TRUE);				// Fatal error flag is set!

  udf_func *tmp_udf=find_udf(u_d->name.str,(uint) u_d->name.length,1);

  if (!tmp_udf)
  {
    my_error(ER_CANT_FIND_UDF, MYF(0), u_d->name.str, errno);
    DBUG_RETURN(TRUE);
  }
  u_d=tmp_udf;
  args=arguments;

  /* Fix all arguments */
  func->maybe_null=0;
  used_tables_cache=0;
  const_item_cache=1;

  if ((f_args.arg_count=arg_count))
  {
    if (!(f_args.arg_type= (Item_result*)
	  sql_alloc(f_args.arg_count*sizeof(Item_result))))

    {
      free_udf(u_d);
      DBUG_RETURN(TRUE);
    }
    uint i;
    Item **arg,**arg_end;
    for (i=0, arg=arguments, arg_end=arguments+arg_count;
	 arg != arg_end ;
	 arg++,i++)
    {
      if (!(*arg)->fixed &&
          (*arg)->fix_fields(thd, arg))
	DBUG_RETURN(1);
      // we can't assign 'item' before, because fix_fields() can change arg
      Item *item= *arg;
      if (item->check_cols(1))
	DBUG_RETURN(TRUE);
      /*
	TODO: We should think about this. It is not always
	right way just to set an UDF result to return my_charset_bin
	if one argument has binary sorting order.
	The result collation should be calculated according to arguments
	derivations in some cases and should not in other cases.
	Moreover, some arguments can represent a numeric input
	which doesn't effect the result character set and collation.
	There is no a general rule for UDF. Everything depends on
        the particular user defined function.
      */
      if (item->collation.collation->state & MY_CS_BINSORT)
	func->collation.set(&my_charset_bin);
      if (item->maybe_null)
	func->maybe_null=1;
      func->with_sum_func= func->with_sum_func || item->with_sum_func;
      used_tables_cache|=item->used_tables();
      const_item_cache&=item->const_item();
      f_args.arg_type[i]=item->result_type();
    }
    //TODO: why all following memory is not allocated with 1 call of sql_alloc?
    if (!(buffers=new String[arg_count]) ||
	!(f_args.args= (char**) sql_alloc(arg_count * sizeof(char *))) ||
	!(f_args.lengths= (ulong*) sql_alloc(arg_count * sizeof(long))) ||
	!(f_args.maybe_null= (char*) sql_alloc(arg_count * sizeof(char))) ||
	!(num_buffer= (char*) sql_alloc(arg_count *
					ALIGN_SIZE(sizeof(double)))) ||
	!(f_args.attributes= (char**) sql_alloc(arg_count * sizeof(char *))) ||
	!(f_args.attribute_lengths= (ulong*) sql_alloc(arg_count *
						       sizeof(long))))
    {
      free_udf(u_d);
      DBUG_RETURN(TRUE);
    }
  }
  func->fix_length_and_dec();
  initid.max_length=func->max_length;
  initid.maybe_null=func->maybe_null;
  initid.const_item=const_item_cache;
  initid.decimals=func->decimals;
  initid.ptr=0;

  if (u_d->func_init)
  {
    char *to=num_buffer;
    for (uint i=0; i < arg_count; i++)
    {
      f_args.args[i]=0;
      f_args.lengths[i]= arguments[i]->max_length;
      f_args.maybe_null[i]= (char) arguments[i]->maybe_null;
      f_args.attributes[i]= arguments[i]->name;
      f_args.attribute_lengths[i]= arguments[i]->name_length;

      switch(arguments[i]->type()) {
      case Item::STRING_ITEM:			// Constant string !
      {
	String *res=arguments[i]->val_str(&buffers[i]);
	if (arguments[i]->null_value)
	  continue;
	f_args.args[i]=    (char*) res->ptr();
	break;
      }
      case Item::INT_ITEM:
	*((longlong*) to) = arguments[i]->val_int();
	if (!arguments[i]->null_value)
	{
	  f_args.args[i]=to;
	  to+= ALIGN_SIZE(sizeof(longlong));
	}
	break;
      case Item::REAL_ITEM:
	*((double*) to)= arguments[i]->val_real();
	if (!arguments[i]->null_value)
	{
	  f_args.args[i]=to;
	  to+= ALIGN_SIZE(sizeof(double));
	}
	break;
      default:					// Skip these
	break;
      }
    }
    thd->net.last_error[0]=0;
    my_bool (*init)(UDF_INIT *, UDF_ARGS *, char *)=
      (my_bool (*)(UDF_INIT *, UDF_ARGS *,  char *))
      u_d->func_init;
    if ((error=(uchar) init(&initid, &f_args, thd->net.last_error)))
    {
      my_error(ER_CANT_INITIALIZE_UDF, MYF(0),
               u_d->name.str, thd->net.last_error);
      free_udf(u_d);
      DBUG_RETURN(TRUE);
    }
    func->max_length=min(initid.max_length,MAX_BLOB_WIDTH);
    func->maybe_null=initid.maybe_null;
    const_item_cache=initid.const_item;
    func->decimals=min(initid.decimals,NOT_FIXED_DEC);
  }
  initialized=1;
  if (error)
  {
    my_error(ER_CANT_INITIALIZE_UDF, MYF(0),
             u_d->name.str, ER(ER_UNKNOWN_ERROR));
    DBUG_RETURN(TRUE);
  }
  DBUG_RETURN(FALSE);
}


bool udf_handler::get_arguments()
{
  if (error)
    return 1;					// Got an error earlier
  char *to= num_buffer;
  uint str_count=0;
  for (uint i=0; i < f_args.arg_count; i++)
  {
    f_args.args[i]=0;
    switch (f_args.arg_type[i]) {
    case STRING_RESULT:
    case DECIMAL_RESULT:
      {
	String *res=args[i]->val_str(&buffers[str_count++]);
	if (!(args[i]->null_value))
	{
	  f_args.args[i]=    (char*) res->ptr();
	  f_args.lengths[i]= res->length();
	  break;
	}
      }
    case INT_RESULT:
      *((longlong*) to) = args[i]->val_int();
      if (!args[i]->null_value)
      {
	f_args.args[i]=to;
	to+= ALIGN_SIZE(sizeof(longlong));
      }
      break;
    case REAL_RESULT:
      *((double*) to)= args[i]->val_real();
      if (!args[i]->null_value)
      {
	f_args.args[i]=to;
	to+= ALIGN_SIZE(sizeof(double));
      }
      break;
    case ROW_RESULT:
    default:
      // This case should never be chosen
      DBUG_ASSERT(0);
      break;
    }
  }
  return 0;
}

/* This returns (String*) 0 in case of NULL values */

String *udf_handler::val_str(String *str,String *save_str)
{
  uchar is_null_tmp=0;
  ulong res_length;

  if (get_arguments())
    return 0;
  char * (*func)(UDF_INIT *, UDF_ARGS *, char *, ulong *, uchar *, uchar *)=
    (char* (*)(UDF_INIT *, UDF_ARGS *, char *, ulong *, uchar *, uchar *))
    u_d->func;

  if ((res_length=str->alloced_length()) < MAX_FIELD_WIDTH)
  {						// This happens VERY seldom
    if (str->alloc(MAX_FIELD_WIDTH))
    {
      error=1;
      return 0;
    }
  }
  char *res=func(&initid, &f_args, (char*) str->ptr(), &res_length,
		 &is_null_tmp, &error);
  if (is_null_tmp || !res || error)		// The !res is for safety
  {
    return 0;
  }
  if (res == str->ptr())
  {
    str->length(res_length);
    return str;
  }
  save_str->set(res, res_length, str->charset());
  return save_str;
}


/*
  For the moment, UDF functions are returning DECIMAL values as strings
*/

my_decimal *udf_handler::val_decimal(my_bool *null_value, my_decimal *dec_buf)
{
  char buf[DECIMAL_MAX_STR_LENGTH+1], *end;
  ulong res_length= DECIMAL_MAX_STR_LENGTH;

  if (get_arguments())
  {
    *null_value=1;
    return 0;
  }
  char *(*func)(UDF_INIT *, UDF_ARGS *, char *, ulong *, uchar *, uchar *)=
    (char* (*)(UDF_INIT *, UDF_ARGS *, char *, ulong *, uchar *, uchar *))
    u_d->func;

  char *res= func(&initid, &f_args, buf, &res_length, &is_null, &error);
  if (is_null || error)
  {
    *null_value= 1;
    return 0;
  }
  end= res+ res_length;
  str2my_decimal(E_DEC_FATAL_ERROR, res, dec_buf, &end);
  return dec_buf;
}


void Item_udf_func::cleanup()
{
  udf.cleanup();
  Item_func::cleanup();
}


double Item_func_udf_float::val_real()
{
  DBUG_ASSERT(fixed == 1);
  DBUG_ENTER("Item_func_udf_float::val");
  DBUG_PRINT("info",("result_type: %d  arg_count: %d",
		     args[0]->result_type(), arg_count));
  DBUG_RETURN(udf.val(&null_value));
}


String *Item_func_udf_float::val_str(String *str)
{
  DBUG_ASSERT(fixed == 1);
  double nr= val_real();
  if (null_value)
    return 0;					/* purecov: inspected */
  str->set(nr,decimals,&my_charset_bin);
  return str;
}


longlong Item_func_udf_int::val_int()
{
  DBUG_ASSERT(fixed == 1);
  DBUG_ENTER("Item_func_udf_int::val_int");
  DBUG_RETURN(udf.val_int(&null_value));
}


String *Item_func_udf_int::val_str(String *str)
{
  DBUG_ASSERT(fixed == 1);
  longlong nr=val_int();
  if (null_value)
    return 0;
  if (!unsigned_flag)
    str->set(nr,&my_charset_bin);
  else
    str->set((ulonglong) nr,&my_charset_bin);
  return str;
}


longlong Item_func_udf_decimal::val_int()
{
  my_decimal dec_buf, *dec= udf.val_decimal(&null_value, &dec_buf);
  longlong result;
  if (null_value)
    return 0;
  my_decimal2int(E_DEC_FATAL_ERROR, dec, unsigned_flag, &result);
  return result;
}


double Item_func_udf_decimal::val_real()
{
  my_decimal dec_buf, *dec= udf.val_decimal(&null_value, &dec_buf);
  double result;
  if (null_value)
    return 0.0;
  my_decimal2double(E_DEC_FATAL_ERROR, dec, &result);
  return result;
}


my_decimal *Item_func_udf_decimal::val_decimal(my_decimal *dec_buf)
{
  DBUG_ASSERT(fixed == 1);
  DBUG_ENTER("Item_func_udf_decimal::val_decimal");
  DBUG_PRINT("info",("result_type: %d  arg_count: %d",
                     args[0]->result_type(), arg_count));

  DBUG_RETURN(udf.val_decimal(&null_value, dec_buf));
}


String *Item_func_udf_decimal::val_str(String *str)
{
  my_decimal dec_buf, *dec= udf.val_decimal(&null_value, &dec_buf);
  if (null_value)
    return 0;
  if (str->length() < DECIMAL_MAX_STR_LENGTH)
    str->length(DECIMAL_MAX_STR_LENGTH);
  my_decimal_round(E_DEC_FATAL_ERROR, dec, decimals, FALSE, &dec_buf);
  my_decimal2string(E_DEC_FATAL_ERROR, &dec_buf, 0, 0, '0', str);
  return str;
}


void Item_func_udf_decimal::fix_length_and_dec()
{
  fix_num_length_and_dec();
}


/* Default max_length is max argument length */

void Item_func_udf_str::fix_length_and_dec()
{
  DBUG_ENTER("Item_func_udf_str::fix_length_and_dec");
  max_length=0;
  for (uint i = 0; i < arg_count; i++)
    set_if_bigger(max_length,args[i]->max_length);
  DBUG_VOID_RETURN;
}

String *Item_func_udf_str::val_str(String *str)
{
  DBUG_ASSERT(fixed == 1);
  String *res=udf.val_str(str,&str_value);
  null_value = !res;
  return res;
}


/*
   This has to come last in the udf_handler methods, or C for AIX
   version 6.0.0.0 fails to compile with debugging enabled. (Yes, really.)
 */

udf_handler::~udf_handler()
{
  /* Everything should be properly cleaned up by this moment. */
  DBUG_ASSERT(not_original || !(initialized || buffers));
}

#else
bool udf_handler::get_arguments() { return 0; }
#endif /* HAVE_DLOPEN */

/*
** User level locks
*/

pthread_mutex_t LOCK_user_locks;
static HASH hash_user_locks;

class User_level_lock
{
  char *key;
  uint key_length;

public:
  int count;
  bool locked;
  pthread_cond_t cond;
  pthread_t thread;
  ulong thread_id;

  User_level_lock(const char *key_arg,uint length, ulong id) 
    :key_length(length),count(1),locked(1), thread_id(id)
  {
    key=(char*) my_memdup((byte*) key_arg,length,MYF(0));
    pthread_cond_init(&cond,NULL);
    if (key)
    {
      if (my_hash_insert(&hash_user_locks,(byte*) this))
      {
	my_free((gptr) key,MYF(0));
	key=0;
      }
    }
  }
  ~User_level_lock()
  {
    if (key)
    {
      hash_delete(&hash_user_locks,(byte*) this);
      my_free((gptr) key,MYF(0));
    }
    pthread_cond_destroy(&cond);
  }
  inline bool initialized() { return key != 0; }
  friend void item_user_lock_release(User_level_lock *ull);
  friend char *ull_get_key(const User_level_lock *ull, uint *length,
                           my_bool not_used);
};

char *ull_get_key(const User_level_lock *ull, uint *length,
		  my_bool not_used __attribute__((unused)))
{
  *length=(uint) ull->key_length;
  return (char*) ull->key;
}


static bool item_user_lock_inited= 0;

void item_user_lock_init(void)
{
  pthread_mutex_init(&LOCK_user_locks,MY_MUTEX_INIT_SLOW);
  hash_init(&hash_user_locks,system_charset_info,
	    16,0,0,(hash_get_key) ull_get_key,NULL,0);
  item_user_lock_inited= 1;
}

void item_user_lock_free(void)
{
  if (item_user_lock_inited)
  {
    item_user_lock_inited= 0;
    hash_free(&hash_user_locks);
    pthread_mutex_destroy(&LOCK_user_locks);
  }
}

void item_user_lock_release(User_level_lock *ull)
{
  ull->locked=0;
<<<<<<< HEAD
=======
  ull->thread_id= 0;
  if (mysql_bin_log.is_open())
  {
    char buf[256];
    const char *command="DO RELEASE_LOCK(\"";
    String tmp(buf,sizeof(buf), system_charset_info);
    tmp.copy(command, strlen(command), tmp.charset());
    tmp.append(ull->key,ull->key_length);
    tmp.append("\")", 2);
    Query_log_event qev(current_thd, tmp.ptr(), tmp.length(),0, FALSE);
    qev.error_code=0; // this query is always safe to run on slave
    mysql_bin_log.write(&qev);
  }
>>>>>>> 45d3956f
  if (--ull->count)
    pthread_cond_signal(&ull->cond);
  else
    delete ull;
}

/*
   Wait until we are at or past the given position in the master binlog
   on the slave
 */

longlong Item_master_pos_wait::val_int()
{
  DBUG_ASSERT(fixed == 1);
  THD* thd = current_thd;
  String *log_name = args[0]->val_str(&value);
  int event_count= 0;

  null_value=0;
  if (thd->slave_thread || !log_name || !log_name->length())
  {
    null_value = 1;
    return 0;
  }
  longlong pos = (ulong)args[1]->val_int();
  longlong timeout = (arg_count==3) ? args[2]->val_int() : 0 ;
#ifdef HAVE_REPLICATION
  if ((event_count = active_mi->rli.wait_for_pos(thd, log_name, pos, timeout)) == -2)
  {
    null_value = 1;
    event_count=0;
  }
#endif
  return event_count;
}

#ifdef EXTRA_DEBUG
void debug_sync_point(const char* lock_name, uint lock_timeout)
{
  THD* thd=current_thd;
  User_level_lock* ull;
  struct timespec abstime;
  int lock_name_len;
  lock_name_len=strlen(lock_name);
  pthread_mutex_lock(&LOCK_user_locks);

  if (thd->ull)
  {
    item_user_lock_release(thd->ull);
    thd->ull=0;
  }

  /*
    If the lock has not been aquired by some client, we do not want to
    create an entry for it, since we immediately release the lock. In
    this case, we will not be waiting, but rather, just waste CPU and
    memory on the whole deal
  */
  if (!(ull= ((User_level_lock*) hash_search(&hash_user_locks, lock_name,
				 lock_name_len))))
  {
    pthread_mutex_unlock(&LOCK_user_locks);
    return;
  }
  ull->count++;

  /*
    Structure is now initialized.  Try to get the lock.
    Set up control struct to allow others to abort locks
  */
  thd->proc_info="User lock";
  thd->mysys_var->current_mutex= &LOCK_user_locks;
  thd->mysys_var->current_cond=  &ull->cond;

  set_timespec(abstime,lock_timeout);
  while (ull->locked && !thd->killed)
  {
    int error= pthread_cond_timedwait(&ull->cond, &LOCK_user_locks, &abstime);
    if (error == ETIMEDOUT || error == ETIME)
      break;
  }

  if (ull->locked)
  {
    if (!--ull->count)
      delete ull;				// Should never happen
  }
  else
  {
    ull->locked=1;
    ull->thread=thd->real_id;
    thd->ull=ull;
  }
  pthread_mutex_unlock(&LOCK_user_locks);
  pthread_mutex_lock(&thd->mysys_var->mutex);
  thd->proc_info=0;
  thd->mysys_var->current_mutex= 0;
  thd->mysys_var->current_cond=  0;
  pthread_mutex_unlock(&thd->mysys_var->mutex);
  pthread_mutex_lock(&LOCK_user_locks);
  if (thd->ull)
  {
    item_user_lock_release(thd->ull);
    thd->ull=0;
  }
  pthread_mutex_unlock(&LOCK_user_locks);
}

#endif

/*
  Get a user level lock. If the thread has an old lock this is first released.
  Returns 1:  Got lock
  Returns 0:  Timeout
  Returns NULL: Error
*/

longlong Item_func_get_lock::val_int()
{
  DBUG_ASSERT(fixed == 1);
  String *res=args[0]->val_str(&value);
  longlong timeout=args[1]->val_int();
  struct timespec abstime;
  THD *thd=current_thd;
  User_level_lock *ull;
  int error;

  /*
    In slave thread no need to get locks, everything is serialized. Anyway
    there is no way to make GET_LOCK() work on slave like it did on master
    (i.e. make it return exactly the same value) because we don't have the
    same other concurrent threads environment. No matter what we return here,
    it's not guaranteed to be same as on master.
  */
  if (thd->slave_thread)
    return 1;

  pthread_mutex_lock(&LOCK_user_locks);

  if (!res || !res->length())
  {
    pthread_mutex_unlock(&LOCK_user_locks);
    null_value=1;
    return 0;
  }
  null_value=0;

  if (thd->ull)
  {
    item_user_lock_release(thd->ull);
    thd->ull=0;
  }

  if (!(ull= ((User_level_lock *) hash_search(&hash_user_locks,
                                              (byte*) res->ptr(),
                                              res->length()))))
  {
    ull=new User_level_lock(res->ptr(),res->length(), thd->thread_id);
    if (!ull || !ull->initialized())
    {
      delete ull;
      pthread_mutex_unlock(&LOCK_user_locks);
      null_value=1;				// Probably out of memory
      return 0;
    }
    ull->thread=thd->real_id;
    thd->ull=ull;
    pthread_mutex_unlock(&LOCK_user_locks);
    return 1;					// Got new lock
  }
  ull->count++;

  /*
    Structure is now initialized.  Try to get the lock.
    Set up control struct to allow others to abort locks.
  */
  thd->proc_info="User lock";
  thd->mysys_var->current_mutex= &LOCK_user_locks;
  thd->mysys_var->current_cond=  &ull->cond;

  set_timespec(abstime,timeout);
  error= 0;
  while (ull->locked && !thd->killed)
  {
    error= pthread_cond_timedwait(&ull->cond,&LOCK_user_locks,&abstime);
    if (error == ETIMEDOUT || error == ETIME)
      break;
    error= 0;
  }

  if (ull->locked)
  {
    if (!--ull->count)
    {
      DBUG_ASSERT(0);
      delete ull;				// Should never happen
    }
    if (!error)                                 // Killed (thd->killed != 0)
    {
      error=1;
      null_value=1;				// Return NULL
    }
  }
  else                                          // We got the lock
  {
    ull->locked=1;
    ull->thread=thd->real_id;
    ull->thread_id= thd->thread_id;
    thd->ull=ull;
    error=0;
  }
  pthread_mutex_unlock(&LOCK_user_locks);

  pthread_mutex_lock(&thd->mysys_var->mutex);
  thd->proc_info=0;
  thd->mysys_var->current_mutex= 0;
  thd->mysys_var->current_cond=  0;
  pthread_mutex_unlock(&thd->mysys_var->mutex);

  return !error ? 1 : 0;
}


/*
  Release a user level lock.
  Return:
    1 if lock released
    0 if lock wasn't held
    (SQL) NULL if no such lock
*/

longlong Item_func_release_lock::val_int()
{
  DBUG_ASSERT(fixed == 1);
  String *res=args[0]->val_str(&value);
  User_level_lock *ull;
  longlong result;
  if (!res || !res->length())
  {
    null_value=1;
    return 0;
  }
  null_value=0;

  result=0;
  pthread_mutex_lock(&LOCK_user_locks);
  if (!(ull= ((User_level_lock*) hash_search(&hash_user_locks,
                                             (const byte*) res->ptr(),
                                             res->length()))))
  {
    null_value=1;
  }
  else
  {
    if (ull->locked && pthread_equal(pthread_self(),ull->thread))
    {
      result=1;					// Release is ok
      item_user_lock_release(ull);
      current_thd->ull=0;
    }
  }
  pthread_mutex_unlock(&LOCK_user_locks);
  return result;
}


longlong Item_func_last_insert_id::val_int()
{
  THD *thd= current_thd;
  DBUG_ASSERT(fixed == 1);
  if (arg_count)
  {
    longlong value= args[0]->val_int();
    thd->insert_id(value);
    null_value= args[0]->null_value;
    return value;                       // Avoid side effect of insert_id()
  }
  thd->lex->uncacheable(UNCACHEABLE_SIDEEFFECT);
  return thd->insert_id();
}

/* This function is just used to test speed of different functions */

longlong Item_func_benchmark::val_int()
{
  DBUG_ASSERT(fixed == 1);
  char buff[MAX_FIELD_WIDTH];
  String tmp(buff,sizeof(buff), &my_charset_bin);
  THD *thd=current_thd;

  for (ulong loop=0 ; loop < loop_count && !thd->killed; loop++)
  {
    switch (args[0]->result_type()) {
    case REAL_RESULT:
      (void) args[0]->val_real();
      break;
    case INT_RESULT:
      (void) args[0]->val_int();
      break;
    case STRING_RESULT:
      (void) args[0]->val_str(&tmp);
      break;
    case ROW_RESULT:
    default:
      // This case should never be chosen
      DBUG_ASSERT(0);
      return 0;
    }
  }
  return 0;
}


void Item_func_benchmark::print(String *str)
{
  str->append(STRING_WITH_LEN("benchmark("));
  char buffer[20];
  // my_charset_bin is good enough for numbers
  String st(buffer, sizeof(buffer), &my_charset_bin);
  st.set((ulonglong)loop_count, &my_charset_bin);
  str->append(st);
  str->append(',');
  args[0]->print(str);
  str->append(')');
}


/* This function is just used to create tests with time gaps */

longlong Item_func_sleep::val_int()
{
  THD *thd= current_thd;
  struct timespec abstime;
  pthread_cond_t cond;
  int error;

  DBUG_ASSERT(fixed == 1);

  double time= args[0]->val_real();
  set_timespec_nsec(abstime, (ulonglong)(time * ULL(1000000000)));

  pthread_cond_init(&cond, NULL);
  pthread_mutex_lock(&LOCK_user_locks);

  thd->mysys_var->current_mutex= &LOCK_user_locks;
  thd->mysys_var->current_cond=  &cond;

  error= 0;
  while (!thd->killed)
  {
    error= pthread_cond_timedwait(&cond, &LOCK_user_locks, &abstime);
    if (error == ETIMEDOUT || error == ETIME)
      break;
    error= 0;
  }

  pthread_mutex_lock(&thd->mysys_var->mutex);
  thd->mysys_var->current_mutex= 0;
  thd->mysys_var->current_cond=  0;
  pthread_mutex_unlock(&thd->mysys_var->mutex);

  pthread_mutex_unlock(&LOCK_user_locks);
  pthread_cond_destroy(&cond);

  return test(!error); 		// Return 1 killed
}


#define extra_size sizeof(double)

static user_var_entry *get_variable(HASH *hash, LEX_STRING &name,
				    bool create_if_not_exists)
{
  user_var_entry *entry;

  if (!(entry = (user_var_entry*) hash_search(hash, (byte*) name.str,
					      name.length)) &&
      create_if_not_exists)
  {
    uint size=ALIGN_SIZE(sizeof(user_var_entry))+name.length+1+extra_size;
    if (!hash_inited(hash))
      return 0;
    if (!(entry = (user_var_entry*) my_malloc(size,MYF(MY_WME))))
      return 0;
    entry->name.str=(char*) entry+ ALIGN_SIZE(sizeof(user_var_entry))+
      extra_size;
    entry->name.length=name.length;
    entry->value=0;
    entry->length=0;
    entry->update_query_id=0;
    entry->collation.set(NULL, DERIVATION_IMPLICIT);
    /*
      If we are here, we were called from a SET or a query which sets a
      variable. Imagine it is this:
      INSERT INTO t SELECT @a:=10, @a:=@a+1.
      Then when we have a Item_func_get_user_var (because of the @a+1) so we
      think we have to write the value of @a to the binlog. But before that,
      we have a Item_func_set_user_var to create @a (@a:=10), in this we mark
      the variable as "already logged" (line below) so that it won't be logged
      by Item_func_get_user_var (because that's not necessary).
    */
    entry->used_query_id=current_thd->query_id;
    entry->type=STRING_RESULT;
    memcpy(entry->name.str, name.str, name.length+1);
    if (my_hash_insert(hash,(byte*) entry))
    {
      my_free((char*) entry,MYF(0));
      return 0;
    }
  }
  return entry;
}

/*
  When a user variable is updated (in a SET command or a query like
  SELECT @a:= ).
*/

bool Item_func_set_user_var::fix_fields(THD *thd, Item **ref)
{
  DBUG_ASSERT(fixed == 0);
  /* fix_fields will call Item_func_set_user_var::fix_length_and_dec */
  if (Item_func::fix_fields(thd, ref) ||
      !(entry= get_variable(&thd->user_vars, name, 1)))
    return TRUE;
  /* 
     Remember the last query which updated it, this way a query can later know
     if this variable is a constant item in the query (it is if update_query_id
     is different from query_id).
  */
  entry->update_query_id= thd->query_id;
  /*
    As it is wrong and confusing to associate any 
    character set with NULL, @a should be latin2
    after this query sequence:

      SET @a=_latin2'string';
      SET @a=NULL;

    I.e. the second query should not change the charset
    to the current default value, but should keep the 
    original value assigned during the first query.
    In order to do it, we don't copy charset
    from the argument if the argument is NULL
    and the variable has previously been initialized.
  */
  null_item= (args[0]->type() == NULL_ITEM);
  if (!entry->collation.collation || !null_item)
    entry->collation.set(args[0]->collation.collation, DERIVATION_IMPLICIT);
  collation.set(entry->collation.collation, DERIVATION_IMPLICIT);
  cached_result_type= args[0]->result_type();
  return FALSE;
}


void
Item_func_set_user_var::fix_length_and_dec()
{
  maybe_null=args[0]->maybe_null;
  max_length=args[0]->max_length;
  decimals=args[0]->decimals;
  collation.set(args[0]->collation.collation, DERIVATION_IMPLICIT);
}


/*
  Set value to user variable.

  SYNOPSYS
    update_hash()
    entry    - pointer to structure representing variable
    set_null - should we set NULL value ?
    ptr      - pointer to buffer with new value
    length   - length of new value
    type     - type of new value
    cs       - charset info for new value
    dv       - derivation for new value

  RETURN VALUE
    False - success, True - failure
*/

static bool
update_hash(user_var_entry *entry, bool set_null, void *ptr, uint length,
            Item_result type, CHARSET_INFO *cs, Derivation dv)
{
  if (set_null)
  {
    char *pos= (char*) entry+ ALIGN_SIZE(sizeof(user_var_entry));
    if (entry->value && entry->value != pos)
      my_free(entry->value,MYF(0));
    entry->value= 0;
    entry->length= 0;
  }
  else
  {
    if (type == STRING_RESULT)
      length++;					// Store strings with end \0
    if (length <= extra_size)
    {
      /* Save value in value struct */
      char *pos= (char*) entry+ ALIGN_SIZE(sizeof(user_var_entry));
      if (entry->value != pos)
      {
	if (entry->value)
	  my_free(entry->value,MYF(0));
	entry->value=pos;
      }
    }
    else
    {
      /* Allocate variable */
      if (entry->length != length)
      {
	char *pos= (char*) entry+ ALIGN_SIZE(sizeof(user_var_entry));
	if (entry->value == pos)
	  entry->value=0;
	if (!(entry->value=(char*) my_realloc(entry->value, length,
					      MYF(MY_ALLOW_ZERO_PTR))))
	  return 1;
      }
    }
    if (type == STRING_RESULT)
    {
      length--;					// Fix length change above
      entry->value[length]= 0;			// Store end \0
    }
    memcpy(entry->value,ptr,length);
    if (type == DECIMAL_RESULT)
      ((my_decimal*)entry->value)->fix_buffer_pointer();
    entry->length= length;
    entry->collation.set(cs, dv);
  }
  entry->type=type;
  return 0;
}


bool
Item_func_set_user_var::update_hash(void *ptr, uint length, Item_result type,
                                    CHARSET_INFO *cs, Derivation dv)
{
  /*
    If we set a variable explicitely to NULL then keep the old
    result type of the variable
  */
  if ((null_value= args[0]->null_value) && null_item)
    type= entry->type;                          // Don't change type of item
  if (::update_hash(entry, (null_value= args[0]->null_value),
                    ptr, length, type, cs, dv))
  {
    current_thd->fatal_error();     // Probably end of memory
    null_value= 1;
    return 1;
  }
  return 0;
}


/* Get the value of a variable as a double */

double user_var_entry::val_real(my_bool *null_value)
{
  if ((*null_value= (value == 0)))
    return 0.0;

  switch (type) {
  case REAL_RESULT:
    return *(double*) value;
  case INT_RESULT:
    return (double) *(longlong*) value;
  case DECIMAL_RESULT:
  {
    double result;
    my_decimal2double(E_DEC_FATAL_ERROR, (my_decimal *)value, &result);
    return result;
  }
  case STRING_RESULT:
    return my_atof(value);                      // This is null terminated
  case ROW_RESULT:
    DBUG_ASSERT(1);				// Impossible
    break;
  }
  return 0.0;					// Impossible
}


/* Get the value of a variable as an integer */

longlong user_var_entry::val_int(my_bool *null_value)
{
  if ((*null_value= (value == 0)))
    return LL(0);

  switch (type) {
  case REAL_RESULT:
    return (longlong) *(double*) value;
  case INT_RESULT:
    return *(longlong*) value;
  case DECIMAL_RESULT:
  {
    longlong result;
    my_decimal2int(E_DEC_FATAL_ERROR, (my_decimal *)value, 0, &result);
    return result;
  }
  case STRING_RESULT:
  {
    int error;
    return my_strtoll10(value, (char**) 0, &error);// String is null terminated
  }
  case ROW_RESULT:
    DBUG_ASSERT(1);				// Impossible
    break;
  }
  return LL(0);					// Impossible
}


/* Get the value of a variable as a string */

String *user_var_entry::val_str(my_bool *null_value, String *str,
				uint decimals)
{
  if ((*null_value= (value == 0)))
    return (String*) 0;

  switch (type) {
  case REAL_RESULT:
    str->set(*(double*) value, decimals, &my_charset_bin);
    break;
  case INT_RESULT:
    str->set(*(longlong*) value, &my_charset_bin);
    break;
  case DECIMAL_RESULT:
    my_decimal2string(E_DEC_FATAL_ERROR, (my_decimal *)value, 0, 0, 0, str);
    break;
  case STRING_RESULT:
    if (str->copy(value, length, collation.collation))
      str= 0;					// EOM error
  case ROW_RESULT:
    DBUG_ASSERT(1);				// Impossible
    break;
  }
  return(str);
}

/* Get the value of a variable as a decimal */

my_decimal *user_var_entry::val_decimal(my_bool *null_value, my_decimal *val)
{
  if ((*null_value= (value == 0)))
    return 0;

  switch (type) {
  case REAL_RESULT:
    double2my_decimal(E_DEC_FATAL_ERROR, *(double*) value, val);
    break;
  case INT_RESULT:
    int2my_decimal(E_DEC_FATAL_ERROR, *(longlong*) value, 0, val);
    break;
  case DECIMAL_RESULT:
    val= (my_decimal *)value;
    break;
  case STRING_RESULT:
    str2my_decimal(E_DEC_FATAL_ERROR, value, length, collation.collation, val);
    break;
  case ROW_RESULT:
    DBUG_ASSERT(1);				// Impossible
    break;
  }
  return(val);
}

/*
  This functions is invoked on SET @variable or @variable:= expression.
  Evaluate (and check expression), store results.

  SYNOPSYS
    Item_func_set_user_var::check()

  NOTES
    For now it always return OK. All problem with value evaluating
    will be caught by thd->net.report_error check in sql_set_variables().

  RETURN
    FALSE OK.
*/

bool
Item_func_set_user_var::check()
{
  DBUG_ENTER("Item_func_set_user_var::check");

  switch (cached_result_type) {
  case REAL_RESULT:
  {
    save_result.vreal= args[0]->val_real();
    break;
  }
  case INT_RESULT:
  {
    save_result.vint= args[0]->val_int();
    break;
  }
  case STRING_RESULT:
  {
    save_result.vstr= args[0]->val_str(&value);
    break;
  }
  case DECIMAL_RESULT:
  {
    save_result.vdec= args[0]->val_decimal(&decimal_buff);
    break;
  }
  case ROW_RESULT:
  default:
    // This case should never be chosen
    DBUG_ASSERT(0);
    break;
  }
  DBUG_RETURN(FALSE);
}


/*
  This functions is invoked on SET @variable or @variable:= expression.

  SYNOPSIS
    Item_func_set_user_var::update()

  NOTES
    We have to store the expression as such in the variable, independent of
    the value method used by the user

  RETURN
    0	OK
    1	EOM Error

*/

bool
Item_func_set_user_var::update()
{
  bool res;
  DBUG_ENTER("Item_func_set_user_var::update");
  LINT_INIT(res);

  switch (cached_result_type) {
  case REAL_RESULT:
  {
    res= update_hash((void*) &save_result.vreal,sizeof(save_result.vreal),
		     REAL_RESULT, &my_charset_bin, DERIVATION_IMPLICIT);
    break;
  }
  case INT_RESULT:
  {
    res= update_hash((void*) &save_result.vint, sizeof(save_result.vint),
		     INT_RESULT, &my_charset_bin, DERIVATION_IMPLICIT);
    break;
  }
  case STRING_RESULT:
  {
    if (!save_result.vstr)					// Null value
      res= update_hash((void*) 0, 0, STRING_RESULT, &my_charset_bin,
		       DERIVATION_IMPLICIT);
    else
      res= update_hash((void*) save_result.vstr->ptr(),
		       save_result.vstr->length(), STRING_RESULT,
		       save_result.vstr->charset(),
		       DERIVATION_IMPLICIT);
    break;
  }
  case DECIMAL_RESULT:
  {
    if (!save_result.vdec)					// Null value
      res= update_hash((void*) 0, 0, DECIMAL_RESULT, &my_charset_bin,
                       DERIVATION_IMPLICIT);
    else
      res= update_hash((void*) save_result.vdec,
                       sizeof(my_decimal), DECIMAL_RESULT,
                       &my_charset_bin, DERIVATION_IMPLICIT);
    break;
  }
  case ROW_RESULT:
  default:
    // This case should never be chosen
    DBUG_ASSERT(0);
    break;
  }
  DBUG_RETURN(res);
}


double Item_func_set_user_var::val_real()
{
  DBUG_ASSERT(fixed == 1);
  check();
  update();					// Store expression
  return entry->val_real(&null_value);
}

longlong Item_func_set_user_var::val_int()
{
  DBUG_ASSERT(fixed == 1);
  check();
  update();					// Store expression
  return entry->val_int(&null_value);
}

String *Item_func_set_user_var::val_str(String *str)
{
  DBUG_ASSERT(fixed == 1);
  check();
  update();					// Store expression
  return entry->val_str(&null_value, str, decimals);
}


my_decimal *Item_func_set_user_var::val_decimal(my_decimal *val)
{
  DBUG_ASSERT(fixed == 1);
  check();
  update();					// Store expression
  return entry->val_decimal(&null_value, val);
}


void Item_func_set_user_var::print(String *str)
{
  str->append(STRING_WITH_LEN("(@"));
  str->append(name.str, name.length);
  str->append(STRING_WITH_LEN(":="));
  args[0]->print(str);
  str->append(')');
}


void Item_func_set_user_var::print_as_stmt(String *str)
{
  str->append(STRING_WITH_LEN("set @"));
  str->append(name.str, name.length);
  str->append(STRING_WITH_LEN(":="));
  args[0]->print(str);
  str->append(')');
}


String *
Item_func_get_user_var::val_str(String *str)
{
  DBUG_ASSERT(fixed == 1);
  DBUG_ENTER("Item_func_get_user_var::val_str");
  if (!var_entry)
    DBUG_RETURN((String*) 0);			// No such variable
  DBUG_RETURN(var_entry->val_str(&null_value, str, decimals));
}


double Item_func_get_user_var::val_real()
{
  DBUG_ASSERT(fixed == 1);
  if (!var_entry)
    return 0.0;					// No such variable
  return (var_entry->val_real(&null_value));
}


my_decimal *Item_func_get_user_var::val_decimal(my_decimal *dec)
{
  DBUG_ASSERT(fixed == 1);
  if (!var_entry)
    return 0;
  return var_entry->val_decimal(&null_value, dec);
}


longlong Item_func_get_user_var::val_int()
{
  DBUG_ASSERT(fixed == 1);
  if (!var_entry)
    return LL(0);				// No such variable
  return (var_entry->val_int(&null_value));
}


/*
  Get variable by name and, if necessary, put the record of variable 
  use into the binary log.
  
  SYNOPSIS
    get_var_with_binlog()
      thd        Current thread
      name       Variable name 
      out_entry  [out] variable structure or NULL. The pointer is set 
                 regardless of whether function succeeded or not.

  When a user variable is invoked from an update query (INSERT, UPDATE etc),
  stores this variable and its value in thd->user_var_events, so that it can be
  written to the binlog (will be written just before the query is written, see
  log.cc).

  RETURN
    0  OK
    1  Failed to put appropriate record into binary log

*/

int get_var_with_binlog(THD *thd, enum_sql_command sql_command,
                        LEX_STRING &name, user_var_entry **out_entry)
{
  BINLOG_USER_VAR_EVENT *user_var_event;
  user_var_entry *var_entry;
  var_entry= get_variable(&thd->user_vars, name, 0);

  if (!(opt_bin_log && is_update_query(sql_command)))
  {
    *out_entry= var_entry;
    return 0;
  }

  if (!var_entry)
  {
    /*
      If the variable does not exist, it's NULL, but we want to create it so
      that it gets into the binlog (if it didn't, the slave could be
      influenced by a variable of the same name previously set by another
      thread).
      We create it like if it had been explicitly set with SET before.
      The 'new' mimics what sql_yacc.yy does when 'SET @a=10;'.
      sql_set_variables() is what is called from 'case SQLCOM_SET_OPTION'
      in dispatch_command()). Instead of building a one-element list to pass to
      sql_set_variables(), we could instead manually call check() and update();
      this would save memory and time; but calling sql_set_variables() makes
      one unique place to maintain (sql_set_variables()). 
    */

    List<set_var_base> tmp_var_list;
    tmp_var_list.push_back(new set_var_user(new Item_func_set_user_var(name,
                                                                       new Item_null())));
    /* Create the variable */
    if (sql_set_variables(thd, &tmp_var_list))
      goto err;
    if (!(var_entry= get_variable(&thd->user_vars, name, 0)))
      goto err;
  }
  else if (var_entry->used_query_id == thd->query_id ||
           mysql_bin_log.is_query_in_union(thd, var_entry->used_query_id))
  {
    /* 
       If this variable was already stored in user_var_events by this query
       (because it's used in more than one place in the query), don't store
       it.
    */
    *out_entry= var_entry;
    return 0;
  }

  uint size;
  /*
    First we need to store value of var_entry, when the next situation
    appears:
    > set @a:=1;
    > insert into t1 values (@a), (@a:=@a+1), (@a:=@a+1);
    We have to write to binlog value @a= 1.
    
    We allocate the user_var_event on user_var_events_alloc pool, not on
    the this-statement-execution pool because in SPs user_var_event objects 
    may need to be valid after current [SP] statement execution pool is
    destroyed.
  */
  size= ALIGN_SIZE(sizeof(BINLOG_USER_VAR_EVENT)) + var_entry->length;
  if (!(user_var_event= (BINLOG_USER_VAR_EVENT *)
        alloc_root(thd->user_var_events_alloc, size)))
    goto err;
  
  user_var_event->value= (char*) user_var_event +
    ALIGN_SIZE(sizeof(BINLOG_USER_VAR_EVENT));
  user_var_event->user_var_event= var_entry;
  user_var_event->type= var_entry->type;
  user_var_event->charset_number= var_entry->collation.collation->number;
  if (!var_entry->value)
  {
    /* NULL value*/
    user_var_event->length= 0;
    user_var_event->value= 0;
  }
  else
  {
    user_var_event->length= var_entry->length;
    memcpy(user_var_event->value, var_entry->value,
           var_entry->length);
  }
  /* Mark that this variable has been used by this query */
  var_entry->used_query_id= thd->query_id;
  if (insert_dynamic(&thd->user_var_events, (gptr) &user_var_event))
    goto err;
  
  *out_entry= var_entry;
  return 0;

err:
  *out_entry= var_entry;
  return 1;
}


void Item_func_get_user_var::fix_length_and_dec()
{
  THD *thd=current_thd;
  int error;
  maybe_null=1;
  decimals=NOT_FIXED_DEC;
  max_length=MAX_BLOB_WIDTH;

  error= get_var_with_binlog(thd, thd->lex->sql_command, name, &var_entry);

  if (var_entry)
  {
    collation.set(var_entry->collation);
    switch (var_entry->type) {
    case REAL_RESULT:
      max_length= DBL_DIG + 8;
      break;
    case INT_RESULT:
      max_length= MAX_BIGINT_WIDTH;
      decimals=0;
      break;
    case STRING_RESULT:
      max_length= MAX_BLOB_WIDTH;
      break;
    case DECIMAL_RESULT:
      max_length= DECIMAL_MAX_STR_LENGTH;
      decimals= DECIMAL_MAX_SCALE;
      break;
    case ROW_RESULT:                            // Keep compiler happy
    default:
      DBUG_ASSERT(0);
      break;
    }
  }
  else
  {
    collation.set(&my_charset_bin, DERIVATION_IMPLICIT);
    null_value= 1;
  }

  if (error)
    thd->fatal_error();

  return;
}


bool Item_func_get_user_var::const_item() const
{
  return (!var_entry || current_thd->query_id != var_entry->update_query_id);
}


enum Item_result Item_func_get_user_var::result_type() const
{
  user_var_entry *entry;
  if (!(entry = (user_var_entry*) hash_search(&current_thd->user_vars,
					      (byte*) name.str,
					      name.length)))
    return STRING_RESULT;
  return entry->type;
}


void Item_func_get_user_var::print(String *str)
{
  str->append(STRING_WITH_LEN("(@"));
  str->append(name.str,name.length);
  str->append(')');
}


bool Item_func_get_user_var::eq(const Item *item, bool binary_cmp) const
{
  /* Assume we don't have rtti */
  if (this == item)
    return 1;					// Same item is same.
  /* Check if other type is also a get_user_var() object */
  if (item->type() != FUNC_ITEM ||
      ((Item_func*) item)->functype() != functype())
    return 0;
  Item_func_get_user_var *other=(Item_func_get_user_var*) item;
  return (name.length == other->name.length &&
	  !memcmp(name.str, other->name.str, name.length));
}


bool Item_user_var_as_out_param::fix_fields(THD *thd, Item **ref)
{
  DBUG_ASSERT(fixed == 0);
  if (Item::fix_fields(thd, ref) ||
      !(entry= get_variable(&thd->user_vars, name, 1)))
    return TRUE;
  entry->type= STRING_RESULT;
  /*
    Let us set the same collation which is used for loading
    of fields in LOAD DATA INFILE.
    (Since Item_user_var_as_out_param is used only there).
  */
  entry->collation.set(thd->variables.collation_database);
  entry->update_query_id= thd->query_id;
  return FALSE;
}


void Item_user_var_as_out_param::set_null_value(CHARSET_INFO* cs)
{
  if (::update_hash(entry, TRUE, 0, 0, STRING_RESULT, cs,
                    DERIVATION_IMPLICIT))
    current_thd->fatal_error();			// Probably end of memory
}


void Item_user_var_as_out_param::set_value(const char *str, uint length,
                                           CHARSET_INFO* cs)
{
  if (::update_hash(entry, FALSE, (void*)str, length, STRING_RESULT, cs,
                    DERIVATION_IMPLICIT))
    current_thd->fatal_error();			// Probably end of memory
}


double Item_user_var_as_out_param::val_real()
{
  DBUG_ASSERT(0);
  return 0.0;
}


longlong Item_user_var_as_out_param::val_int()
{
  DBUG_ASSERT(0);
  return 0;
}


String* Item_user_var_as_out_param::val_str(String *str)
{
  DBUG_ASSERT(0);
  return 0;
}


my_decimal* Item_user_var_as_out_param::val_decimal(my_decimal *decimal_buffer)
{
  DBUG_ASSERT(0);
  return 0;
}


void Item_user_var_as_out_param::print(String *str)
{
  str->append('@');
  str->append(name.str,name.length);
}


Item_func_get_system_var::
Item_func_get_system_var(sys_var *var_arg, enum_var_type var_type_arg,
                       LEX_STRING *component_arg, const char *name_arg,
                       size_t name_len_arg)
  :var(var_arg), var_type(var_type_arg), component(*component_arg)
{
  /* set_name() will allocate the name */
  set_name(name_arg, name_len_arg, system_charset_info);
}


bool
Item_func_get_system_var::fix_fields(THD *thd, Item **ref)
{
  Item *item;
  DBUG_ENTER("Item_func_get_system_var::fix_fields");

  /*
    Evaluate the system variable and substitute the result (a basic constant)
    instead of this item. If the variable can not be evaluated,
    the error is reported in sys_var::item().
  */
  if (!(item= var->item(thd, var_type, &component)))
    DBUG_RETURN(1);                             // Impossible
  item->set_name(name, 0, system_charset_info); // don't allocate a new name
  thd->change_item_tree(ref, item);

  DBUG_RETURN(0);
}


longlong Item_func_inet_aton::val_int()
{
  DBUG_ASSERT(fixed == 1);
  uint byte_result = 0;
  ulonglong result = 0;			// We are ready for 64 bit addresses
  const char *p,* end;
  char c = '.'; // we mark c to indicate invalid IP in case length is 0
  char buff[36];
  int dot_count= 0;

  String *s,tmp(buff,sizeof(buff),&my_charset_bin);
  if (!(s = args[0]->val_str(&tmp)))		// If null value
    goto err;
  null_value=0;

  end= (p = s->ptr()) + s->length();
  while (p < end)
  {
    c = *p++;
    int digit = (int) (c - '0');		// Assume ascii
    if (digit >= 0 && digit <= 9)
    {
      if ((byte_result = byte_result * 10 + digit) > 255)
	goto err;				// Wrong address
    }
    else if (c == '.')
    {
      dot_count++;
      result= (result << 8) + (ulonglong) byte_result;
      byte_result = 0;
    }
    else
      goto err;					// Invalid character
  }
  if (c != '.')					// IP number can't end on '.'
  {
    /*
      Handle short-forms addresses according to standard. Examples:
      127		-> 0.0.0.127
      127.1		-> 127.0.0.1
      127.2.1		-> 127.2.0.1
    */
    switch (dot_count) {
    case 1: result<<= 8; /* Fall through */
    case 2: result<<= 8; /* Fall through */
    }
    return (result << 8) + (ulonglong) byte_result;
  }

err:
  null_value=1;
  return 0;
}


void Item_func_match::init_search(bool no_order)
{
  DBUG_ENTER("Item_func_match::init_search");

  /* Check if init_search() has been called before */
  if (ft_handler)
    DBUG_VOID_RETURN;

  if (key == NO_SUCH_KEY)
  {
    List<Item> fields;
    fields.push_back(new Item_string(" ",1, cmp_collation.collation));
    for (uint i=1; i < arg_count; i++)
      fields.push_back(args[i]);
    concat=new Item_func_concat_ws(fields);
    /*
      Above function used only to get value and do not need fix_fields for it:
      Item_string - basic constant
      fields - fix_fields() was already called for this arguments
      Item_func_concat_ws - do not need fix_fields() to produce value
    */
    concat->quick_fix_field();
  }

  if (master)
  {
    join_key=master->join_key=join_key|master->join_key;
    master->init_search(no_order);
    ft_handler=master->ft_handler;
    join_key=master->join_key;
    DBUG_VOID_RETURN;
  }

  String *ft_tmp= 0;

  // MATCH ... AGAINST (NULL) is meaningless, but possible
  if (!(ft_tmp=key_item()->val_str(&value)))
  {
    ft_tmp= &value;
    value.set("",0,cmp_collation.collation);
  }

  if (ft_tmp->charset() != cmp_collation.collation)
  {
    uint dummy_errors;
    search_value.copy(ft_tmp->ptr(), ft_tmp->length(), ft_tmp->charset(),
                      cmp_collation.collation, &dummy_errors);
    ft_tmp= &search_value;
  }

  if (join_key && !no_order)
    flags|=FT_SORTED;
  ft_handler=table->file->ft_init_ext(flags, key, ft_tmp);

  if (join_key)
    table->file->ft_handler=ft_handler;

  DBUG_VOID_RETURN;
}


bool Item_func_match::fix_fields(THD *thd, Item **ref)
{
  DBUG_ASSERT(fixed == 0);
  Item *item;
  LINT_INIT(item);				// Safe as arg_count is > 1

  maybe_null=1;
  join_key=0;

  /*
    const_item is assumed in quite a bit of places, so it would be difficult
    to remove;  If it would ever to be removed, this should include
    modifications to find_best and auto_close as complement to auto_init code
    above.
   */
  if (Item_func::fix_fields(thd, ref) ||
      !args[0]->const_during_execution())
  {
    my_error(ER_WRONG_ARGUMENTS,MYF(0),"AGAINST");
    return TRUE;
  }

  const_item_cache=0;
  for (uint i=1 ; i < arg_count ; i++)
  {
    item=args[i];
    if (item->type() == Item::REF_ITEM)
      args[i]= item= *((Item_ref *)item)->ref;
    if (item->type() != Item::FIELD_ITEM)
      key=NO_SUCH_KEY;
  }
  /*
    Check that all columns come from the same table.
    We've already checked that columns in MATCH are fields so
    PARAM_TABLE_BIT can only appear from AGAINST argument.
  */
  if ((used_tables_cache & ~PARAM_TABLE_BIT) != item->used_tables())
    key=NO_SUCH_KEY;

  if (key == NO_SUCH_KEY && !(flags & FT_BOOL))
  {
    my_error(ER_WRONG_ARGUMENTS,MYF(0),"MATCH");
    return TRUE;
  }
  table=((Item_field *)item)->field->table;
  if (!(table->file->table_flags() & HA_CAN_FULLTEXT))
  {
    my_error(ER_TABLE_CANT_HANDLE_FT, MYF(0));
    return 1;
  }
  table->fulltext_searched=1;
  return agg_arg_collations_for_comparison(cmp_collation, args+1, arg_count-1);
}

bool Item_func_match::fix_index()
{
  Item_field *item;
  uint ft_to_key[MAX_KEY], ft_cnt[MAX_KEY], fts=0, keynr;
  uint max_cnt=0, mkeys=0, i;

  if (key == NO_SUCH_KEY)
    return 0;
  
  if (!table) 
    goto err;

  for (keynr=0 ; keynr < table->s->keys ; keynr++)
  {
    if ((table->key_info[keynr].flags & HA_FULLTEXT) &&
        (table->keys_in_use_for_query.is_set(keynr)))
    {
      ft_to_key[fts]=keynr;
      ft_cnt[fts]=0;
      fts++;
    }
  }

  if (!fts)
    goto err;

  for (i=1; i < arg_count; i++)
  {
    item=(Item_field*)args[i];
    for (keynr=0 ; keynr < fts ; keynr++)
    {
      KEY *ft_key=&table->key_info[ft_to_key[keynr]];
      uint key_parts=ft_key->key_parts;

      for (uint part=0 ; part < key_parts ; part++)
      {
	if (item->field->eq(ft_key->key_part[part].field))
	  ft_cnt[keynr]++;
      }
    }
  }

  for (keynr=0 ; keynr < fts ; keynr++)
  {
    if (ft_cnt[keynr] > max_cnt)
    {
      mkeys=0;
      max_cnt=ft_cnt[mkeys]=ft_cnt[keynr];
      ft_to_key[mkeys]=ft_to_key[keynr];
      continue;
    }
    if (max_cnt && ft_cnt[keynr] == max_cnt)
    {
      mkeys++;
      ft_cnt[mkeys]=ft_cnt[keynr];
      ft_to_key[mkeys]=ft_to_key[keynr];
      continue;
    }
  }

  for (keynr=0 ; keynr <= mkeys ; keynr++)
  {
    // partial keys doesn't work
    if (max_cnt < arg_count-1 ||
        max_cnt < table->key_info[ft_to_key[keynr]].key_parts)
      continue;

    key=ft_to_key[keynr];

    return 0;
  }

err:
  if (flags & FT_BOOL)
  {
    key=NO_SUCH_KEY;
    return 0;
  }
  my_message(ER_FT_MATCHING_KEY_NOT_FOUND,
             ER(ER_FT_MATCHING_KEY_NOT_FOUND), MYF(0));
  return 1;
}


bool Item_func_match::eq(const Item *item, bool binary_cmp) const
{
  if (item->type() != FUNC_ITEM ||
      ((Item_func*)item)->functype() != FT_FUNC ||
      flags != ((Item_func_match*)item)->flags)
    return 0;

  Item_func_match *ifm=(Item_func_match*) item;

  if (key == ifm->key && table == ifm->table &&
      key_item()->eq(ifm->key_item(), binary_cmp))
    return 1;

  return 0;
}


double Item_func_match::val_real()
{
  DBUG_ASSERT(fixed == 1);
  DBUG_ENTER("Item_func_match::val");
  if (ft_handler == NULL)
    DBUG_RETURN(-1.0);

  if (table->null_row) /* NULL row from an outer join */
    return 0.0;

  if (join_key)
  {
    if (table->file->ft_handler)
      DBUG_RETURN(ft_handler->please->get_relevance(ft_handler));
    join_key=0;
  }

  if (key == NO_SUCH_KEY)
  {
    String *a= concat->val_str(&value);
    if ((null_value= (a == 0)))
      DBUG_RETURN(0);
    DBUG_RETURN(ft_handler->please->find_relevance(ft_handler,
				      (byte *)a->ptr(), a->length()));
  }
  else
    DBUG_RETURN(ft_handler->please->find_relevance(ft_handler,
                                                   table->record[0], 0));
}

void Item_func_match::print(String *str)
{
  str->append(STRING_WITH_LEN("(match "));
  print_args(str, 1);
  str->append(STRING_WITH_LEN(" against ("));
  args[0]->print(str);
  if (flags & FT_BOOL)
    str->append(STRING_WITH_LEN(" in boolean mode"));
  else if (flags & FT_EXPAND)
    str->append(STRING_WITH_LEN(" with query expansion"));
  str->append(STRING_WITH_LEN("))"));
}

longlong Item_func_bit_xor::val_int()
{
  DBUG_ASSERT(fixed == 1);
  ulonglong arg1= (ulonglong) args[0]->val_int();
  ulonglong arg2= (ulonglong) args[1]->val_int();
  if ((null_value= (args[0]->null_value || args[1]->null_value)))
    return 0;
  return (longlong) (arg1 ^ arg2);
}


/***************************************************************************
  System variables
****************************************************************************/

/*
  Return value of an system variable base[.name] as a constant item

  SYNOPSIS
    get_system_var()
    thd			Thread handler
    var_type		global / session
    name		Name of base or system variable
    component		Component.

  NOTES
    If component.str = 0 then the variable name is in 'name'

  RETURN
    0	error
    #	constant item
*/


Item *get_system_var(THD *thd, enum_var_type var_type, LEX_STRING name,
		     LEX_STRING component)
{
  sys_var *var;
  LEX_STRING *base_name, *component_name;

  if (component.str)
  {
    base_name= &component;
    component_name= &name;
  }
  else
  {
    base_name= &name;
    component_name= &component;			// Empty string
  }

  if (!(var= find_sys_var(base_name->str, base_name->length)))
    return 0;
  if (component.str)
  {
    if (!var->is_struct())
    {
      my_error(ER_VARIABLE_IS_NOT_STRUCT, MYF(0), base_name->str);
      return 0;
    }
  }
  thd->lex->uncacheable(UNCACHEABLE_SIDEEFFECT);

  set_if_smaller(component_name->length, MAX_SYS_VAR_LENGTH);

  return new Item_func_get_system_var(var, var_type, component_name,
                                      NULL, 0);
}


/*
  Check a user level lock.

  SYNOPSIS:
    val_int()

  RETURN VALUES
    1		Available
    0		Already taken
    NULL	Error
*/

longlong Item_func_is_free_lock::val_int()
{
  DBUG_ASSERT(fixed == 1);
  String *res=args[0]->val_str(&value);
  User_level_lock *ull;

  null_value=0;
  if (!res || !res->length())
  {
    null_value=1;
    return 0;
  }
  
  pthread_mutex_lock(&LOCK_user_locks);
  ull= (User_level_lock *) hash_search(&hash_user_locks, (byte*) res->ptr(),
			  res->length());
  pthread_mutex_unlock(&LOCK_user_locks);
  if (!ull || !ull->locked)
    return 1;
  return 0;
}

longlong Item_func_is_used_lock::val_int()
{
  DBUG_ASSERT(fixed == 1);
  String *res=args[0]->val_str(&value);
  User_level_lock *ull;

  null_value=1;
  if (!res || !res->length())
    return 0;
  
  pthread_mutex_lock(&LOCK_user_locks);
  ull= (User_level_lock *) hash_search(&hash_user_locks, (byte*) res->ptr(),
			  res->length());
  pthread_mutex_unlock(&LOCK_user_locks);
  if (!ull || !ull->locked)
    return 0;

  null_value=0;
  return ull->thread_id;
}


longlong Item_func_row_count::val_int()
{
  DBUG_ASSERT(fixed == 1);
  THD *thd= current_thd;

  return thd->row_count_func;
}


Item_func_sp::Item_func_sp(Name_resolution_context *context_arg, sp_name *name)
  :Item_func(), context(context_arg), m_name(name), m_sp(NULL),
   result_field(NULL)
{
  maybe_null= 1;
  m_name->init_qname(current_thd);
  dummy_table= (TABLE*) sql_calloc(sizeof(TABLE));
}


Item_func_sp::Item_func_sp(Name_resolution_context *context_arg,
                           sp_name *name, List<Item> &list)
  :Item_func(list), context(context_arg), m_name(name), m_sp(NULL),
   result_field(NULL)
{
  maybe_null= 1;
  m_name->init_qname(current_thd);
  dummy_table= (TABLE*) sql_calloc(sizeof(TABLE));
}

void
Item_func_sp::cleanup()
{
  if (result_field)
  {
    delete result_field;
    result_field= NULL;
  }
  m_sp= NULL;
  Item_func::cleanup();
}

const char *
Item_func_sp::func_name() const
{
  THD *thd= current_thd;
  /* Calculate length to avoid reallocation of string for sure */
  uint len= ((m_name->m_db.length +
              m_name->m_name.length)*2 + //characters*quoting
             2 +                         // ` and `
             1 +                         // .
             1 +                         // end of string
             ALIGN_SIZE(1));             // to avoid String reallocation
  String qname((char *)alloc_root(thd->mem_root, len), len,
               system_charset_info);

  qname.length(0);
  append_identifier(thd, &qname, m_name->m_db.str, m_name->m_db.length);
  qname.append('.');
  append_identifier(thd, &qname, m_name->m_name.str, m_name->m_name.length);
  return qname.ptr();
}


Field *
Item_func_sp::sp_result_field(void) const
{
  Field *field;
  DBUG_ENTER("Item_func_sp::sp_result_field");
  DBUG_PRINT("info", ("sp: %s, flags: %x, level: %lu",
                      (m_sp ? "YES" : "NO"),
                      (m_sp ? m_sp->m_flags : (uint)0),
                      (m_sp ? m_sp->m_recursion_level : (ulong)0)));

  if (!m_sp)
  {
    THD *thd= current_thd;
    if (!(m_sp= sp_find_routine(thd, TYPE_ENUM_FUNCTION, m_name,
                                &thd->sp_func_cache, TRUE)))
    {
      my_error(ER_SP_DOES_NOT_EXIST, MYF(0), "FUNCTION", m_name->m_qname.str);
      DBUG_RETURN(0);
    }
  }
  if (!dummy_table->s)
  {
    char *empty_name= (char *) "";
    TABLE_SHARE *share;
    dummy_table->s= share= &dummy_table->share_not_to_be_used;
    dummy_table->alias = empty_name;
    dummy_table->maybe_null = maybe_null;
    dummy_table->in_use= current_thd;
    share->table_cache_key = empty_name;
    share->table_name = empty_name;
  }
  if (!(field= m_sp->create_result_field(max_length, name, dummy_table)))
    my_message(ER_OUT_OF_RESOURCES, ER(ER_OUT_OF_RESOURCES), MYF(0));

  DBUG_RETURN(field);
}


/*
  Execute function & store value in field

  RETURN
   0  value <> NULL
   1  value =  NULL  or error
*/

bool
Item_func_sp::execute(Field **flp)
{
  THD *thd= current_thd;
  Field *f;

  /*
    Get field in virtual tmp table to store result. Create the field if
    invoked first time.
  */
  
  if (!(f= *flp))
  {
    if (!(*flp= f= sp_result_field()))
    {
      /* Error set by sp_result_field() */
      null_value= 1;
      return TRUE;
    }

    f->move_field((f->pack_length() > sizeof(result_buf)) ?
                  sql_alloc(f->pack_length()) : result_buf);
    f->null_ptr= (uchar *)&null_value;
    f->null_bit= 1;
  }

  /* Execute function and store the return value in the field. */

  if (execute_impl(thd, f))
  {
    null_value= 1;
    context->process_error(thd);
    return TRUE;
  }

  /* Check that the field (the value) is not NULL. */

  null_value= f->is_null();

  return null_value;
}


bool
Item_func_sp::execute_impl(THD *thd, Field *return_value_fld)
{
  bool err_status= TRUE;
  Sub_statement_state statement_state;
  Security_context *save_security_ctx= thd->security_ctx, *save_ctx_func;

  DBUG_ENTER("Item_func_sp::execute_impl");

#ifndef NO_EMBEDDED_ACCESS_CHECKS
  if (context->security_ctx)
  {
    /* Set view definer security context */
    thd->security_ctx= context->security_ctx;
  }
#endif
  if (find_and_check_access(thd, EXECUTE_ACL, &save_ctx_func))
    goto error;

  /*
    Disable the binlogging if this is not a SELECT statement. If this is a
    SELECT, leave binlogging on, so execute_function() code writes the
    function call into binlog.
  */
  thd->reset_sub_statement_state(&statement_state, SUB_STMT_FUNCTION);
  err_status= m_sp->execute_function(thd, args, arg_count, return_value_fld);
  thd->restore_sub_statement_state(&statement_state);

#ifndef NO_EMBEDDED_ACCESS_CHECKS
  sp_restore_security_context(thd, save_ctx_func);
error:
  thd->security_ctx= save_security_ctx;
#else
error:
#endif
  DBUG_RETURN(err_status);
}


void
Item_func_sp::make_field(Send_field *tmp_field)
{
  Field *field;
  DBUG_ENTER("Item_func_sp::make_field");
  if ((field= sp_result_field()))
  {
    field->make_field(tmp_field);
    delete field;
    DBUG_VOID_RETURN;
  }
  init_make_field(tmp_field, MYSQL_TYPE_VARCHAR);  
  DBUG_VOID_RETURN;
}


enum enum_field_types
Item_func_sp::field_type() const
{
  Field *field;
  DBUG_ENTER("Item_func_sp::field_type");

  if (result_field)
    DBUG_RETURN(result_field->type());
  if ((field= sp_result_field()))
  {
    enum_field_types result= field->type();
    delete field;
    DBUG_RETURN(result);
  }
  DBUG_RETURN(MYSQL_TYPE_VARCHAR);
}


Item_result
Item_func_sp::result_type() const
{
  Field *field;
  DBUG_ENTER("Item_func_sp::result_type");
  DBUG_PRINT("info", ("m_sp = %p", m_sp));

  if (result_field)
    DBUG_RETURN(result_field->result_type());
  if ((field= sp_result_field()))
  {
    Item_result result= field->result_type();
    delete field;
    DBUG_RETURN(result);
  }
  DBUG_RETURN(STRING_RESULT);
}

void
Item_func_sp::fix_length_and_dec()
{
  Field *field;
  DBUG_ENTER("Item_func_sp::fix_length_and_dec");

  if (result_field)
  {
    decimals= result_field->decimals();
    max_length= result_field->field_length;
    collation.set(result_field->charset());
    DBUG_VOID_RETURN;
  }

  if (!(field= sp_result_field()))
  {
    context->process_error(current_thd);
    DBUG_VOID_RETURN;
  }
  decimals= field->decimals();
  max_length= field->field_length;
  collation.set(field->charset());
  maybe_null= 1;
  delete field;
  DBUG_VOID_RETURN;
}


longlong Item_func_found_rows::val_int()
{
  DBUG_ASSERT(fixed == 1);
  return current_thd->found_rows();
}


Field *
Item_func_sp::tmp_table_field(TABLE *t_arg)
{
  Field *field= 0;
  DBUG_ENTER("Item_func_sp::tmp_table_field");

  if (m_sp)
    field= m_sp->create_result_field(max_length, (const char*) name, t_arg);
  
  if (!field) 
    field= Item_func::tmp_table_field(t_arg);

  if (!field)
    my_message(ER_OUT_OF_RESOURCES, ER(ER_OUT_OF_RESOURCES), MYF(0));

  DBUG_RETURN(field);
}


/*
  Find the function and check access rights to the function

  SYNOPSIS
    find_and_check_access()
    thd           thread handler
    want_access   requested access
    save          backup of security context

  RETURN
    FALSE    Access granted
    TRUE     Requested access can't be granted or function doesn't exists
	     In this case security context is not changed and *save = 0

  NOTES
    Checks if requested access to function can be granted to user.
    If function isn't found yet, it searches function first.
    If function can't be found or user don't have requested access
    error is raised.
    If security context sp_ctx is provided and access can be granted then
    switch back to previous context isn't performed.
    In case of access error or if context is not provided then
    find_and_check_access() switches back to previous security context.
*/

bool
Item_func_sp::find_and_check_access(THD *thd, ulong want_access,
                                    Security_context **save)
{
  bool res= TRUE;

  *save= 0;                                     // Safety if error
  if (! m_sp && ! (m_sp= sp_find_routine(thd, TYPE_ENUM_FUNCTION, m_name,
                                         &thd->sp_func_cache, TRUE)))
  {
    my_error(ER_SP_DOES_NOT_EXIST, MYF(0), "FUNCTION", m_name->m_qname.str);
    goto error;
  }

#ifndef NO_EMBEDDED_ACCESS_CHECKS
  if (check_routine_access(thd, want_access,
			   m_sp->m_db.str, m_sp->m_name.str, 0, FALSE))
    goto error;

  sp_change_security_context(thd, m_sp, save);
  /*
    If we changed context to run as another user, we need to check the
    access right for the new context again as someone may have deleted
    this person the right to use the procedure

    TODO:
      Cache if the definer has the right to use the object on the first
      usage and only reset the cache if someone does a GRANT statement
      that 'may' affect this.
  */
  if (*save &&
      check_routine_access(thd, want_access,
			   m_sp->m_db.str, m_sp->m_name.str, 0, FALSE))
  {
    sp_restore_security_context(thd, *save);
    *save= 0;                                   // Safety
    goto error;
  }
#endif
  res= FALSE;                                   // no error

error:
  return res;
}

bool
Item_func_sp::fix_fields(THD *thd, Item **ref)
{
  bool res;
  DBUG_ASSERT(fixed == 0);
  res= Item_func::fix_fields(thd, ref);
  if (!res && thd->lex->view_prepare_mode)
  {
    /*
      Here we check privileges of the stored routine only during view
      creation, in order to validate the view. A runtime check is perfomed
      in Item_func_sp::execute(), and this method is not called during
      context analysis. We do not need to restore the security context
      changed in find_and_check_access because all view structures created
      in CREATE VIEW are not used for execution.  Notice, that during view
      creation we do not infer into stored routine bodies and do not check
      privileges of its statements, which would probably be a good idea
      especially if the view has SQL SECURITY DEFINER and the used stored
      procedure has SQL SECURITY DEFINER
    */
    Security_context *save_ctx;
    if (!(res= find_and_check_access(thd, EXECUTE_ACL, &save_ctx)))
      sp_restore_security_context(thd, save_ctx);
  }
  return res;
}<|MERGE_RESOLUTION|>--- conflicted
+++ resolved
@@ -3011,22 +3011,7 @@
 void item_user_lock_release(User_level_lock *ull)
 {
   ull->locked=0;
-<<<<<<< HEAD
-=======
   ull->thread_id= 0;
-  if (mysql_bin_log.is_open())
-  {
-    char buf[256];
-    const char *command="DO RELEASE_LOCK(\"";
-    String tmp(buf,sizeof(buf), system_charset_info);
-    tmp.copy(command, strlen(command), tmp.charset());
-    tmp.append(ull->key,ull->key_length);
-    tmp.append("\")", 2);
-    Query_log_event qev(current_thd, tmp.ptr(), tmp.length(),0, FALSE);
-    qev.error_code=0; // this query is always safe to run on slave
-    mysql_bin_log.write(&qev);
-  }
->>>>>>> 45d3956f
   if (--ull->count)
     pthread_cond_signal(&ull->cond);
   else
