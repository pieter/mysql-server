--- conflicted
+++ resolved
@@ -2996,52 +2996,6 @@
                                       LEX_STRING *table_name,
                                       enum enum_schema_tables schema_table_idx)
 {
-<<<<<<< HEAD
-  TABLE_SHARE share;
-  TABLE tbl;
-  TABLE_LIST table_list;
-  char path[FN_REFLEN];
-  uint res;
-  bzero((char*) &table_list, sizeof(TABLE_LIST));
-  bzero((char*) &tbl, sizeof(TABLE));
-  (void) build_table_filename(path, sizeof(path), db_name->str,
-                              table_name->str, "", 0);
-  init_tmp_table_share(&share, "", 0, "", path);
-  if (!(res= open_table_def(thd, &share, OPEN_VIEW)))
-  {
-    share.tmp_table= NO_TMP_TABLE;
-    tbl.s= &share;
-    table_list.table= &tbl;
-    if (schema_table->i_s_requested_object & OPEN_TABLE_FROM_SHARE)
-    {
-      if (share.is_view ||
-          open_table_from_share(thd, &share, table_name->str, 0,
-                                (READ_KEYINFO | COMPUTE_TYPES |
-                                 DONT_GIVE_ERROR |
-                                 EXTRA_RECORD | OPEN_FRM_FILE_ONLY),
-                                thd->open_options, &tbl, FALSE))
-      {
-        share.tmp_table= INTERNAL_TMP_TABLE;
-        free_table_share(&share);
-        return (!share.is_view || 
-                !(schema_table->i_s_requested_object & 
-                  ~(OPEN_TABLE_FROM_SHARE|OPTIMIZE_I_S_TABLE)));
-      }
-    }
-    table_list.view= (st_lex*) share.is_view;
-    res= schema_table->process_table(thd, &table_list, table,
-                                     res, db_name, table_name);
-    share.tmp_table= INTERNAL_TMP_TABLE;
-    if (schema_table->i_s_requested_object & OPEN_TABLE_FROM_SHARE)
-      closefrm(&tbl, true);
-    else
-      free_table_share(&share);
-  }
-
-  if (res)
-    thd->clear_error();
-  return 0;
-=======
   TABLE_SHARE *share;
   TABLE tbl;
   TABLE_LIST table_list;
@@ -3085,10 +3039,11 @@
   }
 
   if (share->is_view ||
-      !open_table_from_share(thd, share, table_name->str, 0,
-                             (READ_KEYINFO | COMPUTE_TYPES |
-                              EXTRA_RECORD | OPEN_FRM_FILE_ONLY),
-                             thd->open_options, &tbl, FALSE))
+      !(res= open_table_from_share(thd, share, table_name->str, 0,
+                                   (READ_KEYINFO | COMPUTE_TYPES |
+                                    DONT_GIVE_ERROR |
+                                    EXTRA_RECORD | OPEN_FRM_FILE_ONLY),
+                                   thd->open_options, &tbl, FALSE)))
   {
     tbl.s= share;
     table_list.table= &tbl;
@@ -3106,7 +3061,6 @@
   pthread_mutex_unlock(&LOCK_open);
   thd->clear_error();
   return res;
->>>>>>> 75874517
 }
 
 
@@ -3145,11 +3099,7 @@
   enum enum_schema_tables schema_table_idx;
   List<LEX_STRING> db_names;
   List_iterator_fast<LEX_STRING> it(db_names);
-<<<<<<< HEAD
-  COND *partial_cond;
-=======
   COND *partial_cond= 0;
->>>>>>> 75874517
   uint derived_tables= lex->derived_tables; 
   int error= 1;
   Open_tables_state open_tables_state_backup;
@@ -3188,17 +3138,6 @@
   DBUG_PRINT("INDEX VALUES",("db_name='%s', table_name='%s'",
                              lookup_field_vals.db_value.str,
                              lookup_field_vals.table_value.str));
-<<<<<<< HEAD
-  if (lookup_field_vals.db_value.length &&
-      !lookup_field_vals.wild_db_value &&
-      lookup_field_vals.table_value.length &&
-      !lookup_field_vals.wild_table_value)
-    partial_cond= 0; 
-  else
-    partial_cond= make_cond_for_info_schema(cond, tables);
-
-  if (lookup_field_vals.db_value.length && !lookup_field_vals.wild_db_value)
-=======
 
   if (!lookup_field_vals.wild_db_value && !lookup_field_vals.wild_table_value)
   {
@@ -3218,20 +3157,16 @@
 
   if (lookup_field_vals.db_value.length &&
       !lookup_field_vals.wild_db_value)
->>>>>>> 75874517
     tables->has_db_lookup_value= TRUE;
   if (lookup_field_vals.table_value.length &&
       !lookup_field_vals.wild_table_value) 
     tables->has_table_lookup_value= TRUE;
 
-<<<<<<< HEAD
-=======
   if (tables->has_db_lookup_value && tables->has_table_lookup_value)
     partial_cond= 0;
   else
     partial_cond= make_cond_for_info_schema(cond, tables);
 
->>>>>>> 75874517
   tables->table_open_method= table_open_method=
     get_table_open_method(tables, schema_table, schema_table_idx);
 
@@ -3422,8 +3357,6 @@
                    &with_i_schema))
     DBUG_RETURN(1);
 
-<<<<<<< HEAD
-=======
   /*
     If we have lookup db value we should check that the database exists
   */
@@ -3441,7 +3374,6 @@
       DBUG_RETURN(0);
   }
 
->>>>>>> 75874517
   List_iterator_fast<LEX_STRING> it(db_names);
   while ((db_name=it++))
   {
@@ -3606,11 +3538,7 @@
       case ROW_TYPE_COMPACT:
         tmp_buff= "Compact";
         break;
-<<<<<<< HEAD
-      case ROW_TYPE_PAGES:
-=======
       case ROW_TYPE_PAGE:
->>>>>>> 75874517
         tmp_buff= "Paged";
         break;
       }
@@ -3630,7 +3558,6 @@
       table->field[11]->store((longlong) file->stats.index_file_length, TRUE);
       table->field[12]->store((longlong) file->stats.delete_length, TRUE);
       if (show_table->found_next_number_field)
-<<<<<<< HEAD
       {
         table->field[13]->store((longlong) file->stats.auto_increment_value,
                                 TRUE);
@@ -3652,29 +3579,6 @@
       }
       if (file->stats.check_time)
       {
-=======
-      {
-        table->field[13]->store((longlong) file->stats.auto_increment_value,
-                                TRUE);
-        table->field[13]->set_notnull();
-      }
-      if (file->stats.create_time)
-      {
-        thd->variables.time_zone->gmt_sec_to_TIME(&time,
-                                                  (my_time_t) file->stats.create_time);
-        table->field[14]->store_time(&time, MYSQL_TIMESTAMP_DATETIME);
-        table->field[14]->set_notnull();
-      }
-      if (file->stats.update_time)
-      {
-        thd->variables.time_zone->gmt_sec_to_TIME(&time,
-                                                  (my_time_t) file->stats.update_time);
-        table->field[15]->store_time(&time, MYSQL_TIMESTAMP_DATETIME);
-        table->field[15]->set_notnull();
-      }
-      if (file->stats.check_time)
-      {
->>>>>>> 75874517
         thd->variables.time_zone->gmt_sec_to_TIME(&time,
                                                   (my_time_t) file->stats.check_time);
         table->field[16]->store_time(&time, MYSQL_TIMESTAMP_DATETIME);
@@ -6086,11 +5990,7 @@
    (MY_I_S_MAYBE_NULL | MY_I_S_UNSIGNED), "Checksum", OPEN_FULL_TABLE},
   {"CREATE_OPTIONS", 255, MYSQL_TYPE_STRING, 0, 1, "Create_options",
    OPEN_FRM_ONLY},
-<<<<<<< HEAD
   {"TABLE_COMMENT", TABLE_COMMENT_MAXLEN, MYSQL_TYPE_STRING, 0, 0, "Comment", OPEN_FRM_ONLY},
-=======
-  {"TABLE_COMMENT", 80, MYSQL_TYPE_STRING, 0, 0, "Comment", OPEN_FRM_ONLY},
->>>>>>> 75874517
   {0, 0, MYSQL_TYPE_STRING, 0, 0, 0, SKIP_OPEN_TABLE}
 };
 
@@ -6122,13 +6022,9 @@
   {"COLUMN_KEY", 3, MYSQL_TYPE_STRING, 0, 0, "Key", OPEN_FRM_ONLY},
   {"EXTRA", 20, MYSQL_TYPE_STRING, 0, 0, "Extra", OPEN_FRM_ONLY},
   {"PRIVILEGES", 80, MYSQL_TYPE_STRING, 0, 0, "Privileges", OPEN_FRM_ONLY},
-<<<<<<< HEAD
   {"COLUMN_COMMENT", COLUMN_COMMENT_MAXLEN, MYSQL_TYPE_STRING, 0, 0, "Comment", OPEN_FRM_ONLY},
   {"STORAGE", 8, MYSQL_TYPE_STRING, 0, 0, "Storage", OPEN_FRM_ONLY},
   {"FORMAT", 8, MYSQL_TYPE_STRING, 0, 0, "Format", OPEN_FRM_ONLY},
-=======
-  {"COLUMN_COMMENT", 255, MYSQL_TYPE_STRING, 0, 0, "Comment", OPEN_FRM_ONLY},
->>>>>>> 75874517
   {0, 0, MYSQL_TYPE_STRING, 0, 0, 0, SKIP_OPEN_TABLE}
 };
 
@@ -6276,10 +6172,7 @@
   {"NULLABLE", 3, MYSQL_TYPE_STRING, 0, 0, "Null", OPEN_FRM_ONLY},
   {"INDEX_TYPE", 16, MYSQL_TYPE_STRING, 0, 0, "Index_type", OPEN_FULL_TABLE},
   {"COMMENT", 16, MYSQL_TYPE_STRING, 0, 1, "Comment", OPEN_FRM_ONLY},
-<<<<<<< HEAD
   {"INDEX_COMMENT", INDEX_COMMENT_MAXLEN, MYSQL_TYPE_STRING, 0, 0, "Index_Comment", OPEN_FRM_ONLY},
-=======
->>>>>>> 75874517
   {0, 0, MYSQL_TYPE_STRING, 0, 0, 0, SKIP_OPEN_TABLE}
 };
 
@@ -6639,11 +6532,7 @@
    create_schema_table, fill_schema_coll_charset_app, 0, 0, -1, -1, 0, 0},
   {"COLUMNS", columns_fields_info, create_schema_table, 
    get_all_tables, make_columns_old_format, get_schema_column_record, 1, 2, 0,
-<<<<<<< HEAD
-   OPEN_TABLE_FROM_SHARE|OPTIMIZE_I_S_TABLE},
-=======
    OPTIMIZE_I_S_TABLE|OPEN_VIEW_FULL},
->>>>>>> 75874517
   {"COLUMN_PRIVILEGES", column_privileges_fields_info, create_schema_table,
    fill_schema_column_privileges, 0, 0, -1, -1, 0, 0},
   {"ENGINES", engines_fields_info, create_schema_table,
@@ -6673,11 +6562,7 @@
   {"ROUTINES", proc_fields_info, create_schema_table, 
    fill_schema_proc, make_proc_old_format, 0, -1, -1, 0, 0},
   {"SCHEMATA", schema_fields_info, create_schema_table,
-<<<<<<< HEAD
-   fill_schema_shemata, make_schemata_old_format, 0, 1, -1, 0, 0},
-=======
    fill_schema_schemata, make_schemata_old_format, 0, 1, -1, 0, 0},
->>>>>>> 75874517
   {"SCHEMA_PRIVILEGES", schema_privileges_fields_info, create_schema_table,
    fill_schema_schema_privileges, 0, 0, -1, -1, 0, 0},
   {"SESSION_STATUS", variables_fields_info, create_schema_table,
@@ -6686,11 +6571,7 @@
    fill_variables, make_old_format, 0, -1, -1, 0, 0},
   {"STATISTICS", stat_fields_info, create_schema_table, 
    get_all_tables, make_old_format, get_schema_stat_record, 1, 2, 0,
-<<<<<<< HEAD
-   OPEN_TABLE_ONLY|OPEN_TABLE_FROM_SHARE|OPTIMIZE_I_S_TABLE},
-=======
    OPEN_TABLE_ONLY|OPTIMIZE_I_S_TABLE},
->>>>>>> 75874517
   {"STATUS", variables_fields_info, create_schema_table, fill_status, 
    make_old_format, 0, -1, -1, 1, 0},
   {"TABLES", tables_fields_info, create_schema_table, 
