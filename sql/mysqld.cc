/* Copyright (C) 2000-2003 MySQL AB

   This program is free software; you can redistribute it and/or modify
   it under the terms of the GNU General Public License as published by
   the Free Software Foundation; version 2 of the License.

   This program is distributed in the hope that it will be useful,
   but WITHOUT ANY WARRANTY; without even the implied warranty of
   MERCHANTABILITY or FITNESS FOR A PARTICULAR PURPOSE.  See the
   GNU General Public License for more details.

   You should have received a copy of the GNU General Public License
   along with this program; if not, write to the Free Software
   Foundation, Inc., 59 Temple Place, Suite 330, Boston, MA  02111-1307  USA */

#include "mysql_priv.h"
#include <m_ctype.h>
#include <my_dir.h>
#include <my_bit.h>
#include "slave.h"
#include "rpl_mi.h"
#include "sql_repl.h"
#include "rpl_filter.h"
#include "repl_failsafe.h"
#include "stacktrace.h"
#include "mysqld_suffix.h"
#include "mysys_err.h"
#include "events.h"

#include "../storage/myisam/ha_myisam.h"

#include "rpl_injector.h"

#ifdef HAVE_SYS_PRCTL_H
#include <sys/prctl.h>
#endif

#ifdef WITH_NDBCLUSTER_STORAGE_ENGINE
#if defined(NOT_ENOUGH_TESTED) \
  && defined(NDB_SHM_TRANSPORTER) && MYSQL_VERSION_ID >= 50000
#define OPT_NDB_SHM_DEFAULT 1
#else
#define OPT_NDB_SHM_DEFAULT 0
#endif
#endif

#ifndef DEFAULT_SKIP_THREAD_PRIORITY
#define DEFAULT_SKIP_THREAD_PRIORITY 0
#endif

#include <thr_alarm.h>
#include <ft_global.h>
#include <errmsg.h>
#include "sp_rcontext.h"
#include "sp_cache.h"

#define mysqld_charset &my_charset_latin1

#ifdef HAVE_purify
#define IF_PURIFY(A,B) (A)
#else
#define IF_PURIFY(A,B) (B)
#endif

#if SIZEOF_CHARP == 4
#define MAX_MEM_TABLE_SIZE ~(ulong) 0
#else
#define MAX_MEM_TABLE_SIZE ~(ulonglong) 0
#endif

/* stack traces are only supported on linux intel */
#if defined(__linux__)  && defined(__i386__) && defined(USE_PSTACK)
#define	HAVE_STACK_TRACE_ON_SEGV
#include "../pstack/pstack.h"
char pstack_file_name[80];
#endif /* __linux__ */

/* We have HAVE_purify below as this speeds up the shutdown of MySQL */

#if defined(HAVE_DEC_3_2_THREADS) || defined(SIGNALS_DONT_BREAK_READ) || defined(HAVE_purify) && defined(__linux__)
#define HAVE_CLOSE_SERVER_SOCK 1
#endif

extern "C" {					// Because of SCO 3.2V4.2
#include <errno.h>
#include <sys/stat.h>
#ifndef __GNU_LIBRARY__
#define __GNU_LIBRARY__				// Skip warnings in getopt.h
#endif
#include <my_getopt.h>
#ifdef HAVE_SYSENT_H
#include <sysent.h>
#endif
#ifdef HAVE_PWD_H
#include <pwd.h>				// For getpwent
#endif
#ifdef HAVE_GRP_H
#include <grp.h>
#endif
#include <my_net.h>

#if !defined(__WIN__)
#  ifndef __NETWARE__
#include <sys/resource.h>
#  endif /* __NETWARE__ */
#ifdef HAVE_SYS_UN_H
#  include <sys/un.h>
#endif
#ifdef HAVE_SELECT_H
#  include <select.h>
#endif
#ifdef HAVE_SYS_SELECT_H
#include <sys/select.h>
#endif
#include <sys/utsname.h>
#endif /* __WIN__ */

#include <my_libwrap.h>

#ifdef HAVE_SYS_MMAN_H
#include <sys/mman.h>
#endif

#ifdef __NETWARE__
#define zVOLSTATE_ACTIVE 6
#define zVOLSTATE_DEACTIVE 2
#define zVOLSTATE_MAINTENANCE 3

#undef __event_h__
#include <../include/event.h>
/*
  This #undef exists here because both libc of NetWare and MySQL have
  files named event.h which causes compilation errors.
*/

#include <nks/netware.h>
#include <nks/vm.h>
#include <library.h>
#include <monitor.h>
#include <zOmni.h>                              //For NEB
#include <neb.h>                                //For NEB
#include <nebpub.h>                             //For NEB
#include <zEvent.h>                             //For NSS event structures
#include <zPublics.h>

static void *neb_consumer_id= NULL;             //For storing NEB consumer id
static char datavolname[256]= {0};
static VolumeID_t datavolid;
static event_handle_t eh;
static Report_t ref;
static void *refneb= NULL;
my_bool event_flag= FALSE;
static int volumeid= -1;

  /* NEB event callback */
unsigned long neb_event_callback(struct EventBlock *eblock);
static void registerwithneb();
static void getvolumename();
static void getvolumeID(BYTE *volumeName);
#endif /* __NETWARE__ */
  

#ifdef _AIX41
int initgroups(const char *,unsigned int);
#endif

#if defined(__FreeBSD__) && defined(HAVE_IEEEFP_H)
#include <ieeefp.h>
#ifdef HAVE_FP_EXCEPT				// Fix type conflict
typedef fp_except fp_except_t;
#endif
#endif /* __FreeBSD__ && HAVE_IEEEFP_H */

#ifdef HAVE_FPU_CONTROL_H
#include <fpu_control.h>
#endif

#ifdef HAVE_SYS_FPU_H
/* for IRIX to use set_fpc_csr() */
#include <sys/fpu.h>
#endif

inline void setup_fpu()
{
#if defined(__FreeBSD__) && defined(HAVE_IEEEFP_H)
  /*
     We can't handle floating point exceptions with threads, so disable
     this on freebsd.
     Don't fall for overflow, underflow,divide-by-zero or loss of precision
  */
#if defined(__i386__)
  fpsetmask(~(FP_X_INV | FP_X_DNML | FP_X_OFL | FP_X_UFL | FP_X_DZ |
	      FP_X_IMP));
#else
  fpsetmask(~(FP_X_INV |             FP_X_OFL | FP_X_UFL | FP_X_DZ |
              FP_X_IMP));
#endif /* __i386__ */
#endif /* __FreeBSD__ && HAVE_IEEEFP_H */

  /*
    x86 (32-bit) requires FPU precision to be explicitly set to 64 bit for
    portable results of floating point operations
  */
#if defined(__i386__) && defined(HAVE_FPU_CONTROL_H) && defined(_FPU_DOUBLE)
  fpu_control_t cw;
  _FPU_GETCW(cw);
  cw= (cw & ~_FPU_EXTENDED) | _FPU_DOUBLE;
  _FPU_SETCW(cw);
#elif defined(_WIN32) && !defined(_WIN64)
  _control87(_PC_53, MCW_PC);
#endif /* __i386__ && HAVE_FPU_CONTROL_H && _FPU_DOUBLE */

#if defined(__sgi) && defined(HAVE_SYS_FPU_H)
  /* Enable denormalized DOUBLE values support for IRIX */
  union fpc_csr n;
  n.fc_word = get_fpc_csr();
  n.fc_struct.flush = 0;
  set_fpc_csr(n.fc_word);
#endif
}

} /* cplusplus */

#define MYSQL_KILL_SIGNAL SIGTERM

#ifdef HAVE_GLIBC2_STYLE_GETHOSTBYNAME_R
#include <sys/types.h>
#else
#include <my_pthread.h>			// For thr_setconcurency()
#endif

#ifdef SOLARIS
extern "C" int gethostname(char *name, int namelen);
#endif


/* Constants */

const char *show_comp_option_name[]= {"YES", "NO", "DISABLED"};
static const char *sql_mode_names[]=
{
  "REAL_AS_FLOAT", "PIPES_AS_CONCAT", "ANSI_QUOTES", "IGNORE_SPACE",
  "?", "ONLY_FULL_GROUP_BY", "NO_UNSIGNED_SUBTRACTION",
  "NO_DIR_IN_CREATE",
  "POSTGRESQL", "ORACLE", "MSSQL", "DB2", "MAXDB", "NO_KEY_OPTIONS",
  "NO_TABLE_OPTIONS", "NO_FIELD_OPTIONS", "MYSQL323", "MYSQL40", "ANSI",
  "NO_AUTO_VALUE_ON_ZERO", "NO_BACKSLASH_ESCAPES", "STRICT_TRANS_TABLES",
  "STRICT_ALL_TABLES",
  "NO_ZERO_IN_DATE", "NO_ZERO_DATE", "ALLOW_INVALID_DATES",
  "ERROR_FOR_DIVISION_BY_ZERO",
  "TRADITIONAL", "NO_AUTO_CREATE_USER", "HIGH_NOT_PRECEDENCE",
  "NO_ENGINE_SUBSTITUTION",
  "PAD_CHAR_TO_FULL_LENGTH",
  NullS
};

static const unsigned int sql_mode_names_len[]=
{
  /*REAL_AS_FLOAT*/               13,
  /*PIPES_AS_CONCAT*/             15,
  /*ANSI_QUOTES*/                 11,
  /*IGNORE_SPACE*/                12,
  /*?*/                           1,
  /*ONLY_FULL_GROUP_BY*/          18,
  /*NO_UNSIGNED_SUBTRACTION*/     23,
  /*NO_DIR_IN_CREATE*/            16,
  /*POSTGRESQL*/                  10,
  /*ORACLE*/                      6,
  /*MSSQL*/                       5,
  /*DB2*/                         3,
  /*MAXDB*/                       5,
  /*NO_KEY_OPTIONS*/              14,
  /*NO_TABLE_OPTIONS*/            16,
  /*NO_FIELD_OPTIONS*/            16,
  /*MYSQL323*/                    8,
  /*MYSQL40*/                     7,
  /*ANSI*/                        4,
  /*NO_AUTO_VALUE_ON_ZERO*/       21,
  /*NO_BACKSLASH_ESCAPES*/        20,
  /*STRICT_TRANS_TABLES*/         19,
  /*STRICT_ALL_TABLES*/           17,
  /*NO_ZERO_IN_DATE*/             15,
  /*NO_ZERO_DATE*/                12,
  /*ALLOW_INVALID_DATES*/         19,
  /*ERROR_FOR_DIVISION_BY_ZERO*/  26,
  /*TRADITIONAL*/                 11,
  /*NO_AUTO_CREATE_USER*/         19,
  /*HIGH_NOT_PRECEDENCE*/         19,
  /*NO_ENGINE_SUBSTITUTION*/      22,
  /*PAD_CHAR_TO_FULL_LENGTH*/     23
};

TYPELIB sql_mode_typelib= { array_elements(sql_mode_names)-1,"",
			    sql_mode_names,
                            (unsigned int *)sql_mode_names_len };


static const char *optimizer_switch_names[]=
{
  "no_materialization", "no_semijoin",
  NullS
};

/* Corresponding defines are named OPTIMIZER_SWITCH_XXX */
static const unsigned int optimizer_switch_names_len[]=
{
  /*no_materialization*/          19,
  /*no_semijoin*/                 11
};

TYPELIB optimizer_switch_typelib= { array_elements(optimizer_switch_names)-1,"",
                                    optimizer_switch_names,
                                    (unsigned int *)optimizer_switch_names_len };

static const char *tc_heuristic_recover_names[]=
{
  "COMMIT", "ROLLBACK", NullS
};
static TYPELIB tc_heuristic_recover_typelib=
{
  array_elements(tc_heuristic_recover_names)-1,"",
  tc_heuristic_recover_names, NULL
};

static const char *thread_handling_names[]=
{ "one-thread-per-connection", "no-threads",
#if HAVE_POOL_OF_THREADS == 1
  "pool-of-threads",
#endif
  NullS};

TYPELIB thread_handling_typelib=
{
  array_elements(thread_handling_names) - 1, "",
  thread_handling_names, NULL
};

const char *first_keyword= "first", *binary_keyword= "BINARY";
const char *my_localhost= "localhost", *delayed_user= "DELAYED";
#if SIZEOF_OFF_T > 4 && defined(BIG_TABLES)
#define GET_HA_ROWS GET_ULL
#else
#define GET_HA_ROWS GET_ULONG
#endif

bool opt_large_files= sizeof(my_off_t) > 4;

/*
  Used with --help for detailed option
*/
static my_bool opt_help= 0, opt_verbose= 0;

arg_cmp_func Arg_comparator::comparator_matrix[5][2] =
{{&Arg_comparator::compare_string,     &Arg_comparator::compare_e_string},
 {&Arg_comparator::compare_real,       &Arg_comparator::compare_e_real},
 {&Arg_comparator::compare_int_signed, &Arg_comparator::compare_e_int},
 {&Arg_comparator::compare_row,        &Arg_comparator::compare_e_row},
 {&Arg_comparator::compare_decimal,    &Arg_comparator::compare_e_decimal}};

const char *log_output_names[] = { "NONE", "FILE", "TABLE", NullS};
static const unsigned int log_output_names_len[]= { 4, 4, 5, 0 };
TYPELIB log_output_typelib= {array_elements(log_output_names)-1,"",
                             log_output_names, 
                             (unsigned int *) log_output_names_len};

/* static variables */

/* the default log output is log tables */
static bool lower_case_table_names_used= 0;
static bool volatile select_thread_in_use, signal_thread_in_use;
static bool volatile ready_to_exit;
static my_bool opt_debugging= 0, opt_external_locking= 0, opt_console= 0;
static my_bool opt_short_log_format= 0;
static uint kill_cached_threads, wake_thread;
static ulong killed_threads, thread_created;
static ulong max_used_connections;
<<<<<<< HEAD
static ulong my_bind_addr;			/**< the address we bind to */
=======
>>>>>>> 988130a3
static volatile ulong cached_thread_count= 0;
static const char *sql_mode_str= "OFF";
static char *mysqld_user, *mysqld_chroot, *log_error_file_ptr;
static char *opt_init_slave, *language_ptr, *opt_init_connect;
static char *default_character_set_name;
static char *character_set_filesystem_name;
static char *lc_time_names_name;
static char *my_bind_addr_str;
static char *default_collation_name; 
static char *default_storage_engine_str;
static char compiled_default_collation_name[]= MYSQL_DEFAULT_COLLATION_NAME;
static I_List<THD> thread_cache;
static double long_query_time;

static pthread_cond_t COND_thread_cache, COND_flush_thread_cache;

/* Global variables */

bool opt_update_log, opt_bin_log;
my_bool opt_log, opt_slow_log;
ulong log_output_options;
my_bool opt_log_queries_not_using_indexes= 0;
bool opt_error_log= IF_WIN(1,0);
bool opt_disable_networking=0, opt_skip_show_db=0;
my_bool opt_character_set_client_handshake= 1;
bool server_id_supplied = 0;
bool opt_endinfo, using_udf_functions;
my_bool locked_in_memory;
bool opt_using_transactions, using_update_log;
bool volatile abort_loop;
bool volatile shutdown_in_progress;
/**
   @brief 'grant_option' is used to indicate if privileges needs
   to be checked, in which case the lock, LOCK_grant, is used
   to protect access to the grant table.
   @note This flag is dropped in 5.1 
   @see grant_init()
 */
bool volatile grant_option;

my_bool opt_skip_slave_start = 0; ///< If set, slave is not autostarted
my_bool opt_reckless_slave = 0;
my_bool opt_enable_named_pipe= 0;
my_bool opt_local_infile, opt_slave_compressed_protocol;
my_bool opt_safe_user_create = 0, opt_no_mix_types = 0;
my_bool opt_show_slave_auth_info, opt_sql_bin_update = 0;
my_bool opt_log_slave_updates= 0;

/*
  Legacy global handlerton. These will be removed (please do not add more).
*/
handlerton *heap_hton;
handlerton *myisam_hton;
handlerton *partition_hton;

#ifdef WITH_NDBCLUSTER_STORAGE_ENGINE
const char *opt_ndbcluster_connectstring= 0;
const char *opt_ndb_connectstring= 0;
char opt_ndb_constrbuf[1024]= {0};
unsigned opt_ndb_constrbuf_len= 0;
my_bool	opt_ndb_shm, opt_ndb_optimized_node_selection;
ulong opt_ndb_cache_check_time, opt_ndb_wait_connected;
ulong opt_ndb_cluster_connection_pool;
const char *opt_ndb_mgmd;
ulong opt_ndb_nodeid;
ulong ndb_extra_logging;
#ifdef HAVE_NDB_BINLOG
ulong ndb_report_thresh_binlog_epoch_slip;
ulong ndb_report_thresh_binlog_mem_usage;
my_bool opt_ndb_log_update_as_write;
my_bool opt_ndb_log_updated_only;
my_bool opt_ndb_log_orig;
#endif

extern const char *ndb_distribution_names[];
extern TYPELIB ndb_distribution_typelib;
extern const char *opt_ndb_distribution;
extern enum ndb_distribution opt_ndb_distribution_id;
#endif
my_bool opt_readonly, use_temp_pool, relay_log_purge;
my_bool opt_sync_frm, opt_allow_suspicious_udfs;
my_bool opt_secure_auth= 0;
char* opt_secure_file_priv= 0;
my_bool opt_log_slow_admin_statements= 0;
my_bool opt_log_slow_slave_statements= 0;
my_bool lower_case_file_system= 0;
my_bool opt_large_pages= 0;
my_bool opt_myisam_use_mmap= 0;
uint    opt_large_page_size= 0;
my_bool opt_old_style_user_limits= 0, trust_function_creators= 0;
/*
  True if there is at least one per-hour limit for some user, so we should
  check them before each query (and possibly reset counters when hour is
  changed). False otherwise.
*/
volatile bool mqh_used = 0;
my_bool opt_noacl;
my_bool sp_automatic_privileges= 1;

ulong opt_binlog_rows_event_max_size;
const char *binlog_format_names[]= {"MIXED", "STATEMENT", "ROW", NullS};
TYPELIB binlog_format_typelib=
  { array_elements(binlog_format_names) - 1, "",
    binlog_format_names, NULL };
ulong opt_binlog_format_id= (ulong) BINLOG_FORMAT_UNSPEC;
const char *opt_binlog_format= binlog_format_names[opt_binlog_format_id];
#ifdef HAVE_INITGROUPS
static bool calling_initgroups= FALSE; /**< Used in SIGSEGV handler. */
#endif
uint mysqld_port, test_flags, select_errors, dropping_tables, ha_open_options;
uint mysqld_port_timeout;
uint delay_key_write_options, protocol_version;
uint lower_case_table_names;
uint tc_heuristic_recover= 0;
uint volatile thread_count, thread_running;
ulonglong thd_startup_options;
ulong back_log, connect_timeout, concurrency, server_id;
ulong table_cache_size, table_def_size;
ulong thread_stack, what_to_log;
ulong query_buff_size, slow_launch_time, slave_open_temp_tables;
ulong open_files_limit, max_binlog_size, max_relay_log_size;
ulong slave_net_timeout, slave_trans_retries;
my_bool slave_allow_batching;
ulong thread_cache_size=0, thread_pool_size= 0;
ulong binlog_cache_size=0, max_binlog_cache_size=0;
ulong query_cache_size=0;
ulong refresh_version;  /* Increments on each reload */
query_id_t global_query_id;
ulong aborted_threads, aborted_connects;
ulong delayed_insert_timeout, delayed_insert_limit, delayed_queue_size;
ulong delayed_insert_threads, delayed_insert_writes, delayed_rows_in_use;
ulong delayed_insert_errors,flush_time;
ulong specialflag=0;
ulong binlog_cache_use= 0, binlog_cache_disk_use= 0;
ulong max_connections, max_connect_errors;
uint  max_user_connections= 0;
/**
  Limit of the total number of prepared statements in the server.
  Is necessary to protect the server against out-of-memory attacks.
*/
ulong max_prepared_stmt_count;
/**
  Current total number of prepared statements in the server. This number
  is exact, and therefore may not be equal to the difference between
  `com_stmt_prepare' and `com_stmt_close' (global status variables), as
  the latter ones account for all registered attempts to prepare
  a statement (including unsuccessful ones).  Prepared statements are
  currently connection-local: if the same SQL query text is prepared in
  two different connections, this counts as two distinct prepared
  statements.
*/
ulong prepared_stmt_count=0;
ulong thread_id=1L,current_pid;
ulong slow_launch_threads = 0, sync_binlog_period;
ulong expire_logs_days = 0;
ulong rpl_recovery_rank=0;
const char *log_output_str= "FILE";

const double log_10[] = {
  1e000, 1e001, 1e002, 1e003, 1e004, 1e005, 1e006, 1e007, 1e008, 1e009,
  1e010, 1e011, 1e012, 1e013, 1e014, 1e015, 1e016, 1e017, 1e018, 1e019,
  1e020, 1e021, 1e022, 1e023, 1e024, 1e025, 1e026, 1e027, 1e028, 1e029,
  1e030, 1e031, 1e032, 1e033, 1e034, 1e035, 1e036, 1e037, 1e038, 1e039,
  1e040, 1e041, 1e042, 1e043, 1e044, 1e045, 1e046, 1e047, 1e048, 1e049,
  1e050, 1e051, 1e052, 1e053, 1e054, 1e055, 1e056, 1e057, 1e058, 1e059,
  1e060, 1e061, 1e062, 1e063, 1e064, 1e065, 1e066, 1e067, 1e068, 1e069,
  1e070, 1e071, 1e072, 1e073, 1e074, 1e075, 1e076, 1e077, 1e078, 1e079,
  1e080, 1e081, 1e082, 1e083, 1e084, 1e085, 1e086, 1e087, 1e088, 1e089,
  1e090, 1e091, 1e092, 1e093, 1e094, 1e095, 1e096, 1e097, 1e098, 1e099,
  1e100, 1e101, 1e102, 1e103, 1e104, 1e105, 1e106, 1e107, 1e108, 1e109,
  1e110, 1e111, 1e112, 1e113, 1e114, 1e115, 1e116, 1e117, 1e118, 1e119,
  1e120, 1e121, 1e122, 1e123, 1e124, 1e125, 1e126, 1e127, 1e128, 1e129,
  1e130, 1e131, 1e132, 1e133, 1e134, 1e135, 1e136, 1e137, 1e138, 1e139,
  1e140, 1e141, 1e142, 1e143, 1e144, 1e145, 1e146, 1e147, 1e148, 1e149,
  1e150, 1e151, 1e152, 1e153, 1e154, 1e155, 1e156, 1e157, 1e158, 1e159,
  1e160, 1e161, 1e162, 1e163, 1e164, 1e165, 1e166, 1e167, 1e168, 1e169,
  1e170, 1e171, 1e172, 1e173, 1e174, 1e175, 1e176, 1e177, 1e178, 1e179,
  1e180, 1e181, 1e182, 1e183, 1e184, 1e185, 1e186, 1e187, 1e188, 1e189,
  1e190, 1e191, 1e192, 1e193, 1e194, 1e195, 1e196, 1e197, 1e198, 1e199,
  1e200, 1e201, 1e202, 1e203, 1e204, 1e205, 1e206, 1e207, 1e208, 1e209,
  1e210, 1e211, 1e212, 1e213, 1e214, 1e215, 1e216, 1e217, 1e218, 1e219,
  1e220, 1e221, 1e222, 1e223, 1e224, 1e225, 1e226, 1e227, 1e228, 1e229,
  1e230, 1e231, 1e232, 1e233, 1e234, 1e235, 1e236, 1e237, 1e238, 1e239,
  1e240, 1e241, 1e242, 1e243, 1e244, 1e245, 1e246, 1e247, 1e248, 1e249,
  1e250, 1e251, 1e252, 1e253, 1e254, 1e255, 1e256, 1e257, 1e258, 1e259,
  1e260, 1e261, 1e262, 1e263, 1e264, 1e265, 1e266, 1e267, 1e268, 1e269,
  1e270, 1e271, 1e272, 1e273, 1e274, 1e275, 1e276, 1e277, 1e278, 1e279,
  1e280, 1e281, 1e282, 1e283, 1e284, 1e285, 1e286, 1e287, 1e288, 1e289,
  1e290, 1e291, 1e292, 1e293, 1e294, 1e295, 1e296, 1e297, 1e298, 1e299,
  1e300, 1e301, 1e302, 1e303, 1e304, 1e305, 1e306, 1e307, 1e308
};

time_t server_start_time, flush_status_time;

char mysql_home[FN_REFLEN], pidfile_name[FN_REFLEN], system_time_zone[30];
char *default_tz_name;
char log_error_file[FN_REFLEN], glob_hostname[FN_REFLEN];
char mysql_real_data_home[FN_REFLEN],
     language[FN_REFLEN], reg_ext[FN_EXTLEN], mysql_charsets_dir[FN_REFLEN],
     *opt_init_file, *opt_tc_log_file,
     def_ft_boolean_syntax[sizeof(ft_boolean_syntax)];
uint reg_ext_length;
const key_map key_map_empty(0);
key_map key_map_full(0);                        // Will be initialized later

const char *opt_date_time_formats[3];

uint mysql_data_home_len;
char mysql_data_home_buff[2], *mysql_data_home=mysql_real_data_home;
char server_version[SERVER_VERSION_LENGTH];
char *mysqld_unix_port, *opt_mysql_tmpdir;
const char **errmesg;			/**< Error messages */
const char *myisam_recover_options_str="OFF";
const char *myisam_stats_method_str="nulls_unequal";

/** name of reference on left espression in rewritten IN subquery */
const char *in_left_expr_name= "<left expr>";
/** name of additional condition */
const char *in_additional_cond= "<IN COND>";
const char *in_having_cond= "<IN HAVING>";

my_decimal decimal_zero;
/* classes for comparation parsing/processing */
Eq_creator eq_creator;
Ne_creator ne_creator;
Gt_creator gt_creator;
Lt_creator lt_creator;
Ge_creator ge_creator;
Le_creator le_creator;

FILE *bootstrap_file;
int bootstrap_error;
FILE *stderror_file=0;

I_List<THD> threads;
I_List<NAMED_LIST> key_caches;
Rpl_filter* rpl_filter;
Rpl_filter* binlog_filter;

struct system_variables global_system_variables;
struct system_variables max_system_variables;
struct system_status_var global_status_var;

MY_TMPDIR mysql_tmpdir_list;
MY_BITMAP temp_pool;

CHARSET_INFO *system_charset_info, *files_charset_info ;
CHARSET_INFO *national_charset_info, *table_alias_charset;
CHARSET_INFO *character_set_filesystem;

MY_LOCALE *my_default_lc_time_names;

SHOW_COMP_OPTION have_ssl, have_symlink, have_dlopen, have_query_cache;
SHOW_COMP_OPTION have_geometry, have_rtree_keys;
SHOW_COMP_OPTION have_crypt, have_compress;
SHOW_COMP_OPTION have_community_features;

/* Thread specific variables */

pthread_key(MEM_ROOT**,THR_MALLOC);
pthread_key(THD*, THR_THD);
pthread_mutex_t LOCK_mysql_create_db, LOCK_Acl, LOCK_open, LOCK_thread_count,
		LOCK_mapped_file, LOCK_status, LOCK_global_read_lock,
		LOCK_error_log, LOCK_uuid_generator,
		LOCK_delayed_insert, LOCK_delayed_status, LOCK_delayed_create,
		LOCK_crypt, LOCK_bytes_sent, LOCK_bytes_received,
	        LOCK_global_system_variables,
		LOCK_user_conn, LOCK_slave_list, LOCK_active_mi;
/**
  The below lock protects access to two global server variables:
  max_prepared_stmt_count and prepared_stmt_count. These variables
  set the limit and hold the current total number of prepared statements
  in the server, respectively. As PREPARE/DEALLOCATE rate in a loaded
  server may be fairly high, we need a dedicated lock.
*/
pthread_mutex_t LOCK_prepared_stmt_count;
#ifdef HAVE_OPENSSL
pthread_mutex_t LOCK_des_key_file;
#endif
rw_lock_t	LOCK_grant, LOCK_sys_init_connect, LOCK_sys_init_slave;
rw_lock_t	LOCK_system_variables_hash;
pthread_cond_t COND_refresh, COND_thread_count, COND_global_read_lock;
pthread_t signal_thread;
pthread_attr_t connection_attrib;
pthread_mutex_t  LOCK_server_started;
pthread_cond_t  COND_server_started;

int mysqld_server_started= 0;

File_parser_dummy_hook file_parser_dummy_hook;

/* replication parameters, if master_host is not NULL, we are a slave */
uint report_port= MYSQL_PORT;
ulong master_retry_count=0;
char *master_info_file;
char *relay_log_info_file, *report_user, *report_password, *report_host;
char *opt_relay_logname = 0, *opt_relaylog_index_name=0;
char *opt_logname, *opt_slow_logname;

/* Static variables */

static bool kill_in_progress, segfaulted;
#ifdef HAVE_STACK_TRACE_ON_SEGV
static my_bool opt_do_pstack;
#endif /* HAVE_STACK_TRACE_ON_SEGV */
static my_bool opt_bootstrap, opt_myisam_log;
static int cleanup_done;
static ulong opt_specialflag, opt_myisam_block_size;
static char *opt_update_logname, *opt_binlog_index_name;
static char *opt_tc_heuristic_recover;
static char *mysql_home_ptr, *pidfile_name_ptr;
static int defaults_argc;
static char **defaults_argv;
static char *opt_bin_logname;

static my_socket unix_sock,ip_sock;
struct rand_struct sql_rand; ///< used by sql_class.cc:THD::THD()

#ifndef EMBEDDED_LIBRARY
struct passwd *user_info;
static pthread_t select_thread;
static uint thr_kill_signal;
#endif

/* OS specific variables */

#ifdef __WIN__
#undef	 getpid
#include <process.h>

static pthread_cond_t COND_handler_count;
static uint handler_count;
static bool start_mode=0, use_opt_args;
static int opt_argc;
static char **opt_argv;

#if !defined(EMBEDDED_LIBRARY)
static HANDLE hEventShutdown;
static char shutdown_event_name[40];
#include "nt_servc.h"
static	 NTService  Service;	      ///< Service object for WinNT
#endif /* EMBEDDED_LIBRARY */
#endif /* __WIN__ */

#ifdef __NT__
static char pipe_name[512];
static SECURITY_ATTRIBUTES saPipeSecurity;
static SECURITY_DESCRIPTOR sdPipeDescriptor;
static HANDLE hPipe = INVALID_HANDLE_VALUE;
#endif

#ifndef EMBEDDED_LIBRARY
bool mysqld_embedded=0;
#else
bool mysqld_embedded=1;
#endif

#ifndef DBUG_OFF
static const char* default_dbug_option;
#endif
#ifdef HAVE_LIBWRAP
const char *libwrapName= NULL;
int allow_severity = LOG_INFO;
int deny_severity = LOG_WARNING;
#endif
#ifdef HAVE_QUERY_CACHE
static ulong query_cache_limit= 0;
ulong query_cache_min_res_unit= QUERY_CACHE_MIN_RESULT_DATA_SIZE;
Query_cache query_cache;
#endif
#ifdef HAVE_SMEM
char *shared_memory_base_name= default_shared_memory_base_name;
my_bool opt_enable_shared_memory;
HANDLE smem_event_connect_request= 0;
#endif

scheduler_functions thread_scheduler;

#define SSL_VARS_NOT_STATIC
#include "sslopt-vars.h"
#ifdef HAVE_OPENSSL
#include <openssl/crypto.h>
#ifndef HAVE_YASSL
typedef struct CRYPTO_dynlock_value
{
  rw_lock_t lock;
} openssl_lock_t;

static openssl_lock_t *openssl_stdlocks;
static openssl_lock_t *openssl_dynlock_create(const char *, int);
static void openssl_dynlock_destroy(openssl_lock_t *, const char *, int);
static void openssl_lock_function(int, int, const char *, int);
static void openssl_lock(int, openssl_lock_t *, const char *, int);
static unsigned long openssl_id_function();
#endif
char *des_key_file;
#ifndef EMBEDDED_LIBRARY
struct st_VioSSLFd *ssl_acceptor_fd;
#endif
#endif /* HAVE_OPENSSL */


/* Function declarations */

pthread_handler_t signal_hand(void *arg);
static void mysql_init_variables(void);
static void get_options(int *argc,char **argv);
extern "C" my_bool mysqld_get_one_option(int, const struct my_option *, char *);
static void set_server_version(void);
static int init_thread_environment();
static char *get_relative_path(const char *path);
static void fix_paths(void);
pthread_handler_t handle_connections_sockets(void *arg);
pthread_handler_t kill_server_thread(void *arg);
static void bootstrap(FILE *file);
static bool read_init_file(char *file_name);
#ifdef __NT__
pthread_handler_t handle_connections_namedpipes(void *arg);
#endif
#ifdef HAVE_SMEM
pthread_handler_t handle_connections_shared_memory(void *arg);
#endif
pthread_handler_t handle_slave(void *arg);
static ulong find_bit_type(const char *x, TYPELIB *bit_lib);
static ulong find_bit_type_or_exit(const char *x, TYPELIB *bit_lib,
                                   const char *option);
static void clean_up(bool print_message);
static int test_if_case_insensitive(const char *dir_name);

#ifndef EMBEDDED_LIBRARY
static void usage(void);
static void start_signal_handler(void);
static void close_server_sock();
static void clean_up_mutexes(void);
static void wait_for_signal_thread_to_end(void);
static void create_pid_file();
#endif
static void end_ssl();


#ifndef EMBEDDED_LIBRARY
/****************************************************************************
** Code to end mysqld
****************************************************************************/

static void close_connections(void)
{
#ifdef EXTRA_DEBUG
  int count=0;
#endif
  DBUG_ENTER("close_connections");

  /* Clear thread cache */
  kill_cached_threads++;
  flush_thread_cache();

  /* kill flush thread */
  (void) pthread_mutex_lock(&LOCK_manager);
  if (manager_thread_in_use)
  {
    DBUG_PRINT("quit", ("killing manager thread: 0x%lx",
                        (ulong)manager_thread));
   (void) pthread_cond_signal(&COND_manager);
  }
  (void) pthread_mutex_unlock(&LOCK_manager);

  /* kill connection thread */
#if !defined(__WIN__) && !defined(__NETWARE__)
  DBUG_PRINT("quit", ("waiting for select thread: 0x%lx",
                      (ulong) select_thread));
  (void) pthread_mutex_lock(&LOCK_thread_count);

  while (select_thread_in_use)
  {
    struct timespec abstime;
    int error;
    LINT_INIT(error);
    DBUG_PRINT("info",("Waiting for select thread"));

#ifndef DONT_USE_THR_ALARM
    if (pthread_kill(select_thread, thr_client_alarm))
      break;					// allready dead
#endif
    set_timespec(abstime, 2);
    for (uint tmp=0 ; tmp < 10 && select_thread_in_use; tmp++)
    {
      error=pthread_cond_timedwait(&COND_thread_count,&LOCK_thread_count,
				   &abstime);
      if (error != EINTR)
	break;
    }
#ifdef EXTRA_DEBUG
    if (error != 0 && !count++)
      sql_print_error("Got error %d from pthread_cond_timedwait",error);
#endif
    close_server_sock();
  }
  (void) pthread_mutex_unlock(&LOCK_thread_count);
#endif /* __WIN__ */


  /* Abort listening to new connections */
  DBUG_PRINT("quit",("Closing sockets"));
  if (!opt_disable_networking )
  {
    if (ip_sock != INVALID_SOCKET)
    {
      (void) shutdown(ip_sock, SHUT_RDWR);
      (void) closesocket(ip_sock);
      ip_sock= INVALID_SOCKET;
    }
  }
#ifdef __NT__
  if (hPipe != INVALID_HANDLE_VALUE && opt_enable_named_pipe)
  {
    HANDLE temp;
    DBUG_PRINT("quit", ("Closing named pipes") );

    /* Create connection to the handle named pipe handler to break the loop */
    if ((temp = CreateFile(pipe_name,
			   GENERIC_READ | GENERIC_WRITE,
			   0,
			   NULL,
			   OPEN_EXISTING,
			   0,
			   NULL )) != INVALID_HANDLE_VALUE)
    {
      WaitNamedPipe(pipe_name, 1000);
      DWORD dwMode = PIPE_READMODE_BYTE | PIPE_WAIT;
      SetNamedPipeHandleState(temp, &dwMode, NULL, NULL);
      CancelIo(temp);
      DisconnectNamedPipe(temp);
      CloseHandle(temp);
    }
  }
#endif
#ifdef HAVE_SYS_UN_H
  if (unix_sock != INVALID_SOCKET)
  {
    (void) shutdown(unix_sock, SHUT_RDWR);
    (void) closesocket(unix_sock);
    (void) unlink(mysqld_unix_port);
    unix_sock= INVALID_SOCKET;
  }
#endif
  end_thr_alarm(0);			 // Abort old alarms.

  /*
    First signal all threads that it's time to die
    This will give the threads some time to gracefully abort their
    statements and inform their clients that the server is about to die.
  */

  THD *tmp;
  (void) pthread_mutex_lock(&LOCK_thread_count); // For unlink from list

  I_List_iterator<THD> it(threads);
  while ((tmp=it++))
  {
    DBUG_PRINT("quit",("Informing thread %ld that it's time to die",
		       tmp->thread_id));
    /* We skip slave threads & scheduler on this first loop through. */
    if (tmp->slave_thread)
      continue;

    tmp->killed= THD::KILL_CONNECTION;
    thread_scheduler.post_kill_notification(tmp);
    if (tmp->mysys_var)
    {
      tmp->mysys_var->abort=1;
      pthread_mutex_lock(&tmp->mysys_var->mutex);
      if (tmp->mysys_var->current_cond)
      {
	pthread_mutex_lock(tmp->mysys_var->current_mutex);
	pthread_cond_broadcast(tmp->mysys_var->current_cond);
	pthread_mutex_unlock(tmp->mysys_var->current_mutex);
      }
      pthread_mutex_unlock(&tmp->mysys_var->mutex);
    }
  }
  (void) pthread_mutex_unlock(&LOCK_thread_count); // For unlink from list

  Events::deinit();
  end_slave();

  if (thread_count)
    sleep(2);					// Give threads time to die

  /*
    Force remaining threads to die by closing the connection to the client
    This will ensure that threads that are waiting for a command from the
    client on a blocking read call are aborted.
  */

  for (;;)
  {
    DBUG_PRINT("quit",("Locking LOCK_thread_count"));
    (void) pthread_mutex_lock(&LOCK_thread_count); // For unlink from list
    if (!(tmp=threads.get()))
    {
      DBUG_PRINT("quit",("Unlocking LOCK_thread_count"));
      (void) pthread_mutex_unlock(&LOCK_thread_count);
      break;
    }
#ifndef __bsdi__				// Bug in BSDI kernel
    if (tmp->vio_ok())
    {
      if (global_system_variables.log_warnings)
        sql_print_warning(ER(ER_FORCING_CLOSE),my_progname,
                          tmp->thread_id,
                          (tmp->main_security_ctx.user ?
                           tmp->main_security_ctx.user : ""));
      close_connection(tmp,0,0);
    }
#endif
    DBUG_PRINT("quit",("Unlocking LOCK_thread_count"));
    (void) pthread_mutex_unlock(&LOCK_thread_count);
  }
  /* All threads has now been aborted */
  DBUG_PRINT("quit",("Waiting for threads to die (count=%u)",thread_count));
  (void) pthread_mutex_lock(&LOCK_thread_count);
  while (thread_count)
  {
    (void) pthread_cond_wait(&COND_thread_count,&LOCK_thread_count);
    DBUG_PRINT("quit",("One thread died (count=%u)",thread_count));
  }
  (void) pthread_mutex_unlock(&LOCK_thread_count);

  DBUG_PRINT("quit",("close_connections thread"));
  DBUG_VOID_RETURN;
}


static void close_server_sock()
{
#ifdef HAVE_CLOSE_SERVER_SOCK
  DBUG_ENTER("close_server_sock");
  my_socket tmp_sock;
  tmp_sock=ip_sock;
  if (tmp_sock != INVALID_SOCKET)
  {
    ip_sock=INVALID_SOCKET;
    DBUG_PRINT("info",("calling shutdown on TCP/IP socket"));
    VOID(shutdown(tmp_sock, SHUT_RDWR));
#if defined(__NETWARE__)
    /*
      The following code is disabled for normal systems as it causes MySQL
      to hang on AIX 4.3 during shutdown
    */
    DBUG_PRINT("info",("calling closesocket on TCP/IP socket"));
    VOID(closesocket(tmp_sock));
#endif
  }
  tmp_sock=unix_sock;
  if (tmp_sock != INVALID_SOCKET)
  {
    unix_sock=INVALID_SOCKET;
    DBUG_PRINT("info",("calling shutdown on unix socket"));
    VOID(shutdown(tmp_sock, SHUT_RDWR));
#if defined(__NETWARE__)
    /*
      The following code is disabled for normal systems as it may cause MySQL
      to hang on AIX 4.3 during shutdown
    */
    DBUG_PRINT("info",("calling closesocket on unix/IP socket"));
    VOID(closesocket(tmp_sock));
#endif
    VOID(unlink(mysqld_unix_port));
  }
  DBUG_VOID_RETURN;
#endif
}

#endif /*EMBEDDED_LIBRARY*/


void kill_mysql(void)
{
  DBUG_ENTER("kill_mysql");

#if defined(SIGNALS_DONT_BREAK_READ) && !defined(EMBEDDED_LIBRARY)
  abort_loop=1;					// Break connection loops
  close_server_sock();				// Force accept to wake up
#endif

#if defined(__WIN__)
#if !defined(EMBEDDED_LIBRARY)
  {
    if (!SetEvent(hEventShutdown))
    {
      DBUG_PRINT("error",("Got error: %ld from SetEvent",GetLastError()));
    }
    /*
      or:
      HANDLE hEvent=OpenEvent(0, FALSE, "MySqlShutdown");
      SetEvent(hEventShutdown);
      CloseHandle(hEvent);
    */
  }
#endif
#elif defined(HAVE_PTHREAD_KILL)
  if (pthread_kill(signal_thread, MYSQL_KILL_SIGNAL))
  {
    DBUG_PRINT("error",("Got error %d from pthread_kill",errno)); /* purecov: inspected */
  }
#elif !defined(SIGNALS_DONT_BREAK_READ)
  kill(current_pid, MYSQL_KILL_SIGNAL);
#endif
  DBUG_PRINT("quit",("After pthread_kill"));
  shutdown_in_progress=1;			// Safety if kill didn't work
#ifdef SIGNALS_DONT_BREAK_READ
  if (!kill_in_progress)
  {
    pthread_t tmp;
    abort_loop=1;
    if (pthread_create(&tmp,&connection_attrib, kill_server_thread,
			   (void*) 0))
      sql_print_error("Can't create thread to kill server");
  }
#endif
  DBUG_VOID_RETURN;
}

/**
  Force server down. Kill all connections and threads and exit.

  @param  sig_ptr       Signal number that caused kill_server to be called.

  @note
    A signal number of 0 mean that the function was not called
    from a signal handler and there is thus no signal to block
    or stop, we just want to kill the server.
*/

#if defined(__NETWARE__)
extern "C" void kill_server(int sig_ptr)
#define RETURN_FROM_KILL_SERVER DBUG_VOID_RETURN
#elif !defined(__WIN__)
static void *kill_server(void *sig_ptr)
#define RETURN_FROM_KILL_SERVER DBUG_RETURN(0)
#else
static void __cdecl kill_server(int sig_ptr)
#define RETURN_FROM_KILL_SERVER DBUG_VOID_RETURN
#endif
{
  DBUG_ENTER("kill_server");
#ifndef EMBEDDED_LIBRARY
  int sig=(int) (long) sig_ptr;			// This is passed a int
  // if there is a signal during the kill in progress, ignore the other
  if (kill_in_progress)				// Safety
    RETURN_FROM_KILL_SERVER;
  kill_in_progress=TRUE;
  abort_loop=1;					// This should be set
  if (sig != 0) // 0 is not a valid signal number
    my_sigset(sig, SIG_IGN);                    /* purify inspected */
  if (sig == MYSQL_KILL_SIGNAL || sig == 0)
    sql_print_information(ER(ER_NORMAL_SHUTDOWN),my_progname);
  else
    sql_print_error(ER(ER_GOT_SIGNAL),my_progname,sig); /* purecov: inspected */

#if defined(HAVE_SMEM) && defined(__WIN__)    
  /*    
   Send event to smem_event_connect_request for aborting    
   */    
  if (!SetEvent(smem_event_connect_request))    
  {      
	  DBUG_PRINT("error",
		("Got error: %ld from SetEvent of smem_event_connect_request",
		 GetLastError()));    
  }
#endif  
  
  close_connections();
  if (sig != MYSQL_KILL_SIGNAL &&
#ifdef __WIN__
      sig != SIGINT &&				/* Bug#18235 */
#endif
      sig != 0)
    unireg_abort(1);				/* purecov: inspected */
  else
    unireg_end();

  /* purecov: begin deadcode */
#ifdef __NETWARE__
  if (!event_flag)
    pthread_join(select_thread, NULL);		// wait for main thread
#endif /* __NETWARE__ */

  my_thread_end();
  pthread_exit(0);
  /* purecov: end */

#endif /* EMBEDDED_LIBRARY */
  RETURN_FROM_KILL_SERVER;
}


#if defined(USE_ONE_SIGNAL_HAND) || (defined(__NETWARE__) && defined(SIGNALS_DONT_BREAK_READ))
pthread_handler_t kill_server_thread(void *arg __attribute__((unused)))
{
  my_thread_init();				// Initialize new thread
  kill_server(0);
  /* purecov: begin deadcode */
  my_thread_end();
  pthread_exit(0);
  return 0;
  /* purecov: end */
}
#endif


extern "C" sig_handler print_signal_warning(int sig)
{
  if (global_system_variables.log_warnings)
    sql_print_warning("Got signal %d from thread %ld", sig,my_thread_id());
#ifdef DONT_REMEMBER_SIGNAL
  my_sigset(sig,print_signal_warning);		/* int. thread system calls */
#endif
#if !defined(__WIN__) && !defined(__NETWARE__)
  if (sig == SIGALRM)
    alarm(2);					/* reschedule alarm */
#endif
}

#ifndef EMBEDDED_LIBRARY

/**
  cleanup all memory and end program nicely.

    If SIGNALS_DONT_BREAK_READ is defined, this function is called
    by the main thread. To get MySQL to shut down nicely in this case
    (Mac OS X) we have to call exit() instead if pthread_exit().

  @note
    This function never returns.
*/
void unireg_end(void)
{
  clean_up(1);
  my_thread_end();
#if defined(SIGNALS_DONT_BREAK_READ) && !defined(__NETWARE__)
  exit(0);
#else
  pthread_exit(0);				// Exit is in main thread
#endif
}

extern "C" void unireg_abort(int exit_code)
{
  DBUG_ENTER("unireg_abort");

  if (exit_code)
    sql_print_error("Aborting\n");
  else if (opt_help)
    usage();
  clean_up(!opt_help && (exit_code || !opt_bootstrap)); /* purecov: inspected */
  DBUG_PRINT("quit",("done with cleanup in unireg_abort"));
  wait_for_signal_thread_to_end();
  clean_up_mutexes();
  my_end(opt_endinfo ? MY_CHECK_ERROR | MY_GIVE_INFO : 0);
  exit(exit_code); /* purecov: inspected */
}
#endif


void clean_up(bool print_message)
{
  DBUG_PRINT("exit",("clean_up"));
  if (cleanup_done++)
    return; /* purecov: inspected */

  release_ddl_log();

  /*
    make sure that handlers finish up
    what they have that is dependent on the binlog
  */
  ha_binlog_end(current_thd);

  logger.cleanup_base();

  injector::free_instance();
  mysql_bin_log.cleanup();

#ifdef HAVE_REPLICATION
  if (use_slave_mask)
    bitmap_free(&slave_error_mask);
#endif
  my_tz_free();
  my_database_names_free();
#ifndef NO_EMBEDDED_ACCESS_CHECKS
  servers_free(1);
  acl_free(1);
  grant_free();
#endif
  query_cache_destroy();
  table_cache_free();
  table_def_free();
  hostname_cache_free();
  item_user_lock_free();
  lex_free();				/* Free some memory */
  item_create_cleanup();
  set_var_free();
  free_charsets();
  if (!opt_noacl)
  {
#ifdef HAVE_DLOPEN
    udf_free();
#endif
  }
  plugin_shutdown();
  ha_end();
  if (tc_log)
    tc_log->close();
  xid_cache_free();
  delete_elements(&key_caches, (void (*)(const char*, uchar*)) free_key_cache);
  multi_keycache_free();
  free_status_vars();
  end_thr_alarm(1);			/* Free allocated memory */
  my_free_open_file_info();
  my_free((char*) global_system_variables.date_format,
	  MYF(MY_ALLOW_ZERO_PTR));
  my_free((char*) global_system_variables.time_format,
	  MYF(MY_ALLOW_ZERO_PTR));
  my_free((char*) global_system_variables.datetime_format,
	  MYF(MY_ALLOW_ZERO_PTR));
  if (defaults_argv)
    free_defaults(defaults_argv);
  my_free(sys_init_connect.value, MYF(MY_ALLOW_ZERO_PTR));
  my_free(sys_init_slave.value, MYF(MY_ALLOW_ZERO_PTR));
  my_free(sys_var_general_log_path.value, MYF(MY_ALLOW_ZERO_PTR));
  my_free(sys_var_slow_log_path.value, MYF(MY_ALLOW_ZERO_PTR));
  free_tmpdir(&mysql_tmpdir_list);
#ifdef HAVE_REPLICATION
  my_free(slave_load_tmpdir,MYF(MY_ALLOW_ZERO_PTR));
#endif
  x_free(opt_bin_logname);
  x_free(opt_relay_logname);
  x_free(opt_secure_file_priv);
  bitmap_free(&temp_pool);
  free_max_user_conn();
#ifdef HAVE_REPLICATION
  end_slave_list();
#endif
  delete binlog_filter;
  delete rpl_filter;
  end_ssl();
  vio_end();
#ifdef USE_REGEX
  my_regex_end();
#endif

#if !defined(EMBEDDED_LIBRARY)
  if (!opt_bootstrap)
    (void) my_delete(pidfile_name,MYF(0));	// This may not always exist
#endif
  if (print_message && errmesg && server_start_time)
    sql_print_information(ER(ER_SHUTDOWN_COMPLETE),my_progname);
  thread_scheduler.end();
  finish_client_errs();
  my_free((uchar*) my_error_unregister(ER_ERROR_FIRST, ER_ERROR_LAST),
          MYF(MY_WME | MY_FAE | MY_ALLOW_ZERO_PTR));
  DBUG_PRINT("quit", ("Error messages freed"));
  /* Tell main we are ready */
  logger.cleanup_end();
  (void) pthread_mutex_lock(&LOCK_thread_count);
  DBUG_PRINT("quit", ("got thread count lock"));
  ready_to_exit=1;
  /* do the broadcast inside the lock to ensure that my_end() is not called */
  (void) pthread_cond_broadcast(&COND_thread_count);
  (void) pthread_mutex_unlock(&LOCK_thread_count);

  /*
    The following lines may never be executed as the main thread may have
    killed us
  */
  DBUG_PRINT("quit", ("done with cleanup"));
} /* clean_up */


#ifndef EMBEDDED_LIBRARY

/**
  This is mainly needed when running with purify, but it's still nice to
  know that all child threads have died when mysqld exits.
*/
static void wait_for_signal_thread_to_end()
{
#ifndef __NETWARE__
  uint i;
  /*
    Wait up to 10 seconds for signal thread to die. We use this mainly to
    avoid getting warnings that my_thread_end has not been called
  */
  for (i= 0 ; i < 100 && signal_thread_in_use; i++)
  {
    if (pthread_kill(signal_thread, MYSQL_KILL_SIGNAL) != ESRCH)
      break;
    my_sleep(100);				// Give it time to die
  }
#endif
}


static void clean_up_mutexes()
{
  (void) pthread_mutex_destroy(&LOCK_mysql_create_db);
  (void) pthread_mutex_destroy(&LOCK_lock_db);
  (void) pthread_mutex_destroy(&LOCK_Acl);
  (void) rwlock_destroy(&LOCK_grant);
  (void) pthread_mutex_destroy(&LOCK_open);
  (void) pthread_mutex_destroy(&LOCK_thread_count);
  (void) pthread_mutex_destroy(&LOCK_mapped_file);
  (void) pthread_mutex_destroy(&LOCK_status);
  (void) pthread_mutex_destroy(&LOCK_error_log);
  (void) pthread_mutex_destroy(&LOCK_delayed_insert);
  (void) pthread_mutex_destroy(&LOCK_delayed_status);
  (void) pthread_mutex_destroy(&LOCK_delayed_create);
  (void) pthread_mutex_destroy(&LOCK_manager);
  (void) pthread_mutex_destroy(&LOCK_crypt);
  (void) pthread_mutex_destroy(&LOCK_bytes_sent);
  (void) pthread_mutex_destroy(&LOCK_bytes_received);
  (void) pthread_mutex_destroy(&LOCK_user_conn);
  Events::destroy_mutexes();
#ifdef HAVE_OPENSSL
  (void) pthread_mutex_destroy(&LOCK_des_key_file);
#ifndef HAVE_YASSL
  for (int i= 0; i < CRYPTO_num_locks(); ++i)
    (void) rwlock_destroy(&openssl_stdlocks[i].lock);
  OPENSSL_free(openssl_stdlocks);
#endif
#endif
#ifdef HAVE_REPLICATION
  (void) pthread_mutex_destroy(&LOCK_rpl_status);
  (void) pthread_cond_destroy(&COND_rpl_status);
#endif
  (void) pthread_mutex_destroy(&LOCK_active_mi);
  (void) rwlock_destroy(&LOCK_sys_init_connect);
  (void) rwlock_destroy(&LOCK_sys_init_slave);
  (void) pthread_mutex_destroy(&LOCK_global_system_variables);
  (void) rwlock_destroy(&LOCK_system_variables_hash);
  (void) pthread_mutex_destroy(&LOCK_global_read_lock);
  (void) pthread_mutex_destroy(&LOCK_uuid_generator);
  (void) pthread_mutex_destroy(&LOCK_prepared_stmt_count);
  (void) pthread_cond_destroy(&COND_thread_count);
  (void) pthread_cond_destroy(&COND_refresh);
  (void) pthread_cond_destroy(&COND_global_read_lock);
  (void) pthread_cond_destroy(&COND_thread_cache);
  (void) pthread_cond_destroy(&COND_flush_thread_cache);
  (void) pthread_cond_destroy(&COND_manager);
}

#endif /*EMBEDDED_LIBRARY*/


/****************************************************************************
** Init IP and UNIX socket
****************************************************************************/

#ifndef EMBEDDED_LIBRARY
static void set_ports()
{
  char	*env;
  if (!mysqld_port && !opt_disable_networking)
  {					// Get port if not from commandline
    mysqld_port= MYSQL_PORT;

    /*
      if builder specifically requested a default port, use that
      (even if it coincides with our factory default).
      only if they didn't do we check /etc/services (and, failing
      on that, fall back to the factory default of 3306).
      either default can be overridden by the environment variable
      MYSQL_TCP_PORT, which in turn can be overridden with command
      line options.
    */

#if MYSQL_PORT_DEFAULT == 0
    struct  servent *serv_ptr;
    if ((serv_ptr= getservbyname("mysql", "tcp")))
      mysqld_port= ntohs((u_short) serv_ptr->s_port); /* purecov: inspected */
#endif
    if ((env = getenv("MYSQL_TCP_PORT")))
      mysqld_port= (uint) atoi(env);		/* purecov: inspected */
  }
  if (!mysqld_unix_port)
  {
#ifdef __WIN__
    mysqld_unix_port= (char*) MYSQL_NAMEDPIPE;
#else
    mysqld_unix_port= (char*) MYSQL_UNIX_ADDR;
#endif
    if ((env = getenv("MYSQL_UNIX_PORT")))
      mysqld_unix_port= env;			/* purecov: inspected */
  }
}

/* Change to run as another user if started with --user */

static struct passwd *check_user(const char *user)
{
#if !defined(__WIN__) && !defined(__NETWARE__)
  struct passwd *tmp_user_info;
  uid_t user_id= geteuid();

  // Don't bother if we aren't superuser
  if (user_id)
  {
    if (user)
    {
      /* Don't give a warning, if real user is same as given with --user */
      /* purecov: begin tested */
      tmp_user_info= getpwnam(user);
      if ((!tmp_user_info || user_id != tmp_user_info->pw_uid) &&
	  global_system_variables.log_warnings)
        sql_print_warning(
                    "One can only use the --user switch if running as root\n");
      /* purecov: end */
    }
    return NULL;
  }
  if (!user)
  {
    if (!opt_bootstrap)
    {
      sql_print_error("Fatal error: Please read \"Security\" section of the manual to find out how to run mysqld as root!\n");
      unireg_abort(1);
    }
    return NULL;
  }
  /* purecov: begin tested */
  if (!strcmp(user,"root"))
    return NULL;                        // Avoid problem with dynamic libraries

  if (!(tmp_user_info= getpwnam(user)))
  {
    // Allow a numeric uid to be used
    const char *pos;
    for (pos= user; my_isdigit(mysqld_charset,*pos); pos++) ;
    if (*pos)                                   // Not numeric id
      goto err;
    if (!(tmp_user_info= getpwuid(atoi(user))))
      goto err;
  }
  return tmp_user_info;
  /* purecov: end */

err:
  sql_print_error("Fatal error: Can't change to run as user '%s' ;  Please check that the user exists!\n",user);
  unireg_abort(1);

#ifdef PR_SET_DUMPABLE
  if (test_flags & TEST_CORE_ON_SIGNAL)
  {
    /* inform kernel that process is dumpable */
    (void) prctl(PR_SET_DUMPABLE, 1);
  }
#endif

#endif
  return NULL;
}

static void set_user(const char *user, struct passwd *user_info_arg)
{
  /* purecov: begin tested */
#if !defined(__WIN__) && !defined(__NETWARE__)
  DBUG_ASSERT(user_info_arg != 0);
#ifdef HAVE_INITGROUPS
  /*
    We can get a SIGSEGV when calling initgroups() on some systems when NSS
    is configured to use LDAP and the server is statically linked.  We set
    calling_initgroups as a flag to the SIGSEGV handler that is then used to
    output a specific message to help the user resolve this problem.
  */
  calling_initgroups= TRUE;
  initgroups((char*) user, user_info_arg->pw_gid);
  calling_initgroups= FALSE;
#endif
  if (setgid(user_info_arg->pw_gid) == -1)
  {
    sql_perror("setgid");
    unireg_abort(1);
  }
  if (setuid(user_info_arg->pw_uid) == -1)
  {
    sql_perror("setuid");
    unireg_abort(1);
  }
#endif
  /* purecov: end */
}


static void set_effective_user(struct passwd *user_info_arg)
{
#if !defined(__WIN__) && !defined(__NETWARE__)
  DBUG_ASSERT(user_info_arg != 0);
  if (setregid((gid_t)-1, user_info_arg->pw_gid) == -1)
  {
    sql_perror("setregid");
    unireg_abort(1);
  }
  if (setreuid((uid_t)-1, user_info_arg->pw_uid) == -1)
  {
    sql_perror("setreuid");
    unireg_abort(1);
  }
#endif
}


/** Change root user if started with @c --chroot . */
static void set_root(const char *path)
{
#if !defined(__WIN__) && !defined(__NETWARE__)
  if (chroot(path) == -1)
  {
    sql_perror("chroot");
    unireg_abort(1);
  }
  my_setwd("/", MYF(0));
#endif
}


static void network_init(void)
{
#ifdef HAVE_SYS_UN_H
  struct sockaddr_un	UNIXaddr;
#endif
  int	arg=1;
  int   ret;
  uint  waited;
  uint  this_wait;
  uint  retry;
  char port_buf[NI_MAXSERV];
  DBUG_ENTER("network_init");
  LINT_INIT(ret);

  if (thread_scheduler.init())
    unireg_abort(1);			/* purecov: inspected */

  set_ports();

  if (mysqld_port != 0 && !opt_disable_networking && !opt_bootstrap)
  {
    struct addrinfo *ai;
    struct addrinfo hints;
    int error;
    DBUG_PRINT("general",("IP Socket is %d",mysqld_port));

    bzero(&hints, sizeof (hints));
    hints.ai_flags= AI_PASSIVE;
    hints.ai_socktype= SOCK_STREAM;
    hints.ai_family= AF_UNSPEC;

    my_snprintf(port_buf, NI_MAXSERV, "%d", mysqld_port);
    error= getaddrinfo(my_bind_addr_str, port_buf, &hints, &ai);
    if (error != 0)
    {
      DBUG_PRINT("error",("Got error: %d from getaddrinfo()", error));
      sql_perror(ER(ER_IPSOCK_ERROR));		/* purecov: tested */
      unireg_abort(1);				/* purecov: tested */
    }


    ip_sock= socket(ai->ai_family, ai->ai_socktype,
                    ai->ai_protocol);

    if (ip_sock == INVALID_SOCKET)
    {
      DBUG_PRINT("error",("Got error: %d from socket()",socket_errno));
      sql_perror(ER(ER_IPSOCK_ERROR));		/* purecov: tested */
      unireg_abort(1);				/* purecov: tested */
    }

#ifndef __WIN__
    /*
      We should not use SO_REUSEADDR on windows as this would enable a
      user to open two mysqld servers with the same TCP/IP port.
    */
    (void) setsockopt(ip_sock,SOL_SOCKET,SO_REUSEADDR,(char*)&arg,sizeof(arg));
#endif /* __WIN__ */
    /*
      Sometimes the port is not released fast enough when stopping and
      restarting the server. This happens quite often with the test suite
      on busy Linux systems. Retry to bind the address at these intervals:
      Sleep intervals: 1, 2, 4,  6,  9, 13, 17, 22, ...
      Retry at second: 1, 3, 7, 13, 22, 35, 52, 74, ...
      Limit the sequence by mysqld_port_timeout (set --port-open-timeout=#).
    */
    for (waited= 0, retry= 1; ; retry++, waited+= this_wait)
    {
      if (((ret= bind(ip_sock, ai->ai_addr, ai->ai_addrlen)) >= 0 ) ||
          (socket_errno != SOCKET_EADDRINUSE) ||
          (waited >= mysqld_port_timeout))
        break;
      sql_print_information("Retrying bind on TCP/IP port %u", mysqld_port);
      this_wait= retry * retry / 3 + 1;
      sleep(this_wait);
    }
    freeaddrinfo(ai);
    if (ret < 0)
    {
      DBUG_PRINT("error",("Got error: %d from bind",socket_errno));
      sql_perror("Can't start server: Bind on TCP/IP port");
      sql_print_error("Do you already have another mysqld server running on port: %d ?",mysqld_port);
      unireg_abort(1);
    }
    if (listen(ip_sock,(int) back_log) < 0)
    {
      sql_perror("Can't start server: listen() on TCP/IP port");
      sql_print_error("listen() on TCP/IP failed with error %d",
		      socket_errno);
      unireg_abort(1);
    }
  }

#ifdef __NT__
  /* create named pipe */
  if (Service.IsNT() && mysqld_unix_port[0] && !opt_bootstrap &&
      opt_enable_named_pipe)
  {
    
    pipe_name[sizeof(pipe_name)-1]= 0;		/* Safety if too long string */
    strxnmov(pipe_name, sizeof(pipe_name)-1, "\\\\.\\pipe\\",
	     mysqld_unix_port, NullS);
    bzero((char*) &saPipeSecurity, sizeof(saPipeSecurity));
    bzero((char*) &sdPipeDescriptor, sizeof(sdPipeDescriptor));
    if (!InitializeSecurityDescriptor(&sdPipeDescriptor,
				      SECURITY_DESCRIPTOR_REVISION))
    {
      sql_perror("Can't start server : Initialize security descriptor");
      unireg_abort(1);
    }
    if (!SetSecurityDescriptorDacl(&sdPipeDescriptor, TRUE, NULL, FALSE))
    {
      sql_perror("Can't start server : Set security descriptor");
      unireg_abort(1);
    }
    saPipeSecurity.nLength = sizeof(SECURITY_ATTRIBUTES);
    saPipeSecurity.lpSecurityDescriptor = &sdPipeDescriptor;
    saPipeSecurity.bInheritHandle = FALSE;
    if ((hPipe= CreateNamedPipe(pipe_name,
				PIPE_ACCESS_DUPLEX,
				PIPE_TYPE_BYTE |
				PIPE_READMODE_BYTE |
				PIPE_WAIT,
				PIPE_UNLIMITED_INSTANCES,
				(int) global_system_variables.net_buffer_length,
				(int) global_system_variables.net_buffer_length,
				NMPWAIT_USE_DEFAULT_WAIT,
				&saPipeSecurity)) == INVALID_HANDLE_VALUE)
      {
	LPVOID lpMsgBuf;
	int error=GetLastError();
	FormatMessage(FORMAT_MESSAGE_ALLOCATE_BUFFER |
		      FORMAT_MESSAGE_FROM_SYSTEM,
		      NULL, error, MAKELANGID(LANG_NEUTRAL, SUBLANG_DEFAULT),
		      (LPTSTR) &lpMsgBuf, 0, NULL );
	MessageBox(NULL, (LPTSTR) lpMsgBuf, "Error from CreateNamedPipe",
		    MB_OK|MB_ICONINFORMATION);
	LocalFree(lpMsgBuf);
	unireg_abort(1);
      }
  }
#endif

#if defined(HAVE_SYS_UN_H)
  /*
  ** Create the UNIX socket
  */
  if (mysqld_unix_port[0] && !opt_bootstrap)
  {
    DBUG_PRINT("general",("UNIX Socket is %s",mysqld_unix_port));

    if (strlen(mysqld_unix_port) > (sizeof(UNIXaddr.sun_path) - 1))
    {
      sql_print_error("The socket file path is too long (> %u): %s",
                      (uint) sizeof(UNIXaddr.sun_path) - 1, mysqld_unix_port);
      unireg_abort(1);
    }
    if ((unix_sock= socket(AF_UNIX, SOCK_STREAM, 0)) < 0)
    {
      sql_perror("Can't start server : UNIX Socket "); /* purecov: inspected */
      unireg_abort(1);				/* purecov: inspected */
    }
    bzero((char*) &UNIXaddr, sizeof(UNIXaddr));
    UNIXaddr.sun_family = AF_UNIX;
    strmov(UNIXaddr.sun_path, mysqld_unix_port);
    (void) unlink(mysqld_unix_port);
    (void) setsockopt(unix_sock,SOL_SOCKET,SO_REUSEADDR,(char*)&arg,
		      sizeof(arg));
    umask(0);
    if (bind(unix_sock, my_reinterpret_cast(struct sockaddr *) (&UNIXaddr),
	     sizeof(UNIXaddr)) < 0)
    {
      sql_perror("Can't start server : Bind on unix socket"); /* purecov: tested */
      sql_print_error("Do you already have another mysqld server running on socket: %s ?",mysqld_unix_port);
      unireg_abort(1);					/* purecov: tested */
    }
    umask(((~my_umask) & 0666));
#if defined(S_IFSOCK) && defined(SECURE_SOCKETS)
    (void) chmod(mysqld_unix_port,S_IFSOCK);	/* Fix solaris 2.6 bug */
#endif
    if (listen(unix_sock,(int) back_log) < 0)
      sql_print_warning("listen() on Unix socket failed with error %d",
		      socket_errno);
  }
#endif
  DBUG_PRINT("info",("server started"));
  DBUG_VOID_RETURN;
}

#endif /*!EMBEDDED_LIBRARY*/


#ifndef EMBEDDED_LIBRARY
/**
  Close a connection.

  @param thd		Thread handle
  @param errcode	Error code to print to console
  @param lock	        1 if we have have to lock LOCK_thread_count

  @note
    For the connection that is doing shutdown, this is called twice
*/
void close_connection(THD *thd, uint errcode, bool lock)
{
  st_vio *vio;
  DBUG_ENTER("close_connection");
  DBUG_PRINT("enter",("fd: %s  error: '%s'",
		      thd->net.vio ? vio_description(thd->net.vio) :
		      "(not connected)",
		      errcode ? ER(errcode) : ""));
  if (lock)
    (void) pthread_mutex_lock(&LOCK_thread_count);
  thd->killed= THD::KILL_CONNECTION;
  if ((vio= thd->net.vio) != 0)
  {
    if (errcode)
      net_send_error(thd, errcode, ER(errcode)); /* purecov: inspected */
    vio_close(vio);			/* vio is freed in delete thd */
  }
  if (lock)
    (void) pthread_mutex_unlock(&LOCK_thread_count);
  DBUG_VOID_RETURN;
}
#endif /* EMBEDDED_LIBRARY */


/** Called when a thread is aborted. */
/* ARGSUSED */
extern "C" sig_handler end_thread_signal(int sig __attribute__((unused)))
{
  THD *thd=current_thd;
  DBUG_ENTER("end_thread_signal");
  if (thd && ! thd->bootstrap)
  {
    statistic_increment(killed_threads, &LOCK_status);
    thread_scheduler.end_thread(thd,0);		/* purecov: inspected */
  }
  DBUG_VOID_RETURN;				/* purecov: deadcode */
}


/*
  Unlink thd from global list of available connections and free thd

  SYNOPSIS
    unlink_thd()
    thd		 Thread handler

  NOTES
    LOCK_thread_count is locked and left locked
*/

void unlink_thd(THD *thd)
{
  DBUG_ENTER("unlink_thd");
  DBUG_PRINT("enter", ("thd: 0x%lx", (long) thd));
  thd->cleanup();
  (void) pthread_mutex_lock(&LOCK_thread_count);
  thread_count--;
  delete thd;
  DBUG_VOID_RETURN;
}


/*
  Store thread in cache for reuse by new connections

  SYNOPSIS
    cache_thread()

  NOTES
    LOCK_thread_count has to be locked

  RETURN
    0  Thread was not put in cache
    1  Thread is to be reused by new connection.
       (ie, caller should return, not abort with pthread_exit())
*/


static bool cache_thread()
{
  safe_mutex_assert_owner(&LOCK_thread_count);
  if (cached_thread_count < thread_cache_size &&
      ! abort_loop && !kill_cached_threads)
  {
    /* Don't kill the thread, just put it in cache for reuse */
    DBUG_PRINT("info", ("Adding thread to cache"));
    cached_thread_count++;
    while (!abort_loop && ! wake_thread && ! kill_cached_threads)
      (void) pthread_cond_wait(&COND_thread_cache, &LOCK_thread_count);
    cached_thread_count--;
    if (kill_cached_threads)
      pthread_cond_signal(&COND_flush_thread_cache);
    if (wake_thread)
    {
      THD *thd;
      wake_thread--;
      thd= thread_cache.get();
      thd->thread_stack= (char*) &thd;          // For store_globals
      (void) thd->store_globals();
      /*
        THD::mysys_var::abort is associated with physical thread rather
        than with THD object. So we need to reset this flag before using
        this thread for handling of new THD object/connection.
      */
      thd->mysys_var->abort= 0;
      thd->thr_create_utime= my_micro_time();
      threads.append(thd);
      return(1);
    }
  }
  return(0);
}


/*
  End thread for the current connection

  SYNOPSIS
    one_thread_per_connection_end()
    thd		  Thread handler
    put_in_cache  Store thread in cache, if there is room in it
                  Normally this is true in all cases except when we got
                  out of resources initializing the current thread

  NOTES
    If thread is cached, we will wait until thread is scheduled to be
    reused and then we will return.
    If thread is not cached, we end the thread.

  RETURN
    0    Signal to handle_one_connection to reuse connection
*/

bool one_thread_per_connection_end(THD *thd, bool put_in_cache)
{
  DBUG_ENTER("one_thread_per_connection_end");
  unlink_thd(thd);
  if (put_in_cache)
    put_in_cache= cache_thread();
  pthread_mutex_unlock(&LOCK_thread_count);
  if (put_in_cache)
    DBUG_RETURN(0);                             // Thread is reused

  /* It's safe to broadcast outside a lock (COND... is not deleted here) */
  DBUG_PRINT("signal", ("Broadcasting COND_thread_count"));
  (void) pthread_cond_broadcast(&COND_thread_count);

  my_thread_end();
  pthread_exit(0);
  DBUG_RETURN(0);                               // Impossible
}


void flush_thread_cache()
{
  (void) pthread_mutex_lock(&LOCK_thread_count);
  kill_cached_threads++;
  while (cached_thread_count)
  {
    pthread_cond_broadcast(&COND_thread_cache);
    pthread_cond_wait(&COND_flush_thread_cache,&LOCK_thread_count);
  }
  kill_cached_threads--;
  (void) pthread_mutex_unlock(&LOCK_thread_count);
}


#ifdef THREAD_SPECIFIC_SIGPIPE
/**
  Aborts a thread nicely. Comes here on SIGPIPE.

  @todo
    One should have to fix that thr_alarm know about this thread too.
*/
extern "C" sig_handler abort_thread(int sig __attribute__((unused)))
{
  THD *thd=current_thd;
  DBUG_ENTER("abort_thread");
  if (thd)
    thd->killed= THD::KILL_CONNECTION;
  DBUG_VOID_RETURN;
}
#endif


/******************************************************************************
  Setup a signal thread with handles all signals.
  Because Linux doesn't support schemas use a mutex to check that
  the signal thread is ready before continuing
******************************************************************************/

#if defined(__WIN__)
static void init_signals(void)
{
  int signals[] = {SIGINT,SIGILL,SIGFPE,SIGSEGV,SIGTERM,SIGABRT } ;
  for (uint i=0 ; i < sizeof(signals)/sizeof(int) ; i++)
    signal(signals[i], kill_server) ;
#if defined(__WIN__)
  signal(SIGBREAK,SIG_IGN);	//ignore SIGBREAK for NT
#else
  signal(SIGBREAK, kill_server);
#endif
}


static void start_signal_handler(void)
{
#ifndef EMBEDDED_LIBRARY
  // Save vm id of this process
  if (!opt_bootstrap)
    create_pid_file();
#endif /* EMBEDDED_LIBRARY */
}


static void check_data_home(const char *path)
{}


#elif defined(__NETWARE__)

/// down server event callback.
void mysql_down_server_cb(void *, void *)
{
  event_flag= TRUE;
  kill_server(0);
}


/// destroy callback resources.
void mysql_cb_destroy(void *)
{
  UnRegisterEventNotification(eh);  // cleanup down event notification
  NX_UNWRAP_INTERFACE(ref);
  /* Deregister NSS volume deactivation event */
  NX_UNWRAP_INTERFACE(refneb);
  if (neb_consumer_id)
    UnRegisterConsumer(neb_consumer_id, NULL);
}


/// initialize callbacks.
void mysql_cb_init()
{
  // register for down server event
  void *handle = getnlmhandle();
  rtag_t rt= AllocateResourceTag(handle, "MySQL Down Server Callback",
                                 EventSignature);
  NX_WRAP_INTERFACE((void *)mysql_down_server_cb, 2, (void **)&ref);
  eh= RegisterForEventNotification(rt, EVENT_PRE_DOWN_SERVER,
                                   EVENT_PRIORITY_APPLICATION,
                                   NULL, ref, NULL);

  /*
    Register for volume deactivation event
    Wrap the callback function, as it is called by non-LibC thread
  */
  (void *) NX_WRAP_INTERFACE(neb_event_callback, 1, &refneb);
  registerwithneb();

  NXVmRegisterExitHandler(mysql_cb_destroy, NULL);  // clean-up
}


/** To get the name of the NetWare volume having MySQL data folder. */
static void getvolumename()
{
  char *p;
  /*
    We assume that data path is already set.
    If not it won't come here. Terminate after volume name
  */
  if ((p= strchr(mysql_real_data_home, ':')))
    strmake(datavolname, mysql_real_data_home,
            (uint) (p - mysql_real_data_home));
}


/**
  Registering with NEB for NSS Volume Deactivation event.
*/

static void registerwithneb()
{

  ConsumerRegistrationInfo reg_info;
    
  /* Clear NEB registration structure */
  bzero((char*) &reg_info, sizeof(struct ConsumerRegistrationInfo));

  /* Fill the NEB consumer information structure */
  reg_info.CRIVersion= 1;  	            // NEB version
  /* NEB Consumer name */
  reg_info.CRIConsumerName= (BYTE *) "MySQL Database Server";
  /* Event of interest */
  reg_info.CRIEventName= (BYTE *) "NSS.ChangeVolState.Enter";
  reg_info.CRIUserParameter= NULL;	    // Consumer Info
  reg_info.CRIEventFlags= 0;	            // Event flags
  /* Consumer NLM handle */
  reg_info.CRIOwnerID= (LoadDefinitionStructure *)getnlmhandle();
  reg_info.CRIConsumerESR= NULL;	    // No consumer ESR required
  reg_info.CRISecurityToken= 0;	            // No security token for the event
  reg_info.CRIConsumerFlags= 0;             // SMP_ENABLED_BIT;	
  reg_info.CRIFilterName= 0;	            // No event filtering
  reg_info.CRIFilterDataLength= 0;          // No filtering data
  reg_info.CRIFilterData= 0;	            // No filtering data
  /* Callback function for the event */
  (void *)reg_info.CRIConsumerCallback= (void *) refneb;
  reg_info.CRIOrder= 0;	                    // Event callback order
  reg_info.CRIConsumerType= CHECK_CONSUMER; // Consumer type

  /* Register for the event with NEB */
  if (RegisterConsumer(&reg_info))
  {
    consoleprintf("Failed to register for NSS Volume Deactivation event \n");
    return;
  }
  /* This ID is required for deregistration */
  neb_consumer_id= reg_info.CRIConsumerID;

  /* Get MySQL data volume name, stored in global variable datavolname */
  getvolumename();

  /*
    Get the NSS volume ID of the MySQL Data volume.
    Volume ID is stored in a global variable
  */
  getvolumeID((BYTE*) datavolname);	
}


/**
  Callback for NSS Volume Deactivation event.
*/

ulong neb_event_callback(struct EventBlock *eblock)
{
  EventChangeVolStateEnter_s *voldata;
  extern bool nw_panic;

  voldata= (EventChangeVolStateEnter_s *)eblock->EBEventData;

  /* Deactivation of a volume */
  if ((voldata->oldState == zVOLSTATE_ACTIVE &&
       voldata->newState == zVOLSTATE_DEACTIVE ||
       voldata->newState == zVOLSTATE_MAINTENANCE))
  {
    /*
      Ensure that we bring down MySQL server only for MySQL data
      volume deactivation
    */
    if (!memcmp(&voldata->volID, &datavolid, sizeof(VolumeID_t)))
    {
      consoleprintf("MySQL data volume is deactivated, shutting down MySQL Server \n");
      event_flag= TRUE;
      nw_panic = TRUE;
      event_flag= TRUE;
      kill_server(0);
    }
  }
  return 0;
}


#define ADMIN_VOL_PATH					"_ADMIN:/Volumes/"

/**
  Function to get NSS volume ID of the MySQL data.
*/
static void getvolumeID(BYTE *volumeName)
{
  char path[zMAX_FULL_NAME];
  Key_t rootKey= 0, fileKey= 0;
  QUAD getInfoMask;
  zInfo_s info;
  STATUS status;

  /* Get the root key */
  if ((status= zRootKey(0, &rootKey)) != zOK)
  {
    consoleprintf("\nGetNSSVolumeProperties - Failed to get root key, status: %d\n.", (int) status);
    goto exit;
  }

  /*
    Get the file key. This is the key to the volume object in the
    NSS admin volumes directory.
  */

  strxmov(path, (const char *) ADMIN_VOL_PATH, (const char *) volumeName,
          NullS);
  if ((status= zOpen(rootKey, zNSS_TASK, zNSPACE_LONG|zMODE_UTF8, 
                     (BYTE *) path, zRR_READ_ACCESS, &fileKey)) != zOK)
  {
    consoleprintf("\nGetNSSVolumeProperties - Failed to get file, status: %d\n.", (int) status);
    goto exit;
  }

  getInfoMask= zGET_IDS | zGET_VOLUME_INFO ;
  if ((status= zGetInfo(fileKey, getInfoMask, sizeof(info), 
                        zINFO_VERSION_A, &info)) != zOK)
  {
    consoleprintf("\nGetNSSVolumeProperties - Failed in zGetInfo, status: %d\n.", (int) status);
    goto exit;
  }

  /* Copy the data to global variable */
  datavolid.timeLow= info.vol.volumeID.timeLow;
  datavolid.timeMid= info.vol.volumeID.timeMid;
  datavolid.timeHighAndVersion= info.vol.volumeID.timeHighAndVersion;
  datavolid.clockSeqHighAndReserved= info.vol.volumeID.clockSeqHighAndReserved;
  datavolid.clockSeqLow= info.vol.volumeID.clockSeqLow;
  /* This is guranteed to be 6-byte length (but sizeof() would be better) */
  memcpy(datavolid.node, info.vol.volumeID.node, (unsigned int) 6);

exit:
  if (rootKey)
    zClose(rootKey);
  if (fileKey)
    zClose(fileKey);
}


static void init_signals(void)
{
  int signals[] = {SIGINT,SIGILL,SIGFPE,SIGSEGV,SIGTERM,SIGABRT};

  for (uint i=0 ; i < sizeof(signals)/sizeof(int) ; i++)
    signal(signals[i], kill_server);
  mysql_cb_init();  // initialize callbacks

}


static void start_signal_handler(void)
{
  // Save vm id of this process
  if (!opt_bootstrap)
    create_pid_file();
  // no signal handler
}


/**
  Warn if the data is on a Traditional volume.

  @note
    Already done by mysqld_safe
*/

static void check_data_home(const char *path)
{
}

#else /* if ! __WIN__  */

#ifdef HAVE_LINUXTHREADS
#define UNSAFE_DEFAULT_LINUX_THREADS 200
#endif

extern "C" sig_handler handle_segfault(int sig)
{
  time_t curr_time;
  struct tm tm;
  THD *thd=current_thd;

  /*
    Strictly speaking, one needs a mutex here
    but since we have got SIGSEGV already, things are a mess
    so not having the mutex is not as bad as possibly using a buggy
    mutex - so we keep things simple
  */
  if (segfaulted)
  {
    fprintf(stderr, "Fatal signal %d while backtracing\n", sig);
    exit(1);
  }

  segfaulted = 1;

  curr_time= my_time(0);
  localtime_r(&curr_time, &tm);

  fprintf(stderr,"\
%02d%02d%02d %2d:%02d:%02d - mysqld got signal %d;\n\
This could be because you hit a bug. It is also possible that this binary\n\
or one of the libraries it was linked against is corrupt, improperly built,\n\
or misconfigured. This error can also be caused by malfunctioning hardware.\n",
          tm.tm_year % 100, tm.tm_mon+1, tm.tm_mday,
          tm.tm_hour, tm.tm_min, tm.tm_sec,
	  sig);
  fprintf(stderr, "\
We will try our best to scrape up some info that will hopefully help diagnose\n\
the problem, but since we have already crashed, something is definitely wrong\n\
and this may fail.\n\n");
  fprintf(stderr, "key_buffer_size=%lu\n", 
          (ulong) dflt_key_cache->key_cache_mem_size);
  fprintf(stderr, "read_buffer_size=%ld\n", (long) global_system_variables.read_buff_size);
  fprintf(stderr, "max_used_connections=%lu\n", max_used_connections);
  fprintf(stderr, "max_threads=%u\n", thread_scheduler.max_threads);
  fprintf(stderr, "threads_connected=%u\n", thread_count);
  fprintf(stderr, "It is possible that mysqld could use up to \n\
key_buffer_size + (read_buffer_size + sort_buffer_size)*max_threads = %lu K\n\
bytes of memory\n", ((ulong) dflt_key_cache->key_cache_mem_size +
		     (global_system_variables.read_buff_size +
		      global_system_variables.sortbuff_size) *
		     thread_scheduler.max_threads +
                     max_connections * sizeof(THD)) / 1024);
  fprintf(stderr, "Hope that's ok; if not, decrease some variables in the equation.\n\n");

#if defined(HAVE_LINUXTHREADS)
  if (sizeof(char*) == 4 && thread_count > UNSAFE_DEFAULT_LINUX_THREADS)
  {
    fprintf(stderr, "\
You seem to be running 32-bit Linux and have %d concurrent connections.\n\
If you have not changed STACK_SIZE in LinuxThreads and built the binary \n\
yourself, LinuxThreads is quite likely to steal a part of the global heap for\n\
the thread stack. Please read http://dev.mysql.com/doc/mysql/en/linux.html\n\n",
	    thread_count);
  }
#endif /* HAVE_LINUXTHREADS */

#ifdef HAVE_STACKTRACE
  if (!(test_flags & TEST_NO_STACKTRACE))
  {
    fprintf(stderr,"thd: 0x%lx\n",(long) thd);
    print_stacktrace(thd ? (uchar*) thd->thread_stack : (uchar*) 0,
		     thread_stack);
  }
  if (thd)
  {
    fprintf(stderr, "Trying to get some variables.\n\
Some pointers may be invalid and cause the dump to abort...\n");
    safe_print_str("thd->query", thd->query, 1024);
    fprintf(stderr, "thd->thread_id=%lu\n", (ulong) thd->thread_id);
  }
  fprintf(stderr, "\
The manual page at http://dev.mysql.com/doc/mysql/en/crashing.html contains\n\
information that should help you find out what is causing the crash.\n");
  fflush(stderr);
#endif /* HAVE_STACKTRACE */

#ifdef HAVE_INITGROUPS
  if (calling_initgroups)
    fprintf(stderr, "\n\
This crash occured while the server was calling initgroups(). This is\n\
often due to the use of a mysqld that is statically linked against glibc\n\
and configured to use LDAP in /etc/nsswitch.conf. You will need to either\n\
upgrade to a version of glibc that does not have this problem (2.3.4 or\n\
later when used with nscd), disable LDAP in your nsswitch.conf, or use a\n\
mysqld that is not statically linked.\n");
#endif

#ifdef HAVE_NPTL
  if (thd_lib_detected == THD_LIB_LT && !getenv("LD_ASSUME_KERNEL"))
    fprintf(stderr,"\n\
You are running a statically-linked LinuxThreads binary on an NPTL system.\n\
This can result in crashes on some distributions due to LT/NPTL conflicts.\n\
You should either build a dynamically-linked binary, or force LinuxThreads\n\
to be used with the LD_ASSUME_KERNEL environment variable. Please consult\n\
the documentation for your distribution on how to do that.\n");
#endif
  
  if (locked_in_memory)
  {
    fprintf(stderr, "\n\
The \"--memlock\" argument, which was enabled, uses system calls that are\n\
unreliable and unstable on some operating systems and operating-system\n\
versions (notably, some versions of Linux).  This crash could be due to use\n\
of those buggy OS calls.  You should consider whether you really need the\n\
\"--memlock\" parameter and/or consult the OS distributer about \"mlockall\"\n\
bugs.\n");
  }

  if (test_flags & TEST_CORE_ON_SIGNAL)
  {
    fprintf(stderr, "Writing a core file\n");
    fflush(stderr);
    write_core(sig);
  }
  exit(1);
}

#ifndef SA_RESETHAND
#define SA_RESETHAND 0
#endif
#ifndef SA_NODEFER
#define SA_NODEFER 0
#endif

#ifndef EMBEDDED_LIBRARY

static void init_signals(void)
{
  sigset_t set;
  struct sigaction sa;
  DBUG_ENTER("init_signals");

  if (test_flags & TEST_SIGINT)
  {
    my_sigset(thr_kill_signal, end_thread_signal);
  }
  my_sigset(THR_SERVER_ALARM,print_signal_warning); // Should never be called!

  if (!(test_flags & TEST_NO_STACKTRACE) || (test_flags & TEST_CORE_ON_SIGNAL))
  {
    sa.sa_flags = SA_RESETHAND | SA_NODEFER;
    sigemptyset(&sa.sa_mask);
    sigprocmask(SIG_SETMASK,&sa.sa_mask,NULL);

    init_stacktrace();
#if defined(__amiga__)
    sa.sa_handler=(void(*)())handle_segfault;
#else
    sa.sa_handler=handle_segfault;
#endif
    sigaction(SIGSEGV, &sa, NULL);
    sigaction(SIGABRT, &sa, NULL);
#ifdef SIGBUS
    sigaction(SIGBUS, &sa, NULL);
#endif
    sigaction(SIGILL, &sa, NULL);
    sigaction(SIGFPE, &sa, NULL);
  }

#ifdef HAVE_GETRLIMIT
  if (test_flags & TEST_CORE_ON_SIGNAL)
  {
    /* Change limits so that we will get a core file */
    STRUCT_RLIMIT rl;
    rl.rlim_cur = rl.rlim_max = RLIM_INFINITY;
    if (setrlimit(RLIMIT_CORE, &rl) && global_system_variables.log_warnings)
      sql_print_warning("setrlimit could not change the size of core files to 'infinity';  We may not be able to generate a core file on signals");
  }
#endif
  (void) sigemptyset(&set);
  my_sigset(SIGPIPE,SIG_IGN);
  sigaddset(&set,SIGPIPE);
  sigaddset(&set,SIGINT);
#ifndef IGNORE_SIGHUP_SIGQUIT
  sigaddset(&set,SIGQUIT);
  sigaddset(&set,SIGHUP);
#endif
  sigaddset(&set,SIGTERM);

  /* Fix signals if blocked by parents (can happen on Mac OS X) */
  sigemptyset(&sa.sa_mask);
  sa.sa_flags = 0;
  sa.sa_handler = print_signal_warning;
  sigaction(SIGTERM, &sa, (struct sigaction*) 0);
  sa.sa_flags = 0;
  sa.sa_handler = print_signal_warning;
  sigaction(SIGHUP, &sa, (struct sigaction*) 0);
#ifdef SIGTSTP
  sigaddset(&set,SIGTSTP);
#endif
  if (thd_lib_detected != THD_LIB_LT)
    sigaddset(&set,THR_SERVER_ALARM);
  if (test_flags & TEST_SIGINT)
  {
    // May be SIGINT
    sigdelset(&set, thr_kill_signal);
  }
  sigprocmask(SIG_SETMASK,&set,NULL);
  pthread_sigmask(SIG_SETMASK,&set,NULL);
  DBUG_VOID_RETURN;
}


static void start_signal_handler(void)
{
  int error;
  pthread_attr_t thr_attr;
  DBUG_ENTER("start_signal_handler");

  (void) pthread_attr_init(&thr_attr);
#if !defined(HAVE_DEC_3_2_THREADS)
  pthread_attr_setscope(&thr_attr,PTHREAD_SCOPE_SYSTEM);
  (void) pthread_attr_setdetachstate(&thr_attr,PTHREAD_CREATE_DETACHED);
  if (!(opt_specialflag & SPECIAL_NO_PRIOR))
    my_pthread_attr_setprio(&thr_attr,INTERRUPT_PRIOR);
#if defined(__ia64__) || defined(__ia64)
  /*
    Peculiar things with ia64 platforms - it seems we only have half the
    stack size in reality, so we have to double it here
  */
  pthread_attr_setstacksize(&thr_attr,thread_stack*2);
#else
  pthread_attr_setstacksize(&thr_attr,thread_stack);
#endif
#endif

  (void) pthread_mutex_lock(&LOCK_thread_count);
  if ((error=pthread_create(&signal_thread,&thr_attr,signal_hand,0)))
  {
    sql_print_error("Can't create interrupt-thread (error %d, errno: %d)",
		    error,errno);
    exit(1);
  }
  (void) pthread_cond_wait(&COND_thread_count,&LOCK_thread_count);
  pthread_mutex_unlock(&LOCK_thread_count);

  (void) pthread_attr_destroy(&thr_attr);
  DBUG_VOID_RETURN;
}


/** This threads handles all signals and alarms. */
/* ARGSUSED */
pthread_handler_t signal_hand(void *arg __attribute__((unused)))
{
  sigset_t set;
  int sig;
  my_thread_init();				// Init new thread
  DBUG_ENTER("signal_hand");
  signal_thread_in_use= 1;

  /*
    Setup alarm handler
    This should actually be '+ max_number_of_slaves' instead of +10,
    but the +10 should be quite safe.
  */
  init_thr_alarm(thread_scheduler.max_threads +
		 global_system_variables.max_insert_delayed_threads + 10);
  if (thd_lib_detected != THD_LIB_LT && (test_flags & TEST_SIGINT))
  {
    (void) sigemptyset(&set);			// Setup up SIGINT for debug
    (void) sigaddset(&set,SIGINT);		// For debugging
    (void) pthread_sigmask(SIG_UNBLOCK,&set,NULL);
  }
  (void) sigemptyset(&set);			// Setup up SIGINT for debug
#ifdef USE_ONE_SIGNAL_HAND
  (void) sigaddset(&set,THR_SERVER_ALARM);	// For alarms
#endif
#ifndef IGNORE_SIGHUP_SIGQUIT
  (void) sigaddset(&set,SIGQUIT);
  (void) sigaddset(&set,SIGHUP);
#endif
  (void) sigaddset(&set,SIGTERM);
  (void) sigaddset(&set,SIGTSTP);

  /* Save pid to this process (or thread on Linux) */
  if (!opt_bootstrap)
    create_pid_file();

#ifdef HAVE_STACK_TRACE_ON_SEGV
  if (opt_do_pstack)
  {
    sprintf(pstack_file_name,"mysqld-%lu-%%d-%%d.backtrace", (ulong)getpid());
    pstack_install_segv_action(pstack_file_name);
  }
#endif /* HAVE_STACK_TRACE_ON_SEGV */

  /*
    signal to start_signal_handler that we are ready
    This works by waiting for start_signal_handler to free mutex,
    after which we signal it that we are ready.
    At this pointer there is no other threads running, so there
    should not be any other pthread_cond_signal() calls.
  */
  (void) pthread_mutex_lock(&LOCK_thread_count);
  (void) pthread_mutex_unlock(&LOCK_thread_count);
  (void) pthread_cond_broadcast(&COND_thread_count);

  (void) pthread_sigmask(SIG_BLOCK,&set,NULL);
  for (;;)
  {
    int error;					// Used when debugging
    if (shutdown_in_progress && !abort_loop)
    {
      sig= SIGTERM;
      error=0;
    }
    else
      while ((error=my_sigwait(&set,&sig)) == EINTR) ;
    if (cleanup_done)
    {
      DBUG_PRINT("quit",("signal_handler: calling my_thread_end()"));
      my_thread_end();
      signal_thread_in_use= 0;
      pthread_exit(0);				// Safety
    }
    switch (sig) {
    case SIGTERM:
    case SIGQUIT:
    case SIGKILL:
#ifdef EXTRA_DEBUG
      sql_print_information("Got signal %d to shutdown mysqld",sig);
#endif
      /* switch to the old log message processing */
      logger.set_handlers(LOG_FILE, opt_slow_log ? LOG_FILE:LOG_NONE,
                          opt_log ? LOG_FILE:LOG_NONE);
      DBUG_PRINT("info",("Got signal: %d  abort_loop: %d",sig,abort_loop));
      if (!abort_loop)
      {
	abort_loop=1;				// mark abort for threads
#ifdef USE_ONE_SIGNAL_HAND
	pthread_t tmp;
	if (!(opt_specialflag & SPECIAL_NO_PRIOR))
	  my_pthread_attr_setprio(&connection_attrib,INTERRUPT_PRIOR);
	if (pthread_create(&tmp,&connection_attrib, kill_server_thread,
			   (void*) &sig))
	  sql_print_error("Can't create thread to kill server");
#else
	kill_server((void*) sig);	// MIT THREAD has a alarm thread
#endif
      }
      break;
    case SIGHUP:
      if (!abort_loop)
      {
        bool not_used;
	mysql_print_status();		// Print some debug info
	reload_acl_and_cache((THD*) 0,
			     (REFRESH_LOG | REFRESH_TABLES | REFRESH_FAST |
			      REFRESH_GRANT |
			      REFRESH_THREADS | REFRESH_HOSTS),
			     (TABLE_LIST*) 0, &not_used); // Flush logs
      }
      /* reenable logs after the options were reloaded */
      logger.set_handlers(LOG_FILE, opt_slow_log ? LOG_TABLE:LOG_NONE,
                          opt_log ? LOG_TABLE:LOG_NONE);
      break;
#ifdef USE_ONE_SIGNAL_HAND
    case THR_SERVER_ALARM:
      process_alarm(sig);			// Trigger alarms.
      break;
#endif
    default:
#ifdef EXTRA_DEBUG
      sql_print_warning("Got signal: %d  error: %d",sig,error); /* purecov: tested */
#endif
      break;					/* purecov: tested */
    }
  }
  return(0);					/* purecov: deadcode */
}

static void check_data_home(const char *path)
{}

#endif /*!EMBEDDED_LIBRARY*/
#endif	/* __WIN__*/


/**
  All global error messages are sent here where the first one is stored
  for the client.
*/
/* ARGSUSED */
extern "C" int my_message_sql(uint error, const char *str, myf MyFlags);

int my_message_sql(uint error, const char *str, myf MyFlags)
{
  THD *thd;
  DBUG_ENTER("my_message_sql");
  DBUG_PRINT("error", ("error: %u  message: '%s'", error, str));
  /*
    Put here following assertion when situation with EE_* error codes
    will be fixed
    DBUG_ASSERT(error != 0);
  */
  if ((thd= current_thd))
  {
    /*
      TODO: There are two exceptions mechanism (THD and sp_rcontext),
      this could be improved by having a common stack of handlers.
    */
    if (thd->handle_error(error, str,
                          MYSQL_ERROR::WARN_LEVEL_ERROR))
      DBUG_RETURN(0);

    thd->is_slave_error=  1; // needed to catch query errors during replication

    /*
      thd->lex->current_select == 0 if lex structure is not inited
      (not query command (COM_QUERY))
    */
    if (thd->lex->current_select &&
	thd->lex->current_select->no_error && !thd->is_fatal_error)
    {
      DBUG_PRINT("error",
                 ("Error converted to warning: current_select: no_error %d  "
                  "fatal_error: %d",
                  (thd->lex->current_select ?
                   thd->lex->current_select->no_error : 0),
                  (int) thd->is_fatal_error));
    }
    else
    {
      if (! thd->main_da.is_error())            // Return only first message
      {
        if (error == 0)
          error= ER_UNKNOWN_ERROR;
        if (str == NULL)
          str= ER(error);
        thd->main_da.set_error_status(thd, error, str);
      }
      query_cache_abort(&thd->query_cache_tls);
    }
    /*
      If a continue handler is found, the error message will be cleared
      by the stored procedures code.
    */
    if (thd->spcont &&
        thd->spcont->handle_error(error, MYSQL_ERROR::WARN_LEVEL_ERROR, thd))
    {
      /*
        Do not push any warnings, a handled error must be completely
        silenced.
      */
      DBUG_RETURN(0);
    }

    if (!thd->no_warnings_for_error)
    {
      /*
        Suppress infinite recursion if there a memory allocation error
        inside push_warning.
      */
      thd->no_warnings_for_error= TRUE;
      push_warning(thd, MYSQL_ERROR::WARN_LEVEL_ERROR, error, str);
      thd->no_warnings_for_error= FALSE;
    }
  }
  if (!thd || MyFlags & ME_NOREFRESH)
    sql_print_error("%s: %s",my_progname,str); /* purecov: inspected */
  DBUG_RETURN(0);
}


#ifndef EMBEDDED_LIBRARY
extern "C" void *my_str_malloc_mysqld(size_t size);
extern "C" void my_str_free_mysqld(void *ptr);

void *my_str_malloc_mysqld(size_t size)
{
  return my_malloc(size, MYF(MY_FAE));
}


void my_str_free_mysqld(void *ptr)
{
  my_free((uchar*)ptr, MYF(MY_FAE));
}
#endif /* EMBEDDED_LIBRARY */


#ifdef __WIN__

pthread_handler_t handle_shutdown(void *arg)
{
  MSG msg;
  my_thread_init();

  /* this call should create the message queue for this thread */
  PeekMessage(&msg, NULL, 1, 65534,PM_NOREMOVE);
#if !defined(EMBEDDED_LIBRARY)
  if (WaitForSingleObject(hEventShutdown,INFINITE)==WAIT_OBJECT_0)
#endif /* EMBEDDED_LIBRARY */
     kill_server(MYSQL_KILL_SIGNAL);
  return 0;
}


int STDCALL handle_kill(ulong ctrl_type)
{
  if (ctrl_type == CTRL_CLOSE_EVENT ||
      ctrl_type == CTRL_SHUTDOWN_EVENT)
  {
    kill_server(MYSQL_KILL_SIGNAL);
    return TRUE;
  }
  return FALSE;
}
#endif

#if !defined(EMBEDDED_LIBRARY)
static const char *load_default_groups[]= {
#ifdef WITH_NDBCLUSTER_STORAGE_ENGINE
"mysql_cluster",
#endif
"mysqld","server", MYSQL_BASE_VERSION, 0, 0};

#if defined(__WIN__)
static const int load_default_groups_sz=
sizeof(load_default_groups)/sizeof(load_default_groups[0]);
#endif
#endif /*!EMBEDDED_LIBRARY*/


/**
  Initialize one of the global date/time format variables.

  @param format_type		What kind of format should be supported
  @param var_ptr		Pointer to variable that should be updated

  @note
    The default value is taken from either opt_date_time_formats[] or
    the ISO format (ANSI SQL)

  @retval
    0 ok
  @retval
    1 error
*/

static bool init_global_datetime_format(timestamp_type format_type,
                                        DATE_TIME_FORMAT **var_ptr)
{
  /* Get command line option */
  const char *str= opt_date_time_formats[format_type];

  if (!str)					// No specified format
  {
    str= get_date_time_format_str(&known_date_time_formats[ISO_FORMAT],
				  format_type);
    /*
      Set the "command line" option to point to the generated string so
      that we can set global formats back to default
    */
    opt_date_time_formats[format_type]= str;
  }
  if (!(*var_ptr= date_time_format_make(format_type, str, strlen(str))))
  {
    fprintf(stderr, "Wrong date/time format specifier: %s\n", str);
    return 1;
  }
  return 0;
}

SHOW_VAR com_status_vars[]= {
  {"admin_commands",       (char*) offsetof(STATUS_VAR, com_other), SHOW_LONG_STATUS},
  {"assign_to_keycache",   (char*) offsetof(STATUS_VAR, com_stat[(uint) SQLCOM_ASSIGN_TO_KEYCACHE]), SHOW_LONG_STATUS},
  {"alter_db",             (char*) offsetof(STATUS_VAR, com_stat[(uint) SQLCOM_ALTER_DB]), SHOW_LONG_STATUS},
  {"alter_db_upgrade",     (char*) offsetof(STATUS_VAR, com_stat[(uint) SQLCOM_ALTER_DB_UPGRADE]), SHOW_LONG_STATUS},
  {"alter_event",          (char*) offsetof(STATUS_VAR, com_stat[(uint) SQLCOM_ALTER_EVENT]), SHOW_LONG_STATUS},
  {"alter_function",       (char*) offsetof(STATUS_VAR, com_stat[(uint) SQLCOM_ALTER_FUNCTION]), SHOW_LONG_STATUS},
  {"alter_procedure",      (char*) offsetof(STATUS_VAR, com_stat[(uint) SQLCOM_ALTER_PROCEDURE]), SHOW_LONG_STATUS},
  {"alter_server",         (char*) offsetof(STATUS_VAR, com_stat[(uint) SQLCOM_ALTER_SERVER]), SHOW_LONG_STATUS},
  {"alter_table",          (char*) offsetof(STATUS_VAR, com_stat[(uint) SQLCOM_ALTER_TABLE]), SHOW_LONG_STATUS},
  {"alter_tablespace",     (char*) offsetof(STATUS_VAR, com_stat[(uint) SQLCOM_ALTER_TABLESPACE]), SHOW_LONG_STATUS},
  {"analyze",              (char*) offsetof(STATUS_VAR, com_stat[(uint) SQLCOM_ANALYZE]), SHOW_LONG_STATUS},
  {"begin",                (char*) offsetof(STATUS_VAR, com_stat[(uint) SQLCOM_BEGIN]), SHOW_LONG_STATUS},
  {"binlog",               (char*) offsetof(STATUS_VAR, com_stat[(uint) SQLCOM_BINLOG_BASE64_EVENT]), SHOW_LONG_STATUS},
  {"call_procedure",       (char*) offsetof(STATUS_VAR, com_stat[(uint) SQLCOM_CALL]), SHOW_LONG_STATUS},
  {"change_db",            (char*) offsetof(STATUS_VAR, com_stat[(uint) SQLCOM_CHANGE_DB]), SHOW_LONG_STATUS},
  {"change_master",        (char*) offsetof(STATUS_VAR, com_stat[(uint) SQLCOM_CHANGE_MASTER]), SHOW_LONG_STATUS},
  {"check",                (char*) offsetof(STATUS_VAR, com_stat[(uint) SQLCOM_CHECK]), SHOW_LONG_STATUS},
  {"checksum",             (char*) offsetof(STATUS_VAR, com_stat[(uint) SQLCOM_CHECKSUM]), SHOW_LONG_STATUS},
  {"commit",               (char*) offsetof(STATUS_VAR, com_stat[(uint) SQLCOM_COMMIT]), SHOW_LONG_STATUS},
  {"create_db",            (char*) offsetof(STATUS_VAR, com_stat[(uint) SQLCOM_CREATE_DB]), SHOW_LONG_STATUS},
  {"create_event",         (char*) offsetof(STATUS_VAR, com_stat[(uint) SQLCOM_CREATE_EVENT]), SHOW_LONG_STATUS},
  {"create_function",      (char*) offsetof(STATUS_VAR, com_stat[(uint) SQLCOM_CREATE_SPFUNCTION]), SHOW_LONG_STATUS},
  {"create_index",         (char*) offsetof(STATUS_VAR, com_stat[(uint) SQLCOM_CREATE_INDEX]), SHOW_LONG_STATUS},
  {"create_procedure",     (char*) offsetof(STATUS_VAR, com_stat[(uint) SQLCOM_CREATE_PROCEDURE]), SHOW_LONG_STATUS},
  {"create_server",        (char*) offsetof(STATUS_VAR, com_stat[(uint) SQLCOM_CREATE_SERVER]), SHOW_LONG_STATUS},
  {"create_table",         (char*) offsetof(STATUS_VAR, com_stat[(uint) SQLCOM_CREATE_TABLE]), SHOW_LONG_STATUS},
  {"create_trigger",       (char*) offsetof(STATUS_VAR, com_stat[(uint) SQLCOM_CREATE_TRIGGER]), SHOW_LONG_STATUS},
  {"create_udf",           (char*) offsetof(STATUS_VAR, com_stat[(uint) SQLCOM_CREATE_FUNCTION]), SHOW_LONG_STATUS},
  {"create_user",          (char*) offsetof(STATUS_VAR, com_stat[(uint) SQLCOM_CREATE_USER]), SHOW_LONG_STATUS},
  {"create_view",          (char*) offsetof(STATUS_VAR, com_stat[(uint) SQLCOM_CREATE_VIEW]), SHOW_LONG_STATUS},
  {"dealloc_sql",          (char*) offsetof(STATUS_VAR, com_stat[(uint) SQLCOM_DEALLOCATE_PREPARE]), SHOW_LONG_STATUS},
  {"delete",               (char*) offsetof(STATUS_VAR, com_stat[(uint) SQLCOM_DELETE]), SHOW_LONG_STATUS},
  {"delete_multi",         (char*) offsetof(STATUS_VAR, com_stat[(uint) SQLCOM_DELETE_MULTI]), SHOW_LONG_STATUS},
  {"do",                   (char*) offsetof(STATUS_VAR, com_stat[(uint) SQLCOM_DO]), SHOW_LONG_STATUS},
  {"drop_db",              (char*) offsetof(STATUS_VAR, com_stat[(uint) SQLCOM_DROP_DB]), SHOW_LONG_STATUS},
  {"drop_event",           (char*) offsetof(STATUS_VAR, com_stat[(uint) SQLCOM_DROP_EVENT]), SHOW_LONG_STATUS},
  {"drop_function",        (char*) offsetof(STATUS_VAR, com_stat[(uint) SQLCOM_DROP_FUNCTION]), SHOW_LONG_STATUS},
  {"drop_index",           (char*) offsetof(STATUS_VAR, com_stat[(uint) SQLCOM_DROP_INDEX]), SHOW_LONG_STATUS},
  {"drop_procedure",       (char*) offsetof(STATUS_VAR, com_stat[(uint) SQLCOM_DROP_PROCEDURE]), SHOW_LONG_STATUS},
  {"drop_server",          (char*) offsetof(STATUS_VAR, com_stat[(uint) SQLCOM_DROP_SERVER]), SHOW_LONG_STATUS},
  {"drop_table",           (char*) offsetof(STATUS_VAR, com_stat[(uint) SQLCOM_DROP_TABLE]), SHOW_LONG_STATUS},
  {"drop_trigger",         (char*) offsetof(STATUS_VAR, com_stat[(uint) SQLCOM_DROP_TRIGGER]), SHOW_LONG_STATUS},
  {"drop_user",            (char*) offsetof(STATUS_VAR, com_stat[(uint) SQLCOM_DROP_USER]), SHOW_LONG_STATUS},
  {"drop_view",            (char*) offsetof(STATUS_VAR, com_stat[(uint) SQLCOM_DROP_VIEW]), SHOW_LONG_STATUS},
  {"empty_query",          (char*) offsetof(STATUS_VAR, com_stat[(uint) SQLCOM_EMPTY_QUERY]), SHOW_LONG_STATUS},
  {"execute_sql",          (char*) offsetof(STATUS_VAR, com_stat[(uint) SQLCOM_EXECUTE]), SHOW_LONG_STATUS},
  {"flush",                (char*) offsetof(STATUS_VAR, com_stat[(uint) SQLCOM_FLUSH]), SHOW_LONG_STATUS},
  {"grant",                (char*) offsetof(STATUS_VAR, com_stat[(uint) SQLCOM_GRANT]), SHOW_LONG_STATUS},
  {"ha_close",             (char*) offsetof(STATUS_VAR, com_stat[(uint) SQLCOM_HA_CLOSE]), SHOW_LONG_STATUS},
  {"ha_open",              (char*) offsetof(STATUS_VAR, com_stat[(uint) SQLCOM_HA_OPEN]), SHOW_LONG_STATUS},
  {"ha_read",              (char*) offsetof(STATUS_VAR, com_stat[(uint) SQLCOM_HA_READ]), SHOW_LONG_STATUS},
  {"help",                 (char*) offsetof(STATUS_VAR, com_stat[(uint) SQLCOM_HELP]), SHOW_LONG_STATUS},
  {"insert",               (char*) offsetof(STATUS_VAR, com_stat[(uint) SQLCOM_INSERT]), SHOW_LONG_STATUS},
  {"insert_select",        (char*) offsetof(STATUS_VAR, com_stat[(uint) SQLCOM_INSERT_SELECT]), SHOW_LONG_STATUS},
  {"install_plugin",       (char*) offsetof(STATUS_VAR, com_stat[(uint) SQLCOM_INSTALL_PLUGIN]), SHOW_LONG_STATUS},
  {"kill",                 (char*) offsetof(STATUS_VAR, com_stat[(uint) SQLCOM_KILL]), SHOW_LONG_STATUS},
  {"load",                 (char*) offsetof(STATUS_VAR, com_stat[(uint) SQLCOM_LOAD]), SHOW_LONG_STATUS},
  {"lock_tables",          (char*) offsetof(STATUS_VAR, com_stat[(uint) SQLCOM_LOCK_TABLES]), SHOW_LONG_STATUS},
  {"optimize",             (char*) offsetof(STATUS_VAR, com_stat[(uint) SQLCOM_OPTIMIZE]), SHOW_LONG_STATUS},
  {"preload_keys",         (char*) offsetof(STATUS_VAR, com_stat[(uint) SQLCOM_PRELOAD_KEYS]), SHOW_LONG_STATUS},
  {"prepare_sql",          (char*) offsetof(STATUS_VAR, com_stat[(uint) SQLCOM_PREPARE]), SHOW_LONG_STATUS},
  {"purge",                (char*) offsetof(STATUS_VAR, com_stat[(uint) SQLCOM_PURGE]), SHOW_LONG_STATUS},
  {"purge_before_date",    (char*) offsetof(STATUS_VAR, com_stat[(uint) SQLCOM_PURGE_BEFORE]), SHOW_LONG_STATUS},
  {"release_savepoint",    (char*) offsetof(STATUS_VAR, com_stat[(uint) SQLCOM_RELEASE_SAVEPOINT]), SHOW_LONG_STATUS},
  {"rename_table",         (char*) offsetof(STATUS_VAR, com_stat[(uint) SQLCOM_RENAME_TABLE]), SHOW_LONG_STATUS},
  {"rename_user",          (char*) offsetof(STATUS_VAR, com_stat[(uint) SQLCOM_RENAME_USER]), SHOW_LONG_STATUS},
  {"repair",               (char*) offsetof(STATUS_VAR, com_stat[(uint) SQLCOM_REPAIR]), SHOW_LONG_STATUS},
  {"replace",              (char*) offsetof(STATUS_VAR, com_stat[(uint) SQLCOM_REPLACE]), SHOW_LONG_STATUS},
  {"replace_select",       (char*) offsetof(STATUS_VAR, com_stat[(uint) SQLCOM_REPLACE_SELECT]), SHOW_LONG_STATUS},
  {"reset",                (char*) offsetof(STATUS_VAR, com_stat[(uint) SQLCOM_RESET]), SHOW_LONG_STATUS},
  {"revoke",               (char*) offsetof(STATUS_VAR, com_stat[(uint) SQLCOM_REVOKE]), SHOW_LONG_STATUS},
  {"revoke_all",           (char*) offsetof(STATUS_VAR, com_stat[(uint) SQLCOM_REVOKE_ALL]), SHOW_LONG_STATUS},
  {"rollback",             (char*) offsetof(STATUS_VAR, com_stat[(uint) SQLCOM_ROLLBACK]), SHOW_LONG_STATUS},
  {"rollback_to_savepoint",(char*) offsetof(STATUS_VAR, com_stat[(uint) SQLCOM_ROLLBACK_TO_SAVEPOINT]), SHOW_LONG_STATUS},
  {"savepoint",            (char*) offsetof(STATUS_VAR, com_stat[(uint) SQLCOM_SAVEPOINT]), SHOW_LONG_STATUS},
  {"select",               (char*) offsetof(STATUS_VAR, com_stat[(uint) SQLCOM_SELECT]), SHOW_LONG_STATUS},
  {"set_option",           (char*) offsetof(STATUS_VAR, com_stat[(uint) SQLCOM_SET_OPTION]), SHOW_LONG_STATUS},
  {"show_authors",         (char*) offsetof(STATUS_VAR, com_stat[(uint) SQLCOM_SHOW_AUTHORS]), SHOW_LONG_STATUS},
  {"show_binlog_events",   (char*) offsetof(STATUS_VAR, com_stat[(uint) SQLCOM_SHOW_BINLOG_EVENTS]), SHOW_LONG_STATUS},
  {"show_binlogs",         (char*) offsetof(STATUS_VAR, com_stat[(uint) SQLCOM_SHOW_BINLOGS]), SHOW_LONG_STATUS},
  {"show_charsets",        (char*) offsetof(STATUS_VAR, com_stat[(uint) SQLCOM_SHOW_CHARSETS]), SHOW_LONG_STATUS},
  {"show_collations",      (char*) offsetof(STATUS_VAR, com_stat[(uint) SQLCOM_SHOW_COLLATIONS]), SHOW_LONG_STATUS},
  {"show_column_types",    (char*) offsetof(STATUS_VAR, com_stat[(uint) SQLCOM_SHOW_COLUMN_TYPES]), SHOW_LONG_STATUS},
  {"show_contributors",    (char*) offsetof(STATUS_VAR, com_stat[(uint) SQLCOM_SHOW_CONTRIBUTORS]), SHOW_LONG_STATUS},
  {"show_create_db",       (char*) offsetof(STATUS_VAR, com_stat[(uint) SQLCOM_SHOW_CREATE_DB]), SHOW_LONG_STATUS},
  {"show_create_event",    (char*) offsetof(STATUS_VAR, com_stat[(uint) SQLCOM_SHOW_CREATE_EVENT]), SHOW_LONG_STATUS},
  {"show_create_func",     (char*) offsetof(STATUS_VAR, com_stat[(uint) SQLCOM_SHOW_CREATE_FUNC]), SHOW_LONG_STATUS},
  {"show_create_proc",     (char*) offsetof(STATUS_VAR, com_stat[(uint) SQLCOM_SHOW_CREATE_PROC]), SHOW_LONG_STATUS},
  {"show_create_table",    (char*) offsetof(STATUS_VAR, com_stat[(uint) SQLCOM_SHOW_CREATE]), SHOW_LONG_STATUS},
  {"show_create_trigger",  (char*) offsetof(STATUS_VAR, com_stat[(uint) SQLCOM_SHOW_CREATE_TRIGGER]), SHOW_LONG_STATUS},
  {"show_databases",       (char*) offsetof(STATUS_VAR, com_stat[(uint) SQLCOM_SHOW_DATABASES]), SHOW_LONG_STATUS},
  {"show_engine_logs",     (char*) offsetof(STATUS_VAR, com_stat[(uint) SQLCOM_SHOW_ENGINE_LOGS]), SHOW_LONG_STATUS},
  {"show_engine_mutex",    (char*) offsetof(STATUS_VAR, com_stat[(uint) SQLCOM_SHOW_ENGINE_MUTEX]), SHOW_LONG_STATUS},
  {"show_engine_status",   (char*) offsetof(STATUS_VAR, com_stat[(uint) SQLCOM_SHOW_ENGINE_STATUS]), SHOW_LONG_STATUS},
  {"show_events",          (char*) offsetof(STATUS_VAR, com_stat[(uint) SQLCOM_SHOW_EVENTS]), SHOW_LONG_STATUS},
  {"show_errors",          (char*) offsetof(STATUS_VAR, com_stat[(uint) SQLCOM_SHOW_ERRORS]), SHOW_LONG_STATUS},
  {"show_fields",          (char*) offsetof(STATUS_VAR, com_stat[(uint) SQLCOM_SHOW_FIELDS]), SHOW_LONG_STATUS},
#ifndef DBUG_OFF
  {"show_function_code",   (char*) offsetof(STATUS_VAR, com_stat[(uint) SQLCOM_SHOW_FUNC_CODE]), SHOW_LONG_STATUS},
#endif
  {"show_function_status", (char*) offsetof(STATUS_VAR, com_stat[(uint) SQLCOM_SHOW_STATUS_FUNC]), SHOW_LONG_STATUS},
  {"show_grants",          (char*) offsetof(STATUS_VAR, com_stat[(uint) SQLCOM_SHOW_GRANTS]), SHOW_LONG_STATUS},
  {"show_keys",            (char*) offsetof(STATUS_VAR, com_stat[(uint) SQLCOM_SHOW_KEYS]), SHOW_LONG_STATUS},
  {"show_master_status",   (char*) offsetof(STATUS_VAR, com_stat[(uint) SQLCOM_SHOW_MASTER_STAT]), SHOW_LONG_STATUS},
  {"show_new_master",      (char*) offsetof(STATUS_VAR, com_stat[(uint) SQLCOM_SHOW_NEW_MASTER]), SHOW_LONG_STATUS},
  {"show_open_tables",     (char*) offsetof(STATUS_VAR, com_stat[(uint) SQLCOM_SHOW_OPEN_TABLES]), SHOW_LONG_STATUS},
  {"show_plugins",         (char*) offsetof(STATUS_VAR, com_stat[(uint) SQLCOM_SHOW_PLUGINS]), SHOW_LONG_STATUS},
  {"show_privileges",      (char*) offsetof(STATUS_VAR, com_stat[(uint) SQLCOM_SHOW_PRIVILEGES]), SHOW_LONG_STATUS},
#ifndef DBUG_OFF
  {"show_procedure_code",  (char*) offsetof(STATUS_VAR, com_stat[(uint) SQLCOM_SHOW_PROC_CODE]), SHOW_LONG_STATUS},
#endif
  {"show_procedure_status",(char*) offsetof(STATUS_VAR, com_stat[(uint) SQLCOM_SHOW_STATUS_PROC]), SHOW_LONG_STATUS},
  {"show_processlist",     (char*) offsetof(STATUS_VAR, com_stat[(uint) SQLCOM_SHOW_PROCESSLIST]), SHOW_LONG_STATUS},
  {"show_profile",         (char*) offsetof(STATUS_VAR, com_stat[(uint) SQLCOM_SHOW_PROFILE]), SHOW_LONG_STATUS},
  {"show_profiles",        (char*) offsetof(STATUS_VAR, com_stat[(uint) SQLCOM_SHOW_PROFILES]), SHOW_LONG_STATUS},
  {"show_slave_hosts",     (char*) offsetof(STATUS_VAR, com_stat[(uint) SQLCOM_SHOW_SLAVE_HOSTS]), SHOW_LONG_STATUS},
  {"show_slave_status",    (char*) offsetof(STATUS_VAR, com_stat[(uint) SQLCOM_SHOW_SLAVE_STAT]), SHOW_LONG_STATUS},
  {"show_status",          (char*) offsetof(STATUS_VAR, com_stat[(uint) SQLCOM_SHOW_STATUS]), SHOW_LONG_STATUS},
  {"show_storage_engines", (char*) offsetof(STATUS_VAR, com_stat[(uint) SQLCOM_SHOW_STORAGE_ENGINES]), SHOW_LONG_STATUS},
  {"show_table_status",    (char*) offsetof(STATUS_VAR, com_stat[(uint) SQLCOM_SHOW_TABLE_STATUS]), SHOW_LONG_STATUS},
  {"show_tables",          (char*) offsetof(STATUS_VAR, com_stat[(uint) SQLCOM_SHOW_TABLES]), SHOW_LONG_STATUS},
  {"show_triggers",        (char*) offsetof(STATUS_VAR, com_stat[(uint) SQLCOM_SHOW_TRIGGERS]), SHOW_LONG_STATUS},
  {"show_variables",       (char*) offsetof(STATUS_VAR, com_stat[(uint) SQLCOM_SHOW_VARIABLES]), SHOW_LONG_STATUS},
  {"show_warnings",        (char*) offsetof(STATUS_VAR, com_stat[(uint) SQLCOM_SHOW_WARNS]), SHOW_LONG_STATUS},
  {"slave_start",          (char*) offsetof(STATUS_VAR, com_stat[(uint) SQLCOM_SLAVE_START]), SHOW_LONG_STATUS},
  {"slave_stop",           (char*) offsetof(STATUS_VAR, com_stat[(uint) SQLCOM_SLAVE_STOP]), SHOW_LONG_STATUS},
  {"stmt_close",           (char*) offsetof(STATUS_VAR, com_stmt_close), SHOW_LONG_STATUS},
  {"stmt_execute",         (char*) offsetof(STATUS_VAR, com_stmt_execute), SHOW_LONG_STATUS},
  {"stmt_fetch",           (char*) offsetof(STATUS_VAR, com_stmt_fetch), SHOW_LONG_STATUS},
  {"stmt_prepare",         (char*) offsetof(STATUS_VAR, com_stmt_prepare), SHOW_LONG_STATUS},
  {"stmt_reset",           (char*) offsetof(STATUS_VAR, com_stmt_reset), SHOW_LONG_STATUS},
  {"stmt_send_long_data",  (char*) offsetof(STATUS_VAR, com_stmt_send_long_data), SHOW_LONG_STATUS},
  {"truncate",             (char*) offsetof(STATUS_VAR, com_stat[(uint) SQLCOM_TRUNCATE]), SHOW_LONG_STATUS},
  {"uninstall_plugin",     (char*) offsetof(STATUS_VAR, com_stat[(uint) SQLCOM_UNINSTALL_PLUGIN]), SHOW_LONG_STATUS},
  {"unlock_tables",        (char*) offsetof(STATUS_VAR, com_stat[(uint) SQLCOM_UNLOCK_TABLES]), SHOW_LONG_STATUS},
  {"update",               (char*) offsetof(STATUS_VAR, com_stat[(uint) SQLCOM_UPDATE]), SHOW_LONG_STATUS},
  {"update_multi",         (char*) offsetof(STATUS_VAR, com_stat[(uint) SQLCOM_UPDATE_MULTI]), SHOW_LONG_STATUS},
  {"xa_commit",            (char*) offsetof(STATUS_VAR, com_stat[(uint) SQLCOM_XA_COMMIT]),SHOW_LONG_STATUS},
  {"xa_end",               (char*) offsetof(STATUS_VAR, com_stat[(uint) SQLCOM_XA_END]),SHOW_LONG_STATUS},
  {"xa_prepare",           (char*) offsetof(STATUS_VAR, com_stat[(uint) SQLCOM_XA_PREPARE]),SHOW_LONG_STATUS},
  {"xa_recover",           (char*) offsetof(STATUS_VAR, com_stat[(uint) SQLCOM_XA_RECOVER]),SHOW_LONG_STATUS},
  {"xa_rollback",          (char*) offsetof(STATUS_VAR, com_stat[(uint) SQLCOM_XA_ROLLBACK]),SHOW_LONG_STATUS},
  {"xa_start",             (char*) offsetof(STATUS_VAR, com_stat[(uint) SQLCOM_XA_START]),SHOW_LONG_STATUS},
  {NullS, NullS, SHOW_LONG}
};

static int init_common_variables(const char *conf_file_name, int argc,
				 char **argv, const char **groups)
{
  char buff[FN_REFLEN], *s;
  umask(((~my_umask) & 0666));
  my_decimal_set_zero(&decimal_zero); // set decimal_zero constant;
  tzset();			// Set tzname

  max_system_variables.pseudo_thread_id= (ulong)~0;
  server_start_time= flush_status_time= my_time(0);
  rpl_filter= new Rpl_filter;
  binlog_filter= new Rpl_filter;
  if (!rpl_filter || !binlog_filter) 
  {
    sql_perror("Could not allocate replication and binlog filters");
    exit(1);
  }

  if (init_thread_environment())
    return 1;
  mysql_init_variables();

#ifdef HAVE_TZNAME
  {
    struct tm tm_tmp;
    localtime_r(&server_start_time,&tm_tmp);
    strmake(system_time_zone, tzname[tm_tmp.tm_isdst != 0 ? 1 : 0],
            sizeof(system_time_zone)-1);

 }
#endif
  /*
    We set SYSTEM time zone as reasonable default and
    also for failure of my_tz_init() and bootstrap mode.
    If user explicitly set time zone with --default-time-zone
    option we will change this value in my_tz_init().
  */
  global_system_variables.time_zone= my_tz_SYSTEM;

  /*
    Init mutexes for the global MYSQL_BIN_LOG objects.
    As safe_mutex depends on what MY_INIT() does, we can't init the mutexes of
    global MYSQL_BIN_LOGs in their constructors, because then they would be
    inited before MY_INIT(). So we do it here.
  */
  mysql_bin_log.init_pthread_objects();

  if (gethostname(glob_hostname,sizeof(glob_hostname)) < 0)
  {
    strmake(glob_hostname, STRING_WITH_LEN("localhost"));
    sql_print_warning("gethostname failed, using '%s' as hostname",
                      glob_hostname);
    strmake(pidfile_name, STRING_WITH_LEN("mysql"));
  }
  else
  strmake(pidfile_name, glob_hostname, sizeof(pidfile_name)-5);
  strmov(fn_ext(pidfile_name),".pid");		// Add proper extension

  /*
    Add server status variables to the dynamic list of
    status variables that is shown by SHOW STATUS.
    Later, in plugin_init, and mysql_install_plugin
    new entries could be added to that list.
  */
  if (add_status_vars(status_vars))
    return 1; // an error was already reported

#ifndef DBUG_OFF
  /*
    We have few debug-only commands in com_status_vars, only visible in debug
    builds. for simplicity we enable the assert only in debug builds

    There are 7 Com_ variables which don't have corresponding SQLCOM_ values:
    (TODO strictly speaking they shouldn't be here, should not have Com_ prefix
    that is. Perhaps Stmt_ ? Comstmt_ ? Prepstmt_ ?)

      Com_admin_commands       => com_other
      Com_stmt_close           => com_stmt_close
      Com_stmt_execute         => com_stmt_execute
      Com_stmt_fetch           => com_stmt_fetch
      Com_stmt_prepare         => com_stmt_prepare
      Com_stmt_reset           => com_stmt_reset
      Com_stmt_send_long_data  => com_stmt_send_long_data

    With this correction the number of Com_ variables (number of elements in
    the array, excluding the last element - terminator) must match the number
    of SQLCOM_ constants.
  */
  compile_time_assert(sizeof(com_status_vars)/sizeof(com_status_vars[0]) - 1 ==
                     SQLCOM_END + 7);
#endif

  load_defaults(conf_file_name, groups, &argc, &argv);
  defaults_argv=argv;
  defaults_argc=argc;
  get_options(&defaults_argc, defaults_argv);
  set_server_version();

  DBUG_PRINT("info",("%s  Ver %s for %s on %s\n",my_progname,
		     server_version, SYSTEM_TYPE,MACHINE_TYPE));

#ifdef HAVE_LARGE_PAGES
  /* Initialize large page size */
  if (opt_large_pages && (opt_large_page_size= my_get_large_page_size()))
  {
      my_use_large_pages= 1;
      my_large_page_size= opt_large_page_size;
  }
#endif /* HAVE_LARGE_PAGES */

  /* connections and databases needs lots of files */
  {
    uint files, wanted_files, max_open_files;

    /* MyISAM requires two file handles per table. */
    wanted_files= 10+max_connections+table_cache_size*2;
    /*
      We are trying to allocate no less than max_connections*5 file
      handles (i.e. we are trying to set the limit so that they will
      be available).  In addition, we allocate no less than how much
      was already allocated.  However below we report a warning and
      recompute values only if we got less file handles than were
      explicitly requested.  No warning and re-computation occur if we
      can't get max_connections*5 but still got no less than was
      requested (value of wanted_files).
    */
    max_open_files= max(max(wanted_files, max_connections*5),
                        open_files_limit);
    files= my_set_max_open_files(max_open_files);

    if (files < wanted_files)
    {
      if (!open_files_limit)
      {
        /*
          If we have requested too much file handles than we bring
          max_connections in supported bounds.
        */
        max_connections= (ulong) min(files-10-TABLE_OPEN_CACHE_MIN*2,
                                     max_connections);
        /*
          Decrease table_cache_size according to max_connections, but
          not below TABLE_OPEN_CACHE_MIN.  Outer min() ensures that we
          never increase table_cache_size automatically (that could
          happen if max_connections is decreased above).
        */
        table_cache_size= (ulong) min(max((files-10-max_connections)/2,
                                          TABLE_OPEN_CACHE_MIN),
                                      table_cache_size);
	DBUG_PRINT("warning",
		   ("Changed limits: max_open_files: %u  max_connections: %ld  table_cache: %ld",
		    files, max_connections, table_cache_size));
	if (global_system_variables.log_warnings)
	  sql_print_warning("Changed limits: max_open_files: %u  max_connections: %ld  table_cache: %ld",
			files, max_connections, table_cache_size);
      }
      else if (global_system_variables.log_warnings)
	sql_print_warning("Could not increase number of max_open_files to more than %u (request: %u)", files, wanted_files);
    }
    open_files_limit= files;
  }
  unireg_init(opt_specialflag); /* Set up extern variabels */
  if (init_errmessage())	/* Read error messages from file */
    return 1;
  init_client_errs();
  lex_init();
  if (item_create_init())
    return 1;
  item_init();
  if (set_var_init())
    return 1;
#ifdef HAVE_REPLICATION
  if (init_replication_sys_vars())
    return 1;
#endif
  mysys_uses_curses=0;
#ifdef USE_REGEX
  my_regex_init(&my_charset_latin1);
#endif
  /*
    Process a comma-separated character set list and choose
    the first available character set. This is mostly for
    test purposes, to be able to start "mysqld" even if
    the requested character set is not available (see bug#18743).
  */
  for (;;)
  {
    char *next_character_set_name= strchr(default_character_set_name, ',');
    if (next_character_set_name)
      *next_character_set_name++= '\0';
    if (!(default_charset_info=
          get_charset_by_csname(default_character_set_name,
                                MY_CS_PRIMARY, MYF(MY_WME))))
    {
      if (next_character_set_name)
      {
        default_character_set_name= next_character_set_name;
        default_collation_name= 0;          // Ignore collation
      }
      else
        return 1;                           // Eof of the list
    }
    else
      break;
  }

  if (default_collation_name)
  {
    CHARSET_INFO *default_collation;
    default_collation= get_charset_by_name(default_collation_name, MYF(0));
    if (!default_collation)
    {
      sql_print_error(ER(ER_UNKNOWN_COLLATION), default_collation_name);
      return 1;
    }
    if (!my_charset_same(default_charset_info, default_collation))
    {
      sql_print_error(ER(ER_COLLATION_CHARSET_MISMATCH),
		      default_collation_name,
		      default_charset_info->csname);
      return 1;
    }
    default_charset_info= default_collation;
  }
  /* Set collactions that depends on the default collation */
  global_system_variables.collation_server=	 default_charset_info;
  global_system_variables.collation_database=	 default_charset_info;
  global_system_variables.collation_connection=  default_charset_info;
  global_system_variables.character_set_results= default_charset_info;
  global_system_variables.character_set_client= default_charset_info;

  global_system_variables.optimizer_use_mrr= 1;
  global_system_variables.optimizer_switch= 0;

  if (!(character_set_filesystem= 
        get_charset_by_csname(character_set_filesystem_name,
                              MY_CS_PRIMARY, MYF(MY_WME))))
    return 1;
  global_system_variables.character_set_filesystem= character_set_filesystem;

  if (!(my_default_lc_time_names=
        my_locale_by_name(lc_time_names_name)))
  {
    sql_print_error("Unknown locale: '%s'", lc_time_names_name);
    return 1;
  }
  global_system_variables.lc_time_names= my_default_lc_time_names;
  
  sys_init_connect.value_length= 0;
  if ((sys_init_connect.value= opt_init_connect))
    sys_init_connect.value_length= strlen(opt_init_connect);
  else
    sys_init_connect.value=my_strdup("",MYF(0));

  sys_init_slave.value_length= 0;
  if ((sys_init_slave.value= opt_init_slave))
    sys_init_slave.value_length= strlen(opt_init_slave);
  else
    sys_init_slave.value=my_strdup("",MYF(0));

  /* check log options and issue warnings if needed */
  if (opt_log && opt_logname && !(log_output_options & LOG_FILE) &&
      !(log_output_options & LOG_NONE))
    sql_print_warning("Although a path was specified for the "
                      "--log option, log tables are used. "
                      "To enable logging to files use the --log-output option.");

  if (opt_slow_log && opt_slow_logname && !(log_output_options & LOG_FILE)
      && !(log_output_options & LOG_NONE))
    sql_print_warning("Although a path was specified for the "
                      "--log-slow-queries option, log tables are used. "
                      "To enable logging to files use the --log-output=file option.");

  s= opt_logname ? opt_logname : make_default_log_name(buff, ".log");
  sys_var_general_log_path.value= my_strdup(s, MYF(0));
  sys_var_general_log_path.value_length= strlen(s);

  s= opt_slow_logname ? opt_slow_logname : make_default_log_name(buff, "-slow.log");
  sys_var_slow_log_path.value= my_strdup(s, MYF(0));
  sys_var_slow_log_path.value_length= strlen(s);

  if (use_temp_pool && bitmap_init(&temp_pool,0,1024,1))
    return 1;
  if (my_database_names_init())
    return 1;

  /*
    Ensure that lower_case_table_names is set on system where we have case
    insensitive names.  If this is not done the users MyISAM tables will
    get corrupted if accesses with names of different case.
  */
  DBUG_PRINT("info", ("lower_case_table_names: %d", lower_case_table_names));
  lower_case_file_system= test_if_case_insensitive(mysql_real_data_home);
  if (!lower_case_table_names && lower_case_file_system == 1)
  {
    if (lower_case_table_names_used)
    {
      if (global_system_variables.log_warnings)
	sql_print_warning("\
You have forced lower_case_table_names to 0 through a command-line \
option, even though your file system '%s' is case insensitive.  This means \
that you can corrupt a MyISAM table by accessing it with different cases. \
You should consider changing lower_case_table_names to 1 or 2",
			mysql_real_data_home);
    }
    else
    {
      if (global_system_variables.log_warnings)
	sql_print_warning("Setting lower_case_table_names=2 because file system for %s is case insensitive", mysql_real_data_home);
      lower_case_table_names= 2;
    }
  }
  else if (lower_case_table_names == 2 &&
           !(lower_case_file_system=
             (test_if_case_insensitive(mysql_real_data_home) == 1)))
  {
    if (global_system_variables.log_warnings)
      sql_print_warning("lower_case_table_names was set to 2, even though your "
                        "the file system '%s' is case sensitive.  Now setting "
                        "lower_case_table_names to 0 to avoid future problems.",
			mysql_real_data_home);
    lower_case_table_names= 0;
  }
  else
  {
    lower_case_file_system=
      (test_if_case_insensitive(mysql_real_data_home) == 1);
  }

  /* Reset table_alias_charset, now that lower_case_table_names is set. */
  table_alias_charset= (lower_case_table_names ?
			files_charset_info :
			&my_charset_bin);

  return 0;
}


static int init_thread_environment()
{
  (void) pthread_mutex_init(&LOCK_mysql_create_db,MY_MUTEX_INIT_SLOW);
  (void) pthread_mutex_init(&LOCK_lock_db,MY_MUTEX_INIT_SLOW);
  (void) pthread_mutex_init(&LOCK_Acl,MY_MUTEX_INIT_SLOW);
  (void) pthread_mutex_init(&LOCK_open, NULL);
  (void) pthread_mutex_init(&LOCK_thread_count,MY_MUTEX_INIT_FAST);
  (void) pthread_mutex_init(&LOCK_mapped_file,MY_MUTEX_INIT_SLOW);
  (void) pthread_mutex_init(&LOCK_status,MY_MUTEX_INIT_FAST);
  (void) pthread_mutex_init(&LOCK_error_log,MY_MUTEX_INIT_FAST);
  (void) pthread_mutex_init(&LOCK_delayed_insert,MY_MUTEX_INIT_FAST);
  (void) pthread_mutex_init(&LOCK_delayed_status,MY_MUTEX_INIT_FAST);
  (void) pthread_mutex_init(&LOCK_delayed_create,MY_MUTEX_INIT_SLOW);
  (void) pthread_mutex_init(&LOCK_manager,MY_MUTEX_INIT_FAST);
  (void) pthread_mutex_init(&LOCK_crypt,MY_MUTEX_INIT_FAST);
  (void) pthread_mutex_init(&LOCK_bytes_sent,MY_MUTEX_INIT_FAST);
  (void) pthread_mutex_init(&LOCK_bytes_received,MY_MUTEX_INIT_FAST);
  (void) pthread_mutex_init(&LOCK_user_conn, MY_MUTEX_INIT_FAST);
  (void) pthread_mutex_init(&LOCK_active_mi, MY_MUTEX_INIT_FAST);
  (void) pthread_mutex_init(&LOCK_global_system_variables, MY_MUTEX_INIT_FAST);
  (void) my_rwlock_init(&LOCK_system_variables_hash, NULL);
  (void) pthread_mutex_init(&LOCK_global_read_lock, MY_MUTEX_INIT_FAST);
  (void) pthread_mutex_init(&LOCK_prepared_stmt_count, MY_MUTEX_INIT_FAST);
  (void) pthread_mutex_init(&LOCK_uuid_generator, MY_MUTEX_INIT_FAST);
#ifdef HAVE_OPENSSL
  (void) pthread_mutex_init(&LOCK_des_key_file,MY_MUTEX_INIT_FAST);
#ifndef HAVE_YASSL
  openssl_stdlocks= (openssl_lock_t*) OPENSSL_malloc(CRYPTO_num_locks() *
                                                     sizeof(openssl_lock_t));
  for (int i= 0; i < CRYPTO_num_locks(); ++i)
    (void) my_rwlock_init(&openssl_stdlocks[i].lock, NULL); 
  CRYPTO_set_dynlock_create_callback(openssl_dynlock_create);
  CRYPTO_set_dynlock_destroy_callback(openssl_dynlock_destroy);
  CRYPTO_set_dynlock_lock_callback(openssl_lock);
  CRYPTO_set_locking_callback(openssl_lock_function);
  CRYPTO_set_id_callback(openssl_id_function);
#endif
#endif
  (void) my_rwlock_init(&LOCK_sys_init_connect, NULL);
  (void) my_rwlock_init(&LOCK_sys_init_slave, NULL);
  (void) my_rwlock_init(&LOCK_grant, NULL);
  (void) pthread_cond_init(&COND_thread_count,NULL);
  (void) pthread_cond_init(&COND_refresh,NULL);
  (void) pthread_cond_init(&COND_global_read_lock,NULL);
  (void) pthread_cond_init(&COND_thread_cache,NULL);
  (void) pthread_cond_init(&COND_flush_thread_cache,NULL);
  (void) pthread_cond_init(&COND_manager,NULL);
#ifdef HAVE_REPLICATION
  (void) pthread_mutex_init(&LOCK_rpl_status, MY_MUTEX_INIT_FAST);
  (void) pthread_cond_init(&COND_rpl_status, NULL);
#endif
  (void) pthread_mutex_init(&LOCK_server_started, MY_MUTEX_INIT_FAST);
  (void) pthread_cond_init(&COND_server_started,NULL);
  sp_cache_init();
  Events::init_mutexes();
  /* Parameter for threads created for connections */
  (void) pthread_attr_init(&connection_attrib);
  (void) pthread_attr_setdetachstate(&connection_attrib,
				     PTHREAD_CREATE_DETACHED);
  pthread_attr_setscope(&connection_attrib, PTHREAD_SCOPE_SYSTEM);
  if (!(opt_specialflag & SPECIAL_NO_PRIOR))
    my_pthread_attr_setprio(&connection_attrib,WAIT_PRIOR);

  if (pthread_key_create(&THR_THD,NULL) ||
      pthread_key_create(&THR_MALLOC,NULL))
  {
    sql_print_error("Can't create thread-keys");
    return 1;
  }
  return 0;
}


#if defined(HAVE_OPENSSL) && !defined(HAVE_YASSL)
static unsigned long openssl_id_function()
{ 
  return (unsigned long) pthread_self();
} 


static openssl_lock_t *openssl_dynlock_create(const char *file, int line)
{ 
  openssl_lock_t *lock= new openssl_lock_t;
  my_rwlock_init(&lock->lock, NULL);
  return lock;
}


static void openssl_dynlock_destroy(openssl_lock_t *lock, const char *file, 
				    int line)
{
  rwlock_destroy(&lock->lock);
  delete lock;
}


static void openssl_lock_function(int mode, int n, const char *file, int line)
{
  if (n < 0 || n > CRYPTO_num_locks())
  {
    /* Lock number out of bounds. */
    sql_print_error("Fatal: OpenSSL interface problem (n = %d)", n);
    abort();
  }
  openssl_lock(mode, &openssl_stdlocks[n], file, line);
}


static void openssl_lock(int mode, openssl_lock_t *lock, const char *file, 
			 int line)
{
  int err;
  char const *what;

  switch (mode) {
  case CRYPTO_LOCK|CRYPTO_READ:
    what = "read lock";
    err = rw_rdlock(&lock->lock);
    break;
  case CRYPTO_LOCK|CRYPTO_WRITE:
    what = "write lock";
    err = rw_wrlock(&lock->lock);
    break;
  case CRYPTO_UNLOCK|CRYPTO_READ:
  case CRYPTO_UNLOCK|CRYPTO_WRITE:
    what = "unlock";
    err = rw_unlock(&lock->lock);
    break;
  default:
    /* Unknown locking mode. */
    sql_print_error("Fatal: OpenSSL interface problem (mode=0x%x)", mode);
    abort();
  }
  if (err) 
  {
    sql_print_error("Fatal: can't %s OpenSSL lock", what);
    abort();
  }
}
#endif /* HAVE_OPENSSL */


static void init_ssl()
{
#ifdef HAVE_OPENSSL
#ifndef EMBEDDED_LIBRARY
  if (opt_use_ssl)
  {
    /* having ssl_acceptor_fd != 0 signals the use of SSL */
    ssl_acceptor_fd= new_VioSSLAcceptorFd(opt_ssl_key, opt_ssl_cert,
					  opt_ssl_ca, opt_ssl_capath,
					  opt_ssl_cipher);
    DBUG_PRINT("info",("ssl_acceptor_fd: 0x%lx", (long) ssl_acceptor_fd));
    if (!ssl_acceptor_fd)
    {
      sql_print_warning("Failed to setup SSL");
      opt_use_ssl = 0;
      have_ssl= SHOW_OPTION_DISABLED;
    }
  }
  else
  {
    have_ssl= SHOW_OPTION_DISABLED;
  }
#else
  have_ssl= SHOW_OPTION_DISABLED;
#endif /* ! EMBEDDED_LIBRARY */
  if (des_key_file)
    load_des_key_file(des_key_file);
#endif /* HAVE_OPENSSL */
}


static void end_ssl()
{
#ifdef HAVE_OPENSSL
#ifndef EMBEDDED_LIBRARY
  if (ssl_acceptor_fd)
  {
    free_vio_ssl_acceptor_fd(ssl_acceptor_fd);
    ssl_acceptor_fd= 0;
  }
#endif /* ! EMBEDDED_LIBRARY */
#endif /* HAVE_OPENSSL */
}


static int init_server_components()
{
  DBUG_ENTER("init_server_components");
  /*
    We need to call each of these following functions to ensure that
    all things are initialized so that unireg_abort() doesn't fail
  */
  if (table_cache_init() | table_def_init() | hostname_cache_init())
    unireg_abort(1);

  query_cache_result_size_limit(query_cache_limit);
  query_cache_set_min_res_unit(query_cache_min_res_unit);
  query_cache_init();
  query_cache_resize(query_cache_size);
  randominit(&sql_rand,(ulong) server_start_time,(ulong) server_start_time/2);
  setup_fpu();
  init_thr_lock();
#ifdef HAVE_REPLICATION
  init_slave_list();
#endif

  /* Setup logs */

  /*
    Enable old-fashioned error log, except when the user has requested
    help information. Since the implementation of plugin server
    variables the help output is now written much later.
  */
  if (opt_error_log && !opt_help)
  {
    if (!log_error_file_ptr[0])
      fn_format(log_error_file, pidfile_name, mysql_data_home, ".err",
                MY_REPLACE_EXT); /* replace '.<domain>' by '.err', bug#4997 */
    else
      fn_format(log_error_file, log_error_file_ptr, mysql_data_home, ".err",
                MY_UNPACK_FILENAME | MY_SAFE_PATH);
    if (!log_error_file[0])
      opt_error_log= 1;				// Too long file name
    else
    {
#ifndef EMBEDDED_LIBRARY
      if (freopen(log_error_file, "a+", stdout))
#endif
        freopen(log_error_file, "a+", stderr);
    }
  }

  if (xid_cache_init())
  {
    sql_print_error("Out of memory");
    unireg_abort(1);
  }

  /* need to configure logging before initializing storage engines */
  if (opt_update_log)
  {
    /*
      Update log is removed since 5.0. But we still accept the option.
      The idea is if the user already uses the binlog and the update log,
      we completely ignore any option/variable related to the update log, like
      if the update log did not exist. But if the user uses only the update
      log, then we translate everything into binlog for him (with warnings).
      Implementation of the above :
      - If mysqld is started with --log-update and --log-bin,
      ignore --log-update (print a warning), push a warning when SQL_LOG_UPDATE
      is used, and turn off --sql-bin-update-same.
      This will completely ignore SQL_LOG_UPDATE
      - If mysqld is started with --log-update only,
      change it to --log-bin (with the filename passed to log-update,
      plus '-bin') (print a warning), push a warning when SQL_LOG_UPDATE is
      used, and turn on --sql-bin-update-same.
      This will translate SQL_LOG_UPDATE to SQL_LOG_BIN.

      Note that we tell the user that --sql-bin-update-same is deprecated and
      does nothing, and we don't take into account if he used this option or
      not; but internally we give this variable a value to have the behaviour
      we want (i.e. have SQL_LOG_UPDATE influence SQL_LOG_BIN or not).
      As sql-bin-update-same, log-update and log-bin cannot be changed by the
      user after starting the server (they are not variables), the user will
      not later interfere with the settings we do here.
    */
    if (opt_bin_log)
    {
      opt_sql_bin_update= 0;
      sql_print_error("The update log is no longer supported by MySQL in \
version 5.0 and above. It is replaced by the binary log.");
    }
    else
    {
      opt_sql_bin_update= 1;
      opt_bin_log= 1;
      if (opt_update_logname)
      {
        /* as opt_bin_log==0, no need to free opt_bin_logname */
        if (!(opt_bin_logname= my_strdup(opt_update_logname, MYF(MY_WME))))
          exit(EXIT_OUT_OF_MEMORY);
        sql_print_error("The update log is no longer supported by MySQL in \
version 5.0 and above. It is replaced by the binary log. Now starting MySQL \
with --log-bin='%s' instead.",opt_bin_logname);
      }
      else
        sql_print_error("The update log is no longer supported by MySQL in \
version 5.0 and above. It is replaced by the binary log. Now starting MySQL \
with --log-bin instead.");
    }
  }
  if (opt_log_slave_updates && !opt_bin_log)
  {
    sql_print_error("You need to use --log-bin to make "
                    "--log-slave-updates work.");
    unireg_abort(1);
  }
  if (!opt_bin_log)
    if (opt_binlog_format_id != BINLOG_FORMAT_UNSPEC)
  {
    sql_print_error("You need to use --log-bin to make "
                    "--binlog-format work.");
    unireg_abort(1);
  }
    else
  {
      global_system_variables.binlog_format= BINLOG_FORMAT_MIXED;
    }
  else
    if (opt_binlog_format_id == BINLOG_FORMAT_UNSPEC)
      global_system_variables.binlog_format= BINLOG_FORMAT_MIXED;
    else
    { 
      DBUG_ASSERT(global_system_variables.binlog_format != BINLOG_FORMAT_UNSPEC);
  }

  /* Check that we have not let the format to unspecified at this point */
  DBUG_ASSERT((uint)global_system_variables.binlog_format <=
              array_elements(binlog_format_names)-1);

#ifdef HAVE_REPLICATION
  if (opt_log_slave_updates && replicate_same_server_id)
  {
    sql_print_error("\
using --replicate-same-server-id in conjunction with \
--log-slave-updates is impossible, it would lead to infinite loops in this \
server.");
    unireg_abort(1);
  }
#endif

  if (opt_bin_log)
  {
    char buf[FN_REFLEN];
    const char *ln;
    ln= mysql_bin_log.generate_name(opt_bin_logname, "-bin", 1, buf);
    if (!opt_bin_logname && !opt_binlog_index_name)
    {
      /*
        User didn't give us info to name the binlog index file.
        Picking `hostname`-bin.index like did in 4.x, causes replication to
        fail if the hostname is changed later. So, we would like to instead
        require a name. But as we don't want to break many existing setups, we
        only give warning, not error.
      */
      sql_print_warning("No argument was provided to --log-bin, and "
                        "--log-bin-index was not used; so replication "
                        "may break when this MySQL server acts as a "
                        "master and has his hostname changed!! Please "
                        "use '--log-bin=%s' to avoid this problem.", ln);
    }
    if (ln == buf)
    {
      my_free(opt_bin_logname, MYF(MY_ALLOW_ZERO_PTR));
      opt_bin_logname=my_strdup(buf, MYF(0));
    }
    if (mysql_bin_log.open_index_file(opt_binlog_index_name, ln))
    {
      unireg_abort(1);
    }

    /*
      Used to specify which type of lock we need to use for queries of type
      INSERT ... SELECT. This will change when we have row level logging.
    */
    using_update_log=1;
  }

  if (plugin_init(&defaults_argc, defaults_argv,
                  (opt_noacl ? PLUGIN_INIT_SKIP_PLUGIN_TABLE : 0) |
                  (opt_help ? PLUGIN_INIT_SKIP_INITIALIZATION : 0)))
  {
    sql_print_error("Failed to initialize plugins.");
    unireg_abort(1);
  }

  if (opt_help)
    unireg_abort(0);

  /* we do want to exit if there are any other unknown options */
  if (defaults_argc > 1)
  {
    int ho_error;
    char **tmp_argv= defaults_argv;
    struct my_option no_opts[]=
    {
      {0, 0, 0, 0, 0, 0, GET_NO_ARG, NO_ARG, 0, 0, 0, 0, 0, 0}
    };
    /*
      We need to eat any 'loose' arguments first before we conclude
      that there are unprocessed options.
      But we need to preserve defaults_argv pointer intact for
      free_defaults() to work. Thus we use a copy here.
    */
    my_getopt_skip_unknown= 0;

    if ((ho_error= handle_options(&defaults_argc, &tmp_argv, no_opts,
                                  mysqld_get_one_option)))
      unireg_abort(ho_error);

    if (defaults_argc)
    {
      fprintf(stderr, "%s: Too many arguments (first extra is '%s').\n"
              "Use --verbose --help to get a list of available options\n",
              my_progname, *tmp_argv);
      unireg_abort(1);
    }
  }

  /* if the errmsg.sys is not loaded, terminate to maintain behaviour */
  if (!errmesg[0][0])
    unireg_abort(1);

  /* We have to initialize the storage engines before CSV logging */
  if (ha_init())
  {
    sql_print_error("Can't init databases");
    unireg_abort(1);
  }

#ifdef WITH_CSV_STORAGE_ENGINE
  if (opt_bootstrap)
    log_output_options= LOG_FILE;
  else
    logger.init_log_tables();

  if (log_output_options & LOG_NONE)
  {
    /*
      Issue a warining if there were specified additional options to the
      log-output along with NONE. Probably this wasn't what user wanted.
    */
    if ((log_output_options & LOG_NONE) && (log_output_options & ~LOG_NONE))
      sql_print_warning("There were other values specified to "
                        "log-output besides NONE. Disabling slow "
                        "and general logs anyway.");
    logger.set_handlers(LOG_FILE, LOG_NONE, LOG_NONE);
  }
  else
  {
    /* fall back to the log files if tables are not present */
    LEX_STRING csv_name={C_STRING_WITH_LEN("csv")};
    if (!plugin_is_ready(&csv_name, MYSQL_STORAGE_ENGINE_PLUGIN))
    {
      /* purecov: begin inspected */
      sql_print_error("CSV engine is not present, falling back to the "
                      "log files");
      log_output_options= (log_output_options & ~LOG_TABLE) | LOG_FILE;
      /* purecov: end */
    }

    logger.set_handlers(LOG_FILE, opt_slow_log ? log_output_options:LOG_NONE,
                        opt_log ? log_output_options:LOG_NONE);
  }
#else
  logger.set_handlers(LOG_FILE, opt_slow_log ? LOG_FILE:LOG_NONE,
                      opt_log ? LOG_FILE:LOG_NONE);
#endif

  /*
    Check that the default storage engine is actually available.
  */
  if (default_storage_engine_str)
  {
    LEX_STRING name= { default_storage_engine_str,
                       strlen(default_storage_engine_str) };
    plugin_ref plugin;
    handlerton *hton;
    
    if ((plugin= ha_resolve_by_name(0, &name)))
      hton= plugin_data(plugin, handlerton*);
    else
    {
      sql_print_error("Unknown/unsupported table type: %s",
                      default_storage_engine_str);
      unireg_abort(1);
    }
    if (!ha_storage_engine_is_enabled(hton))
    {
      if (!opt_bootstrap)
      {
        sql_print_error("Default storage engine (%s) is not available",
                        default_storage_engine_str);
        unireg_abort(1);
      }
      DBUG_ASSERT(global_system_variables.table_plugin);
    }
    else
    {
      /*
        Need to unlock as global_system_variables.table_plugin 
        was acquired during plugin_init()
      */
      plugin_unlock(0, global_system_variables.table_plugin);
      global_system_variables.table_plugin= plugin;
    }
  }

  tc_log= (total_ha_2pc > 1 ? (opt_bin_log  ?
                               (TC_LOG *) &mysql_bin_log :
                               (TC_LOG *) &tc_log_mmap) :
           (TC_LOG *) &tc_log_dummy);

  if (tc_log->open(opt_bin_log ? opt_bin_logname : opt_tc_log_file))
  {
    sql_print_error("Can't init tc log");
    unireg_abort(1);
  }

  if (ha_recover(0))
  {
    unireg_abort(1);
  }

  if (opt_bin_log && mysql_bin_log.open(opt_bin_logname, LOG_BIN, 0,
                                        WRITE_CACHE, 0, max_binlog_size, 0))
    unireg_abort(1);

#ifdef HAVE_REPLICATION
  if (opt_bin_log && expire_logs_days)
  {
    time_t purge_time= server_start_time - expire_logs_days*24*60*60;
    if (purge_time >= 0)
      mysql_bin_log.purge_logs_before_date(purge_time);
  }
#endif
#ifdef __NETWARE__
  /* Increasing stacksize of threads on NetWare */
  pthread_attr_setstacksize(&connection_attrib, NW_THD_STACKSIZE);
#endif

  if (opt_myisam_log)
    (void) mi_log(1);

  /* call ha_init_key_cache() on all key caches to init them */
  process_key_caches(&ha_init_key_cache);

#if defined(HAVE_MLOCKALL) && defined(MCL_CURRENT) && !defined(EMBEDDED_LIBRARY)
  if (locked_in_memory && !getuid())
  {
    if (setreuid((uid_t)-1, 0) == -1)
    {                        // this should never happen
      sql_perror("setreuid");
      unireg_abort(1);
    }
    if (mlockall(MCL_CURRENT))
    {
      if (global_system_variables.log_warnings)
	sql_print_warning("Failed to lock memory. Errno: %d\n",errno);
      locked_in_memory= 0;
    }
    if (user_info)
      set_user(mysqld_user, user_info);
  }
  else
#endif
    locked_in_memory=0;

  ft_init_stopwords();

  init_max_user_conn();
  init_update_queries();
  DBUG_RETURN(0);
}


#ifndef EMBEDDED_LIBRARY

static void create_maintenance_thread()
{
  if (flush_time && flush_time != ~(ulong) 0L)
  {
    pthread_t hThread;
    if (pthread_create(&hThread,&connection_attrib,handle_manager,0))
      sql_print_warning("Can't create thread to manage maintenance");
  }
}


static void create_shutdown_thread()
{
#ifdef __WIN__
  hEventShutdown=CreateEvent(0, FALSE, FALSE, shutdown_event_name);
  pthread_t hThread;
  if (pthread_create(&hThread,&connection_attrib,handle_shutdown,0))
    sql_print_warning("Can't create thread to handle shutdown requests");

  // On "Stop Service" we have to do regular shutdown
  Service.SetShutdownEvent(hEventShutdown);
#endif /* __WIN__ */
}

#endif /* EMBEDDED_LIBRARY */


#if (defined(__NT__) || defined(HAVE_SMEM)) && !defined(EMBEDDED_LIBRARY)
static void handle_connections_methods()
{
  pthread_t hThread;
  DBUG_ENTER("handle_connections_methods");
#ifdef __NT__
  if (hPipe == INVALID_HANDLE_VALUE &&
      (!have_tcpip || opt_disable_networking) &&
      !opt_enable_shared_memory)
  {
    sql_print_error("TCP/IP, --shared-memory, or --named-pipe should be configured on NT OS");
    unireg_abort(1);				// Will not return
  }
#endif

  pthread_mutex_lock(&LOCK_thread_count);
  (void) pthread_cond_init(&COND_handler_count,NULL);
  handler_count=0;
#ifdef __NT__
  if (hPipe != INVALID_HANDLE_VALUE)
  {
    handler_count++;
    if (pthread_create(&hThread,&connection_attrib,
		       handle_connections_namedpipes, 0))
    {
      sql_print_warning("Can't create thread to handle named pipes");
      handler_count--;
    }
  }
#endif /* __NT__ */
  if (have_tcpip && !opt_disable_networking)
  {
    handler_count++;
    if (pthread_create(&hThread,&connection_attrib,
		       handle_connections_sockets, 0))
    {
      sql_print_warning("Can't create thread to handle TCP/IP");
      handler_count--;
    }
  }
#ifdef HAVE_SMEM
  if (opt_enable_shared_memory)
  {
    handler_count++;
    if (pthread_create(&hThread,&connection_attrib,
		       handle_connections_shared_memory, 0))
    {
      sql_print_warning("Can't create thread to handle shared memory");
      handler_count--;
    }
  }
#endif 

  while (handler_count > 0)
    pthread_cond_wait(&COND_handler_count,&LOCK_thread_count);
  pthread_mutex_unlock(&LOCK_thread_count);
  DBUG_VOID_RETURN;
}

void decrement_handler_count()
{
  pthread_mutex_lock(&LOCK_thread_count);
  handler_count--;
  pthread_cond_signal(&COND_handler_count);
  pthread_mutex_unlock(&LOCK_thread_count);  
  my_thread_end();
}
#else
#define decrement_handler_count()
#endif /* defined(__NT__) || defined(HAVE_SMEM) */


#ifndef EMBEDDED_LIBRARY
#ifdef __WIN__
int win_main(int argc, char **argv)
#else
int main(int argc, char **argv)
#endif
{
  MY_INIT(argv[0]);		// init my_sys library & pthreads
  /* nothing should come before this line ^^^ */

  /* Set signal used to kill MySQL */
#if defined(SIGUSR2)
  thr_kill_signal= thd_lib_detected == THD_LIB_LT ? SIGINT : SIGUSR2;
#else
  thr_kill_signal= SIGINT;
#endif

  /*
    Perform basic logger initialization logger. Should be called after
    MY_INIT, as it initializes mutexes. Log tables are inited later.
  */
  logger.init_base();

#ifdef _CUSTOMSTARTUPCONFIG_
  if (_cust_check_startup())
  {
    / * _cust_check_startup will report startup failure error * /
    exit(1);
  }
#endif

#ifdef	__WIN__
  /*
    Before performing any socket operation (like retrieving hostname
    in init_common_variables we have to call WSAStartup
  */
  {
    WSADATA WsaData;
    if (SOCKET_ERROR == WSAStartup (0x0101, &WsaData))
    {
      /* errors are not read yet, so we use english text here */
      my_message(ER_WSAS_FAILED, "WSAStartup Failed", MYF(0));
      unireg_abort(1);
    }
  }
#endif /* __WIN__ */

  if (init_common_variables(MYSQL_CONFIG_NAME,
			    argc, argv, load_default_groups))
    unireg_abort(1);				// Will do exit

  init_signals();
  if (!(opt_specialflag & SPECIAL_NO_PRIOR))
    my_pthread_setprio(pthread_self(),CONNECT_PRIOR);
#if defined(__ia64__) || defined(__ia64)
  /*
    Peculiar things with ia64 platforms - it seems we only have half the
    stack size in reality, so we have to double it here
  */
  pthread_attr_setstacksize(&connection_attrib,thread_stack*2);
#else
  pthread_attr_setstacksize(&connection_attrib,thread_stack);
#endif
#ifdef HAVE_PTHREAD_ATTR_GETSTACKSIZE
  {
    /* Retrieve used stack size;  Needed for checking stack overflows */
    size_t stack_size= 0;
    pthread_attr_getstacksize(&connection_attrib, &stack_size);
#if defined(__ia64__) || defined(__ia64)
    stack_size/= 2;
#endif
    /* We must check if stack_size = 0 as Solaris 2.9 can return 0 here */
    if (stack_size && stack_size < thread_stack)
    {
      if (global_system_variables.log_warnings)
	sql_print_warning("Asked for %lu thread stack, but got %ld",
			  thread_stack, (long) stack_size);
#if defined(__ia64__) || defined(__ia64)
      thread_stack= stack_size*2;
#else
      thread_stack= stack_size;
#endif
    }
  }
#endif
#ifdef __NETWARE__
  /* Increasing stacksize of threads on NetWare */
  pthread_attr_setstacksize(&connection_attrib, NW_THD_STACKSIZE);
#endif

  (void) thr_setconcurrency(concurrency);	// 10 by default

  select_thread=pthread_self();
  select_thread_in_use=1;
  init_ssl();

#ifdef HAVE_LIBWRAP
  libwrapName= my_progname+dirname_length(my_progname);
  openlog(libwrapName, LOG_PID, LOG_AUTH);
#endif

  /*
    We have enough space for fiddling with the argv, continue
  */
  check_data_home(mysql_real_data_home);
  if (my_setwd(mysql_real_data_home,MYF(MY_WME)) && !opt_help)
    unireg_abort(1);				/* purecov: inspected */
  mysql_data_home= mysql_data_home_buff;
  mysql_data_home[0]=FN_CURLIB;		// all paths are relative from here
  mysql_data_home[1]=0;
  mysql_data_home_len= 2;

  if ((user_info= check_user(mysqld_user)))
  {
#if defined(HAVE_MLOCKALL) && defined(MCL_CURRENT)
    if (locked_in_memory) // getuid() == 0 here
      set_effective_user(user_info);
    else
#endif
      set_user(mysqld_user, user_info);
  }

  if (opt_bin_log && !server_id)
  {
    server_id= 1;
#ifdef EXTRA_DEBUG
    sql_print_warning("You have enabled the binary log, but you haven't set "
                      "server-id to a non-zero value: we force server id to 1; "
                      "updates will be logged to the binary log, but "
                      "connections from slaves will not be accepted.");
#endif
  }

  if (init_server_components())
    unireg_abort(1);

  network_init();

#ifdef __WIN__
  if (!opt_console)
  {
    freopen(log_error_file,"a+",stdout);
    freopen(log_error_file,"a+",stderr);
    FreeConsole();				// Remove window
  }
  else
  {
    /* Don't show error dialog box when on foreground: it stops the server */ 
    SetErrorMode(SEM_NOOPENFILEERRORBOX | SEM_FAILCRITICALERRORS);
  }
#endif

  /*
   Initialize my_str_malloc() and my_str_free()
  */
  my_str_malloc= &my_str_malloc_mysqld;
  my_str_free= &my_str_free_mysqld;

  /*
    init signals & alarm
    After this we can't quit by a simple unireg_abort
  */
  error_handler_hook= my_message_sql;
  start_signal_handler();				// Creates pidfile

  if (mysql_rm_tmp_tables() || acl_init(opt_noacl) ||
      my_tz_init((THD *)0, default_tz_name, opt_bootstrap))
  {
    abort_loop=1;
    select_thread_in_use=0;
#ifndef __NETWARE__
    (void) pthread_kill(signal_thread, MYSQL_KILL_SIGNAL);
#endif /* __NETWARE__ */

    if (!opt_bootstrap)
      (void) my_delete(pidfile_name,MYF(MY_WME));	// Not needed anymore

    if (unix_sock != INVALID_SOCKET)
      unlink(mysqld_unix_port);
    exit(1);
  }
  if (!opt_noacl)
    (void) grant_init();

  if (!opt_bootstrap)
    servers_init(0);

  if (!opt_noacl)
  {
#ifdef HAVE_DLOPEN
    udf_init();
#endif
  }

  init_status_vars();
  if (opt_bootstrap) /* If running with bootstrap, do not start replication. */
    opt_skip_slave_start= 1;
  /*
    init_slave() must be called after the thread keys are created.
    Some parts of the code (e.g. SHOW STATUS LIKE 'slave_running' and other
    places) assume that active_mi != 0, so let's fail if it's 0 (out of
    memory); a message has already been printed.
  */
  if (init_slave() && !active_mi)
  {
    unireg_abort(1);
  }

  if (opt_bootstrap)
  {
    select_thread_in_use= 0;                    // Allow 'kill' to work
    bootstrap(stdin);
    unireg_abort(bootstrap_error ? 1 : 0);
  }
  if (opt_init_file)
  {
    if (read_init_file(opt_init_file))
      unireg_abort(1);
  }
  execute_ddl_log_recovery();

  create_shutdown_thread();
  create_maintenance_thread();

  if (Events::init(opt_noacl))
    unireg_abort(1);

  sql_print_information(ER(ER_STARTUP),my_progname,server_version,
                        ((unix_sock == INVALID_SOCKET) ? (char*) ""
                                                       : mysqld_unix_port),
                         mysqld_port,
                         MYSQL_COMPILATION_COMMENT);


  /* Signal threads waiting for server to be started */
  pthread_mutex_lock(&LOCK_server_started);
  mysqld_server_started= 1;
  pthread_cond_signal(&COND_server_started);
  pthread_mutex_unlock(&LOCK_server_started);

#if defined(__NT__) || defined(HAVE_SMEM)
  handle_connections_methods();
#else
#ifdef __WIN__
  if (!have_tcpip || opt_disable_networking)
  {
    sql_print_error("TCP/IP unavailable or disabled with --skip-networking; no available interfaces");
    unireg_abort(1);
  }
#endif
  handle_connections_sockets(0);
#endif /* __NT__ */

  /* (void) pthread_attr_destroy(&connection_attrib); */
  
  DBUG_PRINT("quit",("Exiting main thread"));

#ifndef __WIN__
#ifdef EXTRA_DEBUG2
  sql_print_error("Before Lock_thread_count");
#endif
  (void) pthread_mutex_lock(&LOCK_thread_count);
  DBUG_PRINT("quit", ("Got thread_count mutex"));
  select_thread_in_use=0;			// For close_connections
  (void) pthread_mutex_unlock(&LOCK_thread_count);
  (void) pthread_cond_broadcast(&COND_thread_count);
#ifdef EXTRA_DEBUG2
  sql_print_error("After lock_thread_count");
#endif
#endif /* __WIN__ */

  /* Wait until cleanup is done */
  (void) pthread_mutex_lock(&LOCK_thread_count);
  while (!ready_to_exit)
    pthread_cond_wait(&COND_thread_count,&LOCK_thread_count);
  (void) pthread_mutex_unlock(&LOCK_thread_count);

#if defined(__WIN__) && !defined(EMBEDDED_LIBRARY)
  if (Service.IsNT() && start_mode)
    Service.Stop();
  else
  {
    Service.SetShutdownEvent(0);
    if (hEventShutdown)
      CloseHandle(hEventShutdown);
  }
#endif
  clean_up(1);
  wait_for_signal_thread_to_end();
  clean_up_mutexes();
  my_end(opt_endinfo ? MY_CHECK_ERROR | MY_GIVE_INFO : 0);

  exit(0);
  return(0);					/* purecov: deadcode */
}

#endif /* EMBEDDED_LIBRARY */


/****************************************************************************
  Main and thread entry function for Win32
  (all this is needed only to run mysqld as a service on WinNT)
****************************************************************************/

#if defined(__WIN__) && !defined(EMBEDDED_LIBRARY)
int mysql_service(void *p)
{
  if (use_opt_args)
    win_main(opt_argc, opt_argv);
  else
    win_main(Service.my_argc, Service.my_argv);
  return 0;
}


/* Quote string if it contains space, else copy */

static char *add_quoted_string(char *to, const char *from, char *to_end)
{
  uint length= (uint) (to_end-to);

  if (!strchr(from, ' '))
    return strmake(to, from, length-1);
  return strxnmov(to, length-1, "\"", from, "\"", NullS);
}


/**
  Handle basic handling of services, like installation and removal.

  @param argv	   	        Pointer to argument list
  @param servicename		Internal name of service
  @param displayname		Display name of service (in taskbar ?)
  @param file_path		Path to this program
  @param startup_option	Startup option to mysqld

  @retval
    0		option handled
  @retval
    1		Could not handle option
*/

static bool
default_service_handling(char **argv,
			 const char *servicename,
			 const char *displayname,
			 const char *file_path,
			 const char *extra_opt,
			 const char *account_name)
{
  char path_and_service[FN_REFLEN+FN_REFLEN+32], *pos, *end;
  end= path_and_service + sizeof(path_and_service)-3;

  /* We have to quote filename if it contains spaces */
  pos= add_quoted_string(path_and_service, file_path, end);
  if (*extra_opt)
  {
    /* Add (possible quoted) option after file_path */
    *pos++= ' ';
    pos= add_quoted_string(pos, extra_opt, end);
  }
  /* We must have servicename last */
  *pos++= ' ';
  (void) add_quoted_string(pos, servicename, end);

  if (Service.got_service_option(argv, "install"))
  {
    Service.Install(1, servicename, displayname, path_and_service,
                    account_name);
    return 0;
  }
  if (Service.got_service_option(argv, "install-manual"))
  {
    Service.Install(0, servicename, displayname, path_and_service,
                    account_name);
    return 0;
  }
  if (Service.got_service_option(argv, "remove"))
  {
    Service.Remove(servicename);
    return 0;
  }
  return 1;
}


int main(int argc, char **argv)
{
  /*
    When several instances are running on the same machine, we
    need to have an  unique  named  hEventShudown  through the
    application PID e.g.: MySQLShutdown1890; MySQLShutdown2342
  */
  int10_to_str((int) GetCurrentProcessId(),strmov(shutdown_event_name,
                                                  "MySQLShutdown"), 10);

  /* Must be initialized early for comparison of service name */
  system_charset_info= &my_charset_utf8_general_ci;

  if (Service.GetOS())	/* true NT family */
  {
    char file_path[FN_REFLEN];
    my_path(file_path, argv[0], "");		      /* Find name in path */
    fn_format(file_path,argv[0],file_path,"",
	      MY_REPLACE_DIR | MY_UNPACK_FILENAME | MY_RESOLVE_SYMLINKS);

    if (argc == 2)
    {
      if (!default_service_handling(argv, MYSQL_SERVICENAME, MYSQL_SERVICENAME,
				   file_path, "", NULL))
	return 0;
      if (Service.IsService(argv[1]))        /* Start an optional service */
      {
	/*
	  Only add the service name to the groups read from the config file
	  if it's not "MySQL". (The default service name should be 'mysqld'
	  but we started a bad tradition by calling it MySQL from the start
	  and we are now stuck with it.
	*/
	if (my_strcasecmp(system_charset_info, argv[1],"mysql"))
	  load_default_groups[load_default_groups_sz-2]= argv[1];
        start_mode= 1;
        Service.Init(argv[1], mysql_service);
        return 0;
      }
    }
    else if (argc == 3) /* install or remove any optional service */
    {
      if (!default_service_handling(argv, argv[2], argv[2], file_path, "",
                                    NULL))
	return 0;
      if (Service.IsService(argv[2]))
      {
	/*
	  mysqld was started as
	  mysqld --defaults-file=my_path\my.ini service-name
	*/
	use_opt_args=1;
	opt_argc= 2;				// Skip service-name
	opt_argv=argv;
	start_mode= 1;
	if (my_strcasecmp(system_charset_info, argv[2],"mysql"))
	  load_default_groups[load_default_groups_sz-2]= argv[2];
	Service.Init(argv[2], mysql_service);
	return 0;
      }
    }
    else if (argc == 4 || argc == 5)
    {
      /*
        This may seem strange, because we handle --local-service while
        preserving 4.1's behavior of allowing any one other argument that is
        passed to the service on startup. (The assumption is that this is
        --defaults-file=file, but that was not enforced in 4.1, so we don't
        enforce it here.)
      */
      const char *extra_opt= NullS;
      const char *account_name = NullS;
      int index;
      for (index = 3; index < argc; index++)
      {
        if (!strcmp(argv[index], "--local-service"))
          account_name= "NT AUTHORITY\\LocalService";
        else
          extra_opt= argv[index];
      }

      if (argc == 4 || account_name)
        if (!default_service_handling(argv, argv[2], argv[2], file_path,
                                      extra_opt, account_name))
          return 0;
    }
    else if (argc == 1 && Service.IsService(MYSQL_SERVICENAME))
    {
      /* start the default service */
      start_mode= 1;
      Service.Init(MYSQL_SERVICENAME, mysql_service);
      return 0;
    }
  }
  /* Start as standalone server */
  Service.my_argc=argc;
  Service.my_argv=argv;
  mysql_service(NULL);
  return 0;
}
#endif


/**
  Execute all commands from a file. Used by the mysql_install_db script to
  create MySQL privilege tables without having to start a full MySQL server.
*/

static void bootstrap(FILE *file)
{
  DBUG_ENTER("bootstrap");

  THD *thd= new THD;
  thd->bootstrap=1;
  my_net_init(&thd->net,(st_vio*) 0);
  thd->max_client_packet_length= thd->net.max_packet;
  thd->security_ctx->master_access= ~(ulong)0;
  thd->thread_id= thd->variables.pseudo_thread_id= thread_id++;
  thread_count++;

  bootstrap_file=file;
#ifndef EMBEDDED_LIBRARY			// TODO:  Enable this
  if (pthread_create(&thd->real_id,&connection_attrib,handle_bootstrap,
		     (void*) thd))
  {
    sql_print_warning("Can't create thread to handle bootstrap");
    bootstrap_error=-1;
    DBUG_VOID_RETURN;
  }
  /* Wait for thread to die */
  (void) pthread_mutex_lock(&LOCK_thread_count);
  while (thread_count)
  {
    (void) pthread_cond_wait(&COND_thread_count,&LOCK_thread_count);
    DBUG_PRINT("quit",("One thread died (count=%u)",thread_count));
  }
  (void) pthread_mutex_unlock(&LOCK_thread_count);
#else
  thd->mysql= 0;
  handle_bootstrap((void *)thd);
#endif

  DBUG_VOID_RETURN;
}


static bool read_init_file(char *file_name)
{
  FILE *file;
  DBUG_ENTER("read_init_file");
  DBUG_PRINT("enter",("name: %s",file_name));
  if (!(file=my_fopen(file_name,O_RDONLY,MYF(MY_WME))))
    return(1);
  bootstrap(file);
  (void) my_fclose(file,MYF(MY_WME));
  return 0;
}


#ifndef EMBEDDED_LIBRARY

/*
   Simple scheduler that use the main thread to handle the request

   NOTES
     This is only used for debugging, when starting mysqld with
     --thread-handling=no-threads or --one-thread

     When we enter this function, LOCK_thread_count is hold!
*/
   
void handle_connection_in_main_thread(THD *thd)
{
  safe_mutex_assert_owner(&LOCK_thread_count);
  thread_cache_size=0;			// Safety
  threads.append(thd);
  (void) pthread_mutex_unlock(&LOCK_thread_count);
  handle_one_connection((void*) thd);
}


/*
  Scheduler that uses one thread per connection
*/

void create_thread_to_handle_connection(THD *thd)
{
  if (cached_thread_count > wake_thread)
  {
    /* Get thread from cache */
    thread_cache.append(thd);
    wake_thread++;
    pthread_cond_signal(&COND_thread_cache);
  }
  else
  {
    char error_message_buff[MYSQL_ERRMSG_SIZE];
    /* Create new thread to handle connection */
    int error;
    thread_created++;
    threads.append(thd);
    DBUG_PRINT("info",(("creating thread %lu"), thd->thread_id));
    thd->connect_utime= thd->start_utime= my_micro_time();
    if ((error=pthread_create(&thd->real_id,&connection_attrib,
                              handle_one_connection,
                              (void*) thd)))
    {
      /* purify: begin inspected */
      DBUG_PRINT("error",
                 ("Can't create thread to handle request (error %d)",
                  error));
      thread_count--;
      thd->killed= THD::KILL_CONNECTION;			// Safety
      (void) pthread_mutex_unlock(&LOCK_thread_count);
      statistic_increment(aborted_connects,&LOCK_status);
      /* Can't use my_error() since store_globals has not been called. */
      my_snprintf(error_message_buff, sizeof(error_message_buff),
                  ER(ER_CANT_CREATE_THREAD), error);
      net_send_error(thd, ER_CANT_CREATE_THREAD, error_message_buff);
      (void) pthread_mutex_lock(&LOCK_thread_count);
      close_connection(thd,0,0);
      delete thd;
      (void) pthread_mutex_unlock(&LOCK_thread_count);
      return;
      /* purecov: end */
    }
  }
  (void) pthread_mutex_unlock(&LOCK_thread_count);
  DBUG_PRINT("info",("Thread created"));
}


/**
  Create new thread to handle incoming connection.

    This function will create new thread to handle the incoming
    connection.  If there are idle cached threads one will be used.
    'thd' will be pushed into 'threads'.

    In single-threaded mode (\#define ONE_THREAD) connection will be
    handled inside this function.

  @param[in,out] thd    Thread handle of future thread.
*/

static void create_new_thread(THD *thd)
{
  DBUG_ENTER("create_new_thread");

  /* don't allow too many connections */
  if (thread_count - delayed_insert_threads >= max_connections+1 || abort_loop)
  {
    DBUG_PRINT("error",("Too many connections"));
    close_connection(thd, ER_CON_COUNT_ERROR, 1);
    delete thd;
    DBUG_VOID_RETURN;
  }
  pthread_mutex_lock(&LOCK_thread_count);
  /*
    The initialization of thread_id is done in create_embedded_thd() for
    the embedded library.
    TODO: refactor this to avoid code duplication there
  */
  thd->thread_id= thd->variables.pseudo_thread_id= thread_id++;

  /* Start a new thread to handle connection */
  thread_count++;

  if (thread_count - delayed_insert_threads > max_used_connections)
    max_used_connections= thread_count - delayed_insert_threads;

  thread_scheduler.add_connection(thd);
  DBUG_VOID_RETURN;
}
#endif /* EMBEDDED_LIBRARY */


#ifdef SIGNALS_DONT_BREAK_READ
inline void kill_broken_server()
{
  /* hack to get around signals ignored in syscalls for problem OS's */
  if (
#if !defined(__NETWARE__)
      unix_sock == INVALID_SOCKET ||
#endif
      (!opt_disable_networking && ip_sock == INVALID_SOCKET))
  {
    select_thread_in_use = 0;
    /* The following call will never return */
    kill_server(IF_NETWARE(MYSQL_KILL_SIGNAL, (void*) MYSQL_KILL_SIGNAL));
  }
}
#define MAYBE_BROKEN_SYSCALL kill_broken_server();
#else
#define MAYBE_BROKEN_SYSCALL
#endif

	/* Handle new connections and spawn new process to handle them */

#ifndef EMBEDDED_LIBRARY
pthread_handler_t handle_connections_sockets(void *arg __attribute__((unused)))
{
  my_socket sock,new_sock;
  uint error_count=0;
  uint max_used_connection= (uint) (max(ip_sock,unix_sock)+1);
  fd_set readFDs,clientFDs;
  THD *thd;
  struct sockaddr_storage cAddr;
  int ip_flags=0,socket_flags=0,flags;
  st_vio *vio_tmp;
  DBUG_ENTER("handle_connections_sockets");

  LINT_INIT(new_sock);

  (void) my_pthread_getprio(pthread_self());		// For debugging

  FD_ZERO(&clientFDs);
  if (ip_sock != INVALID_SOCKET)
  {
    FD_SET(ip_sock,&clientFDs);
#ifdef HAVE_FCNTL
    ip_flags = fcntl(ip_sock, F_GETFL, 0);
#endif
  }
#ifdef HAVE_SYS_UN_H
  FD_SET(unix_sock,&clientFDs);
#ifdef HAVE_FCNTL
  socket_flags=fcntl(unix_sock, F_GETFL, 0);
#endif
#endif

  DBUG_PRINT("general",("Waiting for connections."));
  MAYBE_BROKEN_SYSCALL;
  while (!abort_loop)
  {
    readFDs=clientFDs;
#ifdef HPUX10
    if (select(max_used_connection,(int*) &readFDs,0,0,0) < 0)
      continue;
#else
    if (select((int) max_used_connection,&readFDs,0,0,0) < 0)
    {
      if (socket_errno != SOCKET_EINTR)
      {
	if (!select_errors++ && !abort_loop)	/* purecov: inspected */
	  sql_print_error("mysqld: Got error %d from select",socket_errno); /* purecov: inspected */
      }
      MAYBE_BROKEN_SYSCALL
      continue;
    }
#endif	/* HPUX10 */
    if (abort_loop)
    {
      MAYBE_BROKEN_SYSCALL;
      break;
    }

    /* Is this a new connection request ? */
#ifdef HAVE_SYS_UN_H
    if (FD_ISSET(unix_sock,&readFDs))
    {
      sock = unix_sock;
      flags= socket_flags;
    }
    else
#endif
    {
      sock = ip_sock;
      flags= ip_flags;
    }

#if !defined(NO_FCNTL_NONBLOCK)
    if (!(test_flags & TEST_BLOCKING))
    {
#if defined(O_NONBLOCK)
      fcntl(sock, F_SETFL, flags | O_NONBLOCK);
#elif defined(O_NDELAY)
      fcntl(sock, F_SETFL, flags | O_NDELAY);
#endif
    }
#endif /* NO_FCNTL_NONBLOCK */
    for (uint retry=0; retry < MAX_ACCEPT_RETRY; retry++)
    {
      size_socket length= sizeof(struct sockaddr_storage);
      new_sock= accept(sock, (struct sockaddr *)(&cAddr),
                       &length);
#ifdef __NETWARE__ 
      // TODO: temporary fix, waiting for TCP/IP fix - DEFECT000303149
      if ((new_sock == INVALID_SOCKET) && (socket_errno == EINVAL))
      {
        kill_server(SIGTERM);
      }
#endif
      if (new_sock != INVALID_SOCKET ||
	  (socket_errno != SOCKET_EINTR && socket_errno != SOCKET_EAGAIN))
	break;
      MAYBE_BROKEN_SYSCALL;
#if !defined(NO_FCNTL_NONBLOCK)
      if (!(test_flags & TEST_BLOCKING))
      {
	if (retry == MAX_ACCEPT_RETRY - 1)
	  fcntl(sock, F_SETFL, flags);		// Try without O_NONBLOCK
      }
#endif
    }
#if !defined(NO_FCNTL_NONBLOCK)
    if (!(test_flags & TEST_BLOCKING))
      fcntl(sock, F_SETFL, flags);
#endif
    if (new_sock == INVALID_SOCKET)
    {
      if ((error_count++ & 255) == 0)		// This can happen often
	sql_perror("Error in accept");
      MAYBE_BROKEN_SYSCALL;
      if (socket_errno == SOCKET_ENFILE || socket_errno == SOCKET_EMFILE)
	sleep(1);				// Give other threads some time
      continue;
    }

#ifdef HAVE_LIBWRAP
    {
      if (sock == ip_sock)
      {
	struct request_info req;
	signal(SIGCHLD, SIG_DFL);
	request_init(&req, RQ_DAEMON, libwrapName, RQ_FILE, new_sock, NULL);
	my_fromhost(&req);
	if (!my_hosts_access(&req))
	{
	  /*
	    This may be stupid but refuse() includes an exit(0)
	    which we surely don't want...
	    clean_exit() - same stupid thing ...
	  */
	  syslog(deny_severity, "refused connect from %s",
		 my_eval_client(&req));

	  /*
	    C++ sucks (the gibberish in front just translates the supplied
	    sink function pointer in the req structure from a void (*sink)();
	    to a void(*sink)(int) if you omit the cast, the C++ compiler
	    will cry...
	  */
	  if (req.sink)
	    ((void (*)(int))req.sink)(req.fd);

	  (void) shutdown(new_sock, SHUT_RDWR);
	  (void) closesocket(new_sock);
	  continue;
	}
      }
    }
#endif /* HAVE_LIBWRAP */

    {
      size_socket dummyLen;
      struct sockaddr_storage dummy;
      dummyLen = sizeof(dummy);
      if (  getsockname(new_sock,(struct sockaddr *)&dummy, 
                  (socklen_t *)&dummyLen) < 0  )
      {
	sql_perror("Error on new connection socket");
	(void) shutdown(new_sock, SHUT_RDWR);
	(void) closesocket(new_sock);
	continue;
      }
    }

    /*
    ** Don't allow too many connections
    */

    if (!(thd= new THD))
    {
      (void) shutdown(new_sock, SHUT_RDWR);
      VOID(closesocket(new_sock));
      continue;
    }
    if (!(vio_tmp=vio_new(new_sock,
			  sock == unix_sock ? VIO_TYPE_SOCKET :
			  VIO_TYPE_TCPIP,
			  sock == unix_sock ? VIO_LOCALHOST: 0)) ||
	my_net_init(&thd->net,vio_tmp))
    {
      /*
        Only delete the temporary vio if we didn't already attach it to the
        NET object. The destructor in THD will delete any initialized net
        structure.
      */
      if (vio_tmp && thd->net.vio != vio_tmp)
        vio_delete(vio_tmp);
      else
      {
	(void) shutdown(new_sock, SHUT_RDWR);
	(void) closesocket(new_sock);
      }
      delete thd;
      continue;
    }
    if (sock == unix_sock)
      thd->security_ctx->host=(char*) my_localhost;

    create_new_thread(thd);
  }

  decrement_handler_count();
  DBUG_RETURN(0);
}


#ifdef __NT__
pthread_handler_t handle_connections_namedpipes(void *arg)
{
  HANDLE hConnectedPipe;
  BOOL fConnected;
  THD *thd;
  my_thread_init();
  DBUG_ENTER("handle_connections_namedpipes");
  (void) my_pthread_getprio(pthread_self());		// For debugging

  DBUG_PRINT("general",("Waiting for named pipe connections."));
  while (!abort_loop)
  {
    /* wait for named pipe connection */
    fConnected = ConnectNamedPipe(hPipe, NULL);
    if (abort_loop)
      break;
    if (!fConnected)
      fConnected = GetLastError() == ERROR_PIPE_CONNECTED;
    if (!fConnected)
    {
      CloseHandle(hPipe);
      if ((hPipe= CreateNamedPipe(pipe_name,
                                  PIPE_ACCESS_DUPLEX,
                                  PIPE_TYPE_BYTE |
                                  PIPE_READMODE_BYTE |
                                  PIPE_WAIT,
                                  PIPE_UNLIMITED_INSTANCES,
                                  (int) global_system_variables.
                                  net_buffer_length,
                                  (int) global_system_variables.
                                  net_buffer_length,
                                  NMPWAIT_USE_DEFAULT_WAIT,
                                  &saPipeSecurity)) ==
	  INVALID_HANDLE_VALUE)
      {
	sql_perror("Can't create new named pipe!");
	break;					// Abort
      }
    }
    hConnectedPipe = hPipe;
    /* create new pipe for new connection */
    if ((hPipe = CreateNamedPipe(pipe_name,
				 PIPE_ACCESS_DUPLEX,
				 PIPE_TYPE_BYTE |
				 PIPE_READMODE_BYTE |
				 PIPE_WAIT,
				 PIPE_UNLIMITED_INSTANCES,
				 (int) global_system_variables.net_buffer_length,
				 (int) global_system_variables.net_buffer_length,
				 NMPWAIT_USE_DEFAULT_WAIT,
				 &saPipeSecurity)) ==
	INVALID_HANDLE_VALUE)
    {
      sql_perror("Can't create new named pipe!");
      hPipe=hConnectedPipe;
      continue;					// We have to try again
    }

    if (!(thd = new THD))
    {
      DisconnectNamedPipe(hConnectedPipe);
      CloseHandle(hConnectedPipe);
      continue;
    }
    if (!(thd->net.vio = vio_new_win32pipe(hConnectedPipe)) ||
	my_net_init(&thd->net, thd->net.vio))
    {
      close_connection(thd, ER_OUT_OF_RESOURCES, 1);
      delete thd;
      continue;
    }
    /* Host is unknown */
    thd->security_ctx->host= my_strdup(my_localhost, MYF(0));
    create_new_thread(thd);
  }

  decrement_handler_count();
  DBUG_RETURN(0);
}
#endif /* __NT__ */


#ifdef HAVE_SMEM

/**
  Thread of shared memory's service.

  @param arg                              Arguments of thread
*/
pthread_handler_t handle_connections_shared_memory(void *arg)
{
  /* file-mapping object, use for create shared memory */
  HANDLE handle_connect_file_map= 0;
  char  *handle_connect_map= 0;                 // pointer on shared memory
  HANDLE event_connect_answer= 0;
  ulong smem_buffer_length= shared_memory_buffer_length + 4;
  ulong connect_number= 1;
  char *tmp= NULL;
  char *suffix_pos;
  char connect_number_char[22], *p;
  const char *errmsg= 0;
  SECURITY_ATTRIBUTES *sa_event= 0, *sa_mapping= 0;
  my_thread_init();
  DBUG_ENTER("handle_connections_shared_memorys");
  DBUG_PRINT("general",("Waiting for allocated shared memory."));

  /*
     get enough space base-name + '_' + longest suffix we might ever send
   */
  if (!(tmp= (char *)my_malloc(strlen(shared_memory_base_name) + 32L, MYF(MY_FAE))))
    goto error;

  if (my_security_attr_create(&sa_event, &errmsg,
                              GENERIC_ALL, SYNCHRONIZE | EVENT_MODIFY_STATE))
    goto error;

  if (my_security_attr_create(&sa_mapping, &errmsg,
                             GENERIC_ALL, FILE_MAP_READ | FILE_MAP_WRITE))
    goto error;

  /*
    The name of event and file-mapping events create agree next rule:
      shared_memory_base_name+unique_part
    Where:
      shared_memory_base_name is unique value for each server
      unique_part is unique value for each object (events and file-mapping)
  */
  suffix_pos= strxmov(tmp,shared_memory_base_name,"_",NullS);
  strmov(suffix_pos, "CONNECT_REQUEST");
  if ((smem_event_connect_request= CreateEvent(sa_event,
                                               FALSE, FALSE, tmp)) == 0)
  {
    errmsg= "Could not create request event";
    goto error;
  }
  strmov(suffix_pos, "CONNECT_ANSWER");
  if ((event_connect_answer= CreateEvent(sa_event, FALSE, FALSE, tmp)) == 0)
  {
    errmsg="Could not create answer event";
    goto error;
  }
  strmov(suffix_pos, "CONNECT_DATA");
  if ((handle_connect_file_map=
       CreateFileMapping(INVALID_HANDLE_VALUE, sa_mapping,
                         PAGE_READWRITE, 0, sizeof(connect_number), tmp)) == 0)
  {
    errmsg= "Could not create file mapping";
    goto error;
  }
  if ((handle_connect_map= (char *)MapViewOfFile(handle_connect_file_map,
						  FILE_MAP_WRITE,0,0,
						  sizeof(DWORD))) == 0)
  {
    errmsg= "Could not create shared memory service";
    goto error;
  }

  while (!abort_loop)
  {
    /* Wait a request from client */
    WaitForSingleObject(smem_event_connect_request,INFINITE);

    /*
       it can be after shutdown command
    */
    if (abort_loop)
      goto error;

    HANDLE handle_client_file_map= 0;
    char  *handle_client_map= 0;
    HANDLE event_client_wrote= 0;
    HANDLE event_client_read= 0;    // for transfer data server <-> client
    HANDLE event_server_wrote= 0;
    HANDLE event_server_read= 0;
    HANDLE event_conn_closed= 0;
    THD *thd= 0;

    p= int10_to_str(connect_number, connect_number_char, 10);
    /*
      The name of event and file-mapping events create agree next rule:
        shared_memory_base_name+unique_part+number_of_connection
        Where:
	  shared_memory_base_name is uniquel value for each server
	  unique_part is unique value for each object (events and file-mapping)
	  number_of_connection is connection-number between server and client
    */
    suffix_pos= strxmov(tmp,shared_memory_base_name,"_",connect_number_char,
			 "_",NullS);
    strmov(suffix_pos, "DATA");
    if ((handle_client_file_map=
         CreateFileMapping(INVALID_HANDLE_VALUE, sa_mapping,
                           PAGE_READWRITE, 0, smem_buffer_length, tmp)) == 0)
    {
      errmsg= "Could not create file mapping";
      goto errorconn;
    }
    if ((handle_client_map= (char*)MapViewOfFile(handle_client_file_map,
						  FILE_MAP_WRITE,0,0,
						  smem_buffer_length)) == 0)
    {
      errmsg= "Could not create memory map";
      goto errorconn;
    }
    strmov(suffix_pos, "CLIENT_WROTE");
    if ((event_client_wrote= CreateEvent(sa_event, FALSE, FALSE, tmp)) == 0)
    {
      errmsg= "Could not create client write event";
      goto errorconn;
    }
    strmov(suffix_pos, "CLIENT_READ");
    if ((event_client_read= CreateEvent(sa_event, FALSE, FALSE, tmp)) == 0)
    {
      errmsg= "Could not create client read event";
      goto errorconn;
    }
    strmov(suffix_pos, "SERVER_READ");
    if ((event_server_read= CreateEvent(sa_event, FALSE, FALSE, tmp)) == 0)
    {
      errmsg= "Could not create server read event";
      goto errorconn;
    }
    strmov(suffix_pos, "SERVER_WROTE");
    if ((event_server_wrote= CreateEvent(sa_event,
                                         FALSE, FALSE, tmp)) == 0)
    {
      errmsg= "Could not create server write event";
      goto errorconn;
    }
    strmov(suffix_pos, "CONNECTION_CLOSED");
    if ((event_conn_closed= CreateEvent(sa_event,
                                        TRUE, FALSE, tmp)) == 0)
    {
      errmsg= "Could not create closed connection event";
      goto errorconn;
    }
    if (abort_loop)
      goto errorconn;
    if (!(thd= new THD))
      goto errorconn;
    /* Send number of connection to client */
    int4store(handle_connect_map, connect_number);
    if (!SetEvent(event_connect_answer))
    {
      errmsg= "Could not send answer event";
      goto errorconn;
    }
    /* Set event that client should receive data */
    if (!SetEvent(event_client_read))
    {
      errmsg= "Could not set client to read mode";
      goto errorconn;
    }
    if (!(thd->net.vio= vio_new_win32shared_memory(&thd->net,
                                                   handle_client_file_map,
                                                   handle_client_map,
                                                   event_client_wrote,
                                                   event_client_read,
                                                   event_server_wrote,
                                                   event_server_read,
                                                   event_conn_closed)) ||
                        my_net_init(&thd->net, thd->net.vio))
    {
      close_connection(thd, ER_OUT_OF_RESOURCES, 1);
      errmsg= 0;
      goto errorconn;
    }
    thd->security_ctx->host= my_strdup(my_localhost, MYF(0)); /* Host is unknown */
    create_new_thread(thd);
    connect_number++;
    continue;

errorconn:
    /* Could not form connection;  Free used handlers/memort and retry */
    if (errmsg)
    {
      char buff[180];
      strxmov(buff, "Can't create shared memory connection: ", errmsg, ".",
	      NullS);
      sql_perror(buff);
    }
    if (handle_client_file_map) 
      CloseHandle(handle_client_file_map);
    if (handle_client_map)
      UnmapViewOfFile(handle_client_map);
    if (event_server_wrote)
      CloseHandle(event_server_wrote);
    if (event_server_read)
      CloseHandle(event_server_read);
    if (event_client_wrote)
      CloseHandle(event_client_wrote);
    if (event_client_read)
      CloseHandle(event_client_read);
    if (event_conn_closed)
      CloseHandle(event_conn_closed);
    delete thd;
  }

  /* End shared memory handling */
error:
  if (tmp)
    my_free(tmp, MYF(0));

  if (errmsg)
  {
    char buff[180];
    strxmov(buff, "Can't create shared memory service: ", errmsg, ".", NullS);
    sql_perror(buff);
  }
  my_security_attr_free(sa_event);
  my_security_attr_free(sa_mapping);
  if (handle_connect_map)	UnmapViewOfFile(handle_connect_map);
  if (handle_connect_file_map)	CloseHandle(handle_connect_file_map);
  if (event_connect_answer)	CloseHandle(event_connect_answer);
  if (smem_event_connect_request) CloseHandle(smem_event_connect_request);

  decrement_handler_count();
  DBUG_RETURN(0);
}
#endif /* HAVE_SMEM */
#endif /* EMBEDDED_LIBRARY */


/****************************************************************************
  Handle start options
******************************************************************************/

enum options_mysqld
{
  OPT_ISAM_LOG=256,            OPT_SKIP_NEW, 
  OPT_SKIP_GRANT,              OPT_SKIP_LOCK, 
  OPT_ENABLE_LOCK,             OPT_USE_LOCKING,
  OPT_SOCKET,                  OPT_UPDATE_LOG,
  OPT_BIN_LOG,                 OPT_SKIP_RESOLVE,
  OPT_SKIP_NETWORKING,         OPT_BIN_LOG_INDEX,
  OPT_BIND_ADDRESS,            OPT_PID_FILE,
  OPT_SKIP_PRIOR,              OPT_BIG_TABLES,
  OPT_STANDALONE,              OPT_ONE_THREAD,
  OPT_CONSOLE,                 OPT_LOW_PRIORITY_UPDATES,
  OPT_SKIP_HOST_CACHE,         OPT_SHORT_LOG_FORMAT,
  OPT_FLUSH,                   OPT_SAFE,
  OPT_BOOTSTRAP,               OPT_SKIP_SHOW_DB,
  OPT_STORAGE_ENGINE,          OPT_INIT_FILE,
  OPT_DELAY_KEY_WRITE_ALL,     OPT_SLOW_QUERY_LOG,
  OPT_DELAY_KEY_WRITE,	       OPT_CHARSETS_DIR,
  OPT_MASTER_INFO_FILE,
  OPT_MASTER_RETRY_COUNT,      OPT_LOG_TC, OPT_LOG_TC_SIZE,
  OPT_SQL_BIN_UPDATE_SAME,     OPT_REPLICATE_DO_DB,
  OPT_REPLICATE_IGNORE_DB,     OPT_LOG_SLAVE_UPDATES,
  OPT_BINLOG_DO_DB,            OPT_BINLOG_IGNORE_DB,
  OPT_BINLOG_FORMAT,
#ifndef DBUG_OFF
  OPT_BINLOG_SHOW_XID,
#endif
  OPT_BINLOG_ROWS_EVENT_MAX_SIZE, 
  OPT_WANT_CORE,               OPT_CONCURRENT_INSERT,
  OPT_MEMLOCK,                 OPT_MYISAM_RECOVER,
  OPT_REPLICATE_REWRITE_DB,    OPT_SERVER_ID,
  OPT_SKIP_SLAVE_START,        OPT_SAFE_SHOW_DB, 
  OPT_SAFEMALLOC_MEM_LIMIT,    OPT_REPLICATE_DO_TABLE,
  OPT_REPLICATE_IGNORE_TABLE,  OPT_REPLICATE_WILD_DO_TABLE,
  OPT_REPLICATE_WILD_IGNORE_TABLE, OPT_REPLICATE_SAME_SERVER_ID,
  OPT_DISCONNECT_SLAVE_EVENT_COUNT, OPT_TC_HEURISTIC_RECOVER,
  OPT_ABORT_SLAVE_EVENT_COUNT,
  OPT_LOG_BIN_TRUST_FUNCTION_CREATORS,
  OPT_ENGINE_CONDITION_PUSHDOWN, OPT_NDB_CONNECTSTRING, 
  OPT_NDB_USE_EXACT_COUNT, OPT_NDB_USE_TRANSACTIONS,
  OPT_NDB_FORCE_SEND, OPT_NDB_AUTOINCREMENT_PREFETCH_SZ,
  OPT_NDB_SHM, OPT_NDB_OPTIMIZED_NODE_SELECTION, OPT_NDB_CACHE_CHECK_TIME,
  OPT_NDB_WAIT_CONNECTED,
  OPT_NDB_CLUSTER_CONNECTION_POOL,
  OPT_NDB_MGMD, OPT_NDB_NODEID,
  OPT_NDB_DISTRIBUTION,
  OPT_NDB_INDEX_STAT_ENABLE,
  OPT_NDB_EXTRA_LOGGING,
  OPT_NDB_REPORT_THRESH_BINLOG_EPOCH_SLIP,
  OPT_NDB_REPORT_THRESH_BINLOG_MEM_USAGE,
  OPT_NDB_USE_COPYING_ALTER_TABLE,
  OPT_NDB_LOG_UPDATE_AS_WRITE, OPT_NDB_LOG_UPDATED_ONLY,
  OPT_NDB_LOG_ORIG,
  OPT_SKIP_SAFEMALLOC,
  OPT_TEMP_POOL, OPT_TX_ISOLATION, OPT_COMPLETION_TYPE,
  OPT_SKIP_STACK_TRACE, OPT_SKIP_SYMLINKS,
  OPT_MAX_BINLOG_DUMP_EVENTS, OPT_SPORADIC_BINLOG_DUMP_FAIL,
  OPT_SAFE_USER_CREATE, OPT_SQL_MODE,
  OPT_HAVE_NAMED_PIPE,
  OPT_DO_PSTACK, OPT_EVENT_SCHEDULER, OPT_REPORT_HOST,
  OPT_REPORT_USER, OPT_REPORT_PASSWORD, OPT_REPORT_PORT,
  OPT_SHOW_SLAVE_AUTH_INFO,
  OPT_SLAVE_LOAD_TMPDIR, OPT_NO_MIX_TYPE,
  OPT_RPL_RECOVERY_RANK,OPT_INIT_RPL_ROLE,
  OPT_RELAY_LOG, OPT_RELAY_LOG_INDEX, OPT_RELAY_LOG_INFO_FILE,
  OPT_SLAVE_SKIP_ERRORS, OPT_SLAVE_ALLOW_BATCHING, OPT_DES_KEY_FILE, OPT_LOCAL_INFILE,
  OPT_SSL_SSL, OPT_SSL_KEY, OPT_SSL_CERT, OPT_SSL_CA,
  OPT_SSL_CAPATH, OPT_SSL_CIPHER,
  OPT_BACK_LOG, OPT_BINLOG_CACHE_SIZE,
  OPT_CONNECT_TIMEOUT, OPT_DELAYED_INSERT_TIMEOUT,
  OPT_DELAYED_INSERT_LIMIT, OPT_DELAYED_QUEUE_SIZE,
  OPT_FLUSH_TIME, OPT_FT_MIN_WORD_LEN, OPT_FT_BOOLEAN_SYNTAX,
  OPT_FT_MAX_WORD_LEN, OPT_FT_QUERY_EXPANSION_LIMIT, OPT_FT_STOPWORD_FILE,
  OPT_INTERACTIVE_TIMEOUT, OPT_JOIN_BUFF_SIZE,
  OPT_KEY_BUFFER_SIZE, OPT_KEY_CACHE_BLOCK_SIZE,
  OPT_KEY_CACHE_DIVISION_LIMIT, OPT_KEY_CACHE_AGE_THRESHOLD,
  OPT_LONG_QUERY_TIME,
  OPT_LOWER_CASE_TABLE_NAMES, OPT_MAX_ALLOWED_PACKET,
  OPT_MAX_BINLOG_CACHE_SIZE, OPT_MAX_BINLOG_SIZE,
  OPT_MAX_CONNECTIONS, OPT_MAX_CONNECT_ERRORS,
  OPT_MAX_DELAYED_THREADS, OPT_MAX_HEP_TABLE_SIZE,
  OPT_MAX_JOIN_SIZE, OPT_MAX_PREPARED_STMT_COUNT,
  OPT_MAX_RELAY_LOG_SIZE, OPT_MAX_SORT_LENGTH,
  OPT_MAX_SEEKS_FOR_KEY, OPT_MAX_TMP_TABLES, OPT_MAX_USER_CONNECTIONS,
  OPT_MAX_LENGTH_FOR_SORT_DATA,
  OPT_MAX_WRITE_LOCK_COUNT, OPT_BULK_INSERT_BUFFER_SIZE,
  OPT_MAX_ERROR_COUNT, OPT_MULTI_RANGE_COUNT, OPT_MYISAM_DATA_POINTER_SIZE,
  OPT_MYISAM_BLOCK_SIZE, OPT_MYISAM_MAX_EXTRA_SORT_FILE_SIZE,
  OPT_MYISAM_MAX_SORT_FILE_SIZE, OPT_MYISAM_SORT_BUFFER_SIZE,
  OPT_MYISAM_USE_MMAP,
  OPT_MYISAM_STATS_METHOD,
  OPT_NET_BUFFER_LENGTH, OPT_NET_RETRY_COUNT,
  OPT_NET_READ_TIMEOUT, OPT_NET_WRITE_TIMEOUT,
  OPT_OPEN_FILES_LIMIT,
  OPT_PRELOAD_BUFFER_SIZE,
  OPT_QUERY_CACHE_LIMIT, OPT_QUERY_CACHE_MIN_RES_UNIT, OPT_QUERY_CACHE_SIZE,
  OPT_QUERY_CACHE_TYPE, OPT_QUERY_CACHE_WLOCK_INVALIDATE, OPT_RECORD_BUFFER,
  OPT_RECORD_RND_BUFFER, OPT_DIV_PRECINCREMENT, OPT_RELAY_LOG_SPACE_LIMIT,
  OPT_RELAY_LOG_PURGE,
  OPT_SLAVE_NET_TIMEOUT, OPT_SLAVE_COMPRESSED_PROTOCOL, OPT_SLOW_LAUNCH_TIME,
  OPT_SLAVE_TRANS_RETRIES, OPT_READONLY, OPT_DEBUGGING,
  OPT_SORT_BUFFER, OPT_TABLE_OPEN_CACHE, OPT_TABLE_DEF_CACHE,
  OPT_THREAD_CONCURRENCY, OPT_THREAD_CACHE_SIZE,
  OPT_TMP_TABLE_SIZE, OPT_THREAD_STACK,
  OPT_WAIT_TIMEOUT, OPT_MYISAM_REPAIR_THREADS,
  OPT_ERROR_LOG_FILE,
  OPT_DEFAULT_WEEK_FORMAT,
  OPT_RANGE_ALLOC_BLOCK_SIZE, OPT_ALLOW_SUSPICIOUS_UDFS,
  OPT_QUERY_ALLOC_BLOCK_SIZE, OPT_QUERY_PREALLOC_SIZE,
  OPT_TRANS_ALLOC_BLOCK_SIZE, OPT_TRANS_PREALLOC_SIZE,
  OPT_SYNC_FRM, OPT_SYNC_BINLOG,
  OPT_SYNC_REPLICATION,
  OPT_SYNC_REPLICATION_SLAVE_ID,
  OPT_SYNC_REPLICATION_TIMEOUT,
  OPT_ENABLE_SHARED_MEMORY,
  OPT_SHARED_MEMORY_BASE_NAME,
  OPT_OLD_PASSWORDS,
  OPT_OLD_ALTER_TABLE,
  OPT_EXPIRE_LOGS_DAYS,
  OPT_GROUP_CONCAT_MAX_LEN,
  OPT_DEFAULT_COLLATION,
  OPT_CHARACTER_SET_CLIENT_HANDSHAKE,
  OPT_CHARACTER_SET_FILESYSTEM,
  OPT_LC_TIME_NAMES,
  OPT_INIT_CONNECT,
  OPT_INIT_SLAVE,
  OPT_SECURE_AUTH,
  OPT_DATE_FORMAT,
  OPT_TIME_FORMAT,
  OPT_DATETIME_FORMAT,
  OPT_LOG_QUERIES_NOT_USING_INDEXES,
  OPT_DEFAULT_TIME_ZONE,
  OPT_SYSDATE_IS_NOW,
  OPT_OPTIMIZER_SEARCH_DEPTH,
  OPT_OPTIMIZER_PRUNE_LEVEL,
  OPT_UPDATABLE_VIEWS_WITH_LIMIT,
  OPT_SP_AUTOMATIC_PRIVILEGES,
  OPT_MAX_SP_RECURSION_DEPTH,
  OPT_AUTO_INCREMENT, OPT_AUTO_INCREMENT_OFFSET,
  OPT_ENABLE_LARGE_PAGES,
  OPT_TIMED_MUTEXES,
  OPT_OLD_STYLE_USER_LIMITS,
  OPT_LOG_SLOW_ADMIN_STATEMENTS,
  OPT_TABLE_LOCK_WAIT_TIMEOUT,
  OPT_PLUGIN_LOAD,
  OPT_PLUGIN_DIR,
  OPT_LOG_OUTPUT,
  OPT_PORT_OPEN_TIMEOUT,
  OPT_PROFILING,
  OPT_KEEP_FILES_ON_CREATE,
  OPT_GENERAL_LOG,
  OPT_SLOW_LOG,
  OPT_THREAD_HANDLING,
  OPT_INNODB_ROLLBACK_ON_TIMEOUT,
  OPT_SECURE_FILE_PRIV,
  OPT_MIN_EXAMINED_ROW_LIMIT,
  OPT_LOG_SLOW_SLAVE_STATEMENTS,
#if HAVE_POOL_OF_THREADS == 1
  OPT_POOL_OF_THREADS,
#endif
  OPT_OLD_MODE
};


#define LONG_TIMEOUT ((ulong) 3600L*24L*365L)

struct my_option my_long_options[] =
{
  {"help", '?', "Display this help and exit.", 
   (uchar**) &opt_help, (uchar**) &opt_help, 0, GET_BOOL, NO_ARG, 0, 0, 0, 0,
   0, 0},
#ifdef HAVE_REPLICATION
  {"abort-slave-event-count", OPT_ABORT_SLAVE_EVENT_COUNT,
   "Option used by mysql-test for debugging and testing of replication.",
   (uchar**) &abort_slave_event_count,  (uchar**) &abort_slave_event_count,
   0, GET_INT, REQUIRED_ARG, 0, 0, 0, 0, 0, 0},
#endif /* HAVE_REPLICATION */
  {"allow-suspicious-udfs", OPT_ALLOW_SUSPICIOUS_UDFS,
   "Allows use of UDFs consisting of only one symbol xxx() "
   "without corresponding xxx_init() or xxx_deinit(). That also means "
   "that one can load any function from any library, for example exit() "
   "from libc.so",
   (uchar**) &opt_allow_suspicious_udfs, (uchar**) &opt_allow_suspicious_udfs,
   0, GET_BOOL, NO_ARG, 0, 0, 0, 0, 0, 0},
  {"ansi", 'a', "Use ANSI SQL syntax instead of MySQL syntax. This mode will also set transaction isolation level 'serializable'.", 0, 0, 0,
   GET_NO_ARG, NO_ARG, 0, 0, 0, 0, 0, 0},
  {"auto-increment-increment", OPT_AUTO_INCREMENT,
   "Auto-increment columns are incremented by this",
   (uchar**) &global_system_variables.auto_increment_increment,
   (uchar**) &max_system_variables.auto_increment_increment, 0, GET_ULONG,
   OPT_ARG, 1, 1, 65535, 0, 1, 0 },
  {"auto-increment-offset", OPT_AUTO_INCREMENT_OFFSET,
   "Offset added to Auto-increment columns. Used when auto-increment-increment != 1",
   (uchar**) &global_system_variables.auto_increment_offset,
   (uchar**) &max_system_variables.auto_increment_offset, 0, GET_ULONG, OPT_ARG,
   1, 1, 65535, 0, 1, 0 },
  {"automatic-sp-privileges", OPT_SP_AUTOMATIC_PRIVILEGES,
   "Creating and dropping stored procedures alters ACLs. Disable with --skip-automatic-sp-privileges.",
   (uchar**) &sp_automatic_privileges, (uchar**) &sp_automatic_privileges,
   0, GET_BOOL, NO_ARG, 1, 0, 0, 0, 0, 0},
  {"basedir", 'b',
   "Path to installation directory. All paths are usually resolved relative to this.",
   (uchar**) &mysql_home_ptr, (uchar**) &mysql_home_ptr, 0, GET_STR, REQUIRED_ARG,
   0, 0, 0, 0, 0, 0},
  {"big-tables", OPT_BIG_TABLES,
   "Allow big result sets by saving all temporary sets on file (Solves most 'table full' errors).",
   0, 0, 0, GET_NO_ARG, NO_ARG, 0, 0, 0, 0, 0, 0},
  {"bind-address", OPT_BIND_ADDRESS, "IP address to bind to.",
   (uchar**) &my_bind_addr_str, (uchar**) &my_bind_addr_str, 0, GET_STR,
   REQUIRED_ARG, 0, 0, 0, 0, 0, 0},
  {"binlog_format", OPT_BINLOG_FORMAT,
   "Does not have any effect without '--log-bin'. "
   "Tell the master the form of binary logging to use: either 'row' for "
   "row-based binary logging, or 'statement' for statement-based binary "
   "logging, or 'mixed'. 'mixed' is statement-based binary logging except "
   "for those statements where only row-based is correct: those which "
   "involve user-defined functions (i.e. UDFs) or the UUID() function; for "
   "those, row-based binary logging is automatically used. "
#ifdef HAVE_NDB_BINLOG
   "If ndbcluster is enabled and binlog_format is `mixed', the format switches"
   " to 'row' and back implicitly per each query accessing a NDB table."
#endif
   ,(uchar**) &opt_binlog_format, (uchar**) &opt_binlog_format,
   0, GET_STR, REQUIRED_ARG, 0, 0, 0, 0, 0, 0},
  {"binlog-do-db", OPT_BINLOG_DO_DB,
   "Tells the master it should log updates for the specified database, and exclude all others not explicitly mentioned.",
   0, 0, 0, GET_STR, REQUIRED_ARG, 0, 0, 0, 0, 0, 0},
  {"binlog-ignore-db", OPT_BINLOG_IGNORE_DB,
   "Tells the master that updates to the given database should not be logged tothe binary log.",
   0, 0, 0, GET_STR, REQUIRED_ARG, 0, 0, 0, 0, 0, 0},
  {"binlog-row-event-max-size", OPT_BINLOG_ROWS_EVENT_MAX_SIZE,
   "The maximum size of a row-based binary log event in bytes. Rows will be "
   "grouped into events smaller than this size if possible. "
   "The value has to be a multiple of 256.",
   (uchar**) &opt_binlog_rows_event_max_size, 
   (uchar**) &opt_binlog_rows_event_max_size, 0, 
   GET_ULONG, REQUIRED_ARG, 
   /* def_value */ 1024, /* min_value */  256, /* max_value */ ULONG_MAX, 
   /* sub_size */     0, /* block_size */ 256, 
   /* app_type */ 0
  },
#ifndef DISABLE_GRANT_OPTIONS
  {"bootstrap", OPT_BOOTSTRAP, "Used by mysql installation scripts.", 0, 0, 0,
   GET_NO_ARG, NO_ARG, 0, 0, 0, 0, 0, 0},
#endif
  {"character-set-client-handshake", OPT_CHARACTER_SET_CLIENT_HANDSHAKE,
   "Don't ignore client side character set value sent during handshake.",
   (uchar**) &opt_character_set_client_handshake,
   (uchar**) &opt_character_set_client_handshake,
    0, GET_BOOL, NO_ARG, 1, 0, 0, 0, 0, 0},
  {"character-set-filesystem", OPT_CHARACTER_SET_FILESYSTEM,
   "Set the filesystem character set.",
   (uchar**) &character_set_filesystem_name,
   (uchar**) &character_set_filesystem_name,
   0, GET_STR, REQUIRED_ARG, 0, 0, 0, 0, 0, 0 },
  {"character-set-server", 'C', "Set the default character set.",
   (uchar**) &default_character_set_name, (uchar**) &default_character_set_name,
   0, GET_STR, REQUIRED_ARG, 0, 0, 0, 0, 0, 0 },
  {"character-sets-dir", OPT_CHARSETS_DIR,
   "Directory where character sets are.", (uchar**) &charsets_dir,
   (uchar**) &charsets_dir, 0, GET_STR, REQUIRED_ARG, 0, 0, 0, 0, 0, 0},
  {"chroot", 'r', "Chroot mysqld daemon during startup.",
   (uchar**) &mysqld_chroot, (uchar**) &mysqld_chroot, 0, GET_STR, REQUIRED_ARG,
   0, 0, 0, 0, 0, 0},
  {"collation-server", OPT_DEFAULT_COLLATION, "Set the default collation.",
   (uchar**) &default_collation_name, (uchar**) &default_collation_name,
   0, GET_STR, REQUIRED_ARG, 0, 0, 0, 0, 0, 0 },
  {"completion-type", OPT_COMPLETION_TYPE, "Default completion type.",
   (uchar**) &global_system_variables.completion_type,
   (uchar**) &max_system_variables.completion_type, 0, GET_ULONG,
   REQUIRED_ARG, 0, 0, 2, 0, 1, 0},
  {"concurrent-insert", OPT_CONCURRENT_INSERT,
   "Use concurrent insert with MyISAM. Disable with --concurrent-insert=0",
   (uchar**) &myisam_concurrent_insert, (uchar**) &myisam_concurrent_insert,
   0, GET_ULONG, OPT_ARG, 1, 0, 2, 0, 0, 0},
  {"console", OPT_CONSOLE, "Write error output on screen; Don't remove the console window on windows.",
   (uchar**) &opt_console, (uchar**) &opt_console, 0, GET_BOOL, NO_ARG, 0, 0, 0,
   0, 0, 0},
  {"core-file", OPT_WANT_CORE, "Write core on errors.", 0, 0, 0, GET_NO_ARG,
   NO_ARG, 0, 0, 0, 0, 0, 0},
  {"datadir", 'h', "Path to the database root.", (uchar**) &mysql_data_home,
   (uchar**) &mysql_data_home, 0, GET_STR, REQUIRED_ARG, 0, 0, 0, 0, 0, 0},
#ifndef DBUG_OFF
  {"debug", '#', "Debug log.", (uchar**) &default_dbug_option,
   (uchar**) &default_dbug_option, 0, GET_STR, OPT_ARG, 0, 0, 0, 0, 0, 0},
#endif
  {"default-character-set", 'C', "Set the default character set (deprecated option, use --character-set-server instead).",
   (uchar**) &default_character_set_name, (uchar**) &default_character_set_name,
   0, GET_STR, REQUIRED_ARG, 0, 0, 0, 0, 0, 0 },
  {"default-collation", OPT_DEFAULT_COLLATION, "Set the default collation (deprecated option, use --collation-server instead).",
   (uchar**) &default_collation_name, (uchar**) &default_collation_name,
   0, GET_STR, REQUIRED_ARG, 0, 0, 0, 0, 0, 0 },
  {"default-storage-engine", OPT_STORAGE_ENGINE,
   "Set the default storage engine (table type) for tables.",
   (uchar**)&default_storage_engine_str, (uchar**)&default_storage_engine_str,
   0, GET_STR, REQUIRED_ARG, 0, 0, 0, 0, 0, 0},
  {"default-table-type", OPT_STORAGE_ENGINE,
   "(deprecated) Use --default-storage-engine.",
   (uchar**)&default_storage_engine_str, (uchar**)&default_storage_engine_str,
   0, GET_STR, REQUIRED_ARG, 0, 0, 0, 0, 0, 0},
  {"default-time-zone", OPT_DEFAULT_TIME_ZONE, "Set the default time zone.",
   (uchar**) &default_tz_name, (uchar**) &default_tz_name,
   0, GET_STR, REQUIRED_ARG, 0, 0, 0, 0, 0, 0 },
  {"delay-key-write", OPT_DELAY_KEY_WRITE, "Type of DELAY_KEY_WRITE.",
   0,0,0, GET_STR, OPT_ARG, 0, 0, 0, 0, 0, 0},
  {"delay-key-write-for-all-tables", OPT_DELAY_KEY_WRITE_ALL,
   "Don't flush key buffers between writes for any MyISAM table (Deprecated option, use --delay-key-write=all instead).",
   0, 0, 0, GET_NO_ARG, NO_ARG, 0, 0, 0, 0, 0, 0},
#ifdef HAVE_OPENSSL
  {"des-key-file", OPT_DES_KEY_FILE,
   "Load keys for des_encrypt() and des_encrypt from given file.",
   (uchar**) &des_key_file, (uchar**) &des_key_file, 0, GET_STR, REQUIRED_ARG,
   0, 0, 0, 0, 0, 0},
#endif /* HAVE_OPENSSL */
#ifdef HAVE_REPLICATION
  {"disconnect-slave-event-count", OPT_DISCONNECT_SLAVE_EVENT_COUNT,
   "Option used by mysql-test for debugging and testing of replication.",
   (uchar**) &disconnect_slave_event_count,
   (uchar**) &disconnect_slave_event_count, 0, GET_INT, REQUIRED_ARG, 0, 0, 0,
   0, 0, 0},
#endif /* HAVE_REPLICATION */
  {"enable-locking", OPT_ENABLE_LOCK,
   "Deprecated option, use --external-locking instead.",
   (uchar**) &opt_external_locking, (uchar**) &opt_external_locking,
   0, GET_BOOL, NO_ARG, 0, 0, 0, 0, 0, 0},
#ifdef __NT__
  {"enable-named-pipe", OPT_HAVE_NAMED_PIPE, "Enable the named pipe (NT).",
   (uchar**) &opt_enable_named_pipe, (uchar**) &opt_enable_named_pipe, 0, GET_BOOL,
   NO_ARG, 0, 0, 0, 0, 0, 0},
#endif
#ifdef HAVE_STACK_TRACE_ON_SEGV
  {"enable-pstack", OPT_DO_PSTACK, "Print a symbolic stack trace on failure.",
   (uchar**) &opt_do_pstack, (uchar**) &opt_do_pstack, 0, GET_BOOL, NO_ARG, 0, 0,
   0, 0, 0, 0},
#endif /* HAVE_STACK_TRACE_ON_SEGV */
  {"engine-condition-pushdown",
   OPT_ENGINE_CONDITION_PUSHDOWN,
   "Push supported query conditions to the storage engine.",
   (uchar**) &global_system_variables.engine_condition_pushdown,
   (uchar**) &global_system_variables.engine_condition_pushdown,
   0, GET_BOOL, NO_ARG, 1, 0, 0, 0, 0, 0},
  /* See how it's handled in get_one_option() */
  {"event-scheduler", OPT_EVENT_SCHEDULER, "Enable/disable the event scheduler.",
   NULL,  NULL, 0, GET_STR, OPT_ARG, 0, 0, 0, 0, 0, 0},
  {"exit-info", 'T', "Used for debugging;  Use at your own risk!", 0, 0, 0,
   GET_LONG, OPT_ARG, 0, 0, 0, 0, 0, 0},
  {"external-locking", OPT_USE_LOCKING, "Use system (external) locking (disabled by default).  With this option enabled you can run myisamchk to test (not repair) tables while the MySQL server is running. Disable with --skip-external-locking.",
   (uchar**) &opt_external_locking, (uchar**) &opt_external_locking,
   0, GET_BOOL, NO_ARG, 0, 0, 0, 0, 0, 0},
  {"flush", OPT_FLUSH, "Flush tables to disk between SQL commands.", 0, 0, 0,
   GET_NO_ARG, NO_ARG, 0, 0, 0, 0, 0, 0},
  /* We must always support the next option to make scripts like mysqltest
     easier to do */
  {"gdb", OPT_DEBUGGING,
   "Set up signals usable for debugging",
   (uchar**) &opt_debugging, (uchar**) &opt_debugging,
   0, GET_BOOL, NO_ARG, 0, 0, 0, 0, 0, 0},
  {"general-log", OPT_GENERAL_LOG,
   "Enable|disable general log", (uchar**) &opt_log,
   (uchar**) &opt_log, 0, GET_BOOL, OPT_ARG, 0, 0, 0, 0, 0, 0},
#ifdef HAVE_LARGE_PAGES
  {"large-pages", OPT_ENABLE_LARGE_PAGES, "Enable support for large pages. \
Disable with --skip-large-pages.",
   (uchar**) &opt_large_pages, (uchar**) &opt_large_pages, 0, GET_BOOL, NO_ARG, 0, 0, 0,
   0, 0, 0},
#endif
  {"init-connect", OPT_INIT_CONNECT, "Command(s) that are executed for each new connection",
   (uchar**) &opt_init_connect, (uchar**) &opt_init_connect, 0, GET_STR_ALLOC,
   REQUIRED_ARG, 0, 0, 0, 0, 0, 0},
#ifndef DISABLE_GRANT_OPTIONS
  {"init-file", OPT_INIT_FILE, "Read SQL commands from this file at startup.",
   (uchar**) &opt_init_file, (uchar**) &opt_init_file, 0, GET_STR, REQUIRED_ARG,
   0, 0, 0, 0, 0, 0},
#endif
  {"init-rpl-role", OPT_INIT_RPL_ROLE, "Set the replication role.", 0, 0, 0,
   GET_STR, REQUIRED_ARG, 0, 0, 0, 0, 0, 0},
  {"init-slave", OPT_INIT_SLAVE, "Command(s) that are executed when a slave connects to this master",
   (uchar**) &opt_init_slave, (uchar**) &opt_init_slave, 0, GET_STR_ALLOC,
   REQUIRED_ARG, 0, 0, 0, 0, 0, 0},
  {"language", 'L',
   "Client error messages in given language. May be given as a full path.",
   (uchar**) &language_ptr, (uchar**) &language_ptr, 0, GET_STR, REQUIRED_ARG,
   0, 0, 0, 0, 0, 0},
  {"lc-time-names", OPT_LC_TIME_NAMES,
   "Set the language used for the month names and the days of the week.",
   (uchar**) &lc_time_names_name,
   (uchar**) &lc_time_names_name,
   0, GET_STR, REQUIRED_ARG, 0, 0, 0, 0, 0, 0 },
  {"local-infile", OPT_LOCAL_INFILE,
   "Enable/disable LOAD DATA LOCAL INFILE (takes values 1|0).",
   (uchar**) &opt_local_infile,
   (uchar**) &opt_local_infile, 0, GET_BOOL, OPT_ARG,
   1, 0, 0, 0, 0, 0},
  {"log", 'l', "Log connections and queries to file.", (uchar**) &opt_logname,
   (uchar**) &opt_logname, 0, GET_STR, OPT_ARG, 0, 0, 0, 0, 0, 0},
  {"log-bin", OPT_BIN_LOG,
   "Log update queries in binary format. Optional (but strongly recommended "
   "to avoid replication problems if server's hostname changes) argument "
   "should be the chosen location for the binary log files.",
   (uchar**) &opt_bin_logname, (uchar**) &opt_bin_logname, 0, GET_STR_ALLOC,
   OPT_ARG, 0, 0, 0, 0, 0, 0},
  {"log-bin-index", OPT_BIN_LOG_INDEX,
   "File that holds the names for last binary log files.",
   (uchar**) &opt_binlog_index_name, (uchar**) &opt_binlog_index_name, 0, GET_STR,
   REQUIRED_ARG, 0, 0, 0, 0, 0, 0},
#ifndef TO_BE_REMOVED_IN_5_1_OR_6_0
  /*
    In 5.0.6 we introduced the below option, then in 5.0.16 we renamed it to
    log-bin-trust-function-creators but kept also the old name for
    compatibility; the behaviour was also changed to apply only to functions
    (and triggers). In a future release this old name could be removed.
  */
  {"log-bin-trust-routine-creators", OPT_LOG_BIN_TRUST_FUNCTION_CREATORS,
   "(deprecated) Use log-bin-trust-function-creators.",
   (uchar**) &trust_function_creators, (uchar**) &trust_function_creators, 0,
   GET_BOOL, NO_ARG, 0, 0, 0, 0, 0, 0},
#endif
  /*
    This option starts with "log-bin" to emphasize that it is specific of
    binary logging.
  */
  {"log-bin-trust-function-creators", OPT_LOG_BIN_TRUST_FUNCTION_CREATORS,
   "If equal to 0 (the default), then when --log-bin is used, creation of "
   "a stored function (or trigger) is allowed only to users having the SUPER privilege "
   "and only if this stored function (trigger) may not break binary logging."
   "Note that if ALL connections to this server ALWAYS use row-based binary "
   "logging, the security issues do not exist and the binary logging cannot "
   "break, so you can safely set this to 1."
   ,(uchar**) &trust_function_creators, (uchar**) &trust_function_creators, 0,
   GET_BOOL, NO_ARG, 0, 0, 0, 0, 0, 0},
  {"log-error", OPT_ERROR_LOG_FILE, "Error log file.",
   (uchar**) &log_error_file_ptr, (uchar**) &log_error_file_ptr, 0, GET_STR,
   OPT_ARG, 0, 0, 0, 0, 0, 0},
  {"log-isam", OPT_ISAM_LOG, "Log all MyISAM changes to file.",
   (uchar**) &myisam_log_filename, (uchar**) &myisam_log_filename, 0, GET_STR,
   OPT_ARG, 0, 0, 0, 0, 0, 0},
  {"log-long-format", '0',
   "Log some extra information to update log. Please note that this option is deprecated; see --log-short-format option.", 
   0, 0, 0, GET_NO_ARG, NO_ARG, 0, 0, 0, 0, 0, 0},
#ifdef WITH_CSV_STORAGE_ENGINE
  {"log-output", OPT_LOG_OUTPUT,
   "Syntax: log-output[=value[,value...]], where \"value\" could be TABLE, "
   "FILE or NONE.",
   (uchar**) &log_output_str, (uchar**) &log_output_str, 0,
   GET_STR, OPT_ARG, 0, 0, 0, 0, 0, 0},
#endif
  {"log-queries-not-using-indexes", OPT_LOG_QUERIES_NOT_USING_INDEXES,
   "Log queries that are executed without benefit of any index to the slow log if it is open.",
   (uchar**) &opt_log_queries_not_using_indexes, (uchar**) &opt_log_queries_not_using_indexes,
   0, GET_BOOL, NO_ARG, 0, 0, 0, 0, 0, 0},
  {"log-short-format", OPT_SHORT_LOG_FORMAT,
   "Don't log extra information to update and slow-query logs.",
   (uchar**) &opt_short_log_format, (uchar**) &opt_short_log_format,
   0, GET_BOOL, NO_ARG, 0, 0, 0, 0, 0, 0},
  {"log-slave-updates", OPT_LOG_SLAVE_UPDATES,
   "Tells the slave to log the updates from the slave thread to the binary log. You will need to turn it on if you plan to daisy-chain the slaves.",
   (uchar**) &opt_log_slave_updates, (uchar**) &opt_log_slave_updates, 0, GET_BOOL,
   NO_ARG, 0, 0, 0, 0, 0, 0},
  {"log-slow-admin-statements", OPT_LOG_SLOW_ADMIN_STATEMENTS,
   "Log slow OPTIMIZE, ANALYZE, ALTER and other administrative statements to the slow log if it is open.",
   (uchar**) &opt_log_slow_admin_statements,
   (uchar**) &opt_log_slow_admin_statements,
   0, GET_BOOL, NO_ARG, 0, 0, 0, 0, 0, 0},
 {"log-slow-slave-statements", OPT_LOG_SLOW_SLAVE_STATEMENTS,
  "Log slow statements executed by slave thread to the slow log if it is open.",
  (uchar**) &opt_log_slow_slave_statements,
  (uchar**) &opt_log_slow_slave_statements,
  0, GET_BOOL, NO_ARG, 0, 0, 0, 0, 0, 0},
  {"log-slow-queries", OPT_SLOW_QUERY_LOG,
    "Log slow queries to a table or log file. Defaults logging to table mysql.slow_log or hostname-slow.log if --log-output=file is used. Must be enabled to activate other slow log options.",
   (uchar**) &opt_slow_logname, (uchar**) &opt_slow_logname, 0, GET_STR, OPT_ARG,
   0, 0, 0, 0, 0, 0},
  {"log-tc", OPT_LOG_TC,
   "Path to transaction coordinator log (used for transactions that affect "
   "more than one storage engine, when binary log is disabled)",
   (uchar**) &opt_tc_log_file, (uchar**) &opt_tc_log_file, 0, GET_STR,
   REQUIRED_ARG, 0, 0, 0, 0, 0, 0},
#ifdef HAVE_MMAP
  {"log-tc-size", OPT_LOG_TC_SIZE, "Size of transaction coordinator log.",
   (uchar**) &opt_tc_log_size, (uchar**) &opt_tc_log_size, 0, GET_ULONG,
   REQUIRED_ARG, TC_LOG_MIN_SIZE, TC_LOG_MIN_SIZE, ULONG_MAX, 0,
   TC_LOG_PAGE_SIZE, 0},
#endif
  {"log-update", OPT_UPDATE_LOG,
   "The update log is deprecated since version 5.0, is replaced by the binary \
log and this option justs turns on --log-bin instead.",
   (uchar**) &opt_update_logname, (uchar**) &opt_update_logname, 0, GET_STR,
   OPT_ARG, 0, 0, 0, 0, 0, 0},
  {"log-warnings", 'W', "Log some not critical warnings to the log file.",
   (uchar**) &global_system_variables.log_warnings,
   (uchar**) &max_system_variables.log_warnings, 0, GET_ULONG, OPT_ARG, 1, 0, 0,
   0, 0, 0},
  {"low-priority-updates", OPT_LOW_PRIORITY_UPDATES,
   "INSERT/DELETE/UPDATE has lower priority than selects.",
   (uchar**) &global_system_variables.low_priority_updates,
   (uchar**) &max_system_variables.low_priority_updates,
   0, GET_BOOL, NO_ARG, 0, 0, 0, 0, 0, 0},
  {"master-info-file", OPT_MASTER_INFO_FILE,
   "The location and name of the file that remembers the master and where the I/O replication \
thread is in the master's binlogs.",
   (uchar**) &master_info_file, (uchar**) &master_info_file, 0, GET_STR,
   REQUIRED_ARG, 0, 0, 0, 0, 0, 0},
  {"master-retry-count", OPT_MASTER_RETRY_COUNT,
   "The number of tries the slave will make to connect to the master before giving up.",
   (uchar**) &master_retry_count, (uchar**) &master_retry_count, 0, GET_ULONG,
   REQUIRED_ARG, 3600*24, 0, 0, 0, 0, 0},
#ifdef HAVE_REPLICATION
  {"max-binlog-dump-events", OPT_MAX_BINLOG_DUMP_EVENTS,
   "Option used by mysql-test for debugging and testing of replication.",
   (uchar**) &max_binlog_dump_events, (uchar**) &max_binlog_dump_events, 0,
   GET_INT, REQUIRED_ARG, 0, 0, 0, 0, 0, 0},
#endif /* HAVE_REPLICATION */
  {"memlock", OPT_MEMLOCK, "Lock mysqld in memory.", (uchar**) &locked_in_memory,
   (uchar**) &locked_in_memory, 0, GET_BOOL, NO_ARG, 0, 0, 0, 0, 0, 0},
  {"myisam-recover", OPT_MYISAM_RECOVER,
   "Syntax: myisam-recover[=option[,option...]], where option can be DEFAULT, BACKUP, FORCE or QUICK.",
   (uchar**) &myisam_recover_options_str, (uchar**) &myisam_recover_options_str, 0,
   GET_STR, OPT_ARG, 0, 0, 0, 0, 0, 0},
#ifdef WITH_NDBCLUSTER_STORAGE_ENGINE
  {"ndb-connectstring", OPT_NDB_CONNECTSTRING,
   "Connect string for ndbcluster.",
   (uchar**) &opt_ndb_connectstring,
   (uchar**) &opt_ndb_connectstring,
   0, GET_STR, REQUIRED_ARG, 0, 0, 0, 0, 0, 0},
  {"ndb-mgmd-host", OPT_NDB_MGMD,
   "Set host and port for ndb_mgmd. Syntax: hostname[:port]",
   (uchar**) &opt_ndb_mgmd,
   (uchar**) &opt_ndb_mgmd,
   0, GET_STR, REQUIRED_ARG, 0, 0, 0, 0, 0, 0},
  {"ndb-nodeid", OPT_NDB_NODEID,
   "Nodeid for this mysqlserver in the cluster.",
   (uchar**) &opt_ndb_nodeid,
   (uchar**) &opt_ndb_nodeid,
   0, GET_INT, REQUIRED_ARG, 0, 0, 0, 0, 0, 0},
  {"ndb-autoincrement-prefetch-sz", OPT_NDB_AUTOINCREMENT_PREFETCH_SZ,
   "Specify number of autoincrement values that are prefetched.",
   (uchar**) &global_system_variables.ndb_autoincrement_prefetch_sz,
   (uchar**) &max_system_variables.ndb_autoincrement_prefetch_sz,
   0, GET_ULONG, REQUIRED_ARG, 1, 1, 256, 0, 0, 0},
  {"ndb-force-send", OPT_NDB_FORCE_SEND,
   "Force send of buffers to ndb immediately without waiting for "
   "other threads.",
   (uchar**) &global_system_variables.ndb_force_send,
   (uchar**) &global_system_variables.ndb_force_send,
   0, GET_BOOL, OPT_ARG, 1, 0, 0, 0, 0, 0},
  {"ndb_force_send", OPT_NDB_FORCE_SEND,
   "same as --ndb-force-send.",
   (uchar**) &global_system_variables.ndb_force_send,
   (uchar**) &global_system_variables.ndb_force_send,
   0, GET_BOOL, OPT_ARG, 1, 0, 0, 0, 0, 0},
  {"ndb-extra-logging", OPT_NDB_EXTRA_LOGGING,
   "Turn on more logging in the error log.",
   (uchar**) &ndb_extra_logging,
   (uchar**) &ndb_extra_logging,
   0, GET_INT, OPT_ARG, 0, 0, 0, 0, 0, 0},
#ifdef HAVE_NDB_BINLOG
  {"ndb-report-thresh-binlog-epoch-slip", OPT_NDB_REPORT_THRESH_BINLOG_EPOCH_SLIP,
   "Threshold on number of epochs to be behind before reporting binlog status. "
   "E.g. 3 means that if the difference between what epoch has been received "
   "from the storage nodes and what has been applied to the binlog is 3 or more, "
   "a status message will be sent to the cluster log.",
   (uchar**) &ndb_report_thresh_binlog_epoch_slip,
   (uchar**) &ndb_report_thresh_binlog_epoch_slip,
   0, GET_ULONG, REQUIRED_ARG, 3, 0, 256, 0, 0, 0},
  {"ndb-report-thresh-binlog-mem-usage", OPT_NDB_REPORT_THRESH_BINLOG_MEM_USAGE,
   "Threshold on percentage of free memory before reporting binlog status. E.g. "
   "10 means that if amount of available memory for receiving binlog data from "
   "the storage nodes goes below 10%, "
   "a status message will be sent to the cluster log.",
   (uchar**) &ndb_report_thresh_binlog_mem_usage,
   (uchar**) &ndb_report_thresh_binlog_mem_usage,
   0, GET_ULONG, REQUIRED_ARG, 10, 0, 100, 0, 0, 0},
  {"ndb-log-update-as-write", OPT_NDB_LOG_UPDATE_AS_WRITE,
   "For efficiency log only after image as a write event."
   "Ignore before image.  This may cause compatability problems if"
   "replicating to other storage engines than ndbcluster",
   (uchar**) &opt_ndb_log_update_as_write,
   (uchar**) &opt_ndb_log_update_as_write,
   0, GET_BOOL, OPT_ARG, 1, 0, 0, 0, 0, 0},
  {"ndb-log-updated-only", OPT_NDB_LOG_UPDATED_ONLY,
   "For efficiency log only updated columns. Columns are considered "
   "as \"updated\" even if they are updated with the same value. "
   "This may cause compatability problems if"
   "replicating to other storage engines than ndbcluster",
   (uchar**) &opt_ndb_log_updated_only,
   (uchar**) &opt_ndb_log_updated_only,
   0, GET_BOOL, OPT_ARG, 1, 0, 0, 0, 0, 0},
  {"ndb-log-orig", OPT_NDB_LOG_ORIG,
   "Log originating server id and epoch in ndb_binlog_index.  Each epoch may in this case have "
   "multiple rows in ndb_binlog_index, one for each originating epoch.",
   (uchar**) &opt_ndb_log_orig,
   (uchar**) &opt_ndb_log_orig,
   0, GET_BOOL, OPT_ARG, 0, 0, 0, 0, 0, 0},
#endif
  {"ndb-use-exact-count", OPT_NDB_USE_EXACT_COUNT,
   "Use exact records count during query planning and for fast "
   "select count(*), disable for faster queries.",
   (uchar**) &global_system_variables.ndb_use_exact_count,
   (uchar**) &global_system_variables.ndb_use_exact_count,
   0, GET_BOOL, OPT_ARG, 1, 0, 0, 0, 0, 0},
  {"ndb_use_exact_count", OPT_NDB_USE_EXACT_COUNT,
   "same as --ndb-use-exact-count.",
   (uchar**) &global_system_variables.ndb_use_exact_count,
   (uchar**) &global_system_variables.ndb_use_exact_count,
   0, GET_BOOL, OPT_ARG, 1, 0, 0, 0, 0, 0},
  {"ndb-use-transactions", OPT_NDB_USE_TRANSACTIONS,
   "Use transactions for large inserts, if enabled then large "
   "inserts will be split into several smaller transactions",
   (uchar**) &global_system_variables.ndb_use_transactions,
   (uchar**) &global_system_variables.ndb_use_transactions,
   0, GET_BOOL, OPT_ARG, 1, 0, 0, 0, 0, 0},
  {"ndb_use_transactions", OPT_NDB_USE_TRANSACTIONS,
   "same as --ndb-use-transactions.",
   (uchar**) &global_system_variables.ndb_use_transactions,
   (uchar**) &global_system_variables.ndb_use_transactions,
   0, GET_BOOL, OPT_ARG, 1, 0, 0, 0, 0, 0},
  {"ndb-shm", OPT_NDB_SHM,
   "Use shared memory connections when available.",
   (uchar**) &opt_ndb_shm,
   (uchar**) &opt_ndb_shm,
   0, GET_BOOL, OPT_ARG, OPT_NDB_SHM_DEFAULT, 0, 0, 0, 0, 0},
  {"ndb-optimized-node-selection", OPT_NDB_OPTIMIZED_NODE_SELECTION,
   "Select nodes for transactions in a more optimal way.",
   (uchar**) &opt_ndb_optimized_node_selection,
   (uchar**) &opt_ndb_optimized_node_selection,
   0, GET_BOOL, OPT_ARG, 1, 0, 0, 0, 0, 0},
  { "ndb-cache-check-time", OPT_NDB_CACHE_CHECK_TIME,
    "A dedicated thread is created to, at the given millisecons interval, invalidate the query cache if another MySQL server in the cluster has changed the data in the database.",
    (uchar**) &opt_ndb_cache_check_time, (uchar**) &opt_ndb_cache_check_time, 0, GET_ULONG, REQUIRED_ARG,
    0, 0, LONG_TIMEOUT, 0, 1, 0},
  {"ndb-index-stat-enable", OPT_NDB_INDEX_STAT_ENABLE,
   "Use ndb index statistics in query optimization.",
   (uchar**) &global_system_variables.ndb_index_stat_enable,
   (uchar**) &max_system_variables.ndb_index_stat_enable,
   0, GET_BOOL, OPT_ARG, 0, 0, 1, 0, 0, 0},
  {"ndb-use-copying-alter-table",
   OPT_NDB_USE_COPYING_ALTER_TABLE,
   "Force ndbcluster to always copy tables at alter table (should only be used if on-line alter table fails).",
   (uchar**) &global_system_variables.ndb_use_copying_alter_table,
   (uchar**) &global_system_variables.ndb_use_copying_alter_table,
   0, GET_BOOL, NO_ARG, 0, 0, 0, 0, 0, 0},  
  { "ndb-wait-connected", OPT_NDB_WAIT_CONNECTED,
    "Time (in seconds) for mysqld to wait for connection to cluster management and data nodes.",
    (uchar**) &opt_ndb_wait_connected, (uchar**) &opt_ndb_wait_connected,
    0, GET_ULONG, REQUIRED_ARG, 0, 0, LONG_TIMEOUT, 0, 0, 0},
  { "ndb-cluster-connection-pool", OPT_NDB_CLUSTER_CONNECTION_POOL,
    "Pool of cluster connections to cluster to be used by mysql server.",
    (uchar**) &opt_ndb_cluster_connection_pool,
    (uchar**) &opt_ndb_cluster_connection_pool,
    0, GET_ULONG, REQUIRED_ARG, 1, 1, 63, 0, 0, 0},
#endif
  {"new", 'n', "Use very new possible 'unsafe' functions.",
   (uchar**) &global_system_variables.new_mode,
   (uchar**) &max_system_variables.new_mode,
   0, GET_BOOL, NO_ARG, 0, 0, 0, 0, 0, 0},
#ifdef NOT_YET
  {"no-mix-table-types", OPT_NO_MIX_TYPE, "Don't allow commands with uses two different table types.",
   (uchar**) &opt_no_mix_types, (uchar**) &opt_no_mix_types, 0, GET_BOOL, NO_ARG,
   0, 0, 0, 0, 0, 0},
#endif
  {"old-alter-table", OPT_OLD_ALTER_TABLE,
   "Use old, non-optimized alter table.",
   (uchar**) &global_system_variables.old_alter_table,
   (uchar**) &max_system_variables.old_alter_table, 0, GET_BOOL, NO_ARG,
   0, 0, 0, 0, 0, 0},
  {"old-passwords", OPT_OLD_PASSWORDS, "Use old password encryption method (needed for 4.0 and older clients).",
   (uchar**) &global_system_variables.old_passwords,
   (uchar**) &max_system_variables.old_passwords, 0, GET_BOOL, NO_ARG,
   0, 0, 0, 0, 0, 0},
  {"one-thread", OPT_ONE_THREAD,
   "(deprecated): Only use one thread (for debugging under Linux). Use thread-handling=no-threads instead",
   0, 0, 0, GET_NO_ARG, NO_ARG, 0, 0, 0, 0, 0, 0},
#if HAVE_POOL_OF_THREADS == 1
  {"pool-of-threads", OPT_POOL_OF_THREADS,
   "Use pool of threads during testing. NOTE: Use thread-handling=pool-of-threads instead",
   0, 0, 0, GET_NO_ARG, NO_ARG, 0, 0, 0, 0, 0, 0},
#endif
  {"old-style-user-limits", OPT_OLD_STYLE_USER_LIMITS,
   "Enable old-style user limits (before 5.0.3 user resources were counted per each user+host vs. per account)",
   (uchar**) &opt_old_style_user_limits, (uchar**) &opt_old_style_user_limits,
   0, GET_BOOL, NO_ARG, 0, 0, 0, 0, 0, 0},
  {"pid-file", OPT_PID_FILE, "Pid file used by safe_mysqld.",
   (uchar**) &pidfile_name_ptr, (uchar**) &pidfile_name_ptr, 0, GET_STR,
   REQUIRED_ARG, 0, 0, 0, 0, 0, 0},
  {"port", 'P', "Port number to use for connection or 0 for default to, in "
   "order of preference, my.cnf, $MYSQL_TCP_PORT, "
#if MYSQL_PORT_DEFAULT == 0
   "/etc/services, "
#endif
   "built-in default (" STRINGIFY_ARG(MYSQL_PORT) ").",
   (uchar**) &mysqld_port,
   (uchar**) &mysqld_port, 0, GET_UINT, REQUIRED_ARG, 0, 0, 0, 0, 0, 0},
  {"port-open-timeout", OPT_PORT_OPEN_TIMEOUT,
   "Maximum time in seconds to wait for the port to become free. "
   "(Default: no wait)", (uchar**) &mysqld_port_timeout,
   (uchar**) &mysqld_port_timeout, 0, GET_UINT, REQUIRED_ARG, 0, 0, 0, 0, 0, 0},
#if defined(ENABLED_PROFILING)
  {"profiling_history_size", OPT_PROFILING, "Limit of query profiling memory",
   (uchar**) &global_system_variables.profiling_history_size,
   (uchar**) &max_system_variables.profiling_history_size,
   0, GET_ULONG, REQUIRED_ARG, 15, 0, 100, 0, 0, 0},
#endif
  {"relay-log", OPT_RELAY_LOG,
   "The location and name to use for relay logs.",
   (uchar**) &opt_relay_logname, (uchar**) &opt_relay_logname, 0,
   GET_STR_ALLOC, REQUIRED_ARG, 0, 0, 0, 0, 0, 0},
  {"relay-log-index", OPT_RELAY_LOG_INDEX,
   "The location and name to use for the file that keeps a list of the last \
relay logs.",
   (uchar**) &opt_relaylog_index_name, (uchar**) &opt_relaylog_index_name, 0,
   GET_STR, REQUIRED_ARG, 0, 0, 0, 0, 0, 0},
  {"relay-log-info-file", OPT_RELAY_LOG_INFO_FILE,
   "The location and name of the file that remembers where the SQL replication \
thread is in the relay logs.",
   (uchar**) &relay_log_info_file, (uchar**) &relay_log_info_file, 0, GET_STR,
   REQUIRED_ARG, 0, 0, 0, 0, 0, 0},
  {"replicate-do-db", OPT_REPLICATE_DO_DB,
   "Tells the slave thread to restrict replication to the specified database. To specify more than one database, use the directive multiple times, once for each database. Note that this will only work if you do not use cross-database queries such as UPDATE some_db.some_table SET foo='bar' while having selected a different or no database. If you need cross database updates to work, make sure you have 3.23.28 or later, and use replicate-wild-do-table=db_name.%.",
   0, 0, 0, GET_STR, REQUIRED_ARG, 0, 0, 0, 0, 0, 0},
  {"replicate-do-table", OPT_REPLICATE_DO_TABLE,
   "Tells the slave thread to restrict replication to the specified table. To specify more than one table, use the directive multiple times, once for each table. This will work for cross-database updates, in contrast to replicate-do-db.",
   0, 0, 0, GET_STR, REQUIRED_ARG, 0, 0, 0, 0, 0, 0},
  {"replicate-ignore-db", OPT_REPLICATE_IGNORE_DB,
   "Tells the slave thread to not replicate to the specified database. To specify more than one database to ignore, use the directive multiple times, once for each database. This option will not work if you use cross database updates. If you need cross database updates to work, make sure you have 3.23.28 or later, and use replicate-wild-ignore-table=db_name.%. ",
   0, 0, 0, GET_STR, REQUIRED_ARG, 0, 0, 0, 0, 0, 0},
  {"replicate-ignore-table", OPT_REPLICATE_IGNORE_TABLE,
   "Tells the slave thread to not replicate to the specified table. To specify more than one table to ignore, use the directive multiple times, once for each table. This will work for cross-datbase updates, in contrast to replicate-ignore-db.",
   0, 0, 0, GET_STR, REQUIRED_ARG, 0, 0, 0, 0, 0, 0},
  {"replicate-rewrite-db", OPT_REPLICATE_REWRITE_DB,
   "Updates to a database with a different name than the original. Example: replicate-rewrite-db=master_db_name->slave_db_name.",
   0, 0, 0, GET_STR, REQUIRED_ARG, 0, 0, 0, 0, 0, 0},
#ifdef HAVE_REPLICATION
  {"replicate-same-server-id", OPT_REPLICATE_SAME_SERVER_ID,
   "In replication, if set to 1, do not skip events having our server id. \
Default value is 0 (to break infinite loops in circular replication). \
Can't be set to 1 if --log-slave-updates is used.",
   (uchar**) &replicate_same_server_id,
   (uchar**) &replicate_same_server_id,
   0, GET_BOOL, NO_ARG, 0, 0, 0, 0, 0, 0},
#endif
  {"replicate-wild-do-table", OPT_REPLICATE_WILD_DO_TABLE,
   "Tells the slave thread to restrict replication to the tables that match the specified wildcard pattern. To specify more than one table, use the directive multiple times, once for each table. This will work for cross-database updates. Example: replicate-wild-do-table=foo%.bar% will replicate only updates to tables in all databases that start with foo and whose table names start with bar.",
   0, 0, 0, GET_STR, REQUIRED_ARG, 0, 0, 0, 0, 0, 0},
  {"replicate-wild-ignore-table", OPT_REPLICATE_WILD_IGNORE_TABLE,
   "Tells the slave thread to not replicate to the tables that match the given wildcard pattern. To specify more than one table to ignore, use the directive multiple times, once for each table. This will work for cross-database updates. Example: replicate-wild-ignore-table=foo%.bar% will not do updates to tables in databases that start with foo and whose table names start with bar.",
   0, 0, 0, GET_STR, REQUIRED_ARG, 0, 0, 0, 0, 0, 0},
  // In replication, we may need to tell the other servers how to connect
  {"report-host", OPT_REPORT_HOST,
   "Hostname or IP of the slave to be reported to to the master during slave registration. Will appear in the output of SHOW SLAVE HOSTS. Leave unset if you do not want the slave to register itself with the master. Note that it is not sufficient for the master to simply read the IP of the slave off the socket once the slave connects. Due to NAT and other routing issues, that IP may not be valid for connecting to the slave from the master or other hosts.",
   (uchar**) &report_host, (uchar**) &report_host, 0, GET_STR, REQUIRED_ARG, 0, 0,
   0, 0, 0, 0},
  {"report-password", OPT_REPORT_PASSWORD, "Undocumented.",
   (uchar**) &report_password, (uchar**) &report_password, 0, GET_STR,
   REQUIRED_ARG, 0, 0, 0, 0, 0, 0},
  {"report-port", OPT_REPORT_PORT,
   "Port for connecting to slave reported to the master during slave registration. Set it only if the slave is listening on a non-default port or if you have a special tunnel from the master or other clients to the slave. If not sure, leave this option unset.",
   (uchar**) &report_port, (uchar**) &report_port, 0, GET_UINT, REQUIRED_ARG,
   MYSQL_PORT, 0, 0, 0, 0, 0},
  {"report-user", OPT_REPORT_USER, "Undocumented.", (uchar**) &report_user,
   (uchar**) &report_user, 0, GET_STR, REQUIRED_ARG, 0, 0, 0, 0, 0, 0},
  {"rpl-recovery-rank", OPT_RPL_RECOVERY_RANK, "Undocumented.",
   (uchar**) &rpl_recovery_rank, (uchar**) &rpl_recovery_rank, 0, GET_ULONG,
   REQUIRED_ARG, 0, 0, 0, 0, 0, 0},
  {"safe-mode", OPT_SAFE, "Skip some optimize stages (for testing).",
   0, 0, 0, GET_NO_ARG, NO_ARG, 0, 0, 0, 0, 0, 0},
#ifndef TO_BE_DELETED
  {"safe-show-database", OPT_SAFE_SHOW_DB,
   "Deprecated option; use GRANT SHOW DATABASES instead...",
   0, 0, 0, GET_NO_ARG, NO_ARG, 0, 0, 0, 0, 0, 0},
#endif
  {"safe-user-create", OPT_SAFE_USER_CREATE,
   "Don't allow new user creation by the user who has no write privileges to the mysql.user table.",
   (uchar**) &opt_safe_user_create, (uchar**) &opt_safe_user_create, 0, GET_BOOL,
   NO_ARG, 0, 0, 0, 0, 0, 0},
  {"safemalloc-mem-limit", OPT_SAFEMALLOC_MEM_LIMIT,
   "Simulate memory shortage when compiled with the --with-debug=full option.",
   0, 0, 0, GET_ULL, REQUIRED_ARG, 0, 0, 0, 0, 0, 0},
  {"secure-auth", OPT_SECURE_AUTH, "Disallow authentication for accounts that have old (pre-4.1) passwords.",
   (uchar**) &opt_secure_auth, (uchar**) &opt_secure_auth, 0, GET_BOOL, NO_ARG,
   my_bool(0), 0, 0, 0, 0, 0},
  {"secure-file-priv", OPT_SECURE_FILE_PRIV,
   "Limit LOAD DATA, SELECT ... OUTFILE, and LOAD_FILE() to files within specified directory",
   (uchar**) &opt_secure_file_priv, (uchar**) &opt_secure_file_priv, 0,
   GET_STR_ALLOC, REQUIRED_ARG, 0, 0, 0, 0, 0, 0},
  {"server-id",	OPT_SERVER_ID,
   "Uniquely identifies the server instance in the community of replication partners.",
   (uchar**) &server_id, (uchar**) &server_id, 0, GET_ULONG, REQUIRED_ARG, 0, 0, 0,
   0, 0, 0},
  {"set-variable", 'O',
   "Change the value of a variable. Please note that this option is deprecated;you can set variables directly with --variable-name=value.",
   0, 0, 0, GET_STR, REQUIRED_ARG, 0, 0, 0, 0, 0, 0},
#ifdef HAVE_SMEM
  {"shared-memory", OPT_ENABLE_SHARED_MEMORY,
   "Enable the shared memory.",(uchar**) &opt_enable_shared_memory, (uchar**) &opt_enable_shared_memory,
   0, GET_BOOL, NO_ARG, 0, 0, 0, 0, 0, 0},
#endif
#ifdef HAVE_SMEM
  {"shared-memory-base-name",OPT_SHARED_MEMORY_BASE_NAME,
   "Base name of shared memory.", (uchar**) &shared_memory_base_name, (uchar**) &shared_memory_base_name,
   0, GET_STR, REQUIRED_ARG, 0, 0, 0, 0, 0, 0},
#endif
  {"show-slave-auth-info", OPT_SHOW_SLAVE_AUTH_INFO,
   "Show user and password in SHOW SLAVE HOSTS on this master",
   (uchar**) &opt_show_slave_auth_info, (uchar**) &opt_show_slave_auth_info, 0,
   GET_BOOL, NO_ARG, 0, 0, 0, 0, 0, 0},
#ifndef DISABLE_GRANT_OPTIONS
  {"skip-grant-tables", OPT_SKIP_GRANT,
   "Start without grant tables. This gives all users FULL ACCESS to all tables!",
   (uchar**) &opt_noacl, (uchar**) &opt_noacl, 0, GET_BOOL, NO_ARG, 0, 0, 0, 0, 0,
   0},
#endif
  {"skip-host-cache", OPT_SKIP_HOST_CACHE, "Don't cache host names.", 0, 0, 0,
   GET_NO_ARG, NO_ARG, 0, 0, 0, 0, 0, 0},
  {"skip-locking", OPT_SKIP_LOCK,
   "Deprecated option, use --skip-external-locking instead.",
   0, 0, 0, GET_NO_ARG, NO_ARG, 0, 0, 0, 0, 0, 0},
  {"skip-name-resolve", OPT_SKIP_RESOLVE,
   "Don't resolve hostnames. All hostnames are IP's or 'localhost'.",
   0, 0, 0, GET_NO_ARG, NO_ARG, 0, 0, 0, 0, 0, 0},
  {"skip-networking", OPT_SKIP_NETWORKING,
   "Don't allow connection with TCP/IP.", 0, 0, 0, GET_NO_ARG, NO_ARG, 0, 0, 0,
   0, 0, 0},
  {"skip-new", OPT_SKIP_NEW, "Don't use new, possible wrong routines.",
   0, 0, 0, GET_NO_ARG, NO_ARG, 0, 0, 0, 0, 0, 0},
#ifndef DBUG_OFF
#ifdef SAFEMALLOC
  {"skip-safemalloc", OPT_SKIP_SAFEMALLOC,
   "Don't use the memory allocation checking.", 0, 0, 0, GET_NO_ARG, NO_ARG,
   0, 0, 0, 0, 0, 0},
#endif
#endif
  {"skip-show-database", OPT_SKIP_SHOW_DB,
   "Don't allow 'SHOW DATABASE' commands.", 0, 0, 0, GET_NO_ARG, NO_ARG, 0, 0,
   0, 0, 0, 0},
  {"skip-slave-start", OPT_SKIP_SLAVE_START,
   "If set, slave is not autostarted.", (uchar**) &opt_skip_slave_start,
   (uchar**) &opt_skip_slave_start, 0, GET_BOOL, NO_ARG, 0, 0, 0, 0, 0, 0},
  {"skip-stack-trace", OPT_SKIP_STACK_TRACE,
   "Don't print a stack trace on failure.", 0, 0, 0, GET_NO_ARG, NO_ARG, 0, 0,
   0, 0, 0, 0},
  {"skip-symlink", OPT_SKIP_SYMLINKS, "Don't allow symlinking of tables. Deprecated option.  Use --skip-symbolic-links instead.",
   0, 0, 0, GET_NO_ARG, NO_ARG, 0, 0, 0, 0, 0, 0},
  {"skip-thread-priority", OPT_SKIP_PRIOR,
   "Don't give threads different priorities.", 0, 0, 0, GET_NO_ARG, NO_ARG,
   DEFAULT_SKIP_THREAD_PRIORITY, 0, 0, 0, 0, 0},
#ifdef HAVE_REPLICATION
  {"slave-load-tmpdir", OPT_SLAVE_LOAD_TMPDIR,
   "The location where the slave should put its temporary files when \
replicating a LOAD DATA INFILE command.",
   (uchar**) &slave_load_tmpdir, (uchar**) &slave_load_tmpdir, 0, GET_STR_ALLOC,
   REQUIRED_ARG, 0, 0, 0, 0, 0, 0},
  {"slave-skip-errors", OPT_SLAVE_SKIP_ERRORS,
   "Tells the slave thread to continue replication when a query returns an error from the provided list.",
   0, 0, 0, GET_STR, REQUIRED_ARG, 0, 0, 0, 0, 0, 0},
#endif
  {"slow-query-log", OPT_SLOW_LOG,
   "Enable|disable slow query log", (uchar**) &opt_slow_log,
   (uchar**) &opt_slow_log, 0, GET_BOOL, OPT_ARG, 0, 0, 0, 0, 0, 0},
  {"socket", OPT_SOCKET, "Socket file to use for connection.",
   (uchar**) &mysqld_unix_port, (uchar**) &mysqld_unix_port, 0, GET_STR,
   REQUIRED_ARG, 0, 0, 0, 0, 0, 0},
#ifdef HAVE_REPLICATION
  {"sporadic-binlog-dump-fail", OPT_SPORADIC_BINLOG_DUMP_FAIL,
   "Option used by mysql-test for debugging and testing of replication.",
   (uchar**) &opt_sporadic_binlog_dump_fail,
   (uchar**) &opt_sporadic_binlog_dump_fail, 0, GET_BOOL, NO_ARG, 0, 0, 0, 0, 0,
   0},
#endif /* HAVE_REPLICATION */
  {"sql-bin-update-same", OPT_SQL_BIN_UPDATE_SAME,
   "The update log is deprecated since version 5.0, is replaced by the binary \
log and this option does nothing anymore.",
   0, 0, 0, GET_DISABLED, NO_ARG, 0, 0, 0, 0, 0, 0},
  {"sql-mode", OPT_SQL_MODE,
   "Syntax: sql-mode=option[,option[,option...]] where option can be one of: REAL_AS_FLOAT, PIPES_AS_CONCAT, ANSI_QUOTES, IGNORE_SPACE, ONLY_FULL_GROUP_BY, NO_UNSIGNED_SUBTRACTION.",
   (uchar**) &sql_mode_str, (uchar**) &sql_mode_str, 0, GET_STR, REQUIRED_ARG, 0,
   0, 0, 0, 0, 0},
#ifdef HAVE_OPENSSL
#include "sslopt-longopts.h"
#endif
#ifdef __WIN__
  {"standalone", OPT_STANDALONE,
  "Dummy option to start as a standalone program (NT).", 0, 0, 0, GET_NO_ARG,
   NO_ARG, 0, 0, 0, 0, 0, 0},
#endif
  {"symbolic-links", 's', "Enable symbolic link support.",
   (uchar**) &my_use_symdir, (uchar**) &my_use_symdir, 0, GET_BOOL, NO_ARG,
   /*
     The system call realpath() produces warnings under valgrind and
     purify. These are not suppressed: instead we disable symlinks
     option if compiled with valgrind support.
   */
   IF_PURIFY(0,1), 0, 0, 0, 0, 0},
  {"sysdate-is-now", OPT_SYSDATE_IS_NOW,
   "Non-default option to alias SYSDATE() to NOW() to make it safe-replicable. Since 5.0, SYSDATE() returns a `dynamic' value different for different invocations, even within the same statement.",
   (uchar**) &global_system_variables.sysdate_is_now,
   0, 0, GET_BOOL, NO_ARG, 0, 0, 1, 0, 1, 0},
  {"tc-heuristic-recover", OPT_TC_HEURISTIC_RECOVER,
   "Decision to use in heuristic recover process. Possible values are COMMIT or ROLLBACK.",
   (uchar**) &opt_tc_heuristic_recover, (uchar**) &opt_tc_heuristic_recover,
   0, GET_STR, REQUIRED_ARG, 0, 0, 0, 0, 0, 0},
  {"temp-pool", OPT_TEMP_POOL,
   "Using this option will cause most temporary files created to use a small set of names, rather than a unique name for each new file.",
   (uchar**) &use_temp_pool, (uchar**) &use_temp_pool, 0, GET_BOOL, NO_ARG, 1,
   0, 0, 0, 0, 0},
  {"timed_mutexes", OPT_TIMED_MUTEXES,
   "Specify whether to time mutexes (only InnoDB mutexes are currently supported)",
   (uchar**) &timed_mutexes, (uchar**) &timed_mutexes, 0, GET_BOOL, NO_ARG, 0, 
    0, 0, 0, 0, 0},
  {"tmpdir", 't',
   "Path for temporary files. Several paths may be specified, separated by a "
#if defined(__WIN__) || defined(__NETWARE__)
   "semicolon (;)"
#else
   "colon (:)"
#endif
   ", in this case they are used in a round-robin fashion.",
   (uchar**) &opt_mysql_tmpdir,
   (uchar**) &opt_mysql_tmpdir, 0, GET_STR, REQUIRED_ARG, 0, 0, 0, 0, 0, 0},
  {"transaction-isolation", OPT_TX_ISOLATION,
   "Default transaction isolation level.", 0, 0, 0, GET_STR, REQUIRED_ARG, 0,
   0, 0, 0, 0, 0},
  {"use-symbolic-links", 's', "Enable symbolic link support. Deprecated option; use --symbolic-links instead.",
   (uchar**) &my_use_symdir, (uchar**) &my_use_symdir, 0, GET_BOOL, NO_ARG,
   IF_PURIFY(0,1), 0, 0, 0, 0, 0},
  {"user", 'u', "Run mysqld daemon as user.", 0, 0, 0, GET_STR, REQUIRED_ARG,
   0, 0, 0, 0, 0, 0},
  {"verbose", 'v', "Used with --help option for detailed help",
   (uchar**) &opt_verbose, (uchar**) &opt_verbose, 0, GET_BOOL, NO_ARG, 0, 0, 0, 0,
   0, 0},
  {"version", 'V', "Output version information and exit.", 0, 0, 0, GET_NO_ARG,
   NO_ARG, 0, 0, 0, 0, 0, 0},
  {"warnings", 'W', "Deprecated; use --log-warnings instead.",
   (uchar**) &global_system_variables.log_warnings,
   (uchar**) &max_system_variables.log_warnings, 0, GET_ULONG, OPT_ARG,
   1, 0, ULONG_MAX, 0, 0, 0},
  { "back_log", OPT_BACK_LOG,
    "The number of outstanding connection requests MySQL can have. This comes into play when the main MySQL thread gets very many connection requests in a very short time.",
    (uchar**) &back_log, (uchar**) &back_log, 0, GET_ULONG,
    REQUIRED_ARG, 50, 1, 65535, 0, 1, 0 },
  {"binlog_cache_size", OPT_BINLOG_CACHE_SIZE,
   "The size of the cache to hold the SQL statements for the binary log during a transaction. If you often use big, multi-statement transactions you can increase this to get more performance.",
   (uchar**) &binlog_cache_size, (uchar**) &binlog_cache_size, 0, GET_ULONG,
   REQUIRED_ARG, 32*1024L, IO_SIZE, ULONG_MAX, 0, IO_SIZE, 0},
  {"bulk_insert_buffer_size", OPT_BULK_INSERT_BUFFER_SIZE,
   "Size of tree cache used in bulk insert optimisation. Note that this is a limit per thread!",
   (uchar**) &global_system_variables.bulk_insert_buff_size,
   (uchar**) &max_system_variables.bulk_insert_buff_size,
   0, GET_ULONG, REQUIRED_ARG, 8192*1024, 0, ULONG_MAX, 0, 1, 0},
  {"connect_timeout", OPT_CONNECT_TIMEOUT,
   "The number of seconds the mysqld server is waiting for a connect packet before responding with 'Bad handshake'.",
    (uchar**) &connect_timeout, (uchar**) &connect_timeout,
   0, GET_ULONG, REQUIRED_ARG, CONNECT_TIMEOUT, 2, LONG_TIMEOUT, 0, 1, 0 },
  { "date_format", OPT_DATE_FORMAT,
    "The DATE format (For future).",
    (uchar**) &opt_date_time_formats[MYSQL_TIMESTAMP_DATE],
    (uchar**) &opt_date_time_formats[MYSQL_TIMESTAMP_DATE],
    0, GET_STR, REQUIRED_ARG, 0, 0, 0, 0, 0, 0},
  { "datetime_format", OPT_DATETIME_FORMAT,
    "The DATETIME/TIMESTAMP format (for future).",
    (uchar**) &opt_date_time_formats[MYSQL_TIMESTAMP_DATETIME],
    (uchar**) &opt_date_time_formats[MYSQL_TIMESTAMP_DATETIME],
    0, GET_STR, REQUIRED_ARG, 0, 0, 0, 0, 0, 0},
  { "default_week_format", OPT_DEFAULT_WEEK_FORMAT,
    "The default week format used by WEEK() functions.",
    (uchar**) &global_system_variables.default_week_format,
    (uchar**) &max_system_variables.default_week_format,
    0, GET_ULONG, REQUIRED_ARG, 0, 0, 7L, 0, 1, 0},
  {"delayed_insert_limit", OPT_DELAYED_INSERT_LIMIT,
   "After inserting delayed_insert_limit rows, the INSERT DELAYED handler will check if there are any SELECT statements pending. If so, it allows these to execute before continuing.",
    (uchar**) &delayed_insert_limit, (uchar**) &delayed_insert_limit, 0, GET_ULONG,
    REQUIRED_ARG, DELAYED_LIMIT, 1, ULONG_MAX, 0, 1, 0},
  {"delayed_insert_timeout", OPT_DELAYED_INSERT_TIMEOUT,
   "How long a INSERT DELAYED thread should wait for INSERT statements before terminating.",
   (uchar**) &delayed_insert_timeout, (uchar**) &delayed_insert_timeout, 0,
   GET_ULONG, REQUIRED_ARG, DELAYED_WAIT_TIMEOUT, 1, LONG_TIMEOUT, 0, 1, 0},
  { "delayed_queue_size", OPT_DELAYED_QUEUE_SIZE,
    "What size queue (in rows) should be allocated for handling INSERT DELAYED. If the queue becomes full, any client that does INSERT DELAYED will wait until there is room in the queue again.",
    (uchar**) &delayed_queue_size, (uchar**) &delayed_queue_size, 0, GET_ULONG,
    REQUIRED_ARG, DELAYED_QUEUE_SIZE, 1, ULONG_MAX, 0, 1, 0},
  {"div_precision_increment", OPT_DIV_PRECINCREMENT,
   "Precision of the result of '/' operator will be increased on that value.",
   (uchar**) &global_system_variables.div_precincrement,
   (uchar**) &max_system_variables.div_precincrement, 0, GET_ULONG,
   REQUIRED_ARG, 4, 0, DECIMAL_MAX_SCALE, 0, 0, 0},
  {"expire_logs_days", OPT_EXPIRE_LOGS_DAYS,
   "If non-zero, binary logs will be purged after expire_logs_days "
   "days; possible purges happen at startup and at binary log rotation.",
   (uchar**) &expire_logs_days,
   (uchar**) &expire_logs_days, 0, GET_ULONG,
   REQUIRED_ARG, 0, 0, 99, 0, 1, 0},
  { "flush_time", OPT_FLUSH_TIME,
    "A dedicated thread is created to flush all tables at the given interval.",
    (uchar**) &flush_time, (uchar**) &flush_time, 0, GET_ULONG, REQUIRED_ARG,
    FLUSH_TIME, 0, LONG_TIMEOUT, 0, 1, 0},
  { "ft_boolean_syntax", OPT_FT_BOOLEAN_SYNTAX,
    "List of operators for MATCH ... AGAINST ( ... IN BOOLEAN MODE)",
    0, 0, 0, GET_STR,
    REQUIRED_ARG, 0, 0, 0, 0, 0, 0},
  { "ft_max_word_len", OPT_FT_MAX_WORD_LEN,
    "The maximum length of the word to be included in a FULLTEXT index. Note: FULLTEXT indexes must be rebuilt after changing this variable.",
    (uchar**) &ft_max_word_len, (uchar**) &ft_max_word_len, 0, GET_ULONG,
    REQUIRED_ARG, HA_FT_MAXCHARLEN, 10, HA_FT_MAXCHARLEN, 0, 1, 0},
  { "ft_min_word_len", OPT_FT_MIN_WORD_LEN,
    "The minimum length of the word to be included in a FULLTEXT index. Note: FULLTEXT indexes must be rebuilt after changing this variable.",
    (uchar**) &ft_min_word_len, (uchar**) &ft_min_word_len, 0, GET_ULONG,
    REQUIRED_ARG, 4, 1, HA_FT_MAXCHARLEN, 0, 1, 0},
  { "ft_query_expansion_limit", OPT_FT_QUERY_EXPANSION_LIMIT,
    "Number of best matches to use for query expansion",
    (uchar**) &ft_query_expansion_limit, (uchar**) &ft_query_expansion_limit, 0, GET_ULONG,
    REQUIRED_ARG, 20, 0, 1000, 0, 1, 0},
  { "ft_stopword_file", OPT_FT_STOPWORD_FILE,
    "Use stopwords from this file instead of built-in list.",
    (uchar**) &ft_stopword_file, (uchar**) &ft_stopword_file, 0, GET_STR,
    REQUIRED_ARG, 0, 0, 0, 0, 0, 0},
  { "group_concat_max_len", OPT_GROUP_CONCAT_MAX_LEN,
    "The maximum length of the result of function  group_concat.",
    (uchar**) &global_system_variables.group_concat_max_len,
    (uchar**) &max_system_variables.group_concat_max_len, 0, GET_ULONG,
    REQUIRED_ARG, 1024, 4, ULONG_MAX, 0, 1, 0},
  {"interactive_timeout", OPT_INTERACTIVE_TIMEOUT,
   "The number of seconds the server waits for activity on an interactive connection before closing it.",
   (uchar**) &global_system_variables.net_interactive_timeout,
   (uchar**) &max_system_variables.net_interactive_timeout, 0,
   GET_ULONG, REQUIRED_ARG, NET_WAIT_TIMEOUT, 1, LONG_TIMEOUT, 0, 1, 0},
  {"join_buffer_size", OPT_JOIN_BUFF_SIZE,
   "The size of the buffer that is used for full joins.",
   (uchar**) &global_system_variables.join_buff_size,
   (uchar**) &max_system_variables.join_buff_size, 0, GET_ULONG,
   REQUIRED_ARG, 128*1024L, IO_SIZE*2+MALLOC_OVERHEAD, ULONG_MAX,
   MALLOC_OVERHEAD, IO_SIZE, 0},
  {"keep_files_on_create", OPT_KEEP_FILES_ON_CREATE,
   "Don't overwrite stale .MYD and .MYI even if no directory is specified.",
   (uchar**) &global_system_variables.keep_files_on_create,
   (uchar**) &max_system_variables.keep_files_on_create,
   0, GET_BOOL, OPT_ARG, 0, 0, 0, 0, 0, 0},
  {"key_buffer_size", OPT_KEY_BUFFER_SIZE,
   "The size of the buffer used for index blocks for MyISAM tables. Increase this to get better index handling (for all reads and multiple writes) to as much as you can afford; 64M on a 256M machine that mainly runs MySQL is quite common.",
   (uchar**) &dflt_key_cache_var.param_buff_size,
   (uchar**) 0,
   0, (GET_ULL | GET_ASK_ADDR),
   REQUIRED_ARG, KEY_CACHE_SIZE, MALLOC_OVERHEAD, SIZE_T_MAX, MALLOC_OVERHEAD,
   IO_SIZE, 0},
  {"key_cache_age_threshold", OPT_KEY_CACHE_AGE_THRESHOLD,
   "This characterizes the number of hits a hot block has to be untouched until it is considered aged enough to be downgraded to a warm block. This specifies the percentage ratio of that number of hits to the total number of blocks in key cache",
   (uchar**) &dflt_key_cache_var.param_age_threshold,
   (uchar**) 0,
   0, (GET_ULONG | GET_ASK_ADDR), REQUIRED_ARG, 
   300, 100, ULONG_MAX, 0, 100, 0},
  {"key_cache_block_size", OPT_KEY_CACHE_BLOCK_SIZE,
   "The default size of key cache blocks",
   (uchar**) &dflt_key_cache_var.param_block_size,
   (uchar**) 0,
   0, (GET_ULONG | GET_ASK_ADDR), REQUIRED_ARG,
   KEY_CACHE_BLOCK_SIZE, 512, 1024 * 16, 0, 512, 0},
  {"key_cache_division_limit", OPT_KEY_CACHE_DIVISION_LIMIT,
   "The minimum percentage of warm blocks in key cache",
   (uchar**) &dflt_key_cache_var.param_division_limit,
   (uchar**) 0,
   0, (GET_ULONG | GET_ASK_ADDR) , REQUIRED_ARG, 100,
   1, 100, 0, 1, 0},
  {"long_query_time", OPT_LONG_QUERY_TIME,
   "Log all queries that have taken more than long_query_time seconds to execute to file. "
   "The argument will be treated as a decimal value with microsecond precission.",
   (uchar**) &long_query_time, (uchar**) &long_query_time, 0, GET_DOUBLE,
   REQUIRED_ARG, 10, 0, LONG_TIMEOUT, 0, 0, 0},
  {"lower_case_table_names", OPT_LOWER_CASE_TABLE_NAMES,
   "If set to 1 table names are stored in lowercase on disk and table names will be case-insensitive.  Should be set to 2 if you are using a case insensitive file system",
   (uchar**) &lower_case_table_names,
   (uchar**) &lower_case_table_names, 0, GET_UINT, OPT_ARG,
#ifdef FN_NO_CASE_SENCE
    1
#else
    0
#endif
   , 0, 2, 0, 1, 0},
  {"max_allowed_packet", OPT_MAX_ALLOWED_PACKET,
   "Max packetlength to send/receive from to server.",
   (uchar**) &global_system_variables.max_allowed_packet,
   (uchar**) &max_system_variables.max_allowed_packet, 0, GET_ULONG,
   REQUIRED_ARG, 1024*1024L, 1024, 1024L*1024L*1024L, MALLOC_OVERHEAD, 1024, 0},
  {"max_binlog_cache_size", OPT_MAX_BINLOG_CACHE_SIZE,
   "Can be used to restrict the total size used to cache a multi-transaction query.",
   (uchar**) &max_binlog_cache_size, (uchar**) &max_binlog_cache_size, 0,
   GET_ULONG, REQUIRED_ARG, ULONG_MAX, IO_SIZE, ULONG_MAX, 0, IO_SIZE, 0},
  {"max_binlog_size", OPT_MAX_BINLOG_SIZE,
   "Binary log will be rotated automatically when the size exceeds this \
value. Will also apply to relay logs if max_relay_log_size is 0. \
The minimum value for this variable is 4096.",
   (uchar**) &max_binlog_size, (uchar**) &max_binlog_size, 0, GET_ULONG,
   REQUIRED_ARG, 1024*1024L*1024L, IO_SIZE, 1024*1024L*1024L, 0, IO_SIZE, 0},
  {"max_connect_errors", OPT_MAX_CONNECT_ERRORS,
   "If there is more than this number of interrupted connections from a host this host will be blocked from further connections.",
   (uchar**) &max_connect_errors, (uchar**) &max_connect_errors, 0, GET_ULONG,
    REQUIRED_ARG, MAX_CONNECT_ERRORS, 1, ULONG_MAX, 0, 1, 0},
  // Default max_connections of 151 is larger than Apache's default max
  // children, to avoid "too many connections" error in a common setup
  {"max_connections", OPT_MAX_CONNECTIONS,
   "The number of simultaneous clients allowed.", (uchar**) &max_connections,
   (uchar**) &max_connections, 0, GET_ULONG, REQUIRED_ARG, 151, 1, 100000, 0, 1,
   0},
  {"max_delayed_threads", OPT_MAX_DELAYED_THREADS,
   "Don't start more than this number of threads to handle INSERT DELAYED statements. If set to zero, which means INSERT DELAYED is not used.",
   (uchar**) &global_system_variables.max_insert_delayed_threads,
   (uchar**) &max_system_variables.max_insert_delayed_threads,
   0, GET_ULONG, REQUIRED_ARG, 20, 0, 16384, 0, 1, 0},
  {"max_error_count", OPT_MAX_ERROR_COUNT,
   "Max number of errors/warnings to store for a statement.",
   (uchar**) &global_system_variables.max_error_count,
   (uchar**) &max_system_variables.max_error_count,
   0, GET_ULONG, REQUIRED_ARG, DEFAULT_ERROR_COUNT, 0, 65535, 0, 1, 0},
  {"max_heap_table_size", OPT_MAX_HEP_TABLE_SIZE,
   "Don't allow creation of heap tables bigger than this.",
   (uchar**) &global_system_variables.max_heap_table_size,
   (uchar**) &max_system_variables.max_heap_table_size, 0, GET_ULL,
   REQUIRED_ARG, 16*1024*1024L, 16384, MAX_MEM_TABLE_SIZE,
   MALLOC_OVERHEAD, 1024, 0},
  {"max_join_size", OPT_MAX_JOIN_SIZE,
   "Joins that are probably going to read more than max_join_size records return an error.",
   (uchar**) &global_system_variables.max_join_size,
   (uchar**) &max_system_variables.max_join_size, 0, GET_HA_ROWS, REQUIRED_ARG,
   ~0L, 1, ~0L, 0, 1, 0},
   {"max_length_for_sort_data", OPT_MAX_LENGTH_FOR_SORT_DATA,
    "Max number of bytes in sorted records.",
    (uchar**) &global_system_variables.max_length_for_sort_data,
    (uchar**) &max_system_variables.max_length_for_sort_data, 0, GET_ULONG,
    REQUIRED_ARG, 1024, 4, 8192*1024L, 0, 1, 0},
  {"max_prepared_stmt_count", OPT_MAX_PREPARED_STMT_COUNT,
   "Maximum number of prepared statements in the server.",
   (uchar**) &max_prepared_stmt_count, (uchar**) &max_prepared_stmt_count,
   0, GET_ULONG, REQUIRED_ARG, 16382, 0, 1*1024*1024, 0, 1, 0},
  {"max_relay_log_size", OPT_MAX_RELAY_LOG_SIZE,
   "If non-zero: relay log will be rotated automatically when the size exceeds this value; if zero (the default): when the size exceeds max_binlog_size. 0 excepted, the minimum value for this variable is 4096.",
   (uchar**) &max_relay_log_size, (uchar**) &max_relay_log_size, 0, GET_ULONG,
   REQUIRED_ARG, 0L, 0L, 1024*1024L*1024L, 0, IO_SIZE, 0},
  { "max_seeks_for_key", OPT_MAX_SEEKS_FOR_KEY,
    "Limit assumed max number of seeks when looking up rows based on a key",
    (uchar**) &global_system_variables.max_seeks_for_key,
    (uchar**) &max_system_variables.max_seeks_for_key, 0, GET_ULONG,
    REQUIRED_ARG, ULONG_MAX, 1, ULONG_MAX, 0, 1, 0 },
  {"max_sort_length", OPT_MAX_SORT_LENGTH,
   "The number of bytes to use when sorting BLOB or TEXT values (only the first max_sort_length bytes of each value are used; the rest are ignored).",
   (uchar**) &global_system_variables.max_sort_length,
   (uchar**) &max_system_variables.max_sort_length, 0, GET_ULONG,
   REQUIRED_ARG, 1024, 4, 8192*1024L, 0, 1, 0},
  {"max_sp_recursion_depth", OPT_MAX_SP_RECURSION_DEPTH,
   "Maximum stored procedure recursion depth. (discussed with docs).",
   (uchar**) &global_system_variables.max_sp_recursion_depth,
   (uchar**) &max_system_variables.max_sp_recursion_depth, 0, GET_ULONG,
   OPT_ARG, 0, 0, 255, 0, 1, 0 },
  {"max_tmp_tables", OPT_MAX_TMP_TABLES,
   "Maximum number of temporary tables a client can keep open at a time.",
   (uchar**) &global_system_variables.max_tmp_tables,
   (uchar**) &max_system_variables.max_tmp_tables, 0, GET_ULONG,
   REQUIRED_ARG, 32, 1, ULONG_MAX, 0, 1, 0},
  {"max_user_connections", OPT_MAX_USER_CONNECTIONS,
   "The maximum number of active connections for a single user (0 = no limit).",
   (uchar**) &max_user_connections, (uchar**) &max_user_connections, 0, GET_UINT,
   REQUIRED_ARG, 0, 1, UINT_MAX, 0, 1, 0},
  {"max_write_lock_count", OPT_MAX_WRITE_LOCK_COUNT,
   "After this many write locks, allow some read locks to run in between.",
   (uchar**) &max_write_lock_count, (uchar**) &max_write_lock_count, 0, GET_ULONG,
   REQUIRED_ARG, ULONG_MAX, 1, ULONG_MAX, 0, 1, 0},
  {"min_examined_row_limit", OPT_MIN_EXAMINED_ROW_LIMIT,
   "Don't log queries which examine less than min_examined_row_limit rows to file.",
   (uchar**) &global_system_variables.min_examined_row_limit,
   (uchar**) &max_system_variables.min_examined_row_limit, 0, GET_ULONG,
  REQUIRED_ARG, 0, 0, ULONG_MAX, 0, 1L, 0},
  {"myisam_block_size", OPT_MYISAM_BLOCK_SIZE,
   "Block size to be used for MyISAM index pages.",
   (uchar**) &opt_myisam_block_size,
   (uchar**) &opt_myisam_block_size, 0, GET_ULONG, REQUIRED_ARG,
   MI_KEY_BLOCK_LENGTH, MI_MIN_KEY_BLOCK_LENGTH, MI_MAX_KEY_BLOCK_LENGTH,
   0, MI_MIN_KEY_BLOCK_LENGTH, 0},
  {"myisam_data_pointer_size", OPT_MYISAM_DATA_POINTER_SIZE,
   "Default pointer size to be used for MyISAM tables.",
   (uchar**) &myisam_data_pointer_size,
   (uchar**) &myisam_data_pointer_size, 0, GET_ULONG, REQUIRED_ARG,
   6, 2, 7, 0, 1, 0},
  {"myisam_max_extra_sort_file_size", OPT_MYISAM_MAX_EXTRA_SORT_FILE_SIZE,
   "Deprecated option",
   (uchar**) &global_system_variables.myisam_max_extra_sort_file_size,
   (uchar**) &max_system_variables.myisam_max_extra_sort_file_size,
   0, GET_ULL, REQUIRED_ARG, (ulonglong) MI_MAX_TEMP_LENGTH,
   0, (ulonglong) MAX_FILE_SIZE, 0, 1, 0},
  {"myisam_max_sort_file_size", OPT_MYISAM_MAX_SORT_FILE_SIZE,
   "Don't use the fast sort index method to created index if the temporary file would get bigger than this.",
   (uchar**) &global_system_variables.myisam_max_sort_file_size,
   (uchar**) &max_system_variables.myisam_max_sort_file_size, 0,
   GET_ULL, REQUIRED_ARG, (longlong) LONG_MAX, 0, (ulonglong) MAX_FILE_SIZE,
   0, 1024*1024, 0},
  {"myisam_repair_threads", OPT_MYISAM_REPAIR_THREADS,
   "Number of threads to use when repairing MyISAM tables. The value of 1 disables parallel repair.",
   (uchar**) &global_system_variables.myisam_repair_threads,
   (uchar**) &max_system_variables.myisam_repair_threads, 0,
   GET_ULONG, REQUIRED_ARG, 1, 1, ULONG_MAX, 0, 1, 0},
  {"myisam_sort_buffer_size", OPT_MYISAM_SORT_BUFFER_SIZE,
   "The buffer that is allocated when sorting the index when doing a REPAIR or when creating indexes with CREATE INDEX or ALTER TABLE.",
   (uchar**) &global_system_variables.myisam_sort_buff_size,
   (uchar**) &max_system_variables.myisam_sort_buff_size, 0,
   GET_ULONG, REQUIRED_ARG, 8192*1024, 4, ~0L, 0, 1, 0},
  {"myisam_use_mmap", OPT_MYISAM_USE_MMAP,
   "Use memory mapping for reading and writing MyISAM tables",
   (uchar**) &opt_myisam_use_mmap,
   (uchar**) &opt_myisam_use_mmap, 0, GET_BOOL, NO_ARG, 0, 
    0, 0, 0, 0, 0},
  {"myisam_stats_method", OPT_MYISAM_STATS_METHOD,
   "Specifies how MyISAM index statistics collection code should threat NULLs. "
   "Possible values of name are \"nulls_unequal\" (default behavior for 4.1/5.0), "
   "\"nulls_equal\" (emulate 4.0 behavior), and \"nulls_ignored\".",
   (uchar**) &myisam_stats_method_str, (uchar**) &myisam_stats_method_str, 0,
    GET_STR, REQUIRED_ARG, 0, 0, 0, 0, 0, 0},
  {"net_buffer_length", OPT_NET_BUFFER_LENGTH,
   "Buffer length for TCP/IP and socket communication.",
   (uchar**) &global_system_variables.net_buffer_length,
   (uchar**) &max_system_variables.net_buffer_length, 0, GET_ULONG,
   REQUIRED_ARG, 16384, 1024, 1024*1024L, 0, 1024, 0},
  {"net_read_timeout", OPT_NET_READ_TIMEOUT,
   "Number of seconds to wait for more data from a connection before aborting the read.",
   (uchar**) &global_system_variables.net_read_timeout,
   (uchar**) &max_system_variables.net_read_timeout, 0, GET_ULONG,
   REQUIRED_ARG, NET_READ_TIMEOUT, 1, LONG_TIMEOUT, 0, 1, 0},
  {"net_retry_count", OPT_NET_RETRY_COUNT,
   "If a read on a communication port is interrupted, retry this many times before giving up.",
   (uchar**) &global_system_variables.net_retry_count,
   (uchar**) &max_system_variables.net_retry_count,0,
   GET_ULONG, REQUIRED_ARG, MYSQLD_NET_RETRY_COUNT, 1, ULONG_MAX, 0, 1, 0},
  {"net_write_timeout", OPT_NET_WRITE_TIMEOUT,
   "Number of seconds to wait for a block to be written to a connection  before aborting the write.",
   (uchar**) &global_system_variables.net_write_timeout,
   (uchar**) &max_system_variables.net_write_timeout, 0, GET_ULONG,
   REQUIRED_ARG, NET_WRITE_TIMEOUT, 1, LONG_TIMEOUT, 0, 1, 0},
  { "old", OPT_OLD_MODE, "Use compatible behavior.", 
    (uchar**) &global_system_variables.old_mode,
    (uchar**) &max_system_variables.old_mode, 0, GET_BOOL, NO_ARG, 
    0, 0, 0, 0, 0, 0},
  {"open_files_limit", OPT_OPEN_FILES_LIMIT,
   "If this is not 0, then mysqld will use this value to reserve file descriptors to use with setrlimit(). If this value is 0 then mysqld will reserve max_connections*5 or max_connections + table_cache*2 (whichever is larger) number of files.",
   (uchar**) &open_files_limit, (uchar**) &open_files_limit, 0, GET_ULONG,
   REQUIRED_ARG, 0, 0, OS_FILE_LIMIT, 0, 1, 0},
  {"optimizer_prune_level", OPT_OPTIMIZER_PRUNE_LEVEL,
   "Controls the heuristic(s) applied during query optimization to prune less-promising partial plans from the optimizer search space. Meaning: 0 - do not apply any heuristic, thus perform exhaustive search; 1 - prune plans based on number of retrieved rows.",
   (uchar**) &global_system_variables.optimizer_prune_level,
   (uchar**) &max_system_variables.optimizer_prune_level,
   0, GET_ULONG, OPT_ARG, 1, 0, 1, 0, 1, 0},
  {"optimizer_search_depth", OPT_OPTIMIZER_SEARCH_DEPTH,
   "Maximum depth of search performed by the query optimizer. Values larger than the number of relations in a query result in better query plans, but take longer to compile a query. Smaller values than the number of tables in a relation result in faster optimization, but may produce very bad query plans. If set to 0, the system will automatically pick a reasonable value; if set to MAX_TABLES+2, the optimizer will switch to the original find_best (used for testing/comparison).",
   (uchar**) &global_system_variables.optimizer_search_depth,
   (uchar**) &max_system_variables.optimizer_search_depth,
   0, GET_ULONG, OPT_ARG, MAX_TABLES+1, 0, MAX_TABLES+2, 0, 1, 0},
  {"plugin_dir", OPT_PLUGIN_DIR,
   "Directory for plugins.",
   (uchar**) &opt_plugin_dir_ptr, (uchar**) &opt_plugin_dir_ptr, 0,
   GET_STR, REQUIRED_ARG, 0, 0, 0, 0, 0, 0},
  {"plugin_load", OPT_PLUGIN_LOAD,
   "Optional colon separated list of plugins to load, where each plugin is "
   "identified by name and path to library seperated by an equals.",
   (uchar**) &opt_plugin_load, (uchar**) &opt_plugin_load, 0,
   GET_STR, REQUIRED_ARG, 0, 0, 0, 0, 0, 0},
  {"preload_buffer_size", OPT_PRELOAD_BUFFER_SIZE,
    "The size of the buffer that is allocated when preloading indexes",
    (uchar**) &global_system_variables.preload_buff_size,
    (uchar**) &max_system_variables.preload_buff_size, 0, GET_ULONG,
    REQUIRED_ARG, 32*1024L, 1024, 1024*1024*1024L, 0, 1, 0},
  {"query_alloc_block_size", OPT_QUERY_ALLOC_BLOCK_SIZE,
   "Allocation block size for query parsing and execution",
   (uchar**) &global_system_variables.query_alloc_block_size,
   (uchar**) &max_system_variables.query_alloc_block_size, 0, GET_ULONG,
   REQUIRED_ARG, QUERY_ALLOC_BLOCK_SIZE, 1024, ULONG_MAX, 0, 1024, 0},
#ifdef HAVE_QUERY_CACHE
  {"query_cache_limit", OPT_QUERY_CACHE_LIMIT,
   "Don't cache results that are bigger than this.",
   (uchar**) &query_cache_limit, (uchar**) &query_cache_limit, 0, GET_ULONG,
   REQUIRED_ARG, 1024*1024L, 0, ULONG_MAX, 0, 1, 0},
  {"query_cache_min_res_unit", OPT_QUERY_CACHE_MIN_RES_UNIT,
   "minimal size of unit in wich space for results is allocated (last unit will be trimed after writing all result data.",
   (uchar**) &query_cache_min_res_unit, (uchar**) &query_cache_min_res_unit,
   0, GET_ULONG, REQUIRED_ARG, QUERY_CACHE_MIN_RESULT_DATA_SIZE,
   0, ULONG_MAX, 0, 1, 0},
#endif /*HAVE_QUERY_CACHE*/
  {"query_cache_size", OPT_QUERY_CACHE_SIZE,
   "The memory allocated to store results from old queries.",
   (uchar**) &query_cache_size, (uchar**) &query_cache_size, 0, GET_ULONG,
   REQUIRED_ARG, 0, 0, (longlong) ULONG_MAX, 0, 1024, 0},
#ifdef HAVE_QUERY_CACHE
  {"query_cache_type", OPT_QUERY_CACHE_TYPE,
   "0 = OFF = Don't cache or retrieve results. 1 = ON = Cache all results except SELECT SQL_NO_CACHE ... queries. 2 = DEMAND = Cache only SELECT SQL_CACHE ... queries.",
   (uchar**) &global_system_variables.query_cache_type,
   (uchar**) &max_system_variables.query_cache_type,
   0, GET_ULONG, REQUIRED_ARG, 1, 0, 2, 0, 1, 0},
  {"query_cache_wlock_invalidate", OPT_QUERY_CACHE_WLOCK_INVALIDATE,
   "Invalidate queries in query cache on LOCK for write",
   (uchar**) &global_system_variables.query_cache_wlock_invalidate,
   (uchar**) &max_system_variables.query_cache_wlock_invalidate,
   0, GET_BOOL, NO_ARG, 0, 0, 1, 0, 1, 0},
#endif /*HAVE_QUERY_CACHE*/
  {"query_prealloc_size", OPT_QUERY_PREALLOC_SIZE,
   "Persistent buffer for query parsing and execution",
   (uchar**) &global_system_variables.query_prealloc_size,
   (uchar**) &max_system_variables.query_prealloc_size, 0, GET_ULONG,
   REQUIRED_ARG, QUERY_ALLOC_PREALLOC_SIZE, QUERY_ALLOC_PREALLOC_SIZE,
   ULONG_MAX, 0, 1024, 0},
  {"range_alloc_block_size", OPT_RANGE_ALLOC_BLOCK_SIZE,
   "Allocation block size for storing ranges during optimization",
   (uchar**) &global_system_variables.range_alloc_block_size,
   (uchar**) &max_system_variables.range_alloc_block_size, 0, GET_ULONG,
   REQUIRED_ARG, RANGE_ALLOC_BLOCK_SIZE, RANGE_ALLOC_BLOCK_SIZE, ULONG_MAX,
   0, 1024, 0},
  {"read_buffer_size", OPT_RECORD_BUFFER,
   "Each thread that does a sequential scan allocates a buffer of this size for each table it scans. If you do many sequential scans, you may want to increase this value.",
   (uchar**) &global_system_variables.read_buff_size,
   (uchar**) &max_system_variables.read_buff_size,0, GET_ULONG, REQUIRED_ARG,
   128*1024L, IO_SIZE*2+MALLOC_OVERHEAD, INT_MAX32, MALLOC_OVERHEAD, IO_SIZE,
   0},
  {"read_only", OPT_READONLY,
   "Make all non-temporary tables read-only, with the exception for replication (slave) threads and users with the SUPER privilege",
   (uchar**) &opt_readonly,
   (uchar**) &opt_readonly,
   0, GET_BOOL, NO_ARG, 0, 0, 1, 0, 1, 0},
  {"read_rnd_buffer_size", OPT_RECORD_RND_BUFFER,
   "When reading rows in sorted order after a sort, the rows are read through this buffer to avoid a disk seeks. If not set, then it's set to the value of record_buffer.",
   (uchar**) &global_system_variables.read_rnd_buff_size,
   (uchar**) &max_system_variables.read_rnd_buff_size, 0,
   GET_ULONG, REQUIRED_ARG, 256*1024L, 64 /*IO_SIZE*2+MALLOC_OVERHEAD*/ ,
   INT_MAX32, MALLOC_OVERHEAD, 1 /* Small lower limit to be able to test MRR */, 0},
  {"record_buffer", OPT_RECORD_BUFFER,
   "Alias for read_buffer_size",
   (uchar**) &global_system_variables.read_buff_size,
   (uchar**) &max_system_variables.read_buff_size,0, GET_ULONG, REQUIRED_ARG,
   128*1024L, IO_SIZE*2+MALLOC_OVERHEAD, INT_MAX32, MALLOC_OVERHEAD, IO_SIZE, 0},
#ifdef HAVE_REPLICATION
  {"relay_log_purge", OPT_RELAY_LOG_PURGE,
   "0 = do not purge relay logs. 1 = purge them as soon as they are no more needed.",
   (uchar**) &relay_log_purge,
   (uchar**) &relay_log_purge, 0, GET_BOOL, NO_ARG,
   1, 0, 1, 0, 1, 0},
  {"relay_log_space_limit", OPT_RELAY_LOG_SPACE_LIMIT,
   "Maximum space to use for all relay logs.",
   (uchar**) &relay_log_space_limit,
   (uchar**) &relay_log_space_limit, 0, GET_ULL, REQUIRED_ARG, 0L, 0L,
   (longlong) ULONG_MAX, 0, 1, 0},
  {"slave_compressed_protocol", OPT_SLAVE_COMPRESSED_PROTOCOL,
   "Use compression on master/slave protocol.",
   (uchar**) &opt_slave_compressed_protocol,
   (uchar**) &opt_slave_compressed_protocol,
   0, GET_BOOL, NO_ARG, 0, 0, 1, 0, 1, 0},
  {"slave_net_timeout", OPT_SLAVE_NET_TIMEOUT,
   "Number of seconds to wait for more data from a master/slave connection before aborting the read.",
   (uchar**) &slave_net_timeout, (uchar**) &slave_net_timeout, 0,
   GET_ULONG, REQUIRED_ARG, SLAVE_NET_TIMEOUT, 1, LONG_TIMEOUT, 0, 1, 0},
  {"slave_transaction_retries", OPT_SLAVE_TRANS_RETRIES,
   "Number of times the slave SQL thread will retry a transaction in case "
   "it failed with a deadlock or elapsed lock wait timeout, "
   "before giving up and stopping.",
   (uchar**) &slave_trans_retries, (uchar**) &slave_trans_retries, 0,
   GET_ULONG, REQUIRED_ARG, 10L, 0L, (longlong) ULONG_MAX, 0, 1, 0},
  {"slave-allow-batching", OPT_SLAVE_ALLOW_BATCHING,
   "Allow slave to batch requests.",
   (uchar**) &slave_allow_batching, (uchar**) &slave_allow_batching,
   0, GET_BOOL, NO_ARG, 0, 0, 1, 0, 1, 0},
#endif /* HAVE_REPLICATION */
  {"slow_launch_time", OPT_SLOW_LAUNCH_TIME,
   "If creating the thread takes longer than this value (in seconds), the Slow_launch_threads counter will be incremented.",
   (uchar**) &slow_launch_time, (uchar**) &slow_launch_time, 0, GET_ULONG,
   REQUIRED_ARG, 2L, 0L, LONG_TIMEOUT, 0, 1, 0},
  {"sort_buffer_size", OPT_SORT_BUFFER,
   "Each thread that needs to do a sort allocates a buffer of this size.",
   (uchar**) &global_system_variables.sortbuff_size,
   (uchar**) &max_system_variables.sortbuff_size, 0, GET_ULONG, REQUIRED_ARG,
   MAX_SORT_MEMORY, MIN_SORT_MEMORY+MALLOC_OVERHEAD*2, ULONG_MAX,
   MALLOC_OVERHEAD, 1, 0},
  {"sync-binlog", OPT_SYNC_BINLOG,
   "Synchronously flush binary log to disk after every #th event. "
   "Use 0 (default) to disable synchronous flushing.",
   (uchar**) &sync_binlog_period, (uchar**) &sync_binlog_period, 0, GET_ULONG,
   REQUIRED_ARG, 0, 0, ULONG_MAX, 0, 1, 0},
  {"sync-frm", OPT_SYNC_FRM, "Sync .frm to disk on create. Enabled by default.",
   (uchar**) &opt_sync_frm, (uchar**) &opt_sync_frm, 0, GET_BOOL, NO_ARG, 1, 0,
   0, 0, 0, 0},
  {"table_cache", OPT_TABLE_OPEN_CACHE,
   "Deprecated; use --table_open_cache instead.",
   (uchar**) &table_cache_size, (uchar**) &table_cache_size, 0, GET_ULONG,
   REQUIRED_ARG, TABLE_OPEN_CACHE_DEFAULT, 1, 512*1024L, 0, 1, 0},
  {"table_definition_cache", OPT_TABLE_DEF_CACHE,
   "The number of cached table definitions.",
   (uchar**) &table_def_size, (uchar**) &table_def_size,
   0, GET_ULONG, REQUIRED_ARG, 128, 1, 512*1024L, 0, 1, 0},
  {"table_open_cache", OPT_TABLE_OPEN_CACHE,
   "The number of cached open tables.",
   (uchar**) &table_cache_size, (uchar**) &table_cache_size, 0, GET_ULONG,
   REQUIRED_ARG, TABLE_OPEN_CACHE_DEFAULT, 1, 512*1024L, 0, 1, 0},
  {"table_lock_wait_timeout", OPT_TABLE_LOCK_WAIT_TIMEOUT,
   "Timeout in seconds to wait for a table level lock before returning an "
   "error. Used only if the connection has active cursors.",
   (uchar**) &table_lock_wait_timeout, (uchar**) &table_lock_wait_timeout,
   0, GET_ULONG, REQUIRED_ARG, 50, 1, 1024 * 1024 * 1024, 0, 1, 0},
  {"thread_cache_size", OPT_THREAD_CACHE_SIZE,
   "How many threads we should keep in a cache for reuse.",
   (uchar**) &thread_cache_size, (uchar**) &thread_cache_size, 0, GET_ULONG,
   REQUIRED_ARG, 0, 0, 16384, 0, 1, 0},
  {"thread_concurrency", OPT_THREAD_CONCURRENCY,
   "Permits the application to give the threads system a hint for the desired number of threads that should be run at the same time.",
   (uchar**) &concurrency, (uchar**) &concurrency, 0, GET_ULONG, REQUIRED_ARG,
   DEFAULT_CONCURRENCY, 1, 512, 0, 1, 0},
#if HAVE_POOL_OF_THREADS == 1
  {"thread_pool_size", OPT_THREAD_CACHE_SIZE,
   "How many threads we should create to handle query requests in case of 'thread_handling=pool-of-threads'",
   (uchar**) &thread_pool_size, (uchar**) &thread_pool_size, 0, GET_ULONG,
   REQUIRED_ARG, 20, 1, 16384, 0, 1, 0},
#endif
  {"thread_stack", OPT_THREAD_STACK,
   "The stack size for each thread.", (uchar**) &thread_stack,
   (uchar**) &thread_stack, 0, GET_ULONG, REQUIRED_ARG,DEFAULT_THREAD_STACK,
   1024L*128L, ULONG_MAX, 0, 1024, 0},
  { "time_format", OPT_TIME_FORMAT,
    "The TIME format (for future).",
    (uchar**) &opt_date_time_formats[MYSQL_TIMESTAMP_TIME],
    (uchar**) &opt_date_time_formats[MYSQL_TIMESTAMP_TIME],
    0, GET_STR, REQUIRED_ARG, 0, 0, 0, 0, 0, 0},
  {"tmp_table_size", OPT_TMP_TABLE_SIZE,
   "If an internal in-memory temporary table exceeds this size, MySQL will"
   " automatically convert it to an on-disk MyISAM table.",
   (uchar**) &global_system_variables.tmp_table_size,
   (uchar**) &max_system_variables.tmp_table_size, 0, GET_ULL,
   REQUIRED_ARG, 16*1024*1024L, 1024, MAX_MEM_TABLE_SIZE, 0, 1, 0},
  {"transaction_alloc_block_size", OPT_TRANS_ALLOC_BLOCK_SIZE,
   "Allocation block size for various transaction-related structures",
   (uchar**) &global_system_variables.trans_alloc_block_size,
   (uchar**) &max_system_variables.trans_alloc_block_size, 0, GET_ULONG,
   REQUIRED_ARG, QUERY_ALLOC_BLOCK_SIZE, 1024, ULONG_MAX, 0, 1024, 0},
  {"transaction_prealloc_size", OPT_TRANS_PREALLOC_SIZE,
   "Persistent buffer for various transaction-related structures",
   (uchar**) &global_system_variables.trans_prealloc_size,
   (uchar**) &max_system_variables.trans_prealloc_size, 0, GET_ULONG,
   REQUIRED_ARG, TRANS_ALLOC_PREALLOC_SIZE, 1024, ULONG_MAX, 0, 1024, 0},
  {"thread_handling", OPT_THREAD_HANDLING,
   "Define threads usage for handling queries:  "
   "one-thread-per-connection or no-threads", 0, 0,
   0, GET_STR, REQUIRED_ARG, 0, 0, 0, 0, 0, 0},
  {"updatable_views_with_limit", OPT_UPDATABLE_VIEWS_WITH_LIMIT,
   "1 = YES = Don't issue an error message (warning only) if a VIEW without presence of a key of the underlying table is used in queries with a LIMIT clause for updating. 0 = NO = Prohibit update of a VIEW, which does not contain a key of the underlying table and the query uses a LIMIT clause (usually get from GUI tools).",
   (uchar**) &global_system_variables.updatable_views_with_limit,
   (uchar**) &max_system_variables.updatable_views_with_limit,
   0, GET_ULONG, REQUIRED_ARG, 1, 0, 1, 0, 1, 0},
  {"wait_timeout", OPT_WAIT_TIMEOUT,
   "The number of seconds the server waits for activity on a connection before closing it.",
   (uchar**) &global_system_variables.net_wait_timeout,
   (uchar**) &max_system_variables.net_wait_timeout, 0, GET_ULONG,
   REQUIRED_ARG, NET_WAIT_TIMEOUT, 1, IF_WIN(INT_MAX32/1000, LONG_TIMEOUT),
   0, 1, 0},
  {0, 0, 0, 0, 0, 0, GET_NO_ARG, NO_ARG, 0, 0, 0, 0, 0, 0}
};

static int show_question(THD *thd, SHOW_VAR *var, char *buff)
{
  var->type= SHOW_LONGLONG;
  var->value= (char *)&thd->query_id;
  return 0;
}

static int show_net_compression(THD *thd, SHOW_VAR *var, char *buff)
{
  var->type= SHOW_MY_BOOL;
  var->value= (char *)&thd->net.compress;
  return 0;
}

static int show_starttime(THD *thd, SHOW_VAR *var, char *buff)
{
  var->type= SHOW_LONG;
  var->value= buff;
  *((long *)buff)= (long) (thd->query_start() - server_start_time);
  return 0;
}

#ifdef COMMUNITY_SERVER
static int show_flushstatustime(THD *thd, SHOW_VAR *var, char *buff)
{
  var->type= SHOW_LONG;
  var->value= buff;
  *((long *)buff)= (long) (thd->query_start() - flush_status_time);
  return 0;
}
#endif

#ifdef HAVE_REPLICATION
static int show_rpl_status(THD *thd, SHOW_VAR *var, char *buff)
{
  var->type= SHOW_CHAR;
  var->value= const_cast<char*>(rpl_status_type[(int)rpl_status]);
  return 0;
}

static int show_slave_running(THD *thd, SHOW_VAR *var, char *buff)
{
  var->type= SHOW_MY_BOOL;
  pthread_mutex_lock(&LOCK_active_mi);
  var->value= buff;
  *((my_bool *)buff)= (my_bool) (active_mi && active_mi->slave_running &&
                                 active_mi->rli.slave_running);
  pthread_mutex_unlock(&LOCK_active_mi);
  return 0;
}

static int show_slave_retried_trans(THD *thd, SHOW_VAR *var, char *buff)
{
  /*
    TODO: with multimaster, have one such counter per line in
    SHOW SLAVE STATUS, and have the sum over all lines here.
  */
  pthread_mutex_lock(&LOCK_active_mi);
  if (active_mi)
  {
    var->type= SHOW_LONG;
    var->value= buff;
    pthread_mutex_lock(&active_mi->rli.data_lock);
    *((long *)buff)= (long)active_mi->rli.retried_trans;
    pthread_mutex_unlock(&active_mi->rli.data_lock);
  }
  else
    var->type= SHOW_UNDEF;
  pthread_mutex_unlock(&LOCK_active_mi);
  return 0;
}
#endif /* HAVE_REPLICATION */

static int show_open_tables(THD *thd, SHOW_VAR *var, char *buff)
{
  var->type= SHOW_LONG;
  var->value= buff;
  *((long *)buff)= (long)cached_open_tables();
  return 0;
}

static int show_prepared_stmt_count(THD *thd, SHOW_VAR *var, char *buff)
{
  var->type= SHOW_LONG;
  var->value= buff;
  pthread_mutex_lock(&LOCK_prepared_stmt_count);
  *((long *)buff)= (long)prepared_stmt_count;
  pthread_mutex_unlock(&LOCK_prepared_stmt_count);
  return 0;
}

static int show_table_definitions(THD *thd, SHOW_VAR *var, char *buff)
{
  var->type= SHOW_LONG;
  var->value= buff;
  *((long *)buff)= (long)cached_table_definitions();
  return 0;
}

#if defined(HAVE_OPENSSL) && !defined(EMBEDDED_LIBRARY)
/* Functions relying on CTX */
static int show_ssl_ctx_sess_accept(THD *thd, SHOW_VAR *var, char *buff)
{
  var->type= SHOW_LONG;
  var->value= buff;
  *((long *)buff)= (!ssl_acceptor_fd ? 0 :
                     SSL_CTX_sess_accept(ssl_acceptor_fd->ssl_context));
  return 0;
}

static int show_ssl_ctx_sess_accept_good(THD *thd, SHOW_VAR *var, char *buff)
{
  var->type= SHOW_LONG;
  var->value= buff;
  *((long *)buff)= (!ssl_acceptor_fd ? 0 :
                     SSL_CTX_sess_accept_good(ssl_acceptor_fd->ssl_context));
  return 0;
}

static int show_ssl_ctx_sess_connect_good(THD *thd, SHOW_VAR *var, char *buff)
{
  var->type= SHOW_LONG;
  var->value= buff;
  *((long *)buff)= (!ssl_acceptor_fd ? 0 :
                     SSL_CTX_sess_connect_good(ssl_acceptor_fd->ssl_context));
  return 0;
}

static int show_ssl_ctx_sess_accept_renegotiate(THD *thd, SHOW_VAR *var, char *buff)
{
  var->type= SHOW_LONG;
  var->value= buff;
  *((long *)buff)= (!ssl_acceptor_fd ? 0 :
                     SSL_CTX_sess_accept_renegotiate(ssl_acceptor_fd->ssl_context));
  return 0;
}

static int show_ssl_ctx_sess_connect_renegotiate(THD *thd, SHOW_VAR *var, char *buff)
{
  var->type= SHOW_LONG;
  var->value= buff;
  *((long *)buff)= (!ssl_acceptor_fd ? 0 :
                     SSL_CTX_sess_connect_renegotiate(ssl_acceptor_fd->ssl_context));
  return 0;
}

static int show_ssl_ctx_sess_cb_hits(THD *thd, SHOW_VAR *var, char *buff)
{
  var->type= SHOW_LONG;
  var->value= buff;
  *((long *)buff)= (!ssl_acceptor_fd ? 0 :
                     SSL_CTX_sess_cb_hits(ssl_acceptor_fd->ssl_context));
  return 0;
}

static int show_ssl_ctx_sess_hits(THD *thd, SHOW_VAR *var, char *buff)
{
  var->type= SHOW_LONG;
  var->value= buff;
  *((long *)buff)= (!ssl_acceptor_fd ? 0 :
                     SSL_CTX_sess_hits(ssl_acceptor_fd->ssl_context));
  return 0;
}

static int show_ssl_ctx_sess_cache_full(THD *thd, SHOW_VAR *var, char *buff)
{
  var->type= SHOW_LONG;
  var->value= buff;
  *((long *)buff)= (!ssl_acceptor_fd ? 0 :
                     SSL_CTX_sess_cache_full(ssl_acceptor_fd->ssl_context));
  return 0;
}

static int show_ssl_ctx_sess_misses(THD *thd, SHOW_VAR *var, char *buff)
{
  var->type= SHOW_LONG;
  var->value= buff;
  *((long *)buff)= (!ssl_acceptor_fd ? 0 :
                     SSL_CTX_sess_misses(ssl_acceptor_fd->ssl_context));
  return 0;
}

static int show_ssl_ctx_sess_timeouts(THD *thd, SHOW_VAR *var, char *buff)
{
  var->type= SHOW_LONG;
  var->value= buff;
  *((long *)buff)= (!ssl_acceptor_fd ? 0 :
                     SSL_CTX_sess_timeouts(ssl_acceptor_fd->ssl_context));
  return 0;
}

static int show_ssl_ctx_sess_number(THD *thd, SHOW_VAR *var, char *buff)
{
  var->type= SHOW_LONG;
  var->value= buff;
  *((long *)buff)= (!ssl_acceptor_fd ? 0 :
                     SSL_CTX_sess_number(ssl_acceptor_fd->ssl_context));
  return 0;
}

static int show_ssl_ctx_sess_connect(THD *thd, SHOW_VAR *var, char *buff)
{
  var->type= SHOW_LONG;
  var->value= buff;
  *((long *)buff)= (!ssl_acceptor_fd ? 0 :
                     SSL_CTX_sess_connect(ssl_acceptor_fd->ssl_context));
  return 0;
}

static int show_ssl_ctx_sess_get_cache_size(THD *thd, SHOW_VAR *var, char *buff)
{
  var->type= SHOW_LONG;
  var->value= buff;
  *((long *)buff)= (!ssl_acceptor_fd ? 0 :
                     SSL_CTX_sess_get_cache_size(ssl_acceptor_fd->ssl_context));
  return 0;
}

static int show_ssl_ctx_get_verify_mode(THD *thd, SHOW_VAR *var, char *buff)
{
  var->type= SHOW_LONG;
  var->value= buff;
  *((long *)buff)= (!ssl_acceptor_fd ? 0 :
                     SSL_CTX_get_verify_mode(ssl_acceptor_fd->ssl_context));
  return 0;
}

static int show_ssl_ctx_get_verify_depth(THD *thd, SHOW_VAR *var, char *buff)
{
  var->type= SHOW_LONG;
  var->value= buff;
  *((long *)buff)= (!ssl_acceptor_fd ? 0 :
                     SSL_CTX_get_verify_depth(ssl_acceptor_fd->ssl_context));
  return 0;
}

static int show_ssl_ctx_get_session_cache_mode(THD *thd, SHOW_VAR *var, char *buff)
{
  var->type= SHOW_CHAR;
  if (!ssl_acceptor_fd)
    var->value= const_cast<char*>("NONE");
  else
    switch (SSL_CTX_get_session_cache_mode(ssl_acceptor_fd->ssl_context))
    {
    case SSL_SESS_CACHE_OFF:
      var->value= const_cast<char*>("OFF"); break;
    case SSL_SESS_CACHE_CLIENT:
      var->value= const_cast<char*>("CLIENT"); break;
    case SSL_SESS_CACHE_SERVER:
      var->value= const_cast<char*>("SERVER"); break;
    case SSL_SESS_CACHE_BOTH:
      var->value= const_cast<char*>("BOTH"); break;
    case SSL_SESS_CACHE_NO_AUTO_CLEAR:
      var->value= const_cast<char*>("NO_AUTO_CLEAR"); break;
    case SSL_SESS_CACHE_NO_INTERNAL_LOOKUP:
      var->value= const_cast<char*>("NO_INTERNAL_LOOKUP"); break;
    default:
      var->value= const_cast<char*>("Unknown"); break;
    }
  return 0;
}

/*
   Functions relying on SSL 
   Note: In the show_ssl_* functions, we need to check if we have a
         valid vio-object since this isn't always true, specifically
         when session_status or global_status is requested from
         inside an Event.
 */
static int show_ssl_get_version(THD *thd, SHOW_VAR *var, char *buff)
{
  var->type= SHOW_CHAR;
  if( thd->vio_ok() && thd->net.vio->ssl_arg )
    var->value= const_cast<char*>(SSL_get_version((SSL*) thd->net.vio->ssl_arg));
  else
    var->value= (char *)"";
  return 0;
}

static int show_ssl_session_reused(THD *thd, SHOW_VAR *var, char *buff)
{
  var->type= SHOW_LONG;
  var->value= buff;
  if( thd->vio_ok() && thd->net.vio->ssl_arg )
    *((long *)buff)= (long)SSL_session_reused((SSL*) thd->net.vio->ssl_arg);
  else
    *((long *)buff)= 0;
  return 0;
}

static int show_ssl_get_default_timeout(THD *thd, SHOW_VAR *var, char *buff)
{
  var->type= SHOW_LONG;
  var->value= buff;
  if( thd->vio_ok() && thd->net.vio->ssl_arg )
    *((long *)buff)= (long)SSL_get_default_timeout((SSL*)thd->net.vio->ssl_arg);
  else
    *((long *)buff)= 0;
  return 0;
}

static int show_ssl_get_verify_mode(THD *thd, SHOW_VAR *var, char *buff)
{
  var->type= SHOW_LONG;
  var->value= buff;
  if( thd->net.vio && thd->net.vio->ssl_arg )
    *((long *)buff)= (long)SSL_get_verify_mode((SSL*)thd->net.vio->ssl_arg);
  else
    *((long *)buff)= 0;
  return 0;
}

static int show_ssl_get_verify_depth(THD *thd, SHOW_VAR *var, char *buff)
{
  var->type= SHOW_LONG;
  var->value= buff;
  if( thd->vio_ok() && thd->net.vio->ssl_arg )
    *((long *)buff)= (long)SSL_get_verify_depth((SSL*)thd->net.vio->ssl_arg);
  else
    *((long *)buff)= 0;
  return 0;
}

static int show_ssl_get_cipher(THD *thd, SHOW_VAR *var, char *buff)
{
  var->type= SHOW_CHAR;
  if( thd->vio_ok() && thd->net.vio->ssl_arg )
    var->value= const_cast<char*>(SSL_get_cipher((SSL*) thd->net.vio->ssl_arg));
  else
    var->value= (char *)"";
  return 0;
}

static int show_ssl_get_cipher_list(THD *thd, SHOW_VAR *var, char *buff)
{
  var->type= SHOW_CHAR;
  var->value= buff;
  if (thd->vio_ok() && thd->net.vio->ssl_arg)
  {
    int i;
    const char *p;
    char *end= buff + SHOW_VAR_FUNC_BUFF_SIZE;
    for (i=0; (p= SSL_get_cipher_list((SSL*) thd->net.vio->ssl_arg,i)) &&
               buff < end; i++)
    {
      buff= strnmov(buff, p, end-buff-1);
      *buff++= ':';
    }
    if (i)
      buff--;
  }
  *buff=0;
  return 0;
}

#endif /* HAVE_OPENSSL && !EMBEDDED_LIBRARY */


/*
  Variables shown by SHOW STATUS in alphabetical order
*/

SHOW_VAR status_vars[]= {
  {"Aborted_clients",          (char*) &aborted_threads,        SHOW_LONG},
  {"Aborted_connects",         (char*) &aborted_connects,       SHOW_LONG},
  {"Binlog_cache_disk_use",    (char*) &binlog_cache_disk_use,  SHOW_LONG},
  {"Binlog_cache_use",         (char*) &binlog_cache_use,       SHOW_LONG},
  {"Bytes_received",           (char*) offsetof(STATUS_VAR, bytes_received), SHOW_LONGLONG_STATUS},
  {"Bytes_sent",               (char*) offsetof(STATUS_VAR, bytes_sent), SHOW_LONGLONG_STATUS},
  {"Com",                      (char*) com_status_vars, SHOW_ARRAY},
  {"Compression",              (char*) &show_net_compression, SHOW_FUNC},
  {"Connections",              (char*) &thread_id,              SHOW_LONG_NOFLUSH},
  {"Created_tmp_disk_tables",  (char*) offsetof(STATUS_VAR, created_tmp_disk_tables), SHOW_LONG_STATUS},
  {"Created_tmp_files",	       (char*) &my_tmp_file_created,	SHOW_LONG},
  {"Created_tmp_tables",       (char*) offsetof(STATUS_VAR, created_tmp_tables), SHOW_LONG_STATUS},
  {"Delayed_errors",           (char*) &delayed_insert_errors,  SHOW_LONG},
  {"Delayed_insert_threads",   (char*) &delayed_insert_threads, SHOW_LONG_NOFLUSH},
  {"Delayed_writes",           (char*) &delayed_insert_writes,  SHOW_LONG},
  {"Flush_commands",           (char*) &refresh_version,        SHOW_LONG_NOFLUSH},
  {"Handler_commit",           (char*) offsetof(STATUS_VAR, ha_commit_count), SHOW_LONG_STATUS},
  {"Handler_delete",           (char*) offsetof(STATUS_VAR, ha_delete_count), SHOW_LONG_STATUS},
  {"Handler_discover",         (char*) offsetof(STATUS_VAR, ha_discover_count), SHOW_LONG_STATUS},
  {"Handler_prepare",          (char*) offsetof(STATUS_VAR, ha_prepare_count),  SHOW_LONG_STATUS},
  {"Handler_read_first",       (char*) offsetof(STATUS_VAR, ha_read_first_count), SHOW_LONG_STATUS},
  {"Handler_read_key",         (char*) offsetof(STATUS_VAR, ha_read_key_count), SHOW_LONG_STATUS},
  {"Handler_read_next",        (char*) offsetof(STATUS_VAR, ha_read_next_count), SHOW_LONG_STATUS},
  {"Handler_read_prev",        (char*) offsetof(STATUS_VAR, ha_read_prev_count), SHOW_LONG_STATUS},
  {"Handler_read_rnd",         (char*) offsetof(STATUS_VAR, ha_read_rnd_count), SHOW_LONG_STATUS},
  {"Handler_read_rnd_next",    (char*) offsetof(STATUS_VAR, ha_read_rnd_next_count), SHOW_LONG_STATUS},
  {"Handler_rollback",         (char*) offsetof(STATUS_VAR, ha_rollback_count), SHOW_LONG_STATUS},
  {"Handler_savepoint",        (char*) offsetof(STATUS_VAR, ha_savepoint_count), SHOW_LONG_STATUS},
  {"Handler_savepoint_rollback",(char*) offsetof(STATUS_VAR, ha_savepoint_rollback_count), SHOW_LONG_STATUS},
  {"Handler_update",           (char*) offsetof(STATUS_VAR, ha_update_count), SHOW_LONG_STATUS},
  {"Handler_write",            (char*) offsetof(STATUS_VAR, ha_write_count), SHOW_LONG_STATUS},
  {"Key_blocks_not_flushed",   (char*) offsetof(KEY_CACHE, global_blocks_changed), SHOW_KEY_CACHE_LONG},
  {"Key_blocks_unused",        (char*) offsetof(KEY_CACHE, blocks_unused), SHOW_KEY_CACHE_LONG},
  {"Key_blocks_used",          (char*) offsetof(KEY_CACHE, blocks_used), SHOW_KEY_CACHE_LONG},
  {"Key_read_requests",        (char*) offsetof(KEY_CACHE, global_cache_r_requests), SHOW_KEY_CACHE_LONGLONG},
  {"Key_reads",                (char*) offsetof(KEY_CACHE, global_cache_read), SHOW_KEY_CACHE_LONGLONG},
  {"Key_write_requests",       (char*) offsetof(KEY_CACHE, global_cache_w_requests), SHOW_KEY_CACHE_LONGLONG},
  {"Key_writes",               (char*) offsetof(KEY_CACHE, global_cache_write), SHOW_KEY_CACHE_LONGLONG},
  {"Last_query_cost",          (char*) offsetof(STATUS_VAR, last_query_cost), SHOW_DOUBLE_STATUS},
  {"Max_used_connections",     (char*) &max_used_connections,  SHOW_LONG},
  {"Not_flushed_delayed_rows", (char*) &delayed_rows_in_use,    SHOW_LONG_NOFLUSH},
  {"Open_files",               (char*) &my_file_opened,         SHOW_LONG_NOFLUSH},
  {"Open_streams",             (char*) &my_stream_opened,       SHOW_LONG_NOFLUSH},
  {"Open_table_definitions",   (char*) &show_table_definitions, SHOW_FUNC},
  {"Open_tables",              (char*) &show_open_tables,       SHOW_FUNC},
  {"Opened_files",             (char*) &my_file_total_opened, SHOW_LONG_NOFLUSH},
  {"Opened_tables",            (char*) offsetof(STATUS_VAR, opened_tables), SHOW_LONG_STATUS},
  {"Prepared_stmt_count",      (char*) &show_prepared_stmt_count, SHOW_FUNC},
#ifdef HAVE_QUERY_CACHE
  {"Qcache_free_blocks",       (char*) &query_cache.free_memory_blocks, SHOW_LONG_NOFLUSH},
  {"Qcache_free_memory",       (char*) &query_cache.free_memory, SHOW_LONG_NOFLUSH},
  {"Qcache_hits",              (char*) &query_cache.hits,       SHOW_LONG},
  {"Qcache_inserts",           (char*) &query_cache.inserts,    SHOW_LONG},
  {"Qcache_lowmem_prunes",     (char*) &query_cache.lowmem_prunes, SHOW_LONG},
  {"Qcache_not_cached",        (char*) &query_cache.refused,    SHOW_LONG},
  {"Qcache_queries_in_cache",  (char*) &query_cache.queries_in_cache, SHOW_LONG_NOFLUSH},
  {"Qcache_total_blocks",      (char*) &query_cache.total_blocks, SHOW_LONG_NOFLUSH},
#endif /*HAVE_QUERY_CACHE*/
  {"Questions",                (char*) &show_question,            SHOW_FUNC},
#ifdef HAVE_REPLICATION
  {"Rpl_status",               (char*) &show_rpl_status,          SHOW_FUNC},
#endif
  {"Select_full_join",         (char*) offsetof(STATUS_VAR, select_full_join_count), SHOW_LONG_STATUS},
  {"Select_full_range_join",   (char*) offsetof(STATUS_VAR, select_full_range_join_count), SHOW_LONG_STATUS},
  {"Select_range",             (char*) offsetof(STATUS_VAR, select_range_count), SHOW_LONG_STATUS},
  {"Select_range_check",       (char*) offsetof(STATUS_VAR, select_range_check_count), SHOW_LONG_STATUS},
  {"Select_scan",	       (char*) offsetof(STATUS_VAR, select_scan_count), SHOW_LONG_STATUS},
  {"Slave_open_temp_tables",   (char*) &slave_open_temp_tables, SHOW_LONG},
#ifdef HAVE_REPLICATION
  {"Slave_retried_transactions",(char*) &show_slave_retried_trans, SHOW_FUNC},
  {"Slave_running",            (char*) &show_slave_running,     SHOW_FUNC},
#endif
  {"Slow_launch_threads",      (char*) &slow_launch_threads,    SHOW_LONG},
  {"Slow_queries",             (char*) offsetof(STATUS_VAR, long_query_count), SHOW_LONG_STATUS},
  {"Sort_merge_passes",	       (char*) offsetof(STATUS_VAR, filesort_merge_passes), SHOW_LONG_STATUS},
  {"Sort_range",	       (char*) offsetof(STATUS_VAR, filesort_range_count), SHOW_LONG_STATUS},
  {"Sort_rows",		       (char*) offsetof(STATUS_VAR, filesort_rows), SHOW_LONG_STATUS},
  {"Sort_scan",		       (char*) offsetof(STATUS_VAR, filesort_scan_count), SHOW_LONG_STATUS},
#ifdef HAVE_OPENSSL
#ifndef EMBEDDED_LIBRARY
  {"Ssl_accept_renegotiates",  (char*) &show_ssl_ctx_sess_accept_renegotiate, SHOW_FUNC},
  {"Ssl_accepts",              (char*) &show_ssl_ctx_sess_accept, SHOW_FUNC},
  {"Ssl_callback_cache_hits",  (char*) &show_ssl_ctx_sess_cb_hits, SHOW_FUNC},
  {"Ssl_cipher",               (char*) &show_ssl_get_cipher, SHOW_FUNC},
  {"Ssl_cipher_list",          (char*) &show_ssl_get_cipher_list, SHOW_FUNC},
  {"Ssl_client_connects",      (char*) &show_ssl_ctx_sess_connect, SHOW_FUNC},
  {"Ssl_connect_renegotiates", (char*) &show_ssl_ctx_sess_connect_renegotiate, SHOW_FUNC},
  {"Ssl_ctx_verify_depth",     (char*) &show_ssl_ctx_get_verify_depth, SHOW_FUNC},
  {"Ssl_ctx_verify_mode",      (char*) &show_ssl_ctx_get_verify_mode, SHOW_FUNC},
  {"Ssl_default_timeout",      (char*) &show_ssl_get_default_timeout, SHOW_FUNC},
  {"Ssl_finished_accepts",     (char*) &show_ssl_ctx_sess_accept_good, SHOW_FUNC},
  {"Ssl_finished_connects",    (char*) &show_ssl_ctx_sess_connect_good, SHOW_FUNC},
  {"Ssl_session_cache_hits",   (char*) &show_ssl_ctx_sess_hits, SHOW_FUNC},
  {"Ssl_session_cache_misses", (char*) &show_ssl_ctx_sess_misses, SHOW_FUNC},
  {"Ssl_session_cache_mode",   (char*) &show_ssl_ctx_get_session_cache_mode, SHOW_FUNC},
  {"Ssl_session_cache_overflows", (char*) &show_ssl_ctx_sess_cache_full, SHOW_FUNC},
  {"Ssl_session_cache_size",   (char*) &show_ssl_ctx_sess_get_cache_size, SHOW_FUNC},
  {"Ssl_session_cache_timeouts", (char*) &show_ssl_ctx_sess_timeouts, SHOW_FUNC},
  {"Ssl_sessions_reused",      (char*) &show_ssl_session_reused, SHOW_FUNC},
  {"Ssl_used_session_cache_entries",(char*) &show_ssl_ctx_sess_number, SHOW_FUNC},
  {"Ssl_verify_depth",         (char*) &show_ssl_get_verify_depth, SHOW_FUNC},
  {"Ssl_verify_mode",          (char*) &show_ssl_get_verify_mode, SHOW_FUNC},
  {"Ssl_version",              (char*) &show_ssl_get_version, SHOW_FUNC},
#endif
#endif /* HAVE_OPENSSL */
  {"Table_locks_immediate",    (char*) &locks_immediate,        SHOW_LONG},
  {"Table_locks_waited",       (char*) &locks_waited,           SHOW_LONG},
#ifdef HAVE_MMAP
  {"Tc_log_max_pages_used",    (char*) &tc_log_max_pages_used,  SHOW_LONG},
  {"Tc_log_page_size",         (char*) &tc_log_page_size,       SHOW_LONG},
  {"Tc_log_page_waits",        (char*) &tc_log_page_waits,      SHOW_LONG},
#endif
  {"Threads_cached",           (char*) &cached_thread_count,    SHOW_LONG_NOFLUSH},
  {"Threads_connected",        (char*) &thread_count,           SHOW_INT},
  {"Threads_created",	       (char*) &thread_created,		SHOW_LONG_NOFLUSH},
  {"Threads_running",          (char*) &thread_running,         SHOW_INT},
  {"Uptime",                   (char*) &show_starttime,         SHOW_FUNC},
#ifdef COMMUNITY_SERVER
  {"Uptime_since_flush_status",(char*) &show_flushstatustime,   SHOW_FUNC},
#endif
  {NullS, NullS, SHOW_LONG}
};

static void print_version(void)
{
  set_server_version();
  /*
    Note: the instance manager keys off the string 'Ver' so it can find the
    version from the output of 'mysqld --version', so don't change it!
  */
  printf("%s  Ver %s for %s on %s (%s)\n",my_progname,
	 server_version,SYSTEM_TYPE,MACHINE_TYPE, MYSQL_COMPILATION_COMMENT);
}

#ifndef EMBEDDED_LIBRARY
static void usage(void)
{
  if (!(default_charset_info= get_charset_by_csname(default_character_set_name,
					           MY_CS_PRIMARY,
						   MYF(MY_WME))))
    exit(1);
  if (!default_collation_name)
    default_collation_name= (char*) default_charset_info->name;
  print_version();
  puts("\
Copyright (C) 2000 MySQL AB, by Monty and others\n\
This software comes with ABSOLUTELY NO WARRANTY. This is free software,\n\
and you are welcome to modify and redistribute it under the GPL license\n\n\
Starts the MySQL database server\n");

  printf("Usage: %s [OPTIONS]\n", my_progname);
  if (!opt_verbose)
    puts("\nFor more help options (several pages), use mysqld --verbose --help");
  else
  {
#ifdef __WIN__
  puts("NT and Win32 specific options:\n\
  --install                     Install the default service (NT)\n\
  --install-manual              Install the default service started manually (NT)\n\
  --install service_name        Install an optional service (NT)\n\
  --install-manual service_name Install an optional service started manually (NT)\n\
  --remove                      Remove the default service from the service list (NT)\n\
  --remove service_name         Remove the service_name from the service list (NT)\n\
  --enable-named-pipe           Only to be used for the	default server (NT)\n\
  --standalone                  Dummy option to start as a standalone server (NT)\
");
  puts("");
#endif
  print_defaults(MYSQL_CONFIG_NAME,load_default_groups);
  puts("");
  set_ports();

  /* Print out all the options including plugin supplied options */
  my_print_help_inc_plugins(my_long_options, sizeof(my_long_options)/sizeof(my_option));

  puts("\n\
To see what values a running MySQL server is using, type\n\
'mysqladmin variables' instead of 'mysqld --verbose --help'.");
  }
}
#endif /*!EMBEDDED_LIBRARY*/


/**
  Initialize all MySQL global variables to default values.

  We don't need to set numeric variables refered to in my_long_options
  as these are initialized by my_getopt.

  @note
    The reason to set a lot of global variables to zero is to allow one to
    restart the embedded server with a clean environment
    It's also needed on some exotic platforms where global variables are
    not set to 0 when a program starts.

    We don't need to set numeric variables refered to in my_long_options
    as these are initialized by my_getopt.
*/

static void mysql_init_variables(void)
{
  /* Things reset to zero */
  opt_skip_slave_start= opt_reckless_slave = 0;
  mysql_home[0]= pidfile_name[0]= log_error_file[0]= 0;
  opt_log= opt_slow_log= 0;
  opt_update_log= 0;
  log_output_options= find_bit_type(log_output_str, &log_output_typelib);
  opt_bin_log= 0;
  opt_disable_networking= opt_skip_show_db=0;
  opt_logname= opt_update_logname= opt_binlog_index_name= opt_slow_logname= 0;
  opt_tc_log_file= (char *)"tc.log";      // no hostname in tc_log file name !
  opt_secure_auth= 0;
  opt_secure_file_priv= 0;
  opt_bootstrap= opt_myisam_log= 0;
  mqh_used= 0;
  segfaulted= kill_in_progress= 0;
  cleanup_done= 0;
  defaults_argc= 0;
  defaults_argv= 0;
  server_id_supplied= 0;
  test_flags= select_errors= dropping_tables= ha_open_options=0;
  thread_count= thread_running= kill_cached_threads= wake_thread=0;
  slave_open_temp_tables= 0;
  cached_thread_count= 0;
  opt_endinfo= using_udf_functions= 0;
  opt_using_transactions= using_update_log= 0;
  abort_loop= select_thread_in_use= signal_thread_in_use= 0;
  ready_to_exit= shutdown_in_progress= grant_option= 0;
  aborted_threads= aborted_connects= 0;
  delayed_insert_threads= delayed_insert_writes= delayed_rows_in_use= 0;
  delayed_insert_errors= thread_created= 0;
  specialflag= 0;
  binlog_cache_use=  binlog_cache_disk_use= 0;
  max_used_connections= slow_launch_threads = 0;
  mysqld_user= mysqld_chroot= opt_init_file= opt_bin_logname = 0;
  prepared_stmt_count= 0;
  errmesg= 0;
  mysqld_unix_port= opt_mysql_tmpdir= my_bind_addr_str= NullS;
  bzero((uchar*) &mysql_tmpdir_list, sizeof(mysql_tmpdir_list));
  bzero((char *) &global_status_var, sizeof(global_status_var));
  opt_large_pages= 0;
  key_map_full.set_all();

  /* Character sets */
  system_charset_info= &my_charset_utf8_general_ci;
  files_charset_info= &my_charset_utf8_general_ci;
  national_charset_info= &my_charset_utf8_general_ci;
  table_alias_charset= &my_charset_bin;
  character_set_filesystem= &my_charset_bin;

  opt_date_time_formats[0]= opt_date_time_formats[1]= opt_date_time_formats[2]= 0;

  /* Things with default values that are not zero */
  delay_key_write_options= (uint) DELAY_KEY_WRITE_ON;
  opt_specialflag= SPECIAL_ENGLISH;
  unix_sock= ip_sock= INVALID_SOCKET;
  mysql_home_ptr= mysql_home;
  pidfile_name_ptr= pidfile_name;
  log_error_file_ptr= log_error_file;
  language_ptr= language;
  mysql_data_home= mysql_real_data_home;
  thd_startup_options= (OPTION_AUTO_IS_NULL | OPTION_BIN_LOG |
                        OPTION_QUOTE_SHOW_CREATE | OPTION_SQL_NOTES);
  protocol_version= PROTOCOL_VERSION;
  what_to_log= ~ (1L << (uint) COM_TIME);
  refresh_version= 1L;	/* Increments on each reload */
  global_query_id= thread_id= 1L;
  strmov(server_version, MYSQL_SERVER_VERSION);
  myisam_recover_options_str= sql_mode_str= "OFF";
  myisam_stats_method_str= "nulls_unequal";
  threads.empty();
  thread_cache.empty();
  key_caches.empty();
  if (!(dflt_key_cache= get_or_create_key_cache(default_key_cache_base.str,
					       default_key_cache_base.length)))
    exit(1);
  multi_keycache_init(); /* set key_cache_hash.default_value = dflt_key_cache */

  /* Set directory paths */
  strmake(language, LANGUAGE, sizeof(language)-1);
  strmake(mysql_real_data_home, get_relative_path(DATADIR),
	  sizeof(mysql_real_data_home)-1);
  mysql_data_home_buff[0]=FN_CURLIB;	// all paths are relative from here
  mysql_data_home_buff[1]=0;
  mysql_data_home_len= 2;

  /* Replication parameters */
  master_info_file= (char*) "master.info",
    relay_log_info_file= (char*) "relay-log.info";
  report_user= report_password = report_host= 0;	/* TO BE DELETED */
  opt_relay_logname= opt_relaylog_index_name= 0;

  /* Variables in libraries */
  charsets_dir= 0;
  default_character_set_name= (char*) MYSQL_DEFAULT_CHARSET_NAME;
  default_collation_name= compiled_default_collation_name;
  sys_charset_system.value= (char*) system_charset_info->csname;
  character_set_filesystem_name= (char*) "binary";
  lc_time_names_name= (char*) "en_US";
  /* Set default values for some option variables */
  default_storage_engine_str= (char*) "MyISAM";
  global_system_variables.table_plugin= NULL;
  global_system_variables.tx_isolation= ISO_REPEATABLE_READ;
  global_system_variables.select_limit= (ulonglong) HA_POS_ERROR;
  max_system_variables.select_limit=    (ulonglong) HA_POS_ERROR;
  global_system_variables.max_join_size= (ulonglong) HA_POS_ERROR;
  max_system_variables.max_join_size=   (ulonglong) HA_POS_ERROR;
  global_system_variables.old_passwords= 0;
  global_system_variables.old_alter_table= 0;
  global_system_variables.binlog_format= BINLOG_FORMAT_UNSPEC;
  /*
    Default behavior for 4.1 and 5.0 is to treat NULL values as unequal
    when collecting index statistics for MyISAM tables.
  */
  global_system_variables.myisam_stats_method= MI_STATS_METHOD_NULLS_NOT_EQUAL;

  /* Variables that depends on compile options */
#ifndef DBUG_OFF
  default_dbug_option=IF_WIN("d:t:i:O,\\mysqld.trace",
			     "d:t:i:o,/tmp/mysqld.trace");
#endif
  opt_error_log= IF_WIN(1,0);
#ifdef COMMUNITY_SERVER
    have_community_features = SHOW_OPTION_YES;
#else
    have_community_features = SHOW_OPTION_NO;
#endif
  global_system_variables.ndb_index_stat_enable=FALSE;
  max_system_variables.ndb_index_stat_enable=TRUE;
  global_system_variables.ndb_index_stat_cache_entries=32;
  max_system_variables.ndb_index_stat_cache_entries=~0L;
  global_system_variables.ndb_index_stat_update_freq=20;
  max_system_variables.ndb_index_stat_update_freq=~0L;
#ifdef HAVE_OPENSSL
  have_ssl=SHOW_OPTION_YES;
#else
  have_ssl=SHOW_OPTION_NO;
#endif
#ifdef HAVE_BROKEN_REALPATH
  have_symlink=SHOW_OPTION_NO;
#else
  have_symlink=SHOW_OPTION_YES;
#endif
#ifdef HAVE_DLOPEN
  have_dlopen=SHOW_OPTION_YES;
#else
  have_dlopen=SHOW_OPTION_NO;
#endif
#ifdef HAVE_QUERY_CACHE
  have_query_cache=SHOW_OPTION_YES;
#else
  have_query_cache=SHOW_OPTION_NO;
#endif
#ifdef HAVE_SPATIAL
  have_geometry=SHOW_OPTION_YES;
#else
  have_geometry=SHOW_OPTION_NO;
#endif
#ifdef HAVE_RTREE_KEYS
  have_rtree_keys=SHOW_OPTION_YES;
#else
  have_rtree_keys=SHOW_OPTION_NO;
#endif
#ifdef HAVE_CRYPT
  have_crypt=SHOW_OPTION_YES;
#else
  have_crypt=SHOW_OPTION_NO;
#endif
#ifdef HAVE_COMPRESS
  have_compress= SHOW_OPTION_YES;
#else
  have_compress= SHOW_OPTION_NO;
#endif
#ifdef HAVE_LIBWRAP
  libwrapName= NullS;
#endif
#ifdef HAVE_OPENSSL
  des_key_file = 0;
#ifndef EMBEDDED_LIBRARY
  ssl_acceptor_fd= 0;
#endif /* ! EMBEDDED_LIBRARY */
#endif /* HAVE_OPENSSL */
#ifdef HAVE_SMEM
  shared_memory_base_name= default_shared_memory_base_name;
#endif
#if !defined(my_pthread_setprio) && !defined(HAVE_PTHREAD_SETSCHEDPARAM)
  opt_specialflag |= SPECIAL_NO_PRIOR;
#endif

#if defined(__WIN__) || defined(__NETWARE__)
  /* Allow Win32 and NetWare users to move MySQL anywhere */
  {
    char prg_dev[LIBLEN];
#if defined __WIN__
	char executing_path_name[LIBLEN];
	if (!test_if_hard_path(my_progname))
	{
		// we don't want to use GetModuleFileName inside of my_path since
		// my_path is a generic path dereferencing function and here we care
		// only about the executing binary.
		GetModuleFileName(NULL, executing_path_name, sizeof(executing_path_name));
		my_path(prg_dev, executing_path_name, NULL);
	}
	else
#endif
    my_path(prg_dev,my_progname,"mysql/bin");
    strcat(prg_dev,"/../");			// Remove 'bin' to get base dir
    cleanup_dirname(mysql_home,prg_dev);
  }
#else
  const char *tmpenv;
  if (!(tmpenv = getenv("MY_BASEDIR_VERSION")))
    tmpenv = DEFAULT_MYSQL_HOME;
  (void) strmake(mysql_home, tmpenv, sizeof(mysql_home)-1);
#endif
}


my_bool
mysqld_get_one_option(int optid,
                      const struct my_option *opt __attribute__((unused)),
                      char *argument)
{
  switch(optid) {
  case '#':
#ifndef DBUG_OFF
    DBUG_SET_INITIAL(argument ? argument : default_dbug_option);
#endif
    opt_endinfo=1;				/* unireg: memory allocation */
    break;
  case 'a':
    global_system_variables.sql_mode= fix_sql_mode(MODE_ANSI);
    global_system_variables.tx_isolation= ISO_SERIALIZABLE;
    break;
  case 'b':
    strmake(mysql_home,argument,sizeof(mysql_home)-1);
    break;
  case 'C':
    if (default_collation_name == compiled_default_collation_name)
      default_collation_name= 0;
    break;
  case 'l':
    opt_log=1;
    break;
  case 'h':
    strmake(mysql_real_data_home,argument, sizeof(mysql_real_data_home)-1);
    /* Correct pointer set by my_getopt (for embedded library) */
    mysql_data_home= mysql_real_data_home;
    mysql_data_home_len= strlen(mysql_data_home);
    break;
  case 'u':
    if (!mysqld_user || !strcmp(mysqld_user, argument))
      mysqld_user= argument;
    else
      sql_print_warning("Ignoring user change to '%s' because the user was set to '%s' earlier on the command line\n", argument, mysqld_user);
    break;
  case 'L':
    strmake(language, argument, sizeof(language)-1);
    break;
#ifdef HAVE_REPLICATION
  case OPT_SLAVE_SKIP_ERRORS:
    init_slave_skip_errors(argument);
    break;
#endif
  case OPT_SAFEMALLOC_MEM_LIMIT:
#if !defined(DBUG_OFF) && defined(SAFEMALLOC)
    sf_malloc_mem_limit = atoi(argument);
#endif
    break;
#include <sslopt-case.h>
  case 'V':
    print_version();
    exit(0);
  case 'W':
    if (!argument)
      global_system_variables.log_warnings++;
    else if (argument == disabled_my_option)
      global_system_variables.log_warnings= 0L;
    else
      global_system_variables.log_warnings= atoi(argument);
    break;
  case 'T':
    test_flags= argument ? (uint) atoi(argument) : 0;
    opt_endinfo=1;
    break;
  case (int) OPT_BIG_TABLES:
    thd_startup_options|=OPTION_BIG_TABLES;
    break;
  case (int) OPT_ISAM_LOG:
    opt_myisam_log=1;
    break;
  case (int) OPT_UPDATE_LOG:
    opt_update_log=1;
    break;
  case (int) OPT_BIN_LOG:
    opt_bin_log= test(argument != disabled_my_option);
    break;
  case (int) OPT_ERROR_LOG_FILE:
    opt_error_log= 1;
    break;
#ifdef HAVE_REPLICATION
  case (int) OPT_INIT_RPL_ROLE:
  {
    int role;
    role= find_type_or_exit(argument, &rpl_role_typelib, opt->name);
    rpl_status = (role == 1) ?  RPL_AUTH_MASTER : RPL_IDLE_SLAVE;
    break;
  }
  case (int)OPT_REPLICATE_IGNORE_DB:
  {
    rpl_filter->add_ignore_db(argument);
    break;
  }
  case (int)OPT_REPLICATE_DO_DB:
  {
    rpl_filter->add_do_db(argument);
    break;
  }
  case (int)OPT_REPLICATE_REWRITE_DB:
  {
    char* key = argument,*p, *val;

    if (!(p= strstr(argument, "->")))
    {
      fprintf(stderr,
	      "Bad syntax in replicate-rewrite-db - missing '->'!\n");
      exit(1);
    }
    val= p--;
    while (my_isspace(mysqld_charset, *p) && p > argument)
      *p-- = 0;
    if (p == argument)
    {
      fprintf(stderr,
	      "Bad syntax in replicate-rewrite-db - empty FROM db!\n");
      exit(1);
    }
    *val= 0;
    val+= 2;
    while (*val && my_isspace(mysqld_charset, *val))
      *val++;
    if (!*val)
    {
      fprintf(stderr,
	      "Bad syntax in replicate-rewrite-db - empty TO db!\n");
      exit(1);
    }

    rpl_filter->add_db_rewrite(key, val);
    break;
  }

  case (int)OPT_BINLOG_IGNORE_DB:
  {
    binlog_filter->add_ignore_db(argument);
    break;
  }
  case OPT_BINLOG_FORMAT:
  {
    int id;
    id= find_type_or_exit(argument, &binlog_format_typelib, opt->name);
    global_system_variables.binlog_format= opt_binlog_format_id= id - 1;
    break;
  }
  case (int)OPT_BINLOG_DO_DB:
  {
    binlog_filter->add_do_db(argument);
    break;
  }
  case (int)OPT_REPLICATE_DO_TABLE:
  {
    if (rpl_filter->add_do_table(argument))
    {
      fprintf(stderr, "Could not add do table rule '%s'!\n", argument);
      exit(1);
    }
    break;
  }
  case (int)OPT_REPLICATE_WILD_DO_TABLE:
  {
    if (rpl_filter->add_wild_do_table(argument))
    {
      fprintf(stderr, "Could not add do table rule '%s'!\n", argument);
      exit(1);
    }
    break;
  }
  case (int)OPT_REPLICATE_WILD_IGNORE_TABLE:
  {
    if (rpl_filter->add_wild_ignore_table(argument))
    {
      fprintf(stderr, "Could not add ignore table rule '%s'!\n", argument);
      exit(1);
    }
    break;
  }
  case (int)OPT_REPLICATE_IGNORE_TABLE:
  {
    if (rpl_filter->add_ignore_table(argument))
    {
      fprintf(stderr, "Could not add ignore table rule '%s'!\n", argument);
      exit(1);
    }
    break;
  }
#endif /* HAVE_REPLICATION */
  case (int) OPT_SLOW_QUERY_LOG:
    opt_slow_log= 1;
    break;
#ifdef WITH_CSV_STORAGE_ENGINE
  case  OPT_LOG_OUTPUT:
  {
    if (!argument || !argument[0])
    {
      log_output_options= LOG_FILE;
      log_output_str= log_output_typelib.type_names[1];
    }
    else
    {
      log_output_str= argument;
      log_output_options=
        find_bit_type_or_exit(argument, &log_output_typelib, opt->name);
  }
    break;
  }
#endif
  case OPT_EVENT_SCHEDULER:
    if (Events::set_opt_event_scheduler(argument))
	exit(1);
    break;
  case (int) OPT_SKIP_NEW:
    opt_specialflag|= SPECIAL_NO_NEW_FUNC;
    delay_key_write_options= (uint) DELAY_KEY_WRITE_NONE;
    myisam_concurrent_insert=0;
    myisam_recover_options= HA_RECOVER_NONE;
    sp_automatic_privileges=0;
    my_use_symdir=0;
    ha_open_options&= ~(HA_OPEN_ABORT_IF_CRASHED | HA_OPEN_DELAY_KEY_WRITE);
#ifdef HAVE_QUERY_CACHE
    query_cache_size=0;
#endif
    break;
  case (int) OPT_SAFE:
    opt_specialflag|= SPECIAL_SAFE_MODE;
    delay_key_write_options= (uint) DELAY_KEY_WRITE_NONE;
    myisam_recover_options= HA_RECOVER_DEFAULT;
    ha_open_options&= ~(HA_OPEN_DELAY_KEY_WRITE);
    break;
  case (int) OPT_SKIP_PRIOR:
    opt_specialflag|= SPECIAL_NO_PRIOR;
    break;
  case (int) OPT_SKIP_LOCK:
    opt_external_locking=0;
    break;
  case (int) OPT_SKIP_HOST_CACHE:
    opt_specialflag|= SPECIAL_NO_HOST_CACHE;
    break;
  case (int) OPT_SKIP_RESOLVE:
    opt_specialflag|=SPECIAL_NO_RESOLVE;
    break;
  case (int) OPT_SKIP_NETWORKING:
#if defined(__NETWARE__)
    sql_perror("Can't start server: skip-networking option is currently not supported on NetWare");
    exit(1);
#endif
    opt_disable_networking=1;
    mysqld_port=0;
    break;
  case (int) OPT_SKIP_SHOW_DB:
    opt_skip_show_db=1;
    opt_specialflag|=SPECIAL_SKIP_SHOW_DB;
    break;
  case (int) OPT_WANT_CORE:
    test_flags |= TEST_CORE_ON_SIGNAL;
    break;
  case (int) OPT_SKIP_STACK_TRACE:
    test_flags|=TEST_NO_STACKTRACE;
    break;
  case (int) OPT_SKIP_SYMLINKS:
    my_use_symdir=0;
    break;
  case (int) OPT_BIND_ADDRESS:
    {
      struct addrinfo *res_lst, hints;    

      bzero(&hints, sizeof(struct addrinfo));
      hints.ai_socktype= SOCK_STREAM;

      if (getaddrinfo(argument, NULL, &hints, &res_lst) != 0) 
      {
        sql_print_error("Can't start server: cannot resolve hostname!");
        exit(1);
      }

      if (res_lst->ai_next)
      {
        sql_print_error("Can't start server: bind-address refers to multiple interfaces!");
        exit(1);
      }
      freeaddrinfo(res_lst);
    }
    break;
  case (int) OPT_PID_FILE:
    strmake(pidfile_name, argument, sizeof(pidfile_name)-1);
    break;
#ifdef __WIN__
  case (int) OPT_STANDALONE:		/* Dummy option for NT */
    break;
#endif
  case OPT_CONSOLE:
    if (opt_console)
      opt_error_log= 0;			// Force logs to stdout
    break;
  case (int) OPT_FLUSH:
    myisam_flush=1;
    flush_time=0;			// No auto flush
    break;
  case OPT_LOW_PRIORITY_UPDATES:
    thr_upgraded_concurrent_insert_lock= TL_WRITE_LOW_PRIORITY;
    global_system_variables.low_priority_updates=1;
    break;
  case OPT_BOOTSTRAP:
    opt_noacl=opt_bootstrap=1;
    break;
  case OPT_SERVER_ID:
    server_id_supplied = 1;
    break;
  case OPT_DELAY_KEY_WRITE_ALL:
    if (argument != disabled_my_option)
      argument= (char*) "ALL";
    /* Fall through */
  case OPT_DELAY_KEY_WRITE:
    if (argument == disabled_my_option)
      delay_key_write_options= (uint) DELAY_KEY_WRITE_NONE;
    else if (! argument)
      delay_key_write_options= (uint) DELAY_KEY_WRITE_ON;
    else
    {
      int type;
      type= find_type_or_exit(argument, &delay_key_write_typelib, opt->name);
      delay_key_write_options= (uint) type-1;
    }
    break;
  case OPT_CHARSETS_DIR:
    strmake(mysql_charsets_dir, argument, sizeof(mysql_charsets_dir)-1);
    charsets_dir = mysql_charsets_dir;
    break;
  case OPT_TX_ISOLATION:
  {
    int type;
    type= find_type_or_exit(argument, &tx_isolation_typelib, opt->name);
    global_system_variables.tx_isolation= (type-1);
    break;
  }
#ifdef WITH_NDBCLUSTER_STORAGE_ENGINE
  case OPT_NDB_MGMD:
  case OPT_NDB_NODEID:
  {
    int len= my_snprintf(opt_ndb_constrbuf+opt_ndb_constrbuf_len,
			 sizeof(opt_ndb_constrbuf)-opt_ndb_constrbuf_len,
			 "%s%s%s",opt_ndb_constrbuf_len > 0 ? ",":"",
			 optid == OPT_NDB_NODEID ? "nodeid=" : "",
			 argument);
    opt_ndb_constrbuf_len+= len;
  }
  /* fall through to add the connectstring to the end
   * and set opt_ndbcluster_connectstring
   */
  case OPT_NDB_CONNECTSTRING:
    if (opt_ndb_connectstring && opt_ndb_connectstring[0])
      my_snprintf(opt_ndb_constrbuf+opt_ndb_constrbuf_len,
		  sizeof(opt_ndb_constrbuf)-opt_ndb_constrbuf_len,
		  "%s%s", opt_ndb_constrbuf_len > 0 ? ",":"",
		  opt_ndb_connectstring);
    else
      opt_ndb_constrbuf[opt_ndb_constrbuf_len]= 0;
    opt_ndbcluster_connectstring= opt_ndb_constrbuf;
    break;
  case OPT_NDB_DISTRIBUTION:
    int id;
    id= find_type_or_exit(argument, &ndb_distribution_typelib, opt->name);
    opt_ndb_distribution_id= (enum ndb_distribution)(id-1);
    break;
  case OPT_NDB_EXTRA_LOGGING:
    if (!argument)
      ndb_extra_logging++;
    else if (argument == disabled_my_option)
      ndb_extra_logging= 0L;
    else
      ndb_extra_logging= atoi(argument);
    break;
#endif
  case OPT_MYISAM_RECOVER:
  {
    if (!argument)
    {
      myisam_recover_options=    HA_RECOVER_DEFAULT;
      myisam_recover_options_str= myisam_recover_typelib.type_names[0];
    }
    else if (!argument[0])
    {
      myisam_recover_options= HA_RECOVER_NONE;
      myisam_recover_options_str= "OFF";
    }
    else
    {
      myisam_recover_options_str=argument;
      myisam_recover_options=
        find_bit_type_or_exit(argument, &myisam_recover_typelib, opt->name);
    }
    ha_open_options|=HA_OPEN_ABORT_IF_CRASHED;
    break;
  }
  case OPT_CONCURRENT_INSERT:
    /* The following code is mainly here to emulate old behavior */
    if (!argument)                      /* --concurrent-insert */
      myisam_concurrent_insert= 1;
    else if (argument == disabled_my_option)
      myisam_concurrent_insert= 0;      /* --skip-concurrent-insert */
    break;
  case OPT_TC_HEURISTIC_RECOVER:
    tc_heuristic_recover= find_type_or_exit(argument,
                                            &tc_heuristic_recover_typelib,
                                            opt->name);
    break;
  case OPT_MYISAM_STATS_METHOD:
  {
    ulong method_conv;
    int method;
    LINT_INIT(method_conv);

    myisam_stats_method_str= argument;
    method= find_type_or_exit(argument, &myisam_stats_method_typelib,
                              opt->name);
    switch (method-1) {
    case 2:
      method_conv= MI_STATS_METHOD_IGNORE_NULLS;
      break;
    case 1:
      method_conv= MI_STATS_METHOD_NULLS_EQUAL;
      break;
    case 0:
    default:
      method_conv= MI_STATS_METHOD_NULLS_NOT_EQUAL;
      break;
    }
    global_system_variables.myisam_stats_method= method_conv;
    break;
  }
  case OPT_SQL_MODE:
  {
    sql_mode_str= argument;
    global_system_variables.sql_mode=
      find_bit_type_or_exit(argument, &sql_mode_typelib, opt->name);
    global_system_variables.sql_mode= fix_sql_mode(global_system_variables.
						   sql_mode);
    break;
  }
  case OPT_ONE_THREAD:
    global_system_variables.thread_handling=
      SCHEDULER_ONE_THREAD_PER_CONNECTION;
    break;
#if HAVE_POOL_OF_THREADS == 1
  case OPT_POOL_OF_THREADS:
    global_system_variables.thread_handling=
      SCHEDULER_POOL_OF_THREADS;
    break;
#endif
  case OPT_THREAD_HANDLING:
  {
    global_system_variables.thread_handling=
      find_type_or_exit(argument, &thread_handling_typelib, opt->name)-1;
    break;
  }
  case OPT_FT_BOOLEAN_SYNTAX:
    if (ft_boolean_check_syntax_string((uchar*) argument))
    {
      fprintf(stderr, "Invalid ft-boolean-syntax string: %s\n", argument);
      exit(1);
    }
    strmake(ft_boolean_syntax, argument, sizeof(ft_boolean_syntax)-1);
    break;
  case OPT_SKIP_SAFEMALLOC:
#ifdef SAFEMALLOC
    sf_malloc_quick=1;
#endif
    break;
  case OPT_LOWER_CASE_TABLE_NAMES:
    lower_case_table_names= argument ? atoi(argument) : 1;
    lower_case_table_names_used= 1;
    break;
  }
  return 0;
}


/** Handle arguments for multiple key caches. */

extern "C" uchar **mysql_getopt_value(const char *keyname, uint key_length,
                                      const struct my_option *option);

uchar* *
mysql_getopt_value(const char *keyname, uint key_length,
		   const struct my_option *option)
{
  switch (option->id) {
  case OPT_KEY_BUFFER_SIZE:
  case OPT_KEY_CACHE_BLOCK_SIZE:
  case OPT_KEY_CACHE_DIVISION_LIMIT:
  case OPT_KEY_CACHE_AGE_THRESHOLD:
  {
    KEY_CACHE *key_cache;
    if (!(key_cache= get_or_create_key_cache(keyname, key_length)))
      exit(1);
    switch (option->id) {
    case OPT_KEY_BUFFER_SIZE:
      return (uchar**) &key_cache->param_buff_size;
    case OPT_KEY_CACHE_BLOCK_SIZE:
      return (uchar**) &key_cache->param_block_size;
    case OPT_KEY_CACHE_DIVISION_LIMIT:
      return (uchar**) &key_cache->param_division_limit;
    case OPT_KEY_CACHE_AGE_THRESHOLD:
      return (uchar**) &key_cache->param_age_threshold;
    }
  }
  }
 return option->value;
}


extern "C" void option_error_reporter(enum loglevel level, const char *format, ...);

void option_error_reporter(enum loglevel level, const char *format, ...)
{
  va_list args;
  va_start(args, format);

  /* Don't print warnings for --loose options during bootstrap */
  if (level == ERROR_LEVEL || !opt_bootstrap ||
      global_system_variables.log_warnings)
  {
    vprint_msg_to_log(level, format, args);
  }
  va_end(args);
}


/**
  @todo
  - FIXME add EXIT_TOO_MANY_ARGUMENTS to "mysys_err.h" and return that code?
*/
static void get_options(int *argc,char **argv)
{
  int ho_error;

  my_getopt_register_get_addr(mysql_getopt_value);
  strmake(def_ft_boolean_syntax, ft_boolean_syntax,
	  sizeof(ft_boolean_syntax)-1);
  my_getopt_error_reporter= option_error_reporter;

  /* Skip unknown options so that they may be processed later by plugins */
  my_getopt_skip_unknown= TRUE;

  if ((ho_error= handle_options(argc, &argv, my_long_options,
                                mysqld_get_one_option)))
    exit(ho_error);
  (*argc)++; /* add back one for the progname handle_options removes */
             /* no need to do this for argv as we are discarding it. */

  if ((opt_log_slow_admin_statements || opt_log_queries_not_using_indexes ||
       opt_log_slow_slave_statements) &&
      !opt_slow_log)
    sql_print_warning("options --log-slow-admin-statements, --log-queries-not-using-indexes and --log-slow-slave-statements have no effect if --log-slow-queries is not set");

#if defined(HAVE_BROKEN_REALPATH)
  my_use_symdir=0;
  my_disable_symlinks=1;
  have_symlink=SHOW_OPTION_NO;
#else
  if (!my_use_symdir)
  {
    my_disable_symlinks=1;
    have_symlink=SHOW_OPTION_DISABLED;
  }
#endif
  if (opt_debugging)
  {
    /* Allow break with SIGINT, no core or stack trace */
    test_flags|= TEST_SIGINT | TEST_NO_STACKTRACE;
    test_flags&= ~TEST_CORE_ON_SIGNAL;
  }
  /* Set global MyISAM variables from delay_key_write_options */
  fix_delay_key_write((THD*) 0, OPT_GLOBAL);

#ifndef EMBEDDED_LIBRARY
  if (mysqld_chroot)
    set_root(mysqld_chroot);
#else
  global_system_variables.thread_handling = SCHEDULER_NO_THREADS;
  max_allowed_packet= global_system_variables.max_allowed_packet;
  net_buffer_length= global_system_variables.net_buffer_length;
#endif
  fix_paths();

  /*
    Set some global variables from the global_system_variables
    In most cases the global variables will not be used
  */
  my_disable_locking= myisam_single_user= test(opt_external_locking == 0);
  my_default_record_cache_size=global_system_variables.read_buff_size;
  myisam_max_temp_length=
    (my_off_t) global_system_variables.myisam_max_sort_file_size;

  /* Set global variables based on startup options */
  myisam_block_size=(uint) 1 << my_bit_log2(opt_myisam_block_size);

  /* long_query_time is in microseconds */
  global_system_variables.long_query_time= max_system_variables.long_query_time=
    (longlong) (long_query_time * 1000000.0);

  if (opt_short_log_format)
    opt_specialflag|= SPECIAL_SHORT_LOG_FORMAT;

  if (init_global_datetime_format(MYSQL_TIMESTAMP_DATE,
				  &global_system_variables.date_format) ||
      init_global_datetime_format(MYSQL_TIMESTAMP_TIME,
				  &global_system_variables.time_format) ||
      init_global_datetime_format(MYSQL_TIMESTAMP_DATETIME,
				  &global_system_variables.datetime_format))
    exit(1);

#ifdef EMBEDDED_LIBRARY
  one_thread_scheduler(&thread_scheduler);
#else
  if (global_system_variables.thread_handling <=
      SCHEDULER_ONE_THREAD_PER_CONNECTION)
    one_thread_per_connection_scheduler(&thread_scheduler);
  else if (global_system_variables.thread_handling == SCHEDULER_NO_THREADS)
    one_thread_scheduler(&thread_scheduler);
  else
    pool_of_threads_scheduler(&thread_scheduler);  /* purecov: tested */
#endif
}


/*
  Create version name for running mysqld version
  We automaticly add suffixes -debug, -embedded and -log to the version
  name to make the version more descriptive.
  (MYSQL_SERVER_SUFFIX is set by the compilation environment)
*/

static void set_server_version(void)
{
  char *end= strxmov(server_version, MYSQL_SERVER_VERSION,
                     MYSQL_SERVER_SUFFIX_STR, NullS);
#ifdef EMBEDDED_LIBRARY
  end= strmov(end, "-embedded");
#endif
#ifndef DBUG_OFF
  if (!strstr(MYSQL_SERVER_SUFFIX_STR, "-debug"))
    end= strmov(end, "-debug");
#endif
  if (opt_log || opt_update_log || opt_slow_log || opt_bin_log)
    strmov(end, "-log");                        // This may slow down system
}


static char *get_relative_path(const char *path)
{
  if (test_if_hard_path(path) &&
      is_prefix(path,DEFAULT_MYSQL_HOME) &&
      strcmp(DEFAULT_MYSQL_HOME,FN_ROOTDIR))
  {
    path+=(uint) strlen(DEFAULT_MYSQL_HOME);
    while (*path == FN_LIBCHAR)
      path++;
  }
  return (char*) path;
}


/**
  Fix filename and replace extension where 'dir' is relative to
  mysql_real_data_home.
  @return
    1 if len(path) > FN_REFLEN
*/

bool
fn_format_relative_to_data_home(char * to, const char *name,
				const char *dir, const char *extension)
{
  char tmp_path[FN_REFLEN];
  if (!test_if_hard_path(dir))
  {
    strxnmov(tmp_path,sizeof(tmp_path)-1, mysql_real_data_home,
	     dir, NullS);
    dir=tmp_path;
  }
  return !fn_format(to, name, dir, extension,
		    MY_APPEND_EXT | MY_UNPACK_FILENAME | MY_SAFE_PATH);
}


static void fix_paths(void)
{
  char buff[FN_REFLEN],*pos;
  convert_dirname(mysql_home,mysql_home,NullS);
  /* Resolve symlinks to allow 'mysql_home' to be a relative symlink */
  my_realpath(mysql_home,mysql_home,MYF(0));
  /* Ensure that mysql_home ends in FN_LIBCHAR */
  pos=strend(mysql_home);
  if (pos[-1] != FN_LIBCHAR)
  {
    pos[0]= FN_LIBCHAR;
    pos[1]= 0;
  }
  convert_dirname(mysql_real_data_home,mysql_real_data_home,NullS);
  convert_dirname(language,language,NullS);
  (void) my_load_path(mysql_home,mysql_home,""); // Resolve current dir
  (void) my_load_path(mysql_real_data_home,mysql_real_data_home,mysql_home);
  (void) my_load_path(pidfile_name,pidfile_name,mysql_real_data_home);
  (void) my_load_path(opt_plugin_dir, opt_plugin_dir_ptr ? opt_plugin_dir_ptr :
                                      get_relative_path(LIBDIR), mysql_home);
  opt_plugin_dir_ptr= opt_plugin_dir;

  char *sharedir=get_relative_path(SHAREDIR);
  if (test_if_hard_path(sharedir))
    strmake(buff,sharedir,sizeof(buff)-1);		/* purecov: tested */
  else
    strxnmov(buff,sizeof(buff)-1,mysql_home,sharedir,NullS);
  convert_dirname(buff,buff,NullS);
  (void) my_load_path(language,language,buff);

  /* If --character-sets-dir isn't given, use shared library dir */
  if (charsets_dir != mysql_charsets_dir)
  {
    strxnmov(mysql_charsets_dir, sizeof(mysql_charsets_dir)-1, buff,
	     CHARSET_DIR, NullS);
  }
  (void) my_load_path(mysql_charsets_dir, mysql_charsets_dir, buff);
  convert_dirname(mysql_charsets_dir, mysql_charsets_dir, NullS);
  charsets_dir=mysql_charsets_dir;

  if (init_tmpdir(&mysql_tmpdir_list, opt_mysql_tmpdir))
    exit(1);
#ifdef HAVE_REPLICATION
  if (!slave_load_tmpdir)
  {
    if (!(slave_load_tmpdir = (char*) my_strdup(mysql_tmpdir, MYF(MY_FAE))))
      exit(1);
  }
#endif /* HAVE_REPLICATION */
  /*
    Convert the secure-file-priv option to system format, allowing
    a quick strcmp to check if read or write is in an allowed dir
   */
  if (opt_secure_file_priv)
  {
    convert_dirname(buff, opt_secure_file_priv, NullS);
    my_free(opt_secure_file_priv, MYF(0));
    opt_secure_file_priv= my_strdup(buff, MYF(MY_FAE));
  }
}


static ulong find_bit_type_or_exit(const char *x, TYPELIB *bit_lib,
                                   const char *option)
{
  ulong res;

  const char **ptr;
  
  if ((res= find_bit_type(x, bit_lib)) == ~(ulong) 0)
  {
    ptr= bit_lib->type_names;
    if (!*x)
      fprintf(stderr, "No option given to %s\n", option);
    else
      fprintf(stderr, "Wrong option to %s. Option(s) given: %s\n", option, x);
    fprintf(stderr, "Alternatives are: '%s'", *ptr);
    while (*++ptr)
      fprintf(stderr, ",'%s'", *ptr);
    fprintf(stderr, "\n");
    exit(1);
  }
  return res;
}


/**
  @return
    a bitfield from a string of substrings separated by ','
    or
    ~(ulong) 0 on error.
*/

static ulong find_bit_type(const char *x, TYPELIB *bit_lib)
{
  bool found_end;
  int  found_count;
  const char *end,*i,*j;
  const char **array, *pos;
  ulong found,found_int,bit;
  DBUG_ENTER("find_bit_type");
  DBUG_PRINT("enter",("x: '%s'",x));

  found=0;
  found_end= 0;
  pos=(char *) x;
  while (*pos == ' ') pos++;
  found_end= *pos == 0;
  while (!found_end)
  {
    if (!*(end=strcend(pos,',')))		/* Let end point at fieldend */
    {
      while (end > pos && end[-1] == ' ')
	end--;					/* Skip end-space */
      found_end=1;
    }
    found_int=0; found_count=0;
    for (array=bit_lib->type_names, bit=1 ; (i= *array++) ; bit<<=1)
    {
      j=pos;
      while (j != end)
      {
	if (my_toupper(mysqld_charset,*i++) !=
            my_toupper(mysqld_charset,*j++))
	  goto skip;
      }
      found_int=bit;
      if (! *i)
      {
	found_count=1;
	break;
      }
      else if (j != pos)			// Half field found
      {
	found_count++;				// Could be one of two values
      }
skip: ;
    }
    if (found_count != 1)
      DBUG_RETURN(~(ulong) 0);				// No unique value
    found|=found_int;
    pos=end+1;
  }

  DBUG_PRINT("exit",("bit-field: %ld",(ulong) found));
  DBUG_RETURN(found);
} /* find_bit_type */


/**
  Check if file system used for databases is case insensitive.

  @param dir_name			Directory to test

  @retval
    -1  Don't know (Test failed)
  @retval
    0   File system is case sensitive
  @retval
    1   File system is case insensitive
*/

static int test_if_case_insensitive(const char *dir_name)
{
  int result= 0;
  File file;
  char buff[FN_REFLEN], buff2[FN_REFLEN];
  MY_STAT stat_info;
  DBUG_ENTER("test_if_case_insensitive");

  fn_format(buff, glob_hostname, dir_name, ".lower-test",
	    MY_UNPACK_FILENAME | MY_REPLACE_EXT | MY_REPLACE_DIR);
  fn_format(buff2, glob_hostname, dir_name, ".LOWER-TEST",
	    MY_UNPACK_FILENAME | MY_REPLACE_EXT | MY_REPLACE_DIR);
  (void) my_delete(buff2, MYF(0));
  if ((file= my_create(buff, 0666, O_RDWR, MYF(0))) < 0)
  {
    sql_print_warning("Can't create test file %s", buff);
    DBUG_RETURN(-1);
  }
  my_close(file, MYF(0));
  if (my_stat(buff2, &stat_info, MYF(0)))
    result= 1;					// Can access file
  (void) my_delete(buff, MYF(MY_WME));
  DBUG_PRINT("exit", ("result: %d", result));
  DBUG_RETURN(result);
}


#ifndef EMBEDDED_LIBRARY

/**
  Create file to store pid number.
*/
static void create_pid_file()
{
  File file;
  if ((file = my_create(pidfile_name,0664,
			O_WRONLY | O_TRUNC, MYF(MY_WME))) >= 0)
  {
    char buff[21], *end;
    end= int10_to_str((long) getpid(), buff, 10);
    *end++= '\n';
    if (!my_write(file, (uchar*) buff, (uint) (end-buff), MYF(MY_WME | MY_NABP)))
    {
      (void) my_close(file, MYF(0));
      return;
    }
    (void) my_close(file, MYF(0));
  }
  sql_perror("Can't start server: can't create PID file");
  exit(1);
}
#endif /* EMBEDDED_LIBRARY */

/** Clear most status variables. */
void refresh_status(THD *thd)
{
  pthread_mutex_lock(&LOCK_status);

  /* Add thread's status variabes to global status */
  add_to_status(&global_status_var, &thd->status_var);

  /* Reset thread's status variables */
  bzero((uchar*) &thd->status_var, sizeof(thd->status_var));

  /* Reset some global variables */
  reset_status_vars();

  /* Reset the counters of all key caches (default and named). */
  process_key_caches(reset_key_cache_counters);
  flush_status_time= time((time_t*) 0);
  pthread_mutex_unlock(&LOCK_status);

  /*
    Set max_used_connections to the number of currently open
    connections.  Lock LOCK_thread_count out of LOCK_status to avoid
    deadlocks.  Status reset becomes not atomic, but status data is
    not exact anyway.
  */
  pthread_mutex_lock(&LOCK_thread_count);
  max_used_connections= thread_count-delayed_insert_threads;
  pthread_mutex_unlock(&LOCK_thread_count);
}


/*****************************************************************************
  Instantiate variables for missing storage engines
  This section should go away soon
*****************************************************************************/

#ifndef WITH_NDBCLUSTER_STORAGE_ENGINE
ulong ndb_cache_check_time;
ulong ndb_extra_logging;
#endif

/*****************************************************************************
  Instantiate templates
*****************************************************************************/

#ifdef HAVE_EXPLICIT_TEMPLATE_INSTANTIATION
/* Used templates */
template class I_List<THD>;
template class I_List_iterator<THD>;
template class I_List<i_string>;
template class I_List<i_string_pair>;
template class I_List<NAMED_LIST>;
template class I_List<Statement>;
template class I_List_iterator<Statement>;
#endif<|MERGE_RESOLUTION|>--- conflicted
+++ resolved
@@ -374,10 +374,6 @@
 static uint kill_cached_threads, wake_thread;
 static ulong killed_threads, thread_created;
 static ulong max_used_connections;
-<<<<<<< HEAD
-static ulong my_bind_addr;			/**< the address we bind to */
-=======
->>>>>>> 988130a3
 static volatile ulong cached_thread_count= 0;
 static const char *sql_mode_str= "OFF";
 static char *mysqld_user, *mysqld_chroot, *log_error_file_ptr;
