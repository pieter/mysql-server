--- conflicted
+++ resolved
@@ -53,12 +53,9 @@
 testSRBank \
 test_event_merge \
 testIndexStat \
-<<<<<<< HEAD
 ndbapi_50compat0 \
-ndbapi_50compat1
-=======
+ndbapi_50compat1 \
 NdbRepStress
->>>>>>> 38f374bd
 
 EXTRA_PROGRAMS = \
  test_event \
