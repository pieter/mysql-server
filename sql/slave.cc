/* Copyright (C) 2000-2003 MySQL AB

   This program is free software; you can redistribute it and/or modify
   it under the terms of the GNU General Public License as published by
   the Free Software Foundation; version 2 of the License.

   This program is distributed in the hope that it will be useful,
   but WITHOUT ANY WARRANTY; without even the implied warranty of
   MERCHANTABILITY or FITNESS FOR A PARTICULAR PURPOSE.  See the
   GNU General Public License for more details.

   You should have received a copy of the GNU General Public License
   along with this program; if not, write to the Free Software
   Foundation, Inc., 59 Temple Place, Suite 330, Boston, MA  02111-1307  USA */


/**
  @addtogroup Replication
  @{

  @file

  @brief Code to run the io thread and the sql thread on the
  replication slave.
*/

#include "mysql_priv.h"

#include <mysql.h>
#include <myisam.h>
#include "slave.h"
#include "rpl_mi.h"
#include "rpl_rli.h"
#include "sql_repl.h"
#include "rpl_filter.h"
#include "repl_failsafe.h"
#include <thr_alarm.h>
#include <my_dir.h>
#include <sql_common.h>
#include <errmsg.h>
#include <mysys_err.h>

#ifdef HAVE_REPLICATION

#include "rpl_tblmap.h"

#define FLAGSTR(V,F) ((V)&(F)?#F" ":"")

#define MAX_SLAVE_RETRY_PAUSE 5
bool use_slave_mask = 0;
MY_BITMAP slave_error_mask;

typedef bool (*CHECK_KILLED_FUNC)(THD*,void*);

char* slave_load_tmpdir = 0;
Master_info *active_mi= 0;
my_bool replicate_same_server_id;
ulonglong relay_log_space_limit = 0;

/*
  When slave thread exits, we need to remember the temporary tables so we
  can re-use them on slave start.

  TODO: move the vars below under Master_info
*/

int disconnect_slave_event_count = 0, abort_slave_event_count = 0;
int events_till_abort = -1;

enum enum_slave_reconnect_actions
{
  SLAVE_RECON_ACT_REG= 0,
  SLAVE_RECON_ACT_DUMP= 1,
  SLAVE_RECON_ACT_EVENT= 2,
  SLAVE_RECON_ACT_MAX
};

enum enum_slave_reconnect_messages
{
  SLAVE_RECON_MSG_WAIT= 0,
  SLAVE_RECON_MSG_KILLED_WAITING= 1,
  SLAVE_RECON_MSG_AFTER= 2,
  SLAVE_RECON_MSG_FAILED= 3,
  SLAVE_RECON_MSG_COMMAND= 4,
  SLAVE_RECON_MSG_KILLED_AFTER= 5,
  SLAVE_RECON_MSG_MAX
};

static const char *reconnect_messages[SLAVE_RECON_ACT_MAX][SLAVE_RECON_MSG_MAX]=
{
  {
    "Waiting to reconnect after a failed registration on master",
    "Slave I/O thread killed while waitnig to reconnect after a failed \
registration on master",
    "Reconnecting after a failed registration on master",
    "failed registering on master, reconnecting to try again, \
log '%s' at postion %s",
    "COM_REGISTER_SLAVE",
    "Slave I/O thread killed during or after reconnect"
  },
  {
    "Waiting to reconnect after a failed binlog dump request",
    "Slave I/O thread killed while retrying master dump",
    "Reconnecting after a failed binlog dump request",
    "failed dump request, reconnecting to try again, log '%s' at postion %s",
    "COM_BINLOG_DUMP",
    "Slave I/O thread killed during or after reconnect"
  },
  {
    "Waiting to reconnect after a failed master event read",
    "Slave I/O thread killed while waiting to reconnect after a failed read",
    "Reconnecting after a failed master event read",
    "Slave I/O thread: Failed reading log event, reconnecting to retry, \
log '%s' at postion %s",
    "",
    "Slave I/O thread killed during or after a reconnect done to recover from \
failed read"
  }
};
 

typedef enum { SLAVE_THD_IO, SLAVE_THD_SQL} SLAVE_THD_TYPE;

static int process_io_rotate(Master_info* mi, Rotate_log_event* rev);
static int process_io_create_file(Master_info* mi, Create_file_log_event* cev);
static bool wait_for_relay_log_space(Relay_log_info* rli);
static inline bool io_slave_killed(THD* thd,Master_info* mi);
static inline bool sql_slave_killed(THD* thd,Relay_log_info* rli);
static int init_slave_thread(THD* thd, SLAVE_THD_TYPE thd_type);
static int safe_connect(THD* thd, MYSQL* mysql, Master_info* mi);
static int safe_reconnect(THD* thd, MYSQL* mysql, Master_info* mi,
                          bool suppress_warnings);
static int connect_to_master(THD* thd, MYSQL* mysql, Master_info* mi,
                             bool reconnect, bool suppress_warnings);
static int safe_sleep(THD* thd, int sec, CHECK_KILLED_FUNC thread_killed,
                      void* thread_killed_arg);
static int get_master_version_and_clock(MYSQL* mysql, Master_info* mi);
static Log_event* next_event(Relay_log_info* rli);
static int queue_event(Master_info* mi,const char* buf,ulong event_len);
static int terminate_slave_thread(THD *thd,
                                  pthread_mutex_t* term_lock,
                                  pthread_cond_t* term_cond,
                                  volatile uint *slave_running,
                                  bool skip_lock);
static bool check_io_slave_killed(THD *thd, Master_info *mi, const char *info);

/*
  Find out which replications threads are running

  SYNOPSIS
    init_thread_mask()
    mask                Return value here
    mi                  master_info for slave
    inverse             If set, returns which threads are not running

  IMPLEMENTATION
    Get a bit mask for which threads are running so that we can later restart
    these threads.

  RETURN
    mask        If inverse == 0, running threads
                If inverse == 1, stopped threads
*/

void init_thread_mask(int* mask,Master_info* mi,bool inverse)
{
  bool set_io = mi->slave_running, set_sql = mi->rli.slave_running;
  register int tmp_mask=0;
  DBUG_ENTER("init_thread_mask");

  if (set_io)
    tmp_mask |= SLAVE_IO;
  if (set_sql)
    tmp_mask |= SLAVE_SQL;
  if (inverse)
    tmp_mask^= (SLAVE_IO | SLAVE_SQL);
  *mask = tmp_mask;
  DBUG_VOID_RETURN;
}


/*
  lock_slave_threads()
*/

void lock_slave_threads(Master_info* mi)
{
  DBUG_ENTER("lock_slave_threads");

  //TODO: see if we can do this without dual mutex
  pthread_mutex_lock(&mi->run_lock);
  pthread_mutex_lock(&mi->rli.run_lock);
  DBUG_VOID_RETURN;
}


/*
  unlock_slave_threads()
*/

void unlock_slave_threads(Master_info* mi)
{
  DBUG_ENTER("unlock_slave_threads");

  //TODO: see if we can do this without dual mutex
  pthread_mutex_unlock(&mi->rli.run_lock);
  pthread_mutex_unlock(&mi->run_lock);
  DBUG_VOID_RETURN;
}


/* Initialize slave structures */

int init_slave()
{
  DBUG_ENTER("init_slave");

  /*
    This is called when mysqld starts. Before client connections are
    accepted. However bootstrap may conflict with us if it does START SLAVE.
    So it's safer to take the lock.
  */
  pthread_mutex_lock(&LOCK_active_mi);
  /*
    TODO: re-write this to interate through the list of files
    for multi-master
  */
  active_mi= new Master_info;

  /*
    If master_host is not specified, try to read it from the master_info file.
    If master_host is specified, create the master_info file if it doesn't
    exists.
  */
  if (!active_mi)
  {
    sql_print_error("Failed to allocate memory for the master info structure");
    goto err;
  }

  if (init_master_info(active_mi,master_info_file,relay_log_info_file,
                       1, (SLAVE_IO | SLAVE_SQL)))
  {
    sql_print_error("Failed to initialize the master info structure");
    goto err;
  }

  /* If server id is not set, start_slave_thread() will say it */

  if (active_mi->host[0] && !opt_skip_slave_start)
  {
    if (start_slave_threads(1 /* need mutex */,
                            0 /* no wait for start*/,
                            active_mi,
                            master_info_file,
                            relay_log_info_file,
                            SLAVE_IO | SLAVE_SQL))
    {
      sql_print_error("Failed to create slave threads");
      goto err;
    }
  }
  pthread_mutex_unlock(&LOCK_active_mi);
  DBUG_RETURN(0);

err:
  pthread_mutex_unlock(&LOCK_active_mi);
  DBUG_RETURN(1);
}


/*
  Init function to set up array for errors that should be skipped for slave

  SYNOPSIS
    init_slave_skip_errors()
    arg         List of errors numbers to skip, separated with ','

  NOTES
    Called from get_options() in mysqld.cc on start-up
*/

void init_slave_skip_errors(const char* arg)
{
  const char *p;
  DBUG_ENTER("init_slave_skip_errors");

  if (bitmap_init(&slave_error_mask,0,MAX_SLAVE_ERROR,0))
  {
    fprintf(stderr, "Badly out of memory, please check your system status\n");
    exit(1);
  }
  use_slave_mask = 1;
  for (;my_isspace(system_charset_info,*arg);++arg)
    /* empty */;
  if (!my_strnncoll(system_charset_info,(uchar*)arg,4,(const uchar*)"all",4))
  {
    bitmap_set_all(&slave_error_mask);
    DBUG_VOID_RETURN;
  }
  for (p= arg ; *p; )
  {
    long err_code;
    if (!(p= str2int(p, 10, 0, LONG_MAX, &err_code)))
      break;
    if (err_code < MAX_SLAVE_ERROR)
       bitmap_set_bit(&slave_error_mask,(uint)err_code);
    while (!my_isdigit(system_charset_info,*p) && *p)
      p++;
  }
  DBUG_VOID_RETURN;
}


int terminate_slave_threads(Master_info* mi,int thread_mask,bool skip_lock)
{
  DBUG_ENTER("terminate_slave_threads");

  if (!mi->inited)
    DBUG_RETURN(0); /* successfully do nothing */
  int error,force_all = (thread_mask & SLAVE_FORCE_ALL);
  pthread_mutex_t *sql_lock = &mi->rli.run_lock, *io_lock = &mi->run_lock;

  if ((thread_mask & (SLAVE_IO|SLAVE_FORCE_ALL)))
  {
    DBUG_PRINT("info",("Terminating IO thread"));
    mi->abort_slave=1;
    if ((error=terminate_slave_thread(mi->io_thd,io_lock,
                                      &mi->stop_cond,
                                      &mi->slave_running,
                                      skip_lock)) &&
        !force_all)
      DBUG_RETURN(error);
  }
  if ((thread_mask & (SLAVE_SQL|SLAVE_FORCE_ALL)))
  {
    DBUG_PRINT("info",("Terminating SQL thread"));
    mi->rli.abort_slave=1;
    if ((error=terminate_slave_thread(mi->rli.sql_thd,sql_lock,
                                      &mi->rli.stop_cond,
                                      &mi->rli.slave_running,
                                      skip_lock)) &&
        !force_all)
      DBUG_RETURN(error);
  }
  DBUG_RETURN(0);
}


/**
   Wait for a slave thread to terminate.

   This function is called after requesting the thread to terminate
   (by setting @c abort_slave member of @c Relay_log_info or @c
   Master_info structure to 1). Termination of the thread is
   controlled with the the predicate <code>*slave_running</code>.

   Function will acquire @c term_lock before waiting on the condition
   unless @c skip_lock is true in which case the mutex should be owned
   by the caller of this function and will remain acquired after
   return from the function.

   @param term_lock
          Associated lock to use when waiting for @c term_cond

   @param term_cond
          Condition that is signalled when the thread has terminated

   @param slave_running
          Pointer to predicate to check for slave thread termination

   @param skip_lock
          If @c true the lock will not be acquired before waiting on
          the condition. In this case, it is assumed that the calling
          function acquires the lock before calling this function.

   @retval 0 All OK
 */
static int
terminate_slave_thread(THD *thd,
                       pthread_mutex_t* term_lock,
                       pthread_cond_t* term_cond,
                       volatile uint *slave_running,
                       bool skip_lock)
{
  int error;

  DBUG_ENTER("terminate_slave_thread");

  if (!skip_lock)
    pthread_mutex_lock(term_lock);

  safe_mutex_assert_owner(term_lock);

  if (!*slave_running)
  {
    if (!skip_lock)
      pthread_mutex_unlock(term_lock);
    DBUG_RETURN(ER_SLAVE_NOT_RUNNING);
  }
  DBUG_ASSERT(thd != 0);
  THD_CHECK_SENTRY(thd);

  /*
    Is is critical to test if the slave is running. Otherwise, we might
    be referening freed memory trying to kick it
  */

  while (*slave_running)                        // Should always be true
  {
    DBUG_PRINT("loop", ("killing slave thread"));
    KICK_SLAVE(thd);
    /*
      There is a small chance that slave thread might miss the first
      alarm. To protect againts it, resend the signal until it reacts
    */
    struct timespec abstime;
    set_timespec(abstime,2);
    error= pthread_cond_timedwait(term_cond, term_lock, &abstime);
    DBUG_ASSERT(error == ETIMEDOUT || error == 0);
  }

  DBUG_ASSERT(*slave_running == 0);

  if (!skip_lock)
    pthread_mutex_unlock(term_lock);
  DBUG_RETURN(0);
}


int start_slave_thread(pthread_handler h_func, pthread_mutex_t *start_lock,
                       pthread_mutex_t *cond_lock,
                       pthread_cond_t *start_cond,
                       volatile uint *slave_running,
                       volatile ulong *slave_run_id,
                       Master_info* mi,
                       bool high_priority)
{
  pthread_t th;
  ulong start_id;
  DBUG_ENTER("start_slave_thread");

  DBUG_ASSERT(mi->inited);

  if (start_lock)
    pthread_mutex_lock(start_lock);
  if (!server_id)
  {
    if (start_cond)
      pthread_cond_broadcast(start_cond);
    if (start_lock)
      pthread_mutex_unlock(start_lock);
    sql_print_error("Server id not set, will not start slave");
    DBUG_RETURN(ER_BAD_SLAVE);
  }

  if (*slave_running)
  {
    if (start_cond)
      pthread_cond_broadcast(start_cond);
    if (start_lock)
      pthread_mutex_unlock(start_lock);
    DBUG_RETURN(ER_SLAVE_MUST_STOP);
  }
  start_id= *slave_run_id;
  DBUG_PRINT("info",("Creating new slave thread"));
  if (high_priority)
    my_pthread_attr_setprio(&connection_attrib,CONNECT_PRIOR);
  if (pthread_create(&th, &connection_attrib, h_func, (void*)mi))
  {
    if (start_lock)
      pthread_mutex_unlock(start_lock);
    DBUG_RETURN(ER_SLAVE_THREAD);
  }
  if (start_cond && cond_lock) // caller has cond_lock
  {
    THD* thd = current_thd;
    while (start_id == *slave_run_id)
    {
      DBUG_PRINT("sleep",("Waiting for slave thread to start"));
      const char* old_msg = thd->enter_cond(start_cond,cond_lock,
                                            "Waiting for slave thread to start");
      pthread_cond_wait(start_cond,cond_lock);
      thd->exit_cond(old_msg);
      pthread_mutex_lock(cond_lock); // re-acquire it as exit_cond() released
      if (thd->killed)
        DBUG_RETURN(thd->killed_errno());
    }
  }
  if (start_lock)
    pthread_mutex_unlock(start_lock);
  DBUG_RETURN(0);
}


/*
  start_slave_threads()

  NOTES
    SLAVE_FORCE_ALL is not implemented here on purpose since it does not make
    sense to do that for starting a slave--we always care if it actually
    started the threads that were not previously running
*/

int start_slave_threads(bool need_slave_mutex, bool wait_for_start,
                        Master_info* mi, const char* master_info_fname,
                        const char* slave_info_fname, int thread_mask)
{
  pthread_mutex_t *lock_io=0,*lock_sql=0,*lock_cond_io=0,*lock_cond_sql=0;
  pthread_cond_t* cond_io=0,*cond_sql=0;
  int error=0;
  DBUG_ENTER("start_slave_threads");

  if (need_slave_mutex)
  {
    lock_io = &mi->run_lock;
    lock_sql = &mi->rli.run_lock;
  }
  if (wait_for_start)
  {
    cond_io = &mi->start_cond;
    cond_sql = &mi->rli.start_cond;
    lock_cond_io = &mi->run_lock;
    lock_cond_sql = &mi->rli.run_lock;
  }

  if (thread_mask & SLAVE_IO)
    error=start_slave_thread(handle_slave_io,lock_io,lock_cond_io,
                             cond_io,
                             &mi->slave_running, &mi->slave_run_id,
                             mi, 1); //high priority, to read the most possible
  if (!error && (thread_mask & SLAVE_SQL))
  {
    error=start_slave_thread(handle_slave_sql,lock_sql,lock_cond_sql,
                             cond_sql,
                             &mi->rli.slave_running, &mi->rli.slave_run_id,
                             mi, 0);
    if (error)
      terminate_slave_threads(mi, thread_mask & SLAVE_IO, 0);
  }
  DBUG_RETURN(error);
}


#ifdef NOT_USED_YET
static int end_slave_on_walk(Master_info* mi, uchar* /*unused*/)
{
  DBUG_ENTER("end_slave_on_walk");

  end_master_info(mi);
  DBUG_RETURN(0);
}
#endif


/*
  Free all resources used by slave

  SYNOPSIS
    end_slave()
*/

void end_slave()
{
  DBUG_ENTER("end_slave");

  /*
    This is called when the server terminates, in close_connections().
    It terminates slave threads. However, some CHANGE MASTER etc may still be
    running presently. If a START SLAVE was in progress, the mutex lock below
    will make us wait until slave threads have started, and START SLAVE
    returns, then we terminate them here.
  */
  pthread_mutex_lock(&LOCK_active_mi);
  if (active_mi)
  {
    /*
      TODO: replace the line below with
      list_walk(&master_list, (list_walk_action)end_slave_on_walk,0);
      once multi-master code is ready.
    */
    terminate_slave_threads(active_mi,SLAVE_FORCE_ALL);
    end_master_info(active_mi);
    delete active_mi;
    active_mi= 0;
  }
  pthread_mutex_unlock(&LOCK_active_mi);
  DBUG_VOID_RETURN;
}


static bool io_slave_killed(THD* thd, Master_info* mi)
{
  DBUG_ENTER("io_slave_killed");

  DBUG_ASSERT(mi->io_thd == thd);
  DBUG_ASSERT(mi->slave_running); // tracking buffer overrun
  DBUG_RETURN(mi->abort_slave || abort_loop || thd->killed);
}


static bool sql_slave_killed(THD* thd, Relay_log_info* rli)
{
  DBUG_ENTER("sql_slave_killed");

  DBUG_ASSERT(rli->sql_thd == thd);
  DBUG_ASSERT(rli->slave_running == 1);// tracking buffer overrun
  if (abort_loop || thd->killed || rli->abort_slave)
  {
    /*
      If we are in an unsafe situation (stopping could corrupt replication),
      we give one minute to the slave SQL thread of grace before really
      terminating, in the hope that it will be able to read more events and
      the unsafe situation will soon be left. Note that this one minute starts
      from the last time anything happened in the slave SQL thread. So it's
      really one minute of idleness, we don't timeout if the slave SQL thread
      is actively working.
    */
    if (rli->last_event_start_time == 0)
      DBUG_RETURN(1);
    DBUG_PRINT("info", ("Slave SQL thread is in an unsafe situation, giving "
                        "it some grace period"));
    if (difftime(time(0), rli->last_event_start_time) > 60)
    {
      rli->report(ERROR_LEVEL, 0,
                  "SQL thread had to stop in an unsafe situation, in "
                  "the middle of applying updates to a "
                  "non-transactional table without any primary key. "
                  "There is a risk of duplicate updates when the slave "
                  "SQL thread is restarted. Please check your tables' "
                  "contents after restart.");
      DBUG_RETURN(1);
    }
  }
  DBUG_RETURN(0);
}


/*
  skip_load_data_infile()

  NOTES
    This is used to tell a 3.23 master to break send_file()
*/

void skip_load_data_infile(NET *net)
{
  DBUG_ENTER("skip_load_data_infile");

  (void)net_request_file(net, "/dev/null");
  (void)my_net_read(net);                               // discard response
  (void)net_write_command(net, 0, (uchar*) "", 0, (uchar*) "", 0); // ok
  DBUG_VOID_RETURN;
}


bool net_request_file(NET* net, const char* fname)
{
  DBUG_ENTER("net_request_file");
  DBUG_RETURN(net_write_command(net, 251, (uchar*) fname, strlen(fname),
                                (uchar*) "", 0));
}

/*
  From other comments and tests in code, it looks like
  sometimes Query_log_event and Load_log_event can have db == 0
  (see rewrite_db() above for example)
  (cases where this happens are unclear; it may be when the master is 3.23).
*/

const char *print_slave_db_safe(const char* db)
{
  DBUG_ENTER("*print_slave_db_safe");

  DBUG_RETURN((db ? db : ""));
}

int init_strvar_from_file(char *var, int max_size, IO_CACHE *f,
                                 const char *default_val)
{
  uint length;
  DBUG_ENTER("init_strvar_from_file");

  if ((length=my_b_gets(f,var, max_size)))
  {
    char* last_p = var + length -1;
    if (*last_p == '\n')
      *last_p = 0; // if we stopped on newline, kill it
    else
    {
      /*
        If we truncated a line or stopped on last char, remove all chars
        up to and including newline.
      */
      int c;
      while (((c=my_b_get(f)) != '\n' && c != my_b_EOF));
    }
    DBUG_RETURN(0);
  }
  else if (default_val)
  {
    strmake(var,  default_val, max_size-1);
    DBUG_RETURN(0);
  }
  DBUG_RETURN(1);
}


int init_intvar_from_file(int* var, IO_CACHE* f, int default_val)
{
  char buf[32];
  DBUG_ENTER("init_intvar_from_file");


  if (my_b_gets(f, buf, sizeof(buf)))
  {
    *var = atoi(buf);
    DBUG_RETURN(0);
  }
  else if (default_val)
  {
    *var = default_val;
    DBUG_RETURN(0);
  }
  DBUG_RETURN(1);
}

int init_floatvar_from_file(float* var, IO_CACHE* f, float default_val)
{
  char buf[16];
  DBUG_ENTER("init_floatvar_from_file");


  if (my_b_gets(f, buf, sizeof(buf)))
  {
    if (sscanf(buf, "%f", var) != 1)
      DBUG_RETURN(1);
    else
      DBUG_RETURN(0);
  }
  else if (default_val != 0.0)
  {
    *var = default_val;
    DBUG_RETURN(0);
  }
  DBUG_RETURN(1);
}

static bool check_io_slave_killed(THD *thd, Master_info *mi, const char *info)
{
  if (io_slave_killed(thd, mi))
  {
    if (info && global_system_variables.log_warnings)
      sql_print_information(info);
    return TRUE;
  }
  return FALSE;
}


/*
  Note that we rely on the master's version (3.23, 4.0.14 etc) instead of
  relying on the binlog's version. This is not perfect: imagine an upgrade
  of the master without waiting that all slaves are in sync with the master;
  then a slave could be fooled about the binlog's format. This is what happens
  when people upgrade a 3.23 master to 4.0 without doing RESET MASTER: 4.0
  slaves are fooled. So we do this only to distinguish between 3.23 and more
  recent masters (it's too late to change things for 3.23).

  RETURNS
  0       ok
  1       error
*/

static int get_master_version_and_clock(MYSQL* mysql, Master_info* mi)
{
<<<<<<< HEAD
  char error_buf[512];
  String err_msg(error_buf, sizeof(error_buf), &my_charset_bin);
  err_msg.length(0);
=======
  char err_buff[MAX_SLAVE_ERRMSG];
  const char* errmsg= 0;
  int err_code= 0;
  MYSQL_RES *master_res= 0;
  MYSQL_ROW master_row;
>>>>>>> 6157e9d3
  DBUG_ENTER("get_master_version_and_clock");

  /*
    Free old description_event_for_queue (that is needed if we are in
    a reconnection).
  */
  delete mi->rli.relay_log.description_event_for_queue;
  mi->rli.relay_log.description_event_for_queue= 0;

  if (!my_isdigit(&my_charset_bin,*mysql->server_version))
<<<<<<< HEAD
    err_msg.append("Master reported unrecognized MySQL version");
=======
  {
    errmsg = "Master reported unrecognized MySQL version";
    err_code= ER_SLAVE_FATAL_ERROR;
    sprintf(err_buff, ER(err_code), errmsg);
  }
>>>>>>> 6157e9d3
  else
  {
    /*
      Note the following switch will bug when we have MySQL branch 30 ;)
    */
    switch (*mysql->server_version)
    {
    case '0':
    case '1':
    case '2':
<<<<<<< HEAD
      err_msg.append("Master reported unrecognized MySQL version");
=======
      errmsg = "Master reported unrecognized MySQL version";
      err_code= ER_SLAVE_FATAL_ERROR;
      sprintf(err_buff, ER(err_code), errmsg);
>>>>>>> 6157e9d3
      break;
    case '3':
      mi->rli.relay_log.description_event_for_queue= new
        Format_description_log_event(1, mysql->server_version);
      break;
    case '4':
      mi->rli.relay_log.description_event_for_queue= new
        Format_description_log_event(3, mysql->server_version);
      break;
    default:
      /*
        Master is MySQL >=5.0. Give a default Format_desc event, so that we can
        take the early steps (like tests for "is this a 3.23 master") which we
        have to take before we receive the real master's Format_desc which will
        override this one. Note that the Format_desc we create below is garbage
        (it has the format of the *slave*); it's only good to help know if the
        master is 3.23, 4.0, etc.
      */
      mi->rli.relay_log.description_event_for_queue= new
        Format_description_log_event(4, mysql->server_version);
      break;
    }
  }

  /*
     This does not mean that a 5.0 slave will be able to read a 6.0 master; but
     as we don't know yet, we don't want to forbid this for now. If a 5.0 slave
     can't read a 6.0 master, this will show up when the slave can't read some
     events sent by the master, and there will be error messages.
  */

<<<<<<< HEAD
  if (err_msg.length() != 0)
  {
    sql_print_error(err_msg.ptr());
    DBUG_RETURN(1);
  }
=======
  if (errmsg)
    goto err;
>>>>>>> 6157e9d3

  /* as we are here, we tried to allocate the event */
  if (!mi->rli.relay_log.description_event_for_queue)
  {
    errmsg= "default Format_description_log_event";
    err_code= ER_SLAVE_CREATE_EVENT_FAILURE;
    sprintf(err_buff, ER(err_code), errmsg);
    goto err;
  }

  /*
    Compare the master and slave's clock. Do not die if master's clock is
    unavailable (very old master not supporting UNIX_TIMESTAMP()?).
  */

  if (!mysql_real_query(mysql, STRING_WITH_LEN("SELECT UNIX_TIMESTAMP()")) &&
      (master_res= mysql_store_result(mysql)) &&
      (master_row= mysql_fetch_row(master_res)))
  {
    mi->clock_diff_with_master=
      (long) (time((time_t*) 0) - strtoul(master_row[0], 0, 10));
  }
  else if (!check_io_slave_killed(mi->io_thd, mi, NULL))
  {
    mi->clock_diff_with_master= 0; /* The "most sensible" value */
    sql_print_warning("\"SELECT UNIX_TIMESTAMP()\" failed on master, "
                      "do not trust column Seconds_Behind_Master of SHOW "
                      "SLAVE STATUS. Error: %s (%d)",
                      mysql_error(mysql), mysql_errno(mysql));
  }
  if (master_res)
    mysql_free_result(master_res);

  /*
    Check that the master's server id and ours are different. Because if they
    are equal (which can result from a simple copy of master's datadir to slave,
    thus copying some my.cnf), replication will work but all events will be
    skipped.
    Do not die if SHOW VARIABLES LIKE 'SERVER_ID' fails on master (very old
    master?).
    Note: we could have put a @@SERVER_ID in the previous SELECT
    UNIX_TIMESTAMP() instead, but this would not have worked on 3.23 masters.
  */
  if (!mysql_real_query(mysql,
                        STRING_WITH_LEN("SHOW VARIABLES LIKE 'SERVER_ID'")) &&
      (master_res= mysql_store_result(mysql)))
  {
    if ((master_row= mysql_fetch_row(master_res)) &&
        (::server_id == strtoul(master_row[1], 0, 10)) &&
        !mi->rli.replicate_same_server_id)
<<<<<<< HEAD
      err_msg.append("The slave I/O thread stops because master and slave have equal"
                     " MySQL server ids; these ids must be different for replication to work (or"
                     " the --replicate-same-server-id option must be used on slave but this does"
                     " not always make sense; please check the manual before using it).");
=======
    {
      errmsg= "The slave I/O thread stops because master and slave have equal \
MySQL server ids; these ids must be different for replication to work (or \
the --replicate-same-server-id option must be used on slave but this does \
not always make sense; please check the manual before using it).";
      err_code= ER_SLAVE_FATAL_ERROR;
      sprintf(err_buff, ER(err_code), errmsg);
    }
>>>>>>> 6157e9d3
    mysql_free_result(master_res);
    if (errmsg)
      goto err;
  }

  /*
    Check that the master's global character_set_server and ours are the same.
    Not fatal if query fails (old master?).
    Note that we don't check for equality of global character_set_client and
    collation_connection (neither do we prevent their setting in
    set_var.cc). That's because from what I (Guilhem) have tested, the global
    values of these 2 are never used (new connections don't use them).
    We don't test equality of global collation_database either as it's is
    going to be deprecated (made read-only) in 4.1 very soon.
    The test is only relevant if master < 5.0.3 (we'll test only if it's older
    than the 5 branch; < 5.0.3 was alpha...), as >= 5.0.3 master stores
    charset info in each binlog event.
    We don't do it for 3.23 because masters <3.23.50 hang on
    SELECT @@unknown_var (BUG#7965 - see changelog of 3.23.50). So finally we
    test only if master is 4.x.
  */

  /* redundant with rest of code but safer against later additions */
  if (*mysql->server_version == '3')
    goto err;

  if ((*mysql->server_version == '4') &&
      !mysql_real_query(mysql,
                        STRING_WITH_LEN("SELECT @@GLOBAL.COLLATION_SERVER")) &&
      (master_res= mysql_store_result(mysql)))
  {
    if ((master_row= mysql_fetch_row(master_res)) &&
        strcmp(master_row[0], global_system_variables.collation_server->name))
<<<<<<< HEAD
      err_msg.append("The slave I/O thread stops because master and slave have"
                     " different values for the COLLATION_SERVER global variable."
                     " The values must be equal for replication to work");
=======
    {
      errmsg= "The slave I/O thread stops because master and slave have \
different values for the COLLATION_SERVER global variable. The values must \
be equal for replication to work";
      err_code= ER_SLAVE_FATAL_ERROR;
      sprintf(err_buff, ER(err_code), errmsg);
    }
>>>>>>> 6157e9d3
    mysql_free_result(master_res);
    if (errmsg)
      goto err;
  }

  /*
    Perform analogous check for time zone. Theoretically we also should
    perform check here to verify that SYSTEM time zones are the same on
    slave and master, but we can't rely on value of @@system_time_zone
    variable (it is time zone abbreviation) since it determined at start
    time and so could differ for slave and master even if they are really
    in the same system time zone. So we are omiting this check and just
    relying on documentation. Also according to Monty there are many users
    who are using replication between servers in various time zones. Hence
    such check will broke everything for them. (And now everything will
    work for them because by default both their master and slave will have
    'SYSTEM' time zone).
    This check is only necessary for 4.x masters (and < 5.0.4 masters but
    those were alpha).
  */
  if ((*mysql->server_version == '4') &&
      !mysql_real_query(mysql, STRING_WITH_LEN("SELECT @@GLOBAL.TIME_ZONE")) &&
      (master_res= mysql_store_result(mysql)))
  {
    if ((master_row= mysql_fetch_row(master_res)) &&
        strcmp(master_row[0],
               global_system_variables.time_zone->get_name()->ptr()))
<<<<<<< HEAD
      err_msg.append("The slave I/O thread stops because master and slave have"
                     " different values for the TIME_ZONE global variable."
                     " The values must be equal for replication to work");
=======
    {
      errmsg= "The slave I/O thread stops because master and slave have \
different values for the TIME_ZONE global variable. The values must \
be equal for replication to work";
      err_code= ER_SLAVE_FATAL_ERROR;
      sprintf(err_buff, ER(err_code), errmsg);
    }
>>>>>>> 6157e9d3
    mysql_free_result(master_res);

    if (errmsg)
      goto err;
  }

  if (mi->heartbeat_period != 0.0)
  {
<<<<<<< HEAD
    char llbuf[22];
    const char query_format[]= "SET @master_heartbeat_period= %s";
    char query[sizeof(query_format) - 2 + sizeof(llbuf)];
    /* 
       the period is an ulonglong of nano-secs. 
    */
    llstr((ulonglong) (mi->heartbeat_period*1000000000UL), llbuf);
    my_sprintf(query, (query, query_format, llbuf));
=======
    DBUG_ASSERT(err_code != 0);
    mi->report(ERROR_LEVEL, err_code, err_buff);
    DBUG_RETURN(1);
  }

  DBUG_RETURN(0);
}

/*
  Used by fetch_master_table (used by LOAD TABLE tblname FROM MASTER and LOAD
  DATA FROM MASTER). Drops the table (if 'overwrite' is true) and recreates it
  from the dump. Honours replication inclusion/exclusion rules.
  db must be non-zero (guarded by assertion).

  RETURN VALUES
    0           success
    1           error
*/

static int create_table_from_dump(THD* thd, MYSQL *mysql, const char* db,
                                  const char* table_name, bool overwrite)
{
  ulong packet_len;
  char *query, *save_db;
  uint32 save_db_length;
  Vio* save_vio;
  HA_CHECK_OPT check_opt;
  TABLE_LIST tables;
  int error= 1;
  handler *file;
  ulonglong save_options;
  NET *net= &mysql->net;
  const char *found_semicolon= NULL;
  DBUG_ENTER("create_table_from_dump");

  packet_len= my_net_read(net); // read create table statement
  if (packet_len == packet_error)
  {
    my_message(ER_MASTER_NET_READ, ER(ER_MASTER_NET_READ), MYF(0));
    DBUG_RETURN(1);
  }
  if (net->read_pos[0] == 255) // error from master
  {
    char *err_msg;
    err_msg= (char*) net->read_pos + ((mysql->server_capabilities &
                                       CLIENT_PROTOCOL_41) ?
                                      3+SQLSTATE_LENGTH+1 : 3);
    my_error(ER_MASTER, MYF(0), err_msg);
    DBUG_RETURN(1);
  }
  thd->command = COM_TABLE_DUMP;
  thd->query_length= packet_len;
  /* Note that we should not set thd->query until the area is initalized */
  if (!(query = thd->strmake((char*) net->read_pos, packet_len)))
  {
    sql_print_error("create_table_from_dump: out of memory");
    my_message(ER_GET_ERRNO, "Out of memory", MYF(0));
    DBUG_RETURN(1);
  }
  thd->query= query;
  thd->is_slave_error = 0;

  bzero((char*) &tables,sizeof(tables));
  tables.db = (char*)db;
  tables.alias= tables.table_name= (char*)table_name;
>>>>>>> 6157e9d3

    if (mysql_real_query(mysql, query, strlen(query))
        && !check_io_slave_killed(mi->io_thd, mi, NULL))
    {
      err_msg.append("The slave I/O thread stops because querying master with '");
      err_msg.append(query);
      err_msg.append("' failed;");
      err_msg.append(" error: ");
      err_msg.qs_append(mysql_errno(mysql));
      err_msg.append("  '");
      err_msg.append(mysql_error(mysql));
      err_msg.append("'");
      mysql_free_result(mysql_store_result(mysql));
      goto err;
    }
    mysql_free_result(mysql_store_result(mysql));
  }
  
err:
  if (err_msg.length() != 0)
  {
    sql_print_error(err_msg.ptr());
    DBUG_RETURN(1);
  }

  DBUG_RETURN(0);
}


static bool wait_for_relay_log_space(Relay_log_info* rli)
{
  bool slave_killed=0;
  Master_info* mi = rli->mi;
  const char *save_proc_info;
  THD* thd = mi->io_thd;
  DBUG_ENTER("wait_for_relay_log_space");

  pthread_mutex_lock(&rli->log_space_lock);
  save_proc_info= thd->enter_cond(&rli->log_space_cond,
                                  &rli->log_space_lock,
                                  "\
Waiting for the slave SQL thread to free enough relay log space");
  while (rli->log_space_limit < rli->log_space_total &&
         !(slave_killed=io_slave_killed(thd,mi)) &&
         !rli->ignore_log_space_limit)
    pthread_cond_wait(&rli->log_space_cond, &rli->log_space_lock);
  thd->exit_cond(save_proc_info);
  DBUG_RETURN(slave_killed);
}


/*
  Builds a Rotate from the ignored events' info and writes it to relay log.

  SYNOPSIS
  write_ignored_events_info_to_relay_log()
    thd             pointer to I/O thread's thd
    mi

  DESCRIPTION
    Slave I/O thread, going to die, must leave a durable trace of the
    ignored events' end position for the use of the slave SQL thread, by
    calling this function. Only that thread can call it (see assertion).
 */
static void write_ignored_events_info_to_relay_log(THD *thd, Master_info *mi)
{
  Relay_log_info *rli= &mi->rli;
  pthread_mutex_t *log_lock= rli->relay_log.get_log_lock();
  DBUG_ENTER("write_ignored_events_info_to_relay_log");

  DBUG_ASSERT(thd == mi->io_thd);
  pthread_mutex_lock(log_lock);
  if (rli->ign_master_log_name_end[0])
  {
    DBUG_PRINT("info",("writing a Rotate event to track down ignored events"));
    Rotate_log_event *ev= new Rotate_log_event(rli->ign_master_log_name_end,
                                               0, rli->ign_master_log_pos_end,
                                               Rotate_log_event::DUP_NAME);
    rli->ign_master_log_name_end[0]= 0;
    /* can unlock before writing as slave SQL thd will soon see our Rotate */
    pthread_mutex_unlock(log_lock);
    if (likely((bool)ev))
    {
      ev->server_id= 0; // don't be ignored by slave SQL thread
      if (unlikely(rli->relay_log.append(ev)))
        mi->report(ERROR_LEVEL, ER_SLAVE_RELAY_LOG_WRITE_FAILURE,
                   ER(ER_SLAVE_RELAY_LOG_WRITE_FAILURE),
                   "failed to write a Rotate event"
                   " to the relay log, SHOW SLAVE STATUS may be"
                   " inaccurate");
      rli->relay_log.harvest_bytes_written(&rli->log_space_total);
      if (flush_master_info(mi, 1))
        sql_print_error("Failed to flush master info file");
      delete ev;
    }
    else
      mi->report(ERROR_LEVEL, ER_SLAVE_CREATE_EVENT_FAILURE,
                 ER(ER_SLAVE_CREATE_EVENT_FAILURE),
                 "Rotate_event (out of memory?),"
                 " SHOW SLAVE STATUS may be inaccurate");
  }
  else
    pthread_mutex_unlock(log_lock);
  DBUG_VOID_RETURN;
}


int register_slave_on_master(MYSQL* mysql, Master_info *mi,
                             bool *suppress_warnings)
{
  uchar buf[1024], *pos= buf;
  uint report_host_len, report_user_len=0, report_password_len=0;
  DBUG_ENTER("register_slave_on_master");

  *suppress_warnings= FALSE;
  if (!report_host)
    DBUG_RETURN(0);
  report_host_len= strlen(report_host);
  if (report_user)
    report_user_len= strlen(report_user);
  if (report_password)
    report_password_len= strlen(report_password);
  /* 30 is a good safety margin */
  if (report_host_len + report_user_len + report_password_len + 30 >
      sizeof(buf))
    DBUG_RETURN(0);                                     // safety

  int4store(pos, server_id); pos+= 4;
  pos= net_store_data(pos, (uchar*) report_host, report_host_len);
  pos= net_store_data(pos, (uchar*) report_user, report_user_len);
  pos= net_store_data(pos, (uchar*) report_password, report_password_len);
  int2store(pos, (uint16) report_port); pos+= 2;
  int4store(pos, rpl_recovery_rank);    pos+= 4;
  /* The master will fill in master_id */
  int4store(pos, 0);                    pos+= 4;

  if (simple_command(mysql, COM_REGISTER_SLAVE, buf, (size_t) (pos- buf), 0))
  {
    if (mysql_errno(mysql) == ER_NET_READ_INTERRUPTED)
    {
      *suppress_warnings= TRUE;                 // Suppress reconnect warning
    }
    else if (!check_io_slave_killed(mi->io_thd, mi, NULL))
    {
      char buf[256];
      my_snprintf(buf, sizeof(buf), "%s (Errno: %d)", mysql_error(mysql), 
                  mysql_errno(mysql));
      mi->report(ERROR_LEVEL, ER_SLAVE_MASTER_COM_FAILURE,
                 ER(ER_SLAVE_MASTER_COM_FAILURE), "COM_REGISTER_SLAVE", buf);
    }
    DBUG_RETURN(1);
  }
  DBUG_RETURN(0);
}


bool show_master_info(THD* thd, Master_info* mi)
{
  // TODO: fix this for multi-master
  List<Item> field_list;
  Protocol *protocol= thd->protocol;
  DBUG_ENTER("show_master_info");

  field_list.push_back(new Item_empty_string("Slave_IO_State",
                                                     14));
  field_list.push_back(new Item_empty_string("Master_Host",
                                                     sizeof(mi->host)));
  field_list.push_back(new Item_empty_string("Master_User",
                                                     sizeof(mi->user)));
  field_list.push_back(new Item_return_int("Master_Port", 7,
                                           MYSQL_TYPE_LONG));
  field_list.push_back(new Item_return_int("Connect_Retry", 10,
                                           MYSQL_TYPE_LONG));
  field_list.push_back(new Item_empty_string("Master_Log_File",
                                             FN_REFLEN));
  field_list.push_back(new Item_return_int("Read_Master_Log_Pos", 10,
                                           MYSQL_TYPE_LONGLONG));
  field_list.push_back(new Item_empty_string("Relay_Log_File",
                                             FN_REFLEN));
  field_list.push_back(new Item_return_int("Relay_Log_Pos", 10,
                                           MYSQL_TYPE_LONGLONG));
  field_list.push_back(new Item_empty_string("Relay_Master_Log_File",
                                             FN_REFLEN));
  field_list.push_back(new Item_empty_string("Slave_IO_Running", 3));
  field_list.push_back(new Item_empty_string("Slave_SQL_Running", 3));
  field_list.push_back(new Item_empty_string("Replicate_Do_DB", 20));
  field_list.push_back(new Item_empty_string("Replicate_Ignore_DB", 20));
  field_list.push_back(new Item_empty_string("Replicate_Do_Table", 20));
  field_list.push_back(new Item_empty_string("Replicate_Ignore_Table", 23));
  field_list.push_back(new Item_empty_string("Replicate_Wild_Do_Table", 24));
  field_list.push_back(new Item_empty_string("Replicate_Wild_Ignore_Table",
                                             28));
  field_list.push_back(new Item_return_int("Last_Errno", 4, MYSQL_TYPE_LONG));
  field_list.push_back(new Item_empty_string("Last_Error", 20));
  field_list.push_back(new Item_return_int("Skip_Counter", 10,
                                           MYSQL_TYPE_LONG));
  field_list.push_back(new Item_return_int("Exec_Master_Log_Pos", 10,
                                           MYSQL_TYPE_LONGLONG));
  field_list.push_back(new Item_return_int("Relay_Log_Space", 10,
                                           MYSQL_TYPE_LONGLONG));
  field_list.push_back(new Item_empty_string("Until_Condition", 6));
  field_list.push_back(new Item_empty_string("Until_Log_File", FN_REFLEN));
  field_list.push_back(new Item_return_int("Until_Log_Pos", 10,
                                           MYSQL_TYPE_LONGLONG));
  field_list.push_back(new Item_empty_string("Master_SSL_Allowed", 7));
  field_list.push_back(new Item_empty_string("Master_SSL_CA_File",
                                             sizeof(mi->ssl_ca)));
  field_list.push_back(new Item_empty_string("Master_SSL_CA_Path",
                                             sizeof(mi->ssl_capath)));
  field_list.push_back(new Item_empty_string("Master_SSL_Cert",
                                             sizeof(mi->ssl_cert)));
  field_list.push_back(new Item_empty_string("Master_SSL_Cipher",
                                             sizeof(mi->ssl_cipher)));
  field_list.push_back(new Item_empty_string("Master_SSL_Key",
                                             sizeof(mi->ssl_key)));
  field_list.push_back(new Item_return_int("Seconds_Behind_Master", 10,
                                           MYSQL_TYPE_LONGLONG));
  field_list.push_back(new Item_empty_string("Master_SSL_Verify_Server_Cert",
                                             3));
  field_list.push_back(new Item_return_int("Last_IO_Errno", 4, MYSQL_TYPE_LONG));
  field_list.push_back(new Item_empty_string("Last_IO_Error", 20));
  field_list.push_back(new Item_return_int("Last_SQL_Errno", 4, MYSQL_TYPE_LONG));
  field_list.push_back(new Item_empty_string("Last_SQL_Error", 20));

  if (protocol->send_fields(&field_list,
                            Protocol::SEND_NUM_ROWS | Protocol::SEND_EOF))
    DBUG_RETURN(TRUE);

  if (mi->host[0])
  {
    DBUG_PRINT("info",("host is set: '%s'", mi->host));
    String *packet= &thd->packet;
    protocol->prepare_for_resend();

    /*
      slave_running can be accessed without run_lock but not other
      non-volotile members like mi->io_thd, which is guarded by the mutex.
    */
    pthread_mutex_lock(&mi->run_lock);
    protocol->store(mi->io_thd ? mi->io_thd->proc_info : "", &my_charset_bin);
    pthread_mutex_unlock(&mi->run_lock);

    pthread_mutex_lock(&mi->data_lock);
    pthread_mutex_lock(&mi->rli.data_lock);
    protocol->store(mi->host, &my_charset_bin);
    protocol->store(mi->user, &my_charset_bin);
    protocol->store((uint32) mi->port);
    protocol->store((uint32) mi->connect_retry);
    protocol->store(mi->master_log_name, &my_charset_bin);
    protocol->store((ulonglong) mi->master_log_pos);
    protocol->store(mi->rli.group_relay_log_name +
                    dirname_length(mi->rli.group_relay_log_name),
                    &my_charset_bin);
    protocol->store((ulonglong) mi->rli.group_relay_log_pos);
    protocol->store(mi->rli.group_master_log_name, &my_charset_bin);
    protocol->store(mi->slave_running == MYSQL_SLAVE_RUN_CONNECT ?
                    "Yes" : "No", &my_charset_bin);
    protocol->store(mi->rli.slave_running ? "Yes":"No", &my_charset_bin);
    protocol->store(rpl_filter->get_do_db());
    protocol->store(rpl_filter->get_ignore_db());

    char buf[256];
    String tmp(buf, sizeof(buf), &my_charset_bin);
    rpl_filter->get_do_table(&tmp);
    protocol->store(&tmp);
    rpl_filter->get_ignore_table(&tmp);
    protocol->store(&tmp);
    rpl_filter->get_wild_do_table(&tmp);
    protocol->store(&tmp);
    rpl_filter->get_wild_ignore_table(&tmp);
    protocol->store(&tmp);

    protocol->store(mi->rli.last_error().number);
    protocol->store(mi->rli.last_error().message, &my_charset_bin);
    protocol->store((uint32) mi->rli.slave_skip_counter);
    protocol->store((ulonglong) mi->rli.group_master_log_pos);
    protocol->store((ulonglong) mi->rli.log_space_total);

    protocol->store(
      mi->rli.until_condition==Relay_log_info::UNTIL_NONE ? "None":
        ( mi->rli.until_condition==Relay_log_info::UNTIL_MASTER_POS? "Master":
          "Relay"), &my_charset_bin);
    protocol->store(mi->rli.until_log_name, &my_charset_bin);
    protocol->store((ulonglong) mi->rli.until_log_pos);

#ifdef HAVE_OPENSSL
    protocol->store(mi->ssl? "Yes":"No", &my_charset_bin);
#else
    protocol->store(mi->ssl? "Ignored":"No", &my_charset_bin);
#endif
    protocol->store(mi->ssl_ca, &my_charset_bin);
    protocol->store(mi->ssl_capath, &my_charset_bin);
    protocol->store(mi->ssl_cert, &my_charset_bin);
    protocol->store(mi->ssl_cipher, &my_charset_bin);
    protocol->store(mi->ssl_key, &my_charset_bin);

    /*
      Seconds_Behind_Master: if SQL thread is running and I/O thread is
      connected, we can compute it otherwise show NULL (i.e. unknown).
    */
    if ((mi->slave_running == MYSQL_SLAVE_RUN_CONNECT) &&
        mi->rli.slave_running)
    {
      long time_diff= ((long)(time(0) - mi->rli.last_master_timestamp)
                       - mi->clock_diff_with_master);
      /*
        Apparently on some systems time_diff can be <0. Here are possible
        reasons related to MySQL:
        - the master is itself a slave of another master whose time is ahead.
        - somebody used an explicit SET TIMESTAMP on the master.
        Possible reason related to granularity-to-second of time functions
        (nothing to do with MySQL), which can explain a value of -1:
        assume the master's and slave's time are perfectly synchronized, and
        that at slave's connection time, when the master's timestamp is read,
        it is at the very end of second 1, and (a very short time later) when
        the slave's timestamp is read it is at the very beginning of second
        2. Then the recorded value for master is 1 and the recorded value for
        slave is 2. At SHOW SLAVE STATUS time, assume that the difference
        between timestamp of slave and rli->last_master_timestamp is 0
        (i.e. they are in the same second), then we get 0-(2-1)=-1 as a result.
        This confuses users, so we don't go below 0: hence the max().

        last_master_timestamp == 0 (an "impossible" timestamp 1970) is a
        special marker to say "consider we have caught up".
      */
      protocol->store((longlong)(mi->rli.last_master_timestamp ?
                                 max(0, time_diff) : 0));
    }
    else
    {
      protocol->store_null();
    }
    protocol->store(mi->ssl_verify_server_cert? "Yes":"No", &my_charset_bin);

    // Last_IO_Errno
    protocol->store(mi->last_error().number);
    // Last_IO_Error
    protocol->store(mi->last_error().message, &my_charset_bin);
    // Last_SQL_Errno
    protocol->store(mi->rli.last_error().number);
    // Last_SQL_Error
    protocol->store(mi->rli.last_error().message, &my_charset_bin);

    pthread_mutex_unlock(&mi->rli.data_lock);
    pthread_mutex_unlock(&mi->data_lock);

    if (my_net_write(&thd->net, (uchar*) thd->packet.ptr(), packet->length()))
      DBUG_RETURN(TRUE);
  }
  send_eof(thd);
  DBUG_RETURN(FALSE);
}


void set_slave_thread_options(THD* thd)
{
  DBUG_ENTER("set_slave_thread_options");
  /*
     It's nonsense to constrain the slave threads with max_join_size; if a
     query succeeded on master, we HAVE to execute it. So set
     OPTION_BIG_SELECTS. Setting max_join_size to HA_POS_ERROR is not enough
     (and it's not needed if we have OPTION_BIG_SELECTS) because an INSERT
     SELECT examining more than 4 billion rows would still fail (yes, because
     when max_join_size is 4G, OPTION_BIG_SELECTS is automatically set, but
     only for client threads.
  */
  ulonglong options= thd->options | OPTION_BIG_SELECTS;
  if (opt_log_slave_updates)
    options|= OPTION_BIN_LOG;
  else
    options&= ~OPTION_BIN_LOG;
  thd->options= options;
  thd->variables.completion_type= 0;
  DBUG_VOID_RETURN;
}

void set_slave_thread_default_charset(THD* thd, Relay_log_info const *rli)
{
  DBUG_ENTER("set_slave_thread_default_charset");

  thd->variables.character_set_client=
    global_system_variables.character_set_client;
  thd->variables.collation_connection=
    global_system_variables.collation_connection;
  thd->variables.collation_server=
    global_system_variables.collation_server;
  thd->update_charset();

  /*
    We use a const cast here since the conceptual (and externally
    visible) behavior of the function is to set the default charset of
    the thread.  That the cache has to be invalidated is a secondary
    effect.
   */
  const_cast<Relay_log_info*>(rli)->cached_charset_invalidate();
  DBUG_VOID_RETURN;
}

/*
  init_slave_thread()
*/

static int init_slave_thread(THD* thd, SLAVE_THD_TYPE thd_type)
{
  DBUG_ENTER("init_slave_thread");
#if !defined(DBUG_OFF)
  int simulate_error= 0;
#endif
  thd->system_thread = (thd_type == SLAVE_THD_SQL) ?
    SYSTEM_THREAD_SLAVE_SQL : SYSTEM_THREAD_SLAVE_IO;
  thd->security_ctx->skip_grants();
  my_net_init(&thd->net, 0);
/*
  Adding MAX_LOG_EVENT_HEADER_LEN to the max_allowed_packet on all
  slave threads, since a replication event can become this much larger
  than the corresponding packet (query) sent from client to master.
*/
  thd->variables.max_allowed_packet= global_system_variables.max_allowed_packet
    + MAX_LOG_EVENT_HEADER;  /* note, incr over the global not session var */
  thd->slave_thread = 1;
  thd->enable_slow_log= opt_log_slow_slave_statements;
  set_slave_thread_options(thd);
  thd->client_capabilities = CLIENT_LOCAL_FILES;
  pthread_mutex_lock(&LOCK_thread_count);
  thd->thread_id= thd->variables.pseudo_thread_id= thread_id++;
  pthread_mutex_unlock(&LOCK_thread_count);

  DBUG_EXECUTE_IF("simulate_io_slave_error_on_init",
                  simulate_error|= (1 << SLAVE_THD_IO););
  DBUG_EXECUTE_IF("simulate_sql_slave_error_on_init",
                  simulate_error|= (1 << SLAVE_THD_SQL););
#if !defined(DBUG_OFF)
  if (init_thr_lock() || thd->store_globals() || simulate_error & (1<< thd_type))
#else
  if (init_thr_lock() || thd->store_globals())
#endif
  {
    thd->cleanup();
    DBUG_RETURN(-1);
  }
  lex_start(thd);

  if (thd_type == SLAVE_THD_SQL)
    thd_proc_info(thd, "Waiting for the next event in relay log");
  else
    thd_proc_info(thd, "Waiting for master update");
  thd->version=refresh_version;
  thd->set_time();
  DBUG_RETURN(0);
}


static int safe_sleep(THD* thd, int sec, CHECK_KILLED_FUNC thread_killed,
                      void* thread_killed_arg)
{
  int nap_time;
  thr_alarm_t alarmed;
  DBUG_ENTER("safe_sleep");

  thr_alarm_init(&alarmed);
  time_t start_time= my_time(0);
  time_t end_time= start_time+sec;

  while ((nap_time= (int) (end_time - start_time)) > 0)
  {
    ALARM alarm_buff;
    /*
      The only reason we are asking for alarm is so that
      we will be woken up in case of murder, so if we do not get killed,
      set the alarm so it goes off after we wake up naturally
    */
    thr_alarm(&alarmed, 2 * nap_time, &alarm_buff);
    sleep(nap_time);
    thr_end_alarm(&alarmed);

    if ((*thread_killed)(thd,thread_killed_arg))
      DBUG_RETURN(1);
    start_time= my_time(0);
  }
  DBUG_RETURN(0);
}


static int request_dump(MYSQL* mysql, Master_info* mi,
                        bool *suppress_warnings)
{
  uchar buf[FN_REFLEN + 10];
  int len;
  int binlog_flags = 0; // for now
  char* logname = mi->master_log_name;
  DBUG_ENTER("request_dump");
  
  *suppress_warnings= FALSE;

  // TODO if big log files: Change next to int8store()
  int4store(buf, (ulong) mi->master_log_pos);
  int2store(buf + 4, binlog_flags);
  int4store(buf + 6, server_id);
  len = (uint) strlen(logname);
  memcpy(buf + 10, logname,len);
  if (simple_command(mysql, COM_BINLOG_DUMP, buf, len + 10, 1))
  {
    /*
      Something went wrong, so we will just reconnect and retry later
      in the future, we should do a better error analysis, but for
      now we just fill up the error log :-)
    */
    if (mysql_errno(mysql) == ER_NET_READ_INTERRUPTED)
      *suppress_warnings= TRUE;                 // Suppress reconnect warning
    else
      sql_print_error("Error on COM_BINLOG_DUMP: %d  %s, will retry in %d secs",
                      mysql_errno(mysql), mysql_error(mysql),
                      mi->connect_retry);
    DBUG_RETURN(1);
  }

  DBUG_RETURN(0);
}

/*
  Read one event from the master

  SYNOPSIS
    read_event()
    mysql               MySQL connection
    mi                  Master connection information
    suppress_warnings   TRUE when a normal net read timeout has caused us to
                        try a reconnect.  We do not want to print anything to
                        the error log in this case because this a anormal
                        event in an idle server.

    RETURN VALUES
    'packet_error'      Error
    number              Length of packet
*/

static ulong read_event(MYSQL* mysql, Master_info *mi, bool* suppress_warnings)
{
  ulong len;
  DBUG_ENTER("read_event");

  *suppress_warnings= FALSE;
  /*
    my_real_read() will time us out
    We check if we were told to die, and if not, try reading again
  */
#ifndef DBUG_OFF
  if (disconnect_slave_event_count && !(mi->events_till_disconnect--))
    DBUG_RETURN(packet_error);
#endif

  len = cli_safe_read(mysql);
  if (len == packet_error || (long) len < 1)
  {
    if (mysql_errno(mysql) == ER_NET_READ_INTERRUPTED)
    {
      /*
        We are trying a normal reconnect after a read timeout;
        we suppress prints to .err file as long as the reconnect
        happens without problems
      */
      *suppress_warnings= TRUE;
    }
    else
      sql_print_error("Error reading packet from server: %s ( server_errno=%d)",
                      mysql_error(mysql), mysql_errno(mysql));
    DBUG_RETURN(packet_error);
  }

  /* Check if eof packet */
  if (len < 8 && mysql->net.read_pos[0] == 254)
  {
    sql_print_information("Slave: received end packet from server, apparent "
                          "master shutdown: %s",
                     mysql_error(mysql));
     DBUG_RETURN(packet_error);
  }

  DBUG_PRINT("exit", ("len: %lu  net->read_pos[4]: %d",
                      len, mysql->net.read_pos[4]));
  DBUG_RETURN(len - 1);
}


int check_expected_error(THD* thd, Relay_log_info const *rli,
                         int expected_error)
{
  DBUG_ENTER("check_expected_error");

  switch (expected_error) {
  case ER_NET_READ_ERROR:
  case ER_NET_ERROR_ON_WRITE:
  case ER_QUERY_INTERRUPTED:
  case ER_SERVER_SHUTDOWN:
  case ER_NEW_ABORTING_CONNECTION:
    DBUG_RETURN(1);
  default:
    DBUG_RETURN(0);
  }
}


/*
  Check if the current error is of temporary nature of not.
  Some errors are temporary in nature, such as
  ER_LOCK_DEADLOCK and ER_LOCK_WAIT_TIMEOUT.  Ndb also signals
  that the error is temporary by pushing a warning with the error code
  ER_GET_TEMPORARY_ERRMSG, if the originating error is temporary.
*/
static int has_temporary_error(THD *thd)
{
  DBUG_ENTER("has_temporary_error");

  if (thd->is_fatal_error)
    DBUG_RETURN(0);

  DBUG_EXECUTE_IF("all_errors_are_temporary_errors",
                  if (thd->main_da.is_error())
                  {
                    thd->clear_error();
                    my_error(ER_LOCK_DEADLOCK, MYF(0));
                  });

  /*
    If there is no message in THD, we can't say if it's a temporary
    error or not. This is currently the case for Incident_log_event,
    which sets no message. Return FALSE.
  */
  if (!thd->is_error())
    DBUG_RETURN(0);

  /*
    Temporary error codes:
    currently, InnoDB deadlock detected by InnoDB or lock
    wait timeout (innodb_lock_wait_timeout exceeded
  */
  if (thd->main_da.sql_errno() == ER_LOCK_DEADLOCK ||
      thd->main_da.sql_errno() == ER_LOCK_WAIT_TIMEOUT)
    DBUG_RETURN(1);

#ifdef HAVE_NDB_BINLOG
  /*
    currently temporary error set in ndbcluster
  */
  List_iterator_fast<MYSQL_ERROR> it(thd->warn_list);
  MYSQL_ERROR *err;
  while ((err= it++))
  {
    DBUG_PRINT("info", ("has warning %d %s", err->code, err->msg));
    switch (err->code)
    {
    case ER_GET_TEMPORARY_ERRMSG:
      DBUG_RETURN(1);
    default:
      break;
    }
  }
#endif
  DBUG_RETURN(0);
}


/**
  Applies the given event and advances the relay log position.

  In essence, this function does:

  @code
    ev->apply_event(rli);
    ev->update_pos(rli);
  @endcode

  But it also does some maintainance, such as skipping events if
  needed and reporting errors.

  If the @c skip flag is set, then it is tested whether the event
  should be skipped, by looking at the slave_skip_counter and the
  server id.  The skip flag should be set when calling this from a
  replication thread but not set when executing an explicit BINLOG
  statement.

  @retval 0 OK.

  @retval 1 Error calling ev->apply_event().

  @retval 2 No error calling ev->apply_event(), but error calling
  ev->update_pos().
*/
int apply_event_and_update_pos(Log_event* ev, THD* thd, Relay_log_info* rli,
                               bool skip)
{
  int exec_res= 0;

  DBUG_ENTER("apply_event_and_update_pos");

  DBUG_PRINT("exec_event",("%s(type_code: %d; server_id: %d)",
                           ev->get_type_str(), ev->get_type_code(),
                           ev->server_id));
  DBUG_PRINT("info", ("thd->options: %s%s; rli->last_event_start_time: %lu",
                      FLAGSTR(thd->options, OPTION_NOT_AUTOCOMMIT),
                      FLAGSTR(thd->options, OPTION_BEGIN),
                      rli->last_event_start_time));

  /*
    Execute the event to change the database and update the binary
    log coordinates, but first we set some data that is needed for
    the thread.

    The event will be executed unless it is supposed to be skipped.

    Queries originating from this server must be skipped.  Low-level
    events (Format_description_log_event, Rotate_log_event,
    Stop_log_event) from this server must also be skipped. But for
    those we don't want to modify 'group_master_log_pos', because
    these events did not exist on the master.
    Format_description_log_event is not completely skipped.

    Skip queries specified by the user in 'slave_skip_counter'.  We
    can't however skip events that has something to do with the log
    files themselves.

    Filtering on own server id is extremely important, to ignore
    execution of events created by the creation/rotation of the relay
    log (remember that now the relay log starts with its Format_desc,
    has a Rotate etc).
  */

  thd->server_id = ev->server_id; // use the original server id for logging
  thd->set_time();                            // time the query
  thd->lex->current_select= 0;
  if (!ev->when)
    ev->when= my_time(0);
  ev->thd = thd; // because up to this point, ev->thd == 0

  if (skip)
  {
    int reason= ev->shall_skip(rli);
    if (reason == Log_event::EVENT_SKIP_COUNT)
      --rli->slave_skip_counter;
    pthread_mutex_unlock(&rli->data_lock);
    if (reason == Log_event::EVENT_SKIP_NOT)
      exec_res= ev->apply_event(rli);
#ifndef DBUG_OFF
    /*
      This only prints information to the debug trace.

      TODO: Print an informational message to the error log?
    */
    static const char *const explain[] = {
      // EVENT_SKIP_NOT,
      "not skipped",
      // EVENT_SKIP_IGNORE,
      "skipped because event should be ignored",
      // EVENT_SKIP_COUNT
      "skipped because event skip counter was non-zero"
    };
    DBUG_PRINT("info", ("OPTION_BEGIN: %d; IN_STMT: %d",
                        thd->options & OPTION_BEGIN ? 1 : 0,
                        rli->get_flag(Relay_log_info::IN_STMT)));
    DBUG_PRINT("skip_event", ("%s event was %s",
                              ev->get_type_str(), explain[reason]));
#endif
  }
  else
    exec_res= ev->apply_event(rli);

  DBUG_PRINT("info", ("apply_event error = %d", exec_res));
  if (exec_res == 0)
  {
    int error= ev->update_pos(rli);
#ifdef HAVE_purify
    if (!rli->is_fake)
#endif
    {
#ifndef DBUG_OFF
      char buf[22];
#endif
      DBUG_PRINT("info", ("update_pos error = %d", error));
      DBUG_PRINT("info", ("group %s %s",
                          llstr(rli->group_relay_log_pos, buf),
                          rli->group_relay_log_name));
      DBUG_PRINT("info", ("event %s %s",
                          llstr(rli->event_relay_log_pos, buf),
                          rli->event_relay_log_name));
    }
    /*
      The update should not fail, so print an error message and
      return an error code.

      TODO: Replace this with a decent error message when merged
      with BUG#24954 (which adds several new error message).
    */
    if (error)
    {
      char buf[22];
      rli->report(ERROR_LEVEL, ER_UNKNOWN_ERROR,
                  "It was not possible to update the positions"
                  " of the relay log information: the slave may"
                  " be in an inconsistent state."
                  " Stopped in %s position %s",
                  rli->group_relay_log_name,
                  llstr(rli->group_relay_log_pos, buf));
      DBUG_RETURN(2);
    }
  }

  DBUG_RETURN(exec_res ? 1 : 0);
}


/**
  Top-level function for executing the next event from the relay log.

  This function reads the event from the relay log, executes it, and
  advances the relay log position.  It also handles errors, etc.

  This function may fail to apply the event for the following reasons:

   - The position specfied by the UNTIL condition of the START SLAVE
     command is reached.

   - It was not possible to read the event from the log.

   - The slave is killed.

   - An error occurred when applying the event, and the event has been
     tried slave_trans_retries times.  If the event has been retried
     fewer times, 0 is returned.

   - init_master_info or init_relay_log_pos failed. (These are called
     if a failure occurs when applying the event.)</li>

   - An error occurred when updating the binlog position.

  @retval 0 The event was applied.

  @retval 1 The event was not applied.
*/
static int exec_relay_log_event(THD* thd, Relay_log_info* rli)
{
  DBUG_ENTER("exec_relay_log_event");

  /*
     We acquire this mutex since we need it for all operations except
     event execution. But we will release it in places where we will
     wait for something for example inside of next_event().
   */
  pthread_mutex_lock(&rli->data_lock);
  /*
    This tests if the position of the end of the last previous executed event
    hits the UNTIL barrier.
    We would prefer to test if the position of the start (or possibly) end of
    the to-be-read event hits the UNTIL barrier, this is different if there
    was an event ignored by the I/O thread just before (BUG#13861 to be
    fixed).
  */
  if (rli->until_condition!=Relay_log_info::UNTIL_NONE &&
      rli->is_until_satisfied())
  {
    char buf[22];
    sql_print_information("Slave SQL thread stopped because it reached its"
                    " UNTIL position %s", llstr(rli->until_pos(), buf));
    /*
      Setting abort_slave flag because we do not want additional message about
      error in query execution to be printed.
    */
    rli->abort_slave= 1;
    pthread_mutex_unlock(&rli->data_lock);
    DBUG_RETURN(1);
  }

  Log_event * ev = next_event(rli);

  DBUG_ASSERT(rli->sql_thd==thd);

  if (sql_slave_killed(thd,rli))
  {
    pthread_mutex_unlock(&rli->data_lock);
    delete ev;
    DBUG_RETURN(1);
  }
  if (ev)
  {
    int exec_res= apply_event_and_update_pos(ev, thd, rli, TRUE);

    /*
      Format_description_log_event should not be deleted because it will be
      used to read info about the relay log's format; it will be deleted when
      the SQL thread does not need it, i.e. when this thread terminates.
    */
    if (ev->get_type_code() != FORMAT_DESCRIPTION_EVENT)
    {
      DBUG_PRINT("info", ("Deleting the event after it has been executed"));
      delete ev;
    }

    /*
      update_log_pos failed: this should not happen, so we don't
      retry.
    */
    if (exec_res == 2)
      DBUG_RETURN(1);

    if (slave_trans_retries)
    {
      int temp_err= 0;
      if (exec_res && (temp_err= has_temporary_error(thd)))
      {
        const char *errmsg;
        /*
          We were in a transaction which has been rolled back because of a
          temporary error;
          let's seek back to BEGIN log event and retry it all again.
	  Note, if lock wait timeout (innodb_lock_wait_timeout exceeded)
	  there is no rollback since 5.0.13 (ref: manual).
          We have to not only seek but also
          a) init_master_info(), to seek back to hot relay log's start for later
          (for when we will come back to this hot log after re-processing the
          possibly existing old logs where BEGIN is: check_binlog_magic() will
          then need the cache to be at position 0 (see comments at beginning of
          init_master_info()).
          b) init_relay_log_pos(), because the BEGIN may be an older relay log.
        */
        if (rli->trans_retries < slave_trans_retries)
        {
          if (init_master_info(rli->mi, 0, 0, 0, SLAVE_SQL))
            sql_print_error("Failed to initialize the master info structure");
          else if (init_relay_log_pos(rli,
                                      rli->group_relay_log_name,
                                      rli->group_relay_log_pos,
                                      1, &errmsg, 1))
            sql_print_error("Error initializing relay log position: %s",
                            errmsg);
          else
          {
            exec_res= 0;
            end_trans(thd, ROLLBACK);
            /* chance for concurrent connection to get more locks */
            safe_sleep(thd, min(rli->trans_retries, MAX_SLAVE_RETRY_PAUSE),
                       (CHECK_KILLED_FUNC)sql_slave_killed, (void*)rli);
            pthread_mutex_lock(&rli->data_lock); // because of SHOW STATUS
            rli->trans_retries++;
            rli->retried_trans++;
            pthread_mutex_unlock(&rli->data_lock);
            DBUG_PRINT("info", ("Slave retries transaction "
                                "rli->trans_retries: %lu", rli->trans_retries));
          }
        }
        else
          sql_print_error("Slave SQL thread retried transaction %lu time(s) "
                          "in vain, giving up. Consider raising the value of "
                          "the slave_transaction_retries variable.",
                          slave_trans_retries);
      }
      else if (exec_res && !temp_err ||
               (opt_using_transactions &&
                rli->group_relay_log_pos == rli->event_relay_log_pos))
      {
        /*
          Only reset the retry counter if the entire group succeeded
          or failed with a non-transient error.  On a successful
          event, the execution will proceed as usual; in the case of a
          non-transient error, the slave will stop with an error.
         */
        rli->trans_retries= 0; // restart from fresh
        DBUG_PRINT("info", ("Resetting retry counter, rli->trans_retries: %lu",
                            rli->trans_retries));
      }
    }
    DBUG_RETURN(exec_res);
  }
  pthread_mutex_unlock(&rli->data_lock);
  rli->report(ERROR_LEVEL, ER_SLAVE_RELAY_LOG_READ_FAILURE,
              ER(ER_SLAVE_RELAY_LOG_READ_FAILURE), "\
Could not parse relay log event entry. The possible reasons are: the master's \
binary log is corrupted (you can check this by running 'mysqlbinlog' on the \
binary log), the slave's relay log is corrupted (you can check this by running \
'mysqlbinlog' on the relay log), a network problem, or a bug in the master's \
or slave's MySQL code. If you want to check the master's binary log or slave's \
relay log, you will be able to know their names by issuing 'SHOW SLAVE STATUS' \
on this slave.\
");
  DBUG_RETURN(1);
}


/**
  @brief Try to reconnect slave IO thread.

  @details Terminates current connection to master, sleeps for
  @c mi->connect_retry msecs and initiates new connection with
  @c safe_reconnect(). Variable pointed by @c retry_count is increased -
  if it exceeds @c master_retry_count then connection is not re-established
  and function signals error.
  Unless @c suppres_warnings is TRUE, a warning is put in the server error log
  when reconnecting. The warning message and messages used to report errors
  are taken from @c messages array. In case @c master_retry_count is exceeded,
  no messages are added to the log.

  @param[in]     thd                 Thread context.
  @param[in]     mysql               MySQL connection.
  @param[in]     mi                  Master connection information.
  @param[in,out] retry_count         Number of attempts to reconnect.
  @param[in]     suppress_warnings   TRUE when a normal net read timeout 
                                     has caused to reconnecting.
  @param[in]     messages            Messages to print/log, see 
                                     reconnect_messages[] array.

  @retval        0                   OK.
  @retval        1                   There was an error.
*/

static int try_to_reconnect(THD *thd, MYSQL *mysql, Master_info *mi,
                            uint *retry_count, bool suppress_warnings,
                            const char *messages[SLAVE_RECON_MSG_MAX])
{
  mi->slave_running= MYSQL_SLAVE_RUN_NOT_CONNECT;
  thd->proc_info= messages[SLAVE_RECON_MSG_WAIT];
#ifdef SIGNAL_WITH_VIO_CLOSE  
  thd->clear_active_vio();
#endif
  end_server(mysql);
  if ((*retry_count)++)
  {
    if (*retry_count > master_retry_count)
      return 1;                             // Don't retry forever
    safe_sleep(thd, mi->connect_retry, (CHECK_KILLED_FUNC) io_slave_killed,
               (void *) mi);
  }
  if (check_io_slave_killed(thd, mi, messages[SLAVE_RECON_MSG_KILLED_WAITING]))
    return 1;
  thd->proc_info = messages[SLAVE_RECON_MSG_AFTER];
  if (!suppress_warnings) 
  {
    char buf[256], llbuff[22];
    my_snprintf(buf, sizeof(buf), messages[SLAVE_RECON_MSG_FAILED], 
                IO_RPL_LOG_NAME, llstr(mi->master_log_pos, llbuff));
    /* 
      Raise a warining during registering on master/requesting dump.
      Log a message reading event.
    */
    if (messages[SLAVE_RECON_MSG_COMMAND][0])
    {
      mi->report(WARNING_LEVEL, ER_SLAVE_MASTER_COM_FAILURE,
                 ER(ER_SLAVE_MASTER_COM_FAILURE), 
                 messages[SLAVE_RECON_MSG_COMMAND], buf);
    }
    else
    {
      sql_print_information(buf);
    }
  }
  if (safe_reconnect(thd, mysql, mi, 1) || io_slave_killed(thd, mi))
  {
    if (global_system_variables.log_warnings)
      sql_print_information(messages[SLAVE_RECON_MSG_KILLED_AFTER]);
    return 1;
  }
  return 0;
}


/* Slave I/O Thread entry point */

pthread_handler_t handle_slave_io(void *arg)
{
  THD *thd; // needs to be first for thread_stack
  MYSQL *mysql;
  Master_info *mi = (Master_info*)arg;
  Relay_log_info *rli= &mi->rli;
  char llbuff[22];
  uint retry_count;
  bool suppress_warnings;
#ifndef DBUG_OFF
  uint retry_count_reg= 0, retry_count_dump= 0, retry_count_event= 0;
#endif
  // needs to call my_thread_init(), otherwise we get a coredump in DBUG_ stuff
  my_thread_init();
  DBUG_ENTER("handle_slave_io");

  DBUG_ASSERT(mi->inited);
  mysql= NULL ;
  retry_count= 0;

  pthread_mutex_lock(&mi->run_lock);
  /* Inform waiting threads that slave has started */
  mi->slave_run_id++;

#ifndef DBUG_OFF
  mi->events_till_disconnect = disconnect_slave_event_count;
#endif

  thd= new THD; // note that contructor of THD uses DBUG_ !
  THD_CHECK_SENTRY(thd);
  mi->io_thd = thd;

  pthread_detach_this_thread();
  thd->thread_stack= (char*) &thd; // remember where our stack is
  if (init_slave_thread(thd, SLAVE_THD_IO))
  {
    pthread_cond_broadcast(&mi->start_cond);
    pthread_mutex_unlock(&mi->run_lock);
    sql_print_error("Failed during slave I/O thread initialization");
    goto err;
  }
  pthread_mutex_lock(&LOCK_thread_count);
  threads.append(thd);
  pthread_mutex_unlock(&LOCK_thread_count);
  mi->slave_running = 1;
  mi->abort_slave = 0;
  pthread_mutex_unlock(&mi->run_lock);
  pthread_cond_broadcast(&mi->start_cond);

  DBUG_PRINT("master_info",("log_file_name: '%s'  position: %s",
                            mi->master_log_name,
                            llstr(mi->master_log_pos,llbuff)));

  if (!(mi->mysql = mysql = mysql_init(NULL)))
  {
    mi->report(ERROR_LEVEL, ER_SLAVE_FATAL_ERROR,
               ER(ER_SLAVE_FATAL_ERROR), "error in mysql_init()");
    goto err;
  }

  thd_proc_info(thd, "Connecting to master");
  // we can get killed during safe_connect
  if (!safe_connect(thd, mysql, mi))
  {
    sql_print_information("Slave I/O thread: connected to master '%s@%s:%d',"
                          "replication started in log '%s' at position %s",
                          mi->user, mi->host, mi->port,
			  IO_RPL_LOG_NAME,
			  llstr(mi->master_log_pos,llbuff));
  /*
    Adding MAX_LOG_EVENT_HEADER_LEN to the max_packet_size on the I/O
    thread, since a replication event can become this much larger than
    the corresponding packet (query) sent from client to master.
  */
    mysql->net.max_packet_size= thd->net.max_packet_size+= MAX_LOG_EVENT_HEADER;
  }
  else
  {
    sql_print_information("Slave I/O thread killed while connecting to master");
    goto err;
  }

connected:

  // TODO: the assignment below should be under mutex (5.0)
  mi->slave_running= MYSQL_SLAVE_RUN_CONNECT;
  thd->slave_net = &mysql->net;
  thd_proc_info(thd, "Checking master version");
  if (get_master_version_and_clock(mysql, mi))
    goto err;

  if (mi->rli.relay_log.description_event_for_queue->binlog_version > 1)
  {
    /*
      Register ourselves with the master.
    */
    thd_proc_info(thd, "Registering slave on master");
    if (register_slave_on_master(mysql, mi, &suppress_warnings))
    {
      if (!check_io_slave_killed(thd, mi, "Slave I/O thread killed "
                                "while registering slave on master"))
      {
        sql_print_error("Slave I/O thread couldn't register on master");
        if (try_to_reconnect(thd, mysql, mi, &retry_count, suppress_warnings,
                             reconnect_messages[SLAVE_RECON_ACT_REG]))
          goto err;
      }
      else
        goto err;
      goto connected;
    }
    DBUG_EXECUTE_IF("FORCE_SLAVE_TO_RECONNECT_REG", 
      if (!retry_count_reg)
      {
        retry_count_reg++;
        sql_print_information("Forcing to reconnect slave I/O thread");
        if (try_to_reconnect(thd, mysql, mi, &retry_count, suppress_warnings,
                             reconnect_messages[SLAVE_RECON_ACT_REG]))
          goto err;
        goto connected;
      });
  }

  DBUG_PRINT("info",("Starting reading binary log from master"));
  while (!io_slave_killed(thd,mi))
  {
    thd_proc_info(thd, "Requesting binlog dump");
    if (request_dump(mysql, mi, &suppress_warnings))
    {
      sql_print_error("Failed on request_dump()");
      if (check_io_slave_killed(thd, mi, "Slave I/O thread killed while \
requesting master dump") ||
          try_to_reconnect(thd, mysql, mi, &retry_count, suppress_warnings,
                           reconnect_messages[SLAVE_RECON_ACT_DUMP]))
        goto err;
      goto connected;
    }
    DBUG_EXECUTE_IF("FORCE_SLAVE_TO_RECONNECT_DUMP", 
      if (!retry_count_dump)
      {
        retry_count_dump++;
        sql_print_information("Forcing to reconnect slave I/O thread");
        if (try_to_reconnect(thd, mysql, mi, &retry_count, suppress_warnings,
                             reconnect_messages[SLAVE_RECON_ACT_DUMP]))
          goto err;
        goto connected;
      });

    while (!io_slave_killed(thd,mi))
    {
      ulong event_len;
      /*
         We say "waiting" because read_event() will wait if there's nothing to
         read. But if there's something to read, it will not wait. The
         important thing is to not confuse users by saying "reading" whereas
         we're in fact receiving nothing.
      */
      thd_proc_info(thd, "Waiting for master to send event");
      event_len= read_event(mysql, mi, &suppress_warnings);
      if (check_io_slave_killed(thd, mi, "Slave I/O thread killed while \
reading event"))
        goto err;
      DBUG_EXECUTE_IF("FORCE_SLAVE_TO_RECONNECT_EVENT",
        if (!retry_count_event)
        {
          retry_count_event++;
          sql_print_information("Forcing to reconnect slave I/O thread");
          if (try_to_reconnect(thd, mysql, mi, &retry_count, suppress_warnings,
                               reconnect_messages[SLAVE_RECON_ACT_EVENT]))
            goto err;
          goto connected;
        });

      if (event_len == packet_error)
      {
        uint mysql_error_number= mysql_errno(mysql);
        switch (mysql_error_number) {
        case CR_NET_PACKET_TOO_LARGE:
          sql_print_error("\
Log entry on master is longer than max_allowed_packet (%ld) on \
slave. If the entry is correct, restart the server with a higher value of \
max_allowed_packet",
                          thd->variables.max_allowed_packet);
          goto err;
        case ER_MASTER_FATAL_ERROR_READING_BINLOG:
          sql_print_error(ER(mysql_error_number), mysql_error_number,
                          mysql_error(mysql));
          goto err;
        case EE_OUTOFMEMORY:
        case ER_OUTOFMEMORY:
          sql_print_error("\
Stopping slave I/O thread due to out-of-memory error from master");
          goto err;
        }
        if (try_to_reconnect(thd, mysql, mi, &retry_count, suppress_warnings,
                             reconnect_messages[SLAVE_RECON_ACT_EVENT]))
          goto err;
        goto connected;
      } // if (event_len == packet_error)

      retry_count=0;                    // ok event, reset retry counter
      thd_proc_info(thd, "Queueing master event to the relay log");
      if (queue_event(mi,(const char*)mysql->net.read_pos + 1, event_len))
      {
        goto err;
      }
      if (flush_master_info(mi, 1))
      {
        sql_print_error("Failed to flush master info file");
        goto err;
      }
      /*
        See if the relay logs take too much space.
        We don't lock mi->rli.log_space_lock here; this dirty read saves time
        and does not introduce any problem:
        - if mi->rli.ignore_log_space_limit is 1 but becomes 0 just after (so
        the clean value is 0), then we are reading only one more event as we
        should, and we'll block only at the next event. No big deal.
        - if mi->rli.ignore_log_space_limit is 0 but becomes 1 just after (so
        the clean value is 1), then we are going into wait_for_relay_log_space()
        for no reason, but this function will do a clean read, notice the clean
        value and exit immediately.
      */
#ifndef DBUG_OFF
      {
        char llbuf1[22], llbuf2[22];
        DBUG_PRINT("info", ("log_space_limit=%s log_space_total=%s \
ignore_log_space_limit=%d",
                            llstr(rli->log_space_limit,llbuf1),
                            llstr(rli->log_space_total,llbuf2),
                            (int) rli->ignore_log_space_limit));
      }
#endif

      if (rli->log_space_limit && rli->log_space_limit <
          rli->log_space_total &&
          !rli->ignore_log_space_limit)
        if (wait_for_relay_log_space(rli))
        {
          sql_print_error("Slave I/O thread aborted while waiting for relay \
log space");
          goto err;
        }
    }
  }

  // error = 0;
err:
  // print the current replication position
  sql_print_information("Slave I/O thread exiting, read up to log '%s', position %s",
                  IO_RPL_LOG_NAME, llstr(mi->master_log_pos,llbuff));
  VOID(pthread_mutex_lock(&LOCK_thread_count));
  thd->query = thd->db = 0; // extra safety
  thd->query_length= thd->db_length= 0;
  VOID(pthread_mutex_unlock(&LOCK_thread_count));
  if (mysql)
  {
    /*
      Here we need to clear the active VIO before closing the
      connection with the master.  The reason is that THD::awake()
      might be called from terminate_slave_thread() because somebody
      issued a STOP SLAVE.  If that happends, the close_active_vio()
      can be called in the middle of closing the VIO associated with
      the 'mysql' object, causing a crash.
    */
#ifdef SIGNAL_WITH_VIO_CLOSE
    thd->clear_active_vio();
#endif
    mysql_close(mysql);
    mi->mysql=0;
  }
  write_ignored_events_info_to_relay_log(thd, mi);
  thd_proc_info(thd, "Waiting for slave mutex on exit");
  pthread_mutex_lock(&mi->run_lock);

  /* Forget the relay log's format */
  delete mi->rli.relay_log.description_event_for_queue;
  mi->rli.relay_log.description_event_for_queue= 0;
  // TODO: make rpl_status part of Master_info
  change_rpl_status(RPL_ACTIVE_SLAVE,RPL_IDLE_SLAVE);
  DBUG_ASSERT(thd->net.buff != 0);
  net_end(&thd->net); // destructor will not free it, because net.vio is 0
  close_thread_tables(thd);
  pthread_mutex_lock(&LOCK_thread_count);
  THD_CHECK_SENTRY(thd);
  delete thd;
  pthread_mutex_unlock(&LOCK_thread_count);
  mi->abort_slave= 0;
  mi->slave_running= 0;
  mi->io_thd= 0;
  /*
    Note: the order of the two following calls (first broadcast, then unlock)
    is important. Otherwise a killer_thread can execute between the calls and
    delete the mi structure leading to a crash! (see BUG#25306 for details)
   */ 
  pthread_cond_broadcast(&mi->stop_cond);       // tell the world we are done
  pthread_mutex_unlock(&mi->run_lock);
  my_thread_end();
  pthread_exit(0);
  DBUG_RETURN(0);                               // Can't return anything here
}


/* Slave SQL Thread entry point */

pthread_handler_t handle_slave_sql(void *arg)
{
  THD *thd;                     /* needs to be first for thread_stack */
  char llbuff[22],llbuff1[22];

  Relay_log_info* rli = &((Master_info*)arg)->rli;
  const char *errmsg;

  // needs to call my_thread_init(), otherwise we get a coredump in DBUG_ stuff
  my_thread_init();
  DBUG_ENTER("handle_slave_sql");

  DBUG_ASSERT(rli->inited);
  pthread_mutex_lock(&rli->run_lock);
  DBUG_ASSERT(!rli->slave_running);
  errmsg= 0;
#ifndef DBUG_OFF
  rli->events_till_abort = abort_slave_event_count;
#endif

  thd = new THD; // note that contructor of THD uses DBUG_ !
  thd->thread_stack = (char*)&thd; // remember where our stack is
  rli->sql_thd= thd;
  
  /* Inform waiting threads that slave has started */
  rli->slave_run_id++;
  rli->slave_running = 1;

  pthread_detach_this_thread();
  if (init_slave_thread(thd, SLAVE_THD_SQL))
  {
    /*
      TODO: this is currently broken - slave start and change master
      will be stuck if we fail here
    */
    pthread_cond_broadcast(&rli->start_cond);
    pthread_mutex_unlock(&rli->run_lock);
    sql_print_error("Failed during slave thread initialization");
    goto err;
  }
  thd->init_for_queries();
  thd->temporary_tables = rli->save_temporary_tables; // restore temp tables
  pthread_mutex_lock(&LOCK_thread_count);
  threads.append(thd);
  pthread_mutex_unlock(&LOCK_thread_count);
  /*
    We are going to set slave_running to 1. Assuming slave I/O thread is
    alive and connected, this is going to make Seconds_Behind_Master be 0
    i.e. "caught up". Even if we're just at start of thread. Well it's ok, at
    the moment we start we can think we are caught up, and the next second we
    start receiving data so we realize we are not caught up and
    Seconds_Behind_Master grows. No big deal.
  */
  rli->abort_slave = 0;
  pthread_mutex_unlock(&rli->run_lock);
  pthread_cond_broadcast(&rli->start_cond);

  /*
    Reset errors for a clean start (otherwise, if the master is idle, the SQL
    thread may execute no Query_log_event, so the error will remain even
    though there's no problem anymore). Do not reset the master timestamp
    (imagine the slave has caught everything, the STOP SLAVE and START SLAVE:
    as we are not sure that we are going to receive a query, we want to
    remember the last master timestamp (to say how many seconds behind we are
    now.
    But the master timestamp is reset by RESET SLAVE & CHANGE MASTER.
  */
  rli->clear_error();

  //tell the I/O thread to take relay_log_space_limit into account from now on
  pthread_mutex_lock(&rli->log_space_lock);
  rli->ignore_log_space_limit= 0;
  pthread_mutex_unlock(&rli->log_space_lock);
  rli->trans_retries= 0; // start from "no error"
  DBUG_PRINT("info", ("rli->trans_retries: %lu", rli->trans_retries));

  if (init_relay_log_pos(rli,
                         rli->group_relay_log_name,
                         rli->group_relay_log_pos,
                         1 /*need data lock*/, &errmsg,
                         1 /*look for a description_event*/))
  {
    sql_print_error("Error initializing relay log position: %s",
                    errmsg);
    goto err;
  }
  THD_CHECK_SENTRY(thd);
#ifndef DBUG_OFF
  {
    char llbuf1[22], llbuf2[22];
    DBUG_PRINT("info", ("my_b_tell(rli->cur_log)=%s rli->event_relay_log_pos=%s",
                        llstr(my_b_tell(rli->cur_log),llbuf1),
                        llstr(rli->event_relay_log_pos,llbuf2)));
    DBUG_ASSERT(rli->event_relay_log_pos >= BIN_LOG_HEADER_SIZE);
    /*
      Wonder if this is correct. I (Guilhem) wonder if my_b_tell() returns the
      correct position when it's called just after my_b_seek() (the questionable
      stuff is those "seek is done on next read" comments in the my_b_seek()
      source code).
      The crude reality is that this assertion randomly fails whereas
      replication seems to work fine. And there is no easy explanation why it
      fails (as we my_b_seek(rli->event_relay_log_pos) at the very end of
      init_relay_log_pos() called above). Maybe the assertion would be
      meaningful if we held rli->data_lock between the my_b_seek() and the
      DBUG_ASSERT().
    */
#ifdef SHOULD_BE_CHECKED
    DBUG_ASSERT(my_b_tell(rli->cur_log) == rli->event_relay_log_pos);
#endif
  }
#endif
  DBUG_ASSERT(rli->sql_thd == thd);

  DBUG_PRINT("master_info",("log_file_name: %s  position: %s",
                            rli->group_master_log_name,
                            llstr(rli->group_master_log_pos,llbuff)));
  if (global_system_variables.log_warnings)
    sql_print_information("Slave SQL thread initialized, starting replication in \
log '%s' at position %s, relay log '%s' position: %s", RPL_LOG_NAME,
                    llstr(rli->group_master_log_pos,llbuff),rli->group_relay_log_name,
                    llstr(rli->group_relay_log_pos,llbuff1));

  /* execute init_slave variable */
  if (sys_init_slave.value_length)
  {
    execute_init_command(thd, &sys_init_slave, &LOCK_sys_init_slave);
    if (thd->is_slave_error)
    {
      sql_print_error("\
Slave SQL thread aborted. Can't execute init_slave query");
      goto err;
    }
  }

  /* Read queries from the IO/THREAD until this thread is killed */

  while (!sql_slave_killed(thd,rli))
  {
    thd_proc_info(thd, "Reading event from the relay log");
    DBUG_ASSERT(rli->sql_thd == thd);
    THD_CHECK_SENTRY(thd);
    if (exec_relay_log_event(thd,rli))
    {
      DBUG_PRINT("info", ("exec_relay_log_event() failed"));
      // do not scare the user if SQL thread was simply killed or stopped
      if (!sql_slave_killed(thd,rli))
      {
        /*
          retrieve as much info as possible from the thd and, error
          codes and warnings and print this to the error log as to
          allow the user to locate the error
        */
        uint32 const last_errno= rli->last_error().number;

        if (thd->is_error())
        {
          char const *const errmsg= thd->main_da.message();

          DBUG_PRINT("info",
                     ("thd->main_da.sql_errno()=%d; rli->last_error.number=%d",
                      thd->main_da.sql_errno(), last_errno));
          if (last_errno == 0)
          {
            rli->report(ERROR_LEVEL, thd->main_da.sql_errno(), errmsg);
          }
          else if (last_errno != thd->main_da.sql_errno())
          {
            sql_print_error("Slave (additional info): %s Error_code: %d",
                            errmsg, thd->main_da.sql_errno());
          }
        }

        /* Print any warnings issued */
        List_iterator_fast<MYSQL_ERROR> it(thd->warn_list);
        MYSQL_ERROR *err;
        /*
          Added controlled slave thread cancel for replication
          of user-defined variables.
        */
        bool udf_error = false;
        while ((err= it++))
        {
          if (err->code == ER_CANT_OPEN_LIBRARY)
            udf_error = true;
          sql_print_warning("Slave: %s Error_code: %d",err->msg, err->code);
        }
        if (udf_error)
          sql_print_error("Error loading user-defined library, slave SQL "
            "thread aborted. Install the missing library, and restart the "
            "slave SQL thread with \"SLAVE START\". We stopped at log '%s' "
            "position %s", RPL_LOG_NAME, llstr(rli->group_master_log_pos, 
            llbuff));
        else
        sql_print_error("\
Error running query, slave SQL thread aborted. Fix the problem, and restart \
the slave SQL thread with \"SLAVE START\". We stopped at log \
'%s' position %s", RPL_LOG_NAME, llstr(rli->group_master_log_pos, llbuff));
      }
      goto err;
    }
  }

  /* Thread stopped. Print the current replication position to the log */
  sql_print_information("Slave SQL thread exiting, replication stopped in log "
                        "'%s' at position %s",
                        RPL_LOG_NAME, llstr(rli->group_master_log_pos,llbuff));

 err:

  /*
    Some events set some playgrounds, which won't be cleared because thread
    stops. Stopping of this thread may not be known to these events ("stop"
    request is detected only by the present function, not by events), so we
    must "proactively" clear playgrounds:
  */
  rli->cleanup_context(thd, 1);
  VOID(pthread_mutex_lock(&LOCK_thread_count));
  /*
    Some extra safety, which should not been needed (normally, event deletion
    should already have done these assignments (each event which sets these
    variables is supposed to set them to 0 before terminating)).
  */
  thd->query= thd->db= thd->catalog= 0;
  thd->query_length= thd->db_length= 0;
  VOID(pthread_mutex_unlock(&LOCK_thread_count));
  thd_proc_info(thd, "Waiting for slave mutex on exit");
  pthread_mutex_lock(&rli->run_lock);
  /* We need data_lock, at least to wake up any waiting master_pos_wait() */
  pthread_mutex_lock(&rli->data_lock);
  DBUG_ASSERT(rli->slave_running == 1); // tracking buffer overrun
  /* When master_pos_wait() wakes up it will check this and terminate */
  rli->slave_running= 0;
  /* Forget the relay log's format */
  delete rli->relay_log.description_event_for_exec;
  rli->relay_log.description_event_for_exec= 0;
  /* Wake up master_pos_wait() */
  pthread_mutex_unlock(&rli->data_lock);
  DBUG_PRINT("info",("Signaling possibly waiting master_pos_wait() functions"));
  pthread_cond_broadcast(&rli->data_cond);
  rli->ignore_log_space_limit= 0; /* don't need any lock */
  /* we die so won't remember charset - re-update them on next thread start */
  rli->cached_charset_invalidate();
  rli->save_temporary_tables = thd->temporary_tables;

  /*
    TODO: see if we can do this conditionally in next_event() instead
    to avoid unneeded position re-init
  */
  thd->temporary_tables = 0; // remove tempation from destructor to close them
  DBUG_ASSERT(thd->net.buff != 0);
  net_end(&thd->net); // destructor will not free it, because we are weird
  DBUG_ASSERT(rli->sql_thd == thd);
  THD_CHECK_SENTRY(thd);
  rli->sql_thd= 0;
  pthread_mutex_lock(&LOCK_thread_count);
  THD_CHECK_SENTRY(thd);
  delete thd;
  pthread_mutex_unlock(&LOCK_thread_count);
 /*
  Note: the order of the broadcast and unlock calls below (first broadcast, then unlock)
  is important. Otherwise a killer_thread can execute between the calls and
  delete the mi structure leading to a crash! (see BUG#25306 for details)
 */ 
  pthread_cond_broadcast(&rli->stop_cond);
  pthread_mutex_unlock(&rli->run_lock);  // tell the world we are done
  
  my_thread_end();
  pthread_exit(0);
  DBUG_RETURN(0);                               // Can't return anything here
}


/*
  process_io_create_file()
*/

static int process_io_create_file(Master_info* mi, Create_file_log_event* cev)
{
  int error = 1;
  ulong num_bytes;
  bool cev_not_written;
  THD *thd = mi->io_thd;
  NET *net = &mi->mysql->net;
  DBUG_ENTER("process_io_create_file");

  if (unlikely(!cev->is_valid()))
    DBUG_RETURN(1);

  if (!rpl_filter->db_ok(cev->db))
  {
    skip_load_data_infile(net);
    DBUG_RETURN(0);
  }
  DBUG_ASSERT(cev->inited_from_old);
  thd->file_id = cev->file_id = mi->file_id++;
  thd->server_id = cev->server_id;
  cev_not_written = 1;

  if (unlikely(net_request_file(net,cev->fname)))
  {
    sql_print_error("Slave I/O: failed requesting download of '%s'",
                    cev->fname);
    goto err;
  }

  /*
    This dummy block is so we could instantiate Append_block_log_event
    once and then modify it slightly instead of doing it multiple times
    in the loop
  */
  {
    Append_block_log_event aev(thd,0,0,0,0);

    for (;;)
    {
      if (unlikely((num_bytes=my_net_read(net)) == packet_error))
      {
        sql_print_error("Network read error downloading '%s' from master",
                        cev->fname);
        goto err;
      }
      if (unlikely(!num_bytes)) /* eof */
      {
	/* 3.23 master wants it */
        net_write_command(net, 0, (uchar*) "", 0, (uchar*) "", 0);
        /*
          If we wrote Create_file_log_event, then we need to write
          Execute_load_log_event. If we did not write Create_file_log_event,
          then this is an empty file and we can just do as if the LOAD DATA
          INFILE had not existed, i.e. write nothing.
        */
        if (unlikely(cev_not_written))
          break;
        Execute_load_log_event xev(thd,0,0);
        xev.log_pos = cev->log_pos;
        if (unlikely(mi->rli.relay_log.append(&xev)))
        {
          mi->report(ERROR_LEVEL, ER_SLAVE_RELAY_LOG_WRITE_FAILURE,
                     ER(ER_SLAVE_RELAY_LOG_WRITE_FAILURE),
                     "error writing Exec_load event to relay log");
          goto err;
        }
        mi->rli.relay_log.harvest_bytes_written(&mi->rli.log_space_total);
        break;
      }
      if (unlikely(cev_not_written))
      {
        cev->block = net->read_pos;
        cev->block_len = num_bytes;
        if (unlikely(mi->rli.relay_log.append(cev)))
        {
          mi->report(ERROR_LEVEL, ER_SLAVE_RELAY_LOG_WRITE_FAILURE,
                     ER(ER_SLAVE_RELAY_LOG_WRITE_FAILURE),
                     "error writing Create_file event to relay log");
          goto err;
        }
        cev_not_written=0;
        mi->rli.relay_log.harvest_bytes_written(&mi->rli.log_space_total);
      }
      else
      {
        aev.block = net->read_pos;
        aev.block_len = num_bytes;
        aev.log_pos = cev->log_pos;
        if (unlikely(mi->rli.relay_log.append(&aev)))
        {
          mi->report(ERROR_LEVEL, ER_SLAVE_RELAY_LOG_WRITE_FAILURE,
                     ER(ER_SLAVE_RELAY_LOG_WRITE_FAILURE),
                     "error writing Append_block event to relay log");
          goto err;
        }
        mi->rli.relay_log.harvest_bytes_written(&mi->rli.log_space_total) ;
      }
    }
  }
  error=0;
err:
  DBUG_RETURN(error);
}


/*
  Start using a new binary log on the master

  SYNOPSIS
    process_io_rotate()
    mi                  master_info for the slave
    rev                 The rotate log event read from the binary log

  DESCRIPTION
    Updates the master info with the place in the next binary
    log where we should start reading.
    Rotate the relay log to avoid mixed-format relay logs.

  NOTES
    We assume we already locked mi->data_lock

  RETURN VALUES
    0           ok
    1           Log event is illegal

*/

static int process_io_rotate(Master_info *mi, Rotate_log_event *rev)
{
  DBUG_ENTER("process_io_rotate");
  safe_mutex_assert_owner(&mi->data_lock);

  if (unlikely(!rev->is_valid()))
    DBUG_RETURN(1);

  /* Safe copy as 'rev' has been "sanitized" in Rotate_log_event's ctor */
  memcpy(mi->master_log_name, rev->new_log_ident, rev->ident_len+1);
  mi->master_log_pos= rev->pos;
  DBUG_PRINT("info", ("master_log_pos: '%s' %lu",
                      mi->master_log_name, (ulong) mi->master_log_pos));
#ifndef DBUG_OFF
  /*
    If we do not do this, we will be getting the first
    rotate event forever, so we need to not disconnect after one.
  */
  if (disconnect_slave_event_count)
    mi->events_till_disconnect++;
#endif

  /*
    If description_event_for_queue is format <4, there is conversion in the
    relay log to the slave's format (4). And Rotate can mean upgrade or
    nothing. If upgrade, it's to 5.0 or newer, so we will get a Format_desc, so
    no need to reset description_event_for_queue now. And if it's nothing (same
    master version as before), no need (still using the slave's format).
  */
  if (mi->rli.relay_log.description_event_for_queue->binlog_version >= 4)
  {
    delete mi->rli.relay_log.description_event_for_queue;
    /* start from format 3 (MySQL 4.0) again */
    mi->rli.relay_log.description_event_for_queue= new
      Format_description_log_event(3);
  }
  /*
    Rotate the relay log makes binlog format detection easier (at next slave
    start or mysqlbinlog)
  */
  rotate_relay_log(mi); /* will take the right mutexes */
  DBUG_RETURN(0);
}

/*
  Reads a 3.23 event and converts it to the slave's format. This code was
  copied from MySQL 4.0.
*/
static int queue_binlog_ver_1_event(Master_info *mi, const char *buf,
                           ulong event_len)
{
  const char *errmsg = 0;
  ulong inc_pos;
  bool ignore_event= 0;
  char *tmp_buf = 0;
  Relay_log_info *rli= &mi->rli;
  DBUG_ENTER("queue_binlog_ver_1_event");

  /*
    If we get Load event, we need to pass a non-reusable buffer
    to read_log_event, so we do a trick
  */
  if (buf[EVENT_TYPE_OFFSET] == LOAD_EVENT)
  {
    if (unlikely(!(tmp_buf=(char*)my_malloc(event_len+1,MYF(MY_WME)))))
    {
      mi->report(ERROR_LEVEL, ER_SLAVE_FATAL_ERROR,
                 ER(ER_SLAVE_FATAL_ERROR), "Memory allocation failed");
      DBUG_RETURN(1);
    }
    memcpy(tmp_buf,buf,event_len);
    /*
      Create_file constructor wants a 0 as last char of buffer, this 0 will
      serve as the string-termination char for the file's name (which is at the
      end of the buffer)
      We must increment event_len, otherwise the event constructor will not see
      this end 0, which leads to segfault.
    */
    tmp_buf[event_len++]=0;
    int4store(tmp_buf+EVENT_LEN_OFFSET, event_len);
    buf = (const char*)tmp_buf;
  }
  /*
    This will transform LOAD_EVENT into CREATE_FILE_EVENT, ask the master to
    send the loaded file, and write it to the relay log in the form of
    Append_block/Exec_load (the SQL thread needs the data, as that thread is not
    connected to the master).
  */
  Log_event *ev = Log_event::read_log_event(buf,event_len, &errmsg,
                                            mi->rli.relay_log.description_event_for_queue);
  if (unlikely(!ev))
  {
    sql_print_error("Read invalid event from master: '%s',\
 master could be corrupt but a more likely cause of this is a bug",
                    errmsg);
    my_free((char*) tmp_buf, MYF(MY_ALLOW_ZERO_PTR));
    DBUG_RETURN(1);
  }

  pthread_mutex_lock(&mi->data_lock);
  ev->log_pos= mi->master_log_pos; /* 3.23 events don't contain log_pos */
  switch (ev->get_type_code()) {
  case STOP_EVENT:
    ignore_event= 1;
    inc_pos= event_len;
    break;
  case ROTATE_EVENT:
    if (unlikely(process_io_rotate(mi,(Rotate_log_event*)ev)))
    {
      delete ev;
      pthread_mutex_unlock(&mi->data_lock);
      DBUG_RETURN(1);
    }
    inc_pos= 0;
    break;
  case CREATE_FILE_EVENT:
    /*
      Yes it's possible to have CREATE_FILE_EVENT here, even if we're in
      queue_old_event() which is for 3.23 events which don't comprise
      CREATE_FILE_EVENT. This is because read_log_event() above has just
      transformed LOAD_EVENT into CREATE_FILE_EVENT.
    */
  {
    /* We come here when and only when tmp_buf != 0 */
    DBUG_ASSERT(tmp_buf != 0);
    inc_pos=event_len;
    ev->log_pos+= inc_pos;
    int error = process_io_create_file(mi,(Create_file_log_event*)ev);
    delete ev;
    mi->master_log_pos += inc_pos;
    DBUG_PRINT("info", ("master_log_pos: %lu", (ulong) mi->master_log_pos));
    pthread_mutex_unlock(&mi->data_lock);
    my_free((char*)tmp_buf, MYF(0));
    DBUG_RETURN(error);
  }
  default:
    inc_pos= event_len;
    break;
  }
  if (likely(!ignore_event))
  {
    if (ev->log_pos)
      /*
         Don't do it for fake Rotate events (see comment in
      Log_event::Log_event(const char* buf...) in log_event.cc).
      */
      ev->log_pos+= event_len; /* make log_pos be the pos of the end of the event */
    if (unlikely(rli->relay_log.append(ev)))
    {
      delete ev;
      pthread_mutex_unlock(&mi->data_lock);
      DBUG_RETURN(1);
    }
    rli->relay_log.harvest_bytes_written(&rli->log_space_total);
  }
  delete ev;
  mi->master_log_pos+= inc_pos;
  DBUG_PRINT("info", ("master_log_pos: %lu", (ulong) mi->master_log_pos));
  pthread_mutex_unlock(&mi->data_lock);
  DBUG_RETURN(0);
}

/*
  Reads a 4.0 event and converts it to the slave's format. This code was copied
  from queue_binlog_ver_1_event(), with some affordable simplifications.
*/
static int queue_binlog_ver_3_event(Master_info *mi, const char *buf,
                           ulong event_len)
{
  const char *errmsg = 0;
  ulong inc_pos;
  char *tmp_buf = 0;
  Relay_log_info *rli= &mi->rli;
  DBUG_ENTER("queue_binlog_ver_3_event");

  /* read_log_event() will adjust log_pos to be end_log_pos */
  Log_event *ev = Log_event::read_log_event(buf,event_len, &errmsg,
                                            mi->rli.relay_log.description_event_for_queue);
  if (unlikely(!ev))
  {
    sql_print_error("Read invalid event from master: '%s',\
 master could be corrupt but a more likely cause of this is a bug",
                    errmsg);
    my_free((char*) tmp_buf, MYF(MY_ALLOW_ZERO_PTR));
    DBUG_RETURN(1);
  }
  pthread_mutex_lock(&mi->data_lock);
  switch (ev->get_type_code()) {
  case STOP_EVENT:
    goto err;
  case ROTATE_EVENT:
    if (unlikely(process_io_rotate(mi,(Rotate_log_event*)ev)))
    {
      delete ev;
      pthread_mutex_unlock(&mi->data_lock);
      DBUG_RETURN(1);
    }
    inc_pos= 0;
    break;
  default:
    inc_pos= event_len;
    break;
  }
  if (unlikely(rli->relay_log.append(ev)))
  {
    delete ev;
    pthread_mutex_unlock(&mi->data_lock);
    DBUG_RETURN(1);
  }
  rli->relay_log.harvest_bytes_written(&rli->log_space_total);
  delete ev;
  mi->master_log_pos+= inc_pos;
err:
  DBUG_PRINT("info", ("master_log_pos: %lu", (ulong) mi->master_log_pos));
  pthread_mutex_unlock(&mi->data_lock);
  DBUG_RETURN(0);
}

/*
  queue_old_event()

  Writes a 3.23 or 4.0 event to the relay log, after converting it to the 5.0
  (exactly, slave's) format. To do the conversion, we create a 5.0 event from
  the 3.23/4.0 bytes, then write this event to the relay log.

  TODO:
    Test this code before release - it has to be tested on a separate
    setup with 3.23 master or 4.0 master
*/

static int queue_old_event(Master_info *mi, const char *buf,
                           ulong event_len)
{
  DBUG_ENTER("queue_old_event");

  switch (mi->rli.relay_log.description_event_for_queue->binlog_version)
  {
  case 1:
      DBUG_RETURN(queue_binlog_ver_1_event(mi,buf,event_len));
  case 3:
      DBUG_RETURN(queue_binlog_ver_3_event(mi,buf,event_len));
  default: /* unsupported format; eg version 2 */
    DBUG_PRINT("info",("unsupported binlog format %d in queue_old_event()",
                       mi->rli.relay_log.description_event_for_queue->binlog_version));
    DBUG_RETURN(1);
  }
}

/*
  queue_event()

  If the event is 3.23/4.0, passes it to queue_old_event() which will convert
  it. Otherwise, writes a 5.0 (or newer) event to the relay log. Then there is
  no format conversion, it's pure read/write of bytes.
  So a 5.0.0 slave's relay log can contain events in the slave's format or in
  any >=5.0.0 format.
*/

static int queue_event(Master_info* mi,const char* buf, ulong event_len)
{
  int error= 0;
  String error_msg;
  ulong inc_pos;
  Relay_log_info *rli= &mi->rli;
  pthread_mutex_t *log_lock= rli->relay_log.get_log_lock();
  DBUG_ENTER("queue_event");

  LINT_INIT(inc_pos);

  if (mi->rli.relay_log.description_event_for_queue->binlog_version<4 &&
      buf[EVENT_TYPE_OFFSET] != FORMAT_DESCRIPTION_EVENT /* a way to escape */)
    DBUG_RETURN(queue_old_event(mi,buf,event_len));

  LINT_INIT(inc_pos);
  pthread_mutex_lock(&mi->data_lock);

  switch (buf[EVENT_TYPE_OFFSET]) {
  case STOP_EVENT:
    /*
      We needn't write this event to the relay log. Indeed, it just indicates a
      master server shutdown. The only thing this does is cleaning. But
      cleaning is already done on a per-master-thread basis (as the master
      server is shutting down cleanly, it has written all DROP TEMPORARY TABLE
      prepared statements' deletion are TODO only when we binlog prep stmts).

      We don't even increment mi->master_log_pos, because we may be just after
      a Rotate event. Btw, in a few milliseconds we are going to have a Start
      event from the next binlog (unless the master is presently running
      without --log-bin).
    */
    goto err;
  case ROTATE_EVENT:
  {
    Rotate_log_event rev(buf,event_len,mi->rli.relay_log.description_event_for_queue);
    if (unlikely(process_io_rotate(mi,&rev)))
    {
      error= ER_SLAVE_RELAY_LOG_WRITE_FAILURE;
      goto err;
    }
    /*
      Now the I/O thread has just changed its mi->master_log_name, so
      incrementing mi->master_log_pos is nonsense.
    */
    inc_pos= 0;
    break;
  }
  case FORMAT_DESCRIPTION_EVENT:
  {
    /*
      Create an event, and save it (when we rotate the relay log, we will have
      to write this event again).
    */
    /*
      We are the only thread which reads/writes description_event_for_queue.
      The relay_log struct does not move (though some members of it can
      change), so we needn't any lock (no rli->data_lock, no log lock).
    */
    Format_description_log_event* tmp;
    const char* errmsg;
    if (!(tmp= (Format_description_log_event*)
          Log_event::read_log_event(buf, event_len, &errmsg,
                                    mi->rli.relay_log.description_event_for_queue)))
    {
      error= ER_SLAVE_RELAY_LOG_WRITE_FAILURE;
      goto err;
    }
    delete mi->rli.relay_log.description_event_for_queue;
    mi->rli.relay_log.description_event_for_queue= tmp;
    /*
       Though this does some conversion to the slave's format, this will
       preserve the master's binlog format version, and number of event types.
    */
    /*
       If the event was not requested by the slave (the slave did not ask for
       it), i.e. has end_log_pos=0, we do not increment mi->master_log_pos
    */
    inc_pos= uint4korr(buf+LOG_POS_OFFSET) ? event_len : 0;
    DBUG_PRINT("info",("binlog format is now %d",
                       mi->rli.relay_log.description_event_for_queue->binlog_version));

  }
  break;

  case HEARTBEAT_LOG_EVENT:
  {
    /*
      HB (heartbeat) cannot come before RL (Relay)
    */
    char  llbuf[22];
    Heartbeat_log_event hb(buf, event_len, mi->rli.relay_log.description_event_for_queue);
    if (!hb.is_valid())
    {
      error= ER_SLAVE_HEARTBEAT_FAILURE;
      error_msg.append(STRING_WITH_LEN("inconsistent heartbeat event content;"));
      error_msg.append(STRING_WITH_LEN("the event's data: log_file_name "));
      error_msg.append(hb.get_log_ident(), (uint) strlen(hb.get_log_ident()));
      error_msg.append(STRING_WITH_LEN(" log_pos "));
      llstr(hb.log_pos, llbuf);
      error_msg.append(llbuf, strlen(llbuf));
      goto err;
    }
    mi->received_heartbeats++;
    /* 
       compare local and event's versions of log_file, log_pos.
       
       Heartbeat is sent only after an event corresponding to the corrdinates
       the heartbeat carries.
       Slave can not have a difference in coordinates except in the only
       special case when mi->master_log_name, master_log_pos have never
       been updated by Rotate event i.e when slave does not have any history
       with the master (and thereafter mi->master_log_pos is NULL).

       TODO: handling `when' for SHOW SLAVE STATUS' snds behind
    */
    if ((memcmp(mi->master_log_name, hb.get_log_ident(), hb.get_ident_len())
         && mi->master_log_name != NULL)
        || mi->master_log_pos != hb.log_pos)
    {
      /* missed events of heartbeat from the past */
      error= ER_SLAVE_HEARTBEAT_FAILURE;
      error_msg.append(STRING_WITH_LEN("heartbeat is not compatible with local info;"));
      error_msg.append(STRING_WITH_LEN("the event's data: log_file_name "));
      error_msg.append(hb.get_log_ident(), (uint) strlen(hb.get_log_ident()));
      error_msg.append(STRING_WITH_LEN(" log_pos "));
      llstr(hb.log_pos, llbuf);
      error_msg.append(llbuf, strlen(llbuf));
      goto err;
    }
    goto skip_relay_logging;
  }
  break;
    
  default:
    inc_pos= event_len;
    break;
  }

  /*
     If this event is originating from this server, don't queue it.
     We don't check this for 3.23 events because it's simpler like this; 3.23
     will be filtered anyway by the SQL slave thread which also tests the
     server id (we must also keep this test in the SQL thread, in case somebody
     upgrades a 4.0 slave which has a not-filtered relay log).

     ANY event coming from ourselves can be ignored: it is obvious for queries;
     for STOP_EVENT/ROTATE_EVENT/START_EVENT: these cannot come from ourselves
     (--log-slave-updates would not log that) unless this slave is also its
     direct master (an unsupported, useless setup!).
  */

  pthread_mutex_lock(log_lock);

  if ((uint4korr(buf + SERVER_ID_OFFSET) == ::server_id) &&
      !mi->rli.replicate_same_server_id)
  {
    /*
      Do not write it to the relay log.
      a) We still want to increment mi->master_log_pos, so that we won't
      re-read this event from the master if the slave IO thread is now
      stopped/restarted (more efficient if the events we are ignoring are big
      LOAD DATA INFILE).
      b) We want to record that we are skipping events, for the information of
      the slave SQL thread, otherwise that thread may let
      rli->group_relay_log_pos stay too small if the last binlog's event is
      ignored.
      But events which were generated by this slave and which do not exist in
      the master's binlog (i.e. Format_desc, Rotate & Stop) should not increment
      mi->master_log_pos.
    */
    if (buf[EVENT_TYPE_OFFSET]!=FORMAT_DESCRIPTION_EVENT &&
        buf[EVENT_TYPE_OFFSET]!=ROTATE_EVENT &&
        buf[EVENT_TYPE_OFFSET]!=STOP_EVENT)
    {
      mi->master_log_pos+= inc_pos;
      memcpy(rli->ign_master_log_name_end, mi->master_log_name, FN_REFLEN);
      DBUG_ASSERT(rli->ign_master_log_name_end[0]);
      rli->ign_master_log_pos_end= mi->master_log_pos;
    }
    rli->relay_log.signal_update(); // the slave SQL thread needs to re-check
    DBUG_PRINT("info", ("master_log_pos: %lu, event originating from the same server, ignored",
                        (ulong) mi->master_log_pos));
  }
  else
  {
    /* write the event to the relay log */
    if (likely(!(rli->relay_log.appendv(buf,event_len,0))))
    {
      mi->master_log_pos+= inc_pos;
      DBUG_PRINT("info", ("master_log_pos: %lu", (ulong) mi->master_log_pos));
      rli->relay_log.harvest_bytes_written(&rli->log_space_total);
    }
    else
    {
      error= ER_SLAVE_RELAY_LOG_WRITE_FAILURE;
    }
    rli->ign_master_log_name_end[0]= 0; // last event is not ignored
  }
  pthread_mutex_unlock(log_lock);

skip_relay_logging:
  
err:
  pthread_mutex_unlock(&mi->data_lock);
  DBUG_PRINT("info", ("error: %d", error));
  if (error)
    mi->report(ERROR_LEVEL, error, ER(error), 
               (error == ER_SLAVE_RELAY_LOG_WRITE_FAILURE)?
               "could not queue event from master" :
               error_msg.ptr());
  DBUG_RETURN(error);
}


void end_relay_log_info(Relay_log_info* rli)
{
  DBUG_ENTER("end_relay_log_info");

  if (!rli->inited)
    DBUG_VOID_RETURN;
  if (rli->info_fd >= 0)
  {
    end_io_cache(&rli->info_file);
    (void) my_close(rli->info_fd, MYF(MY_WME));
    rli->info_fd = -1;
  }
  if (rli->cur_log_fd >= 0)
  {
    end_io_cache(&rli->cache_buf);
    (void)my_close(rli->cur_log_fd, MYF(MY_WME));
    rli->cur_log_fd = -1;
  }
  rli->inited = 0;
  rli->relay_log.close(LOG_CLOSE_INDEX | LOG_CLOSE_STOP_EVENT);
  rli->relay_log.harvest_bytes_written(&rli->log_space_total);
  /*
    Delete the slave's temporary tables from memory.
    In the future there will be other actions than this, to ensure persistance
    of slave's temp tables after shutdown.
  */
  rli->close_temporary_tables();
  DBUG_VOID_RETURN;
}

/*
  Try to connect until successful or slave killed

  SYNPOSIS
    safe_connect()
    thd                 Thread handler for slave
    mysql               MySQL connection handle
    mi                  Replication handle

  RETURN
    0   ok
    #   Error
*/

static int safe_connect(THD* thd, MYSQL* mysql, Master_info* mi)
{
  DBUG_ENTER("safe_connect");

  DBUG_RETURN(connect_to_master(thd, mysql, mi, 0, 0));
}


/*
  SYNPOSIS
    connect_to_master()

  IMPLEMENTATION
    Try to connect until successful or slave killed or we have retried
    master_retry_count times
*/

static int connect_to_master(THD* thd, MYSQL* mysql, Master_info* mi,
                             bool reconnect, bool suppress_warnings)
{
  int slave_was_killed;
  int last_errno= -2;                           // impossible error
  ulong err_count=0;
  char llbuff[22];
  DBUG_ENTER("connect_to_master");

#ifndef DBUG_OFF
  mi->events_till_disconnect = disconnect_slave_event_count;
#endif
  ulong client_flag= CLIENT_REMEMBER_OPTIONS;
  if (opt_slave_compressed_protocol)
    client_flag=CLIENT_COMPRESS;                /* We will use compression */

  mysql_options(mysql, MYSQL_OPT_CONNECT_TIMEOUT, (char *) &slave_net_timeout);
  mysql_options(mysql, MYSQL_OPT_READ_TIMEOUT, (char *) &slave_net_timeout);

#ifdef HAVE_OPENSSL
  if (mi->ssl)
  {
    mysql_ssl_set(mysql,
                  mi->ssl_key[0]?mi->ssl_key:0,
                  mi->ssl_cert[0]?mi->ssl_cert:0,
                  mi->ssl_ca[0]?mi->ssl_ca:0,
                  mi->ssl_capath[0]?mi->ssl_capath:0,
                  mi->ssl_cipher[0]?mi->ssl_cipher:0);
    mysql_options(mysql, MYSQL_OPT_SSL_VERIFY_SERVER_CERT,
                  &mi->ssl_verify_server_cert);
  }
#endif

  mysql_options(mysql, MYSQL_SET_CHARSET_NAME, default_charset_info->csname);
  /* This one is not strictly needed but we have it here for completeness */
  mysql_options(mysql, MYSQL_SET_CHARSET_DIR, (char *) charsets_dir);

  while (!(slave_was_killed = io_slave_killed(thd,mi)) &&
         (reconnect ? mysql_reconnect(mysql) != 0 :
          mysql_real_connect(mysql, mi->host, mi->user, mi->password, 0,
                             mi->port, 0, client_flag) == 0))
  {
    /* Don't repeat last error */
    if ((int)mysql_errno(mysql) != last_errno)
    {
      last_errno=mysql_errno(mysql);
      suppress_warnings= 0;
      mi->report(ERROR_LEVEL, last_errno,
                 "error %s to master '%s@%s:%d'"
                 " - retry-time: %d  retries: %lu",
                 (reconnect ? "reconnecting" : "connecting"),
                 mi->user, mi->host, mi->port,
                 mi->connect_retry, master_retry_count);
    }
    /*
      By default we try forever. The reason is that failure will trigger
      master election, so if the user did not set master_retry_count we
      do not want to have election triggered on the first failure to
      connect
    */
    if (++err_count == master_retry_count)
    {
      slave_was_killed=1;
      if (reconnect)
        change_rpl_status(RPL_ACTIVE_SLAVE,RPL_LOST_SOLDIER);
      break;
    }
    safe_sleep(thd,mi->connect_retry,(CHECK_KILLED_FUNC)io_slave_killed,
               (void*)mi);
  }

  if (!slave_was_killed)
  {
    if (reconnect)
    {
      if (!suppress_warnings && global_system_variables.log_warnings)
        sql_print_information("Slave: connected to master '%s@%s:%d',\
replication resumed in log '%s' at position %s", mi->user,
                        mi->host, mi->port,
                        IO_RPL_LOG_NAME,
                        llstr(mi->master_log_pos,llbuff));
    }
    else
    {
      change_rpl_status(RPL_IDLE_SLAVE,RPL_ACTIVE_SLAVE);
      general_log_print(thd, COM_CONNECT_OUT, "%s@%s:%d",
                        mi->user, mi->host, mi->port);
    }
#ifdef SIGNAL_WITH_VIO_CLOSE
    thd->set_active_vio(mysql->net.vio);
#endif
  }
  mysql->reconnect= 1;
  DBUG_PRINT("exit",("slave_was_killed: %d", slave_was_killed));
  DBUG_RETURN(slave_was_killed);
}


/*
  safe_reconnect()

  IMPLEMENTATION
    Try to connect until successful or slave killed or we have retried
    master_retry_count times
*/

static int safe_reconnect(THD* thd, MYSQL* mysql, Master_info* mi,
                          bool suppress_warnings)
{
  DBUG_ENTER("safe_reconnect");
  DBUG_RETURN(connect_to_master(thd, mysql, mi, 1, suppress_warnings));
}


/*
  Store the file and position where the execute-slave thread are in the
  relay log.

  SYNOPSIS
    flush_relay_log_info()
    rli                 Relay log information

  NOTES
    - As this is only called by the slave thread, we don't need to
      have a lock on this.
    - If there is an active transaction, then we don't update the position
      in the relay log.  This is to ensure that we re-execute statements
      if we die in the middle of an transaction that was rolled back.
    - As a transaction never spans binary logs, we don't have to handle the
      case where we do a relay-log-rotation in the middle of the transaction.
      If this would not be the case, we would have to ensure that we
      don't delete the relay log file where the transaction started when
      we switch to a new relay log file.

  TODO
    - Change the log file information to a binary format to avoid calling
      longlong2str.

  RETURN VALUES
    0   ok
    1   write error
*/

bool flush_relay_log_info(Relay_log_info* rli)
{
  bool error=0;
  DBUG_ENTER("flush_relay_log_info");

  if (unlikely(rli->no_storage))
    DBUG_RETURN(0);

  IO_CACHE *file = &rli->info_file;
  char buff[FN_REFLEN*2+22*2+4], *pos;

  my_b_seek(file, 0L);
  pos=strmov(buff, rli->group_relay_log_name);
  *pos++='\n';
  pos=longlong2str(rli->group_relay_log_pos, pos, 10);
  *pos++='\n';
  pos=strmov(pos, rli->group_master_log_name);
  *pos++='\n';
  pos=longlong2str(rli->group_master_log_pos, pos, 10);
  *pos='\n';
  if (my_b_write(file, (uchar*) buff, (size_t) (pos-buff)+1))
    error=1;
  if (flush_io_cache(file))
    error=1;

  /* Flushing the relay log is done by the slave I/O thread */
  DBUG_RETURN(error);
}


/*
  Called when we notice that the current "hot" log got rotated under our feet.
*/

static IO_CACHE *reopen_relay_log(Relay_log_info *rli, const char **errmsg)
{
  DBUG_ENTER("reopen_relay_log");
  DBUG_ASSERT(rli->cur_log != &rli->cache_buf);
  DBUG_ASSERT(rli->cur_log_fd == -1);

  IO_CACHE *cur_log = rli->cur_log=&rli->cache_buf;
  if ((rli->cur_log_fd=open_binlog(cur_log,rli->event_relay_log_name,
                                   errmsg)) <0)
    DBUG_RETURN(0);
  /*
    We want to start exactly where we was before:
    relay_log_pos       Current log pos
    pending             Number of bytes already processed from the event
  */
  rli->event_relay_log_pos= max(rli->event_relay_log_pos, BIN_LOG_HEADER_SIZE);
  my_b_seek(cur_log,rli->event_relay_log_pos);
  DBUG_RETURN(cur_log);
}


static Log_event* next_event(Relay_log_info* rli)
{
  Log_event* ev;
  IO_CACHE* cur_log = rli->cur_log;
  pthread_mutex_t *log_lock = rli->relay_log.get_log_lock();
  const char* errmsg=0;
  THD* thd = rli->sql_thd;
  DBUG_ENTER("next_event");

  DBUG_ASSERT(thd != 0);

#ifndef DBUG_OFF
  if (abort_slave_event_count && !rli->events_till_abort--)
    DBUG_RETURN(0);
#endif

  /*
    For most operations we need to protect rli members with data_lock,
    so we assume calling function acquired this mutex for us and we will
    hold it for the most of the loop below However, we will release it
    whenever it is worth the hassle,  and in the cases when we go into a
    pthread_cond_wait() with the non-data_lock mutex
  */
  safe_mutex_assert_owner(&rli->data_lock);

  while (!sql_slave_killed(thd,rli))
  {
    /*
      We can have two kinds of log reading:
      hot_log:
        rli->cur_log points at the IO_CACHE of relay_log, which
        is actively being updated by the I/O thread. We need to be careful
        in this case and make sure that we are not looking at a stale log that
        has already been rotated. If it has been, we reopen the log.

      The other case is much simpler:
        We just have a read only log that nobody else will be updating.
    */
    bool hot_log;
    if ((hot_log = (cur_log != &rli->cache_buf)))
    {
      DBUG_ASSERT(rli->cur_log_fd == -1); // foreign descriptor
      pthread_mutex_lock(log_lock);

      /*
        Reading xxx_file_id is safe because the log will only
        be rotated when we hold relay_log.LOCK_log
      */
      if (rli->relay_log.get_open_count() != rli->cur_log_old_open_count)
      {
        // The master has switched to a new log file; Reopen the old log file
        cur_log=reopen_relay_log(rli, &errmsg);
        pthread_mutex_unlock(log_lock);
        if (!cur_log)                           // No more log files
          goto err;
        hot_log=0;                              // Using old binary log
      }
    }
    /* 
      As there is no guarantee that the relay is open (for example, an I/O
      error during a write by the slave I/O thread may have closed it), we
      have to test it.
    */
    if (!my_b_inited(cur_log))
      goto err;
#ifndef DBUG_OFF
    {
      /* This is an assertion which sometimes fails, let's try to track it */
      char llbuf1[22], llbuf2[22];
      DBUG_PRINT("info", ("my_b_tell(cur_log)=%s rli->event_relay_log_pos=%s",
                          llstr(my_b_tell(cur_log),llbuf1),
                          llstr(rli->event_relay_log_pos,llbuf2)));
      DBUG_ASSERT(my_b_tell(cur_log) >= BIN_LOG_HEADER_SIZE);
      DBUG_ASSERT(my_b_tell(cur_log) == rli->event_relay_log_pos);
    }
#endif
    /*
      Relay log is always in new format - if the master is 3.23, the
      I/O thread will convert the format for us.
      A problem: the description event may be in a previous relay log. So if
      the slave has been shutdown meanwhile, we would have to look in old relay
      logs, which may even have been deleted. So we need to write this
      description event at the beginning of the relay log.
      When the relay log is created when the I/O thread starts, easy: the
      master will send the description event and we will queue it.
      But if the relay log is created by new_file(): then the solution is:
      MYSQL_BIN_LOG::open() will write the buffered description event.
    */
    if ((ev=Log_event::read_log_event(cur_log,0,
                                      rli->relay_log.description_event_for_exec)))

    {
      DBUG_ASSERT(thd==rli->sql_thd);
      /*
        read it while we have a lock, to avoid a mutex lock in
        inc_event_relay_log_pos()
      */
      rli->future_event_relay_log_pos= my_b_tell(cur_log);
      if (hot_log)
        pthread_mutex_unlock(log_lock);
      DBUG_RETURN(ev);
    }
    DBUG_ASSERT(thd==rli->sql_thd);
    if (opt_reckless_slave)                     // For mysql-test
      cur_log->error = 0;
    if (cur_log->error < 0)
    {
      errmsg = "slave SQL thread aborted because of I/O error";
      if (hot_log)
        pthread_mutex_unlock(log_lock);
      goto err;
    }
    if (!cur_log->error) /* EOF */
    {
      /*
        On a hot log, EOF means that there are no more updates to
        process and we must block until I/O thread adds some and
        signals us to continue
      */
      if (hot_log)
      {
        /*
          We say in Seconds_Behind_Master that we have "caught up". Note that
          for example if network link is broken but I/O slave thread hasn't
          noticed it (slave_net_timeout not elapsed), then we'll say "caught
          up" whereas we're not really caught up. Fixing that would require
          internally cutting timeout in smaller pieces in network read, no
          thanks. Another example: SQL has caught up on I/O, now I/O has read
          a new event and is queuing it; the false "0" will exist until SQL
          finishes executing the new event; it will be look abnormal only if
          the events have old timestamps (then you get "many", 0, "many").

          Transient phases like this can be fixed with implemeting
          Heartbeat event which provides the slave the status of the
          master at time the master does not have any new update to send.
          Seconds_Behind_Master would be zero only when master has no
          more updates in binlog for slave. The heartbeat can be sent
          in a (small) fraction of slave_net_timeout. Until it's done
          rli->last_master_timestamp is temporarely (for time of
          waiting for the following event) reset whenever EOF is
          reached.
        */
        time_t save_timestamp= rli->last_master_timestamp;
        rli->last_master_timestamp= 0;

        DBUG_ASSERT(rli->relay_log.get_open_count() ==
                    rli->cur_log_old_open_count);

        if (rli->ign_master_log_name_end[0])
        {
          /* We generate and return a Rotate, to make our positions advance */
          DBUG_PRINT("info",("seeing an ignored end segment"));
          ev= new Rotate_log_event(rli->ign_master_log_name_end,
                                   0, rli->ign_master_log_pos_end,
                                   Rotate_log_event::DUP_NAME);
          rli->ign_master_log_name_end[0]= 0;
          pthread_mutex_unlock(log_lock);
          if (unlikely(!ev))
          {
            errmsg= "Slave SQL thread failed to create a Rotate event "
              "(out of memory?), SHOW SLAVE STATUS may be inaccurate";
            goto err;
          }
          ev->server_id= 0; // don't be ignored by slave SQL thread
          DBUG_RETURN(ev);
        }

        /*
          We can, and should release data_lock while we are waiting for
          update. If we do not, show slave status will block
        */
        pthread_mutex_unlock(&rli->data_lock);

        /*
          Possible deadlock :
          - the I/O thread has reached log_space_limit
          - the SQL thread has read all relay logs, but cannot purge for some
          reason:
            * it has already purged all logs except the current one
            * there are other logs than the current one but they're involved in
            a transaction that finishes in the current one (or is not finished)
          Solution :
          Wake up the possibly waiting I/O thread, and set a boolean asking
          the I/O thread to temporarily ignore the log_space_limit
          constraint, because we do not want the I/O thread to block because of
          space (it's ok if it blocks for any other reason (e.g. because the
          master does not send anything). Then the I/O thread stops waiting
          and reads more events.
          The SQL thread decides when the I/O thread should take log_space_limit
          into account again : ignore_log_space_limit is reset to 0
          in purge_first_log (when the SQL thread purges the just-read relay
          log), and also when the SQL thread starts. We should also reset
          ignore_log_space_limit to 0 when the user does RESET SLAVE, but in
          fact, no need as RESET SLAVE requires that the slave
          be stopped, and the SQL thread sets ignore_log_space_limit to 0 when
          it stops.
        */
        pthread_mutex_lock(&rli->log_space_lock);
        // prevent the I/O thread from blocking next times
        rli->ignore_log_space_limit= 1;
        /*
          If the I/O thread is blocked, unblock it.  Ok to broadcast
          after unlock, because the mutex is only destroyed in
          ~Relay_log_info(), i.e. when rli is destroyed, and rli will
          not be destroyed before we exit the present function.
        */
        pthread_mutex_unlock(&rli->log_space_lock);
        pthread_cond_broadcast(&rli->log_space_cond);
        // Note that wait_for_update_relay_log unlocks lock_log !
        rli->relay_log.wait_for_update_relay_log(rli->sql_thd);
        // re-acquire data lock since we released it earlier
        pthread_mutex_lock(&rli->data_lock);
        rli->last_master_timestamp= save_timestamp;
        continue;
      }
      /*
        If the log was not hot, we need to move to the next log in
        sequence. The next log could be hot or cold, we deal with both
        cases separately after doing some common initialization
      */
      end_io_cache(cur_log);
      DBUG_ASSERT(rli->cur_log_fd >= 0);
      my_close(rli->cur_log_fd, MYF(MY_WME));
      rli->cur_log_fd = -1;

      if (relay_log_purge)
      {
        /*
          purge_first_log will properly set up relay log coordinates in rli.
          If the group's coordinates are equal to the event's coordinates
          (i.e. the relay log was not rotated in the middle of a group),
          we can purge this relay log too.
          We do ulonglong and string comparisons, this may be slow but
          - purging the last relay log is nice (it can save 1GB of disk), so we
          like to detect the case where we can do it, and given this,
          - I see no better detection method
          - purge_first_log is not called that often
        */
        if (rli->relay_log.purge_first_log
            (rli,
             rli->group_relay_log_pos == rli->event_relay_log_pos
             && !strcmp(rli->group_relay_log_name,rli->event_relay_log_name)))
        {
          errmsg = "Error purging processed logs";
          goto err;
        }
      }
      else
      {
        /*
          If hot_log is set, then we already have a lock on
          LOCK_log.  If not, we have to get the lock.

          According to Sasha, the only time this code will ever be executed
          is if we are recovering from a bug.
        */
        if (rli->relay_log.find_next_log(&rli->linfo, !hot_log))
        {
          errmsg = "error switching to the next log";
          goto err;
        }
        rli->event_relay_log_pos = BIN_LOG_HEADER_SIZE;
        strmake(rli->event_relay_log_name,rli->linfo.log_file_name,
                sizeof(rli->event_relay_log_name)-1);
        flush_relay_log_info(rli);
      }

      /*
        Now we want to open this next log. To know if it's a hot log (the one
        being written by the I/O thread now) or a cold log, we can use
        is_active(); if it is hot, we use the I/O cache; if it's cold we open
        the file normally. But if is_active() reports that the log is hot, this
        may change between the test and the consequence of the test. So we may
        open the I/O cache whereas the log is now cold, which is nonsense.
        To guard against this, we need to have LOCK_log.
      */

      DBUG_PRINT("info",("hot_log: %d",hot_log));
      if (!hot_log) /* if hot_log, we already have this mutex */
        pthread_mutex_lock(log_lock);
      if (rli->relay_log.is_active(rli->linfo.log_file_name))
      {
#ifdef EXTRA_DEBUG
        if (global_system_variables.log_warnings)
          sql_print_information("next log '%s' is currently active",
                                rli->linfo.log_file_name);
#endif
        rli->cur_log= cur_log= rli->relay_log.get_log_file();
        rli->cur_log_old_open_count= rli->relay_log.get_open_count();
        DBUG_ASSERT(rli->cur_log_fd == -1);

        /*
          Read pointer has to be at the start since we are the only
          reader.
          We must keep the LOCK_log to read the 4 first bytes, as this is a hot
          log (same as when we call read_log_event() above: for a hot log we
          take the mutex).
        */
        if (check_binlog_magic(cur_log,&errmsg))
        {
          if (!hot_log) pthread_mutex_unlock(log_lock);
          goto err;
        }
        if (!hot_log) pthread_mutex_unlock(log_lock);
        continue;
      }
      if (!hot_log) pthread_mutex_unlock(log_lock);
      /*
        if we get here, the log was not hot, so we will have to open it
        ourselves. We are sure that the log is still not hot now (a log can get
        from hot to cold, but not from cold to hot). No need for LOCK_log.
      */
#ifdef EXTRA_DEBUG
      if (global_system_variables.log_warnings)
        sql_print_information("next log '%s' is not active",
                              rli->linfo.log_file_name);
#endif
      // open_binlog() will check the magic header
      if ((rli->cur_log_fd=open_binlog(cur_log,rli->linfo.log_file_name,
                                       &errmsg)) <0)
        goto err;
    }
    else
    {
      /*
        Read failed with a non-EOF error.
        TODO: come up with something better to handle this error
      */
      if (hot_log)
        pthread_mutex_unlock(log_lock);
      sql_print_error("Slave SQL thread: I/O error reading \
event(errno: %d  cur_log->error: %d)",
                      my_errno,cur_log->error);
      // set read position to the beginning of the event
      my_b_seek(cur_log,rli->event_relay_log_pos);
      /* otherwise, we have had a partial read */
      errmsg = "Aborting slave SQL thread because of partial event read";
      break;                                    // To end of function
    }
  }
  if (!errmsg && global_system_variables.log_warnings)
  {
    sql_print_information("Error reading relay log event: %s",
                          "slave SQL thread was killed");
    DBUG_RETURN(0);
  }

err:
  if (errmsg)
    sql_print_error("Error reading relay log event: %s", errmsg);
  DBUG_RETURN(0);
}

/*
  Rotate a relay log (this is used only by FLUSH LOGS; the automatic rotation
  because of size is simpler because when we do it we already have all relevant
  locks; here we don't, so this function is mainly taking locks).
  Returns nothing as we cannot catch any error (MYSQL_BIN_LOG::new_file()
  is void).
*/

void rotate_relay_log(Master_info* mi)
{
  DBUG_ENTER("rotate_relay_log");
  Relay_log_info* rli= &mi->rli;

  /* We don't lock rli->run_lock. This would lead to deadlocks. */
  pthread_mutex_lock(&mi->run_lock);

  /*
     We need to test inited because otherwise, new_file() will attempt to lock
     LOCK_log, which may not be inited (if we're not a slave).
  */
  if (!rli->inited)
  {
    DBUG_PRINT("info", ("rli->inited == 0"));
    goto end;
  }

  /* If the relay log is closed, new_file() will do nothing. */
  rli->relay_log.new_file();

  /*
    We harvest now, because otherwise BIN_LOG_HEADER_SIZE will not immediately
    be counted, so imagine a succession of FLUSH LOGS  and assume the slave
    threads are started:
    relay_log_space decreases by the size of the deleted relay log, but does
    not increase, so flush-after-flush we may become negative, which is wrong.
    Even if this will be corrected as soon as a query is replicated on the
    slave (because the I/O thread will then call harvest_bytes_written() which
    will harvest all these BIN_LOG_HEADER_SIZE we forgot), it may give strange
    output in SHOW SLAVE STATUS meanwhile. So we harvest now.
    If the log is closed, then this will just harvest the last writes, probably
    0 as they probably have been harvested.
  */
  rli->relay_log.harvest_bytes_written(&rli->log_space_total);
end:
  pthread_mutex_unlock(&mi->run_lock);
  DBUG_VOID_RETURN;
}


/**
   Detects, based on master's version (as found in the relay log), if master
   has a certain bug.
   @param rli Relay_log_info which tells the master's version
   @param bug_id Number of the bug as found in bugs.mysql.com
   @return TRUE if master has the bug, FALSE if it does not.
*/
bool rpl_master_has_bug(Relay_log_info *rli, uint bug_id)
{
  struct st_version_range_for_one_bug {
    uint        bug_id;
    const uchar introduced_in[3]; // first version with bug
    const uchar fixed_in[3];      // first version with fix
  };
  static struct st_version_range_for_one_bug versions_for_all_bugs[]=
  {
    {24432, { 5, 0, 24 }, { 5, 0, 38 } },
    {24432, { 5, 1, 12 }, { 5, 1, 17 } }
  };
  const uchar *master_ver=
    rli->relay_log.description_event_for_exec->server_version_split;

  DBUG_ASSERT(sizeof(rli->relay_log.description_event_for_exec->server_version_split) == 3);

  for (uint i= 0;
       i < sizeof(versions_for_all_bugs)/sizeof(*versions_for_all_bugs);i++)
  {
    const uchar *introduced_in= versions_for_all_bugs[i].introduced_in,
      *fixed_in= versions_for_all_bugs[i].fixed_in;
    if ((versions_for_all_bugs[i].bug_id == bug_id) &&
        (memcmp(introduced_in, master_ver, 3) <= 0) &&
        (memcmp(fixed_in,      master_ver, 3) >  0))
    {
      // a short message for SHOW SLAVE STATUS (message length constraints)
      my_printf_error(ER_UNKNOWN_ERROR, "master may suffer from"
                      " http://bugs.mysql.com/bug.php?id=%u"
                      " so slave stops; check error log on slave"
                      " for more info", MYF(0), bug_id);
      // a verbose message for the error log
      rli->report(ERROR_LEVEL, ER_UNKNOWN_ERROR,
                  "According to the master's version ('%s'),"
                  " it is probable that master suffers from this bug:"
                      " http://bugs.mysql.com/bug.php?id=%u"
                      " and thus replicating the current binary log event"
                      " may make the slave's data become different from the"
                      " master's data."
                      " To take no risk, slave refuses to replicate"
                      " this event and stops."
                      " We recommend that all updates be stopped on the"
                      " master and slave, that the data of both be"
                      " manually synchronized,"
                      " that master's binary logs be deleted,"
                      " that master be upgraded to a version at least"
                      " equal to '%d.%d.%d'. Then replication can be"
                      " restarted.",
                      rli->relay_log.description_event_for_exec->server_version,
                      bug_id,
                      fixed_in[0], fixed_in[1], fixed_in[2]);
      return TRUE;
    }
  }
  return FALSE;
}

#ifdef HAVE_EXPLICIT_TEMPLATE_INSTANTIATION
template class I_List_iterator<i_string>;
template class I_List_iterator<i_string_pair>;
#endif

/**
  @} (end of group Replication)
*/

#endif /* HAVE_REPLICATION */<|MERGE_RESOLUTION|>--- conflicted
+++ resolved
@@ -134,6 +134,9 @@
                              bool reconnect, bool suppress_warnings);
 static int safe_sleep(THD* thd, int sec, CHECK_KILLED_FUNC thread_killed,
                       void* thread_killed_arg);
+static int request_table_dump(MYSQL* mysql, const char* db, const char* table);
+static int create_table_from_dump(THD* thd, MYSQL *mysql, const char* db,
+                                  const char* table_name, bool overwrite);
 static int get_master_version_and_clock(MYSQL* mysql, Master_info* mi);
 static Log_event* next_event(Relay_log_info* rli);
 static int queue_event(Master_info* mi,const char* buf,ulong event_len);
@@ -239,15 +242,18 @@
   }
 
   if (init_master_info(active_mi,master_info_file,relay_log_info_file,
-                       1, (SLAVE_IO | SLAVE_SQL)))
+                       !master_host, (SLAVE_IO | SLAVE_SQL)))
   {
     sql_print_error("Failed to initialize the master info structure");
     goto err;
   }
 
+  if (server_id && !master_host && active_mi->host[0])
+    master_host= active_mi->host;
+
   /* If server id is not set, start_slave_thread() will say it */
 
-  if (active_mi->host[0] && !opt_skip_slave_start)
+  if (master_host && !opt_skip_slave_start)
   {
     if (start_slave_threads(1 /* need mutex */,
                             0 /* no wait for start*/,
@@ -725,39 +731,6 @@
   DBUG_RETURN(1);
 }
 
-int init_floatvar_from_file(float* var, IO_CACHE* f, float default_val)
-{
-  char buf[16];
-  DBUG_ENTER("init_floatvar_from_file");
-
-
-  if (my_b_gets(f, buf, sizeof(buf)))
-  {
-    if (sscanf(buf, "%f", var) != 1)
-      DBUG_RETURN(1);
-    else
-      DBUG_RETURN(0);
-  }
-  else if (default_val != 0.0)
-  {
-    *var = default_val;
-    DBUG_RETURN(0);
-  }
-  DBUG_RETURN(1);
-}
-
-static bool check_io_slave_killed(THD *thd, Master_info *mi, const char *info)
-{
-  if (io_slave_killed(thd, mi))
-  {
-    if (info && global_system_variables.log_warnings)
-      sql_print_information(info);
-    return TRUE;
-  }
-  return FALSE;
-}
-
-
 /*
   Note that we rely on the master's version (3.23, 4.0.14 etc) instead of
   relying on the binlog's version. This is not perfect: imagine an upgrade
@@ -774,17 +747,11 @@
 
 static int get_master_version_and_clock(MYSQL* mysql, Master_info* mi)
 {
-<<<<<<< HEAD
-  char error_buf[512];
-  String err_msg(error_buf, sizeof(error_buf), &my_charset_bin);
-  err_msg.length(0);
-=======
   char err_buff[MAX_SLAVE_ERRMSG];
   const char* errmsg= 0;
   int err_code= 0;
   MYSQL_RES *master_res= 0;
   MYSQL_ROW master_row;
->>>>>>> 6157e9d3
   DBUG_ENTER("get_master_version_and_clock");
 
   /*
@@ -795,15 +762,11 @@
   mi->rli.relay_log.description_event_for_queue= 0;
 
   if (!my_isdigit(&my_charset_bin,*mysql->server_version))
-<<<<<<< HEAD
-    err_msg.append("Master reported unrecognized MySQL version");
-=======
   {
     errmsg = "Master reported unrecognized MySQL version";
     err_code= ER_SLAVE_FATAL_ERROR;
     sprintf(err_buff, ER(err_code), errmsg);
   }
->>>>>>> 6157e9d3
   else
   {
     /*
@@ -814,13 +777,9 @@
     case '0':
     case '1':
     case '2':
-<<<<<<< HEAD
-      err_msg.append("Master reported unrecognized MySQL version");
-=======
       errmsg = "Master reported unrecognized MySQL version";
       err_code= ER_SLAVE_FATAL_ERROR;
       sprintf(err_buff, ER(err_code), errmsg);
->>>>>>> 6157e9d3
       break;
     case '3':
       mi->rli.relay_log.description_event_for_queue= new
@@ -852,16 +811,8 @@
      events sent by the master, and there will be error messages.
   */
 
-<<<<<<< HEAD
-  if (err_msg.length() != 0)
-  {
-    sql_print_error(err_msg.ptr());
-    DBUG_RETURN(1);
-  }
-=======
   if (errmsg)
     goto err;
->>>>>>> 6157e9d3
 
   /* as we are here, we tried to allocate the event */
   if (!mi->rli.relay_log.description_event_for_queue)
@@ -912,12 +863,6 @@
     if ((master_row= mysql_fetch_row(master_res)) &&
         (::server_id == strtoul(master_row[1], 0, 10)) &&
         !mi->rli.replicate_same_server_id)
-<<<<<<< HEAD
-      err_msg.append("The slave I/O thread stops because master and slave have equal"
-                     " MySQL server ids; these ids must be different for replication to work (or"
-                     " the --replicate-same-server-id option must be used on slave but this does"
-                     " not always make sense; please check the manual before using it).");
-=======
     {
       errmsg= "The slave I/O thread stops because master and slave have equal \
 MySQL server ids; these ids must be different for replication to work (or \
@@ -926,7 +871,6 @@
       err_code= ER_SLAVE_FATAL_ERROR;
       sprintf(err_buff, ER(err_code), errmsg);
     }
->>>>>>> 6157e9d3
     mysql_free_result(master_res);
     if (errmsg)
       goto err;
@@ -960,11 +904,6 @@
   {
     if ((master_row= mysql_fetch_row(master_res)) &&
         strcmp(master_row[0], global_system_variables.collation_server->name))
-<<<<<<< HEAD
-      err_msg.append("The slave I/O thread stops because master and slave have"
-                     " different values for the COLLATION_SERVER global variable."
-                     " The values must be equal for replication to work");
-=======
     {
       errmsg= "The slave I/O thread stops because master and slave have \
 different values for the COLLATION_SERVER global variable. The values must \
@@ -972,7 +911,6 @@
       err_code= ER_SLAVE_FATAL_ERROR;
       sprintf(err_buff, ER(err_code), errmsg);
     }
->>>>>>> 6157e9d3
     mysql_free_result(master_res);
     if (errmsg)
       goto err;
@@ -1000,11 +938,6 @@
     if ((master_row= mysql_fetch_row(master_res)) &&
         strcmp(master_row[0],
                global_system_variables.time_zone->get_name()->ptr()))
-<<<<<<< HEAD
-      err_msg.append("The slave I/O thread stops because master and slave have"
-                     " different values for the TIME_ZONE global variable."
-                     " The values must be equal for replication to work");
-=======
     {
       errmsg= "The slave I/O thread stops because master and slave have \
 different values for the TIME_ZONE global variable. The values must \
@@ -1012,25 +945,15 @@
       err_code= ER_SLAVE_FATAL_ERROR;
       sprintf(err_buff, ER(err_code), errmsg);
     }
->>>>>>> 6157e9d3
     mysql_free_result(master_res);
 
     if (errmsg)
       goto err;
   }
 
-  if (mi->heartbeat_period != 0.0)
-  {
-<<<<<<< HEAD
-    char llbuf[22];
-    const char query_format[]= "SET @master_heartbeat_period= %s";
-    char query[sizeof(query_format) - 2 + sizeof(llbuf)];
-    /* 
-       the period is an ulonglong of nano-secs. 
-    */
-    llstr((ulonglong) (mi->heartbeat_period*1000000000UL), llbuf);
-    my_sprintf(query, (query, query_format, llbuf));
-=======
+err:
+  if (errmsg)
+  {
     DBUG_ASSERT(err_code != 0);
     mi->report(ERROR_LEVEL, err_code, err_buff);
     DBUG_RETURN(1);
@@ -1096,33 +1019,140 @@
   bzero((char*) &tables,sizeof(tables));
   tables.db = (char*)db;
   tables.alias= tables.table_name= (char*)table_name;
->>>>>>> 6157e9d3
-
-    if (mysql_real_query(mysql, query, strlen(query))
-        && !check_io_slave_killed(mi->io_thd, mi, NULL))
-    {
-      err_msg.append("The slave I/O thread stops because querying master with '");
-      err_msg.append(query);
-      err_msg.append("' failed;");
-      err_msg.append(" error: ");
-      err_msg.qs_append(mysql_errno(mysql));
-      err_msg.append("  '");
-      err_msg.append(mysql_error(mysql));
-      err_msg.append("'");
-      mysql_free_result(mysql_store_result(mysql));
+
+  /* Drop the table if 'overwrite' is true */
+  if (overwrite)
+  {
+    if (mysql_rm_table(thd,&tables,1,0)) /* drop if exists */
+    {
+      sql_print_error("create_table_from_dump: failed to drop the table");
       goto err;
     }
-    mysql_free_result(mysql_store_result(mysql));
-  }
-  
+    else
+    {
+      /* Clear the OK result of mysql_rm_table(). */
+      thd->main_da.reset_diagnostics_area();
+    }
+  }
+
+  /* Create the table. We do not want to log the "create table" statement */
+  save_options = thd->options;
+  thd->options &= ~ (OPTION_BIN_LOG);
+  thd_proc_info(thd, "Creating table from master dump");
+  // save old db in case we are creating in a different database
+  save_db = thd->db;
+  save_db_length= thd->db_length;
+  thd->db = (char*)db;
+  DBUG_ASSERT(thd->db != 0);
+  thd->db_length= strlen(thd->db);
+  mysql_parse(thd, thd->query, packet_len, &found_semicolon); // run create table
+  thd->db = save_db;            // leave things the way the were before
+  thd->db_length= save_db_length;
+  thd->options = save_options;
+
+  if (thd->is_slave_error)
+    goto err;                   // mysql_parse took care of the error send
+
+  thd_proc_info(thd, "Opening master dump table");
+  thd->main_da.reset_diagnostics_area(); /* cleanup from CREATE_TABLE */
+  /*
+    Note: If this function starts to fail for MERGE tables,
+    change the next two lines to these:
+    tables.table= NULL; // was set by mysql_rm_table()
+    if (!open_n_lock_single_table(thd, &tables, TL_WRITE))
+  */
+  tables.lock_type = TL_WRITE;
+  if (!open_ltable(thd, &tables, TL_WRITE, 0))
+  {
+    sql_print_error("create_table_from_dump: could not open created table");
+    goto err;
+  }
+
+  file = tables.table->file;
+  thd_proc_info(thd, "Reading master dump table data");
+  /* Copy the data file */
+  if (file->net_read_dump(net))
+  {
+    my_message(ER_MASTER_NET_READ, ER(ER_MASTER_NET_READ), MYF(0));
+    sql_print_error("create_table_from_dump: failed in\
+ handler::net_read_dump()");
+    goto err;
+  }
+
+  check_opt.init();
+  check_opt.flags|= T_VERY_SILENT | T_CALC_CHECKSUM | T_QUICK;
+  thd_proc_info(thd, "Rebuilding the index on master dump table");
+  /*
+    We do not want repair() to spam us with messages
+    just send them to the error log, and report the failure in case of
+    problems.
+  */
+  save_vio = thd->net.vio;
+  thd->net.vio = 0;
+  /* Rebuild the index file from the copied data file (with REPAIR) */
+  error=file->ha_repair(thd,&check_opt) != 0;
+  thd->net.vio = save_vio;
+  if (error)
+    my_error(ER_INDEX_REBUILD, MYF(0), tables.table->s->table_name.str);
+
 err:
-  if (err_msg.length() != 0)
-  {
-    sql_print_error(err_msg.ptr());
-    DBUG_RETURN(1);
-  }
-
-  DBUG_RETURN(0);
+  close_thread_tables(thd);
+  DBUG_RETURN(error);
+}
+
+
+int fetch_master_table(THD *thd, const char *db_name, const char *table_name,
+                       Master_info *mi, MYSQL *mysql, bool overwrite)
+{
+  int error= 1;
+  const char *errmsg=0;
+  bool called_connected= (mysql != NULL);
+  DBUG_ENTER("fetch_master_table");
+  DBUG_PRINT("enter", ("db_name: '%s'  table_name: '%s'",
+                       db_name,table_name));
+
+  if (!called_connected)
+  {
+    if (!(mysql = mysql_init(NULL)))
+    {
+      DBUG_RETURN(1);
+    }
+    if (connect_to_master(thd, mysql, mi))
+    {
+      my_error(ER_CONNECT_TO_MASTER, MYF(0), mysql_error(mysql));
+      /*
+        We need to clear the active VIO since, theoretically, somebody
+        might issue an awake() on this thread.  If we are then in the
+        middle of closing and destroying the VIO inside the
+        mysql_close(), we will have a problem.
+       */
+#ifdef SIGNAL_WITH_VIO_CLOSE
+      thd->clear_active_vio();
+#endif
+      mysql_close(mysql);
+      DBUG_RETURN(1);
+    }
+    if (thd->killed)
+      goto err;
+  }
+
+  if (request_table_dump(mysql, db_name, table_name))
+  {
+    error= ER_UNKNOWN_ERROR;
+    errmsg= "Failed on table dump request";
+    goto err;
+  }
+  if (create_table_from_dump(thd, mysql, db_name,
+                             table_name, overwrite))
+    goto err;    // create_table_from_dump have sent the error already
+  error = 0;
+
+ err:
+  if (!called_connected)
+    mysql_close(mysql);
+  if (errmsg && thd->vio_ok())
+    my_message(error, errmsg, MYF(0));
+  DBUG_RETURN(test(error));                     // Return 1 on error
 }
 
 
@@ -1609,12 +1639,43 @@
     else
       sql_print_error("Error on COM_BINLOG_DUMP: %d  %s, will retry in %d secs",
                       mysql_errno(mysql), mysql_error(mysql),
-                      mi->connect_retry);
+                      master_connect_retry);
     DBUG_RETURN(1);
   }
 
   DBUG_RETURN(0);
 }
+
+
+static int request_table_dump(MYSQL* mysql, const char* db, const char* table)
+{
+  uchar buf[1024], *p = buf;
+  DBUG_ENTER("request_table_dump");
+
+  uint table_len = (uint) strlen(table);
+  uint db_len = (uint) strlen(db);
+  if (table_len + db_len > sizeof(buf) - 2)
+  {
+    sql_print_error("request_table_dump: Buffer overrun");
+    DBUG_RETURN(1);
+  }
+
+  *p++ = db_len;
+  memcpy(p, db, db_len);
+  p += db_len;
+  *p++ = table_len;
+  memcpy(p, table, table_len);
+
+  if (simple_command(mysql, COM_TABLE_DUMP, buf, p - buf + table_len, 1))
+  {
+    sql_print_error("request_table_dump: Error sending the table dump \
+command");
+    DBUG_RETURN(1);
+  }
+
+  DBUG_RETURN(0);
+}
+
 
 /*
   Read one event from the master
@@ -2002,7 +2063,7 @@
 
     if (slave_trans_retries)
     {
-      int temp_err= 0;
+      int temp_err;
       if (exec_res && (temp_err= has_temporary_error(thd)))
       {
         const char *errmsg;
@@ -2083,6 +2144,18 @@
 }
 
 
+static bool check_io_slave_killed(THD *thd, Master_info *mi, const char *info)
+{
+  if (io_slave_killed(thd, mi))
+  {
+    if (info && global_system_variables.log_warnings)
+      sql_print_information(info);
+    return TRUE;
+  }
+  return FALSE;
+}
+
+
 /**
   @brief Try to reconnect slave IO thread.
 
@@ -2363,8 +2436,12 @@
 
       retry_count=0;                    // ok event, reset retry counter
       thd_proc_info(thd, "Queueing master event to the relay log");
-      if (queue_event(mi,(const char*)mysql->net.read_pos + 1, event_len))
+      if (queue_event(mi,(const char*)mysql->net.read_pos + 1,
+                      event_len))
       {
+        mi->report(ERROR_LEVEL, ER_SLAVE_RELAY_LOG_WRITE_FAILURE,
+                   ER(ER_SLAVE_RELAY_LOG_WRITE_FAILURE),
+                   "could not queue event from master");
         goto err;
       }
       if (flush_master_info(mi, 1))
@@ -2659,7 +2736,7 @@
             "position %s", RPL_LOG_NAME, llstr(rli->group_master_log_pos, 
             llbuff));
         else
-        sql_print_error("\
+          sql_print_error("\
 Error running query, slave SQL thread aborted. Fix the problem, and restart \
 the slave SQL thread with \"SLAVE START\". We stopped at log \
 '%s' position %s", RPL_LOG_NAME, llstr(rli->group_master_log_pos, llbuff));
@@ -3130,7 +3207,6 @@
 static int queue_event(Master_info* mi,const char* buf, ulong event_len)
 {
   int error= 0;
-  String error_msg;
   ulong inc_pos;
   Relay_log_info *rli= &mi->rli;
   pthread_mutex_t *log_lock= rli->relay_log.get_log_lock();
@@ -3165,7 +3241,7 @@
     Rotate_log_event rev(buf,event_len,mi->rli.relay_log.description_event_for_queue);
     if (unlikely(process_io_rotate(mi,&rev)))
     {
-      error= ER_SLAVE_RELAY_LOG_WRITE_FAILURE;
+      error= 1;
       goto err;
     }
     /*
@@ -3192,7 +3268,7 @@
           Log_event::read_log_event(buf, event_len, &errmsg,
                                     mi->rli.relay_log.description_event_for_queue)))
     {
-      error= ER_SLAVE_RELAY_LOG_WRITE_FAILURE;
+      error= 2;
       goto err;
     }
     delete mi->rli.relay_log.description_event_for_queue;
@@ -3211,56 +3287,6 @@
 
   }
   break;
-
-  case HEARTBEAT_LOG_EVENT:
-  {
-    /*
-      HB (heartbeat) cannot come before RL (Relay)
-    */
-    char  llbuf[22];
-    Heartbeat_log_event hb(buf, event_len, mi->rli.relay_log.description_event_for_queue);
-    if (!hb.is_valid())
-    {
-      error= ER_SLAVE_HEARTBEAT_FAILURE;
-      error_msg.append(STRING_WITH_LEN("inconsistent heartbeat event content;"));
-      error_msg.append(STRING_WITH_LEN("the event's data: log_file_name "));
-      error_msg.append(hb.get_log_ident(), (uint) strlen(hb.get_log_ident()));
-      error_msg.append(STRING_WITH_LEN(" log_pos "));
-      llstr(hb.log_pos, llbuf);
-      error_msg.append(llbuf, strlen(llbuf));
-      goto err;
-    }
-    mi->received_heartbeats++;
-    /* 
-       compare local and event's versions of log_file, log_pos.
-       
-       Heartbeat is sent only after an event corresponding to the corrdinates
-       the heartbeat carries.
-       Slave can not have a difference in coordinates except in the only
-       special case when mi->master_log_name, master_log_pos have never
-       been updated by Rotate event i.e when slave does not have any history
-       with the master (and thereafter mi->master_log_pos is NULL).
-
-       TODO: handling `when' for SHOW SLAVE STATUS' snds behind
-    */
-    if ((memcmp(mi->master_log_name, hb.get_log_ident(), hb.get_ident_len())
-         && mi->master_log_name != NULL)
-        || mi->master_log_pos != hb.log_pos)
-    {
-      /* missed events of heartbeat from the past */
-      error= ER_SLAVE_HEARTBEAT_FAILURE;
-      error_msg.append(STRING_WITH_LEN("heartbeat is not compatible with local info;"));
-      error_msg.append(STRING_WITH_LEN("the event's data: log_file_name "));
-      error_msg.append(hb.get_log_ident(), (uint) strlen(hb.get_log_ident()));
-      error_msg.append(STRING_WITH_LEN(" log_pos "));
-      llstr(hb.log_pos, llbuf);
-      error_msg.append(llbuf, strlen(llbuf));
-      goto err;
-    }
-    goto skip_relay_logging;
-  }
-  break;
-    
   default:
     inc_pos= event_len;
     break;
@@ -3321,23 +3347,15 @@
       rli->relay_log.harvest_bytes_written(&rli->log_space_total);
     }
     else
-    {
-      error= ER_SLAVE_RELAY_LOG_WRITE_FAILURE;
-    }
+      error= 3;
     rli->ign_master_log_name_end[0]= 0; // last event is not ignored
   }
   pthread_mutex_unlock(log_lock);
 
-skip_relay_logging:
-  
+
 err:
   pthread_mutex_unlock(&mi->data_lock);
   DBUG_PRINT("info", ("error: %d", error));
-  if (error)
-    mi->report(ERROR_LEVEL, error, ER(error), 
-               (error == ER_SLAVE_RELAY_LOG_WRITE_FAILURE)?
-               "could not queue event from master" :
-               error_msg.ptr());
   DBUG_RETURN(error);
 }
 
@@ -3809,8 +3827,8 @@
         */
         pthread_mutex_unlock(&rli->log_space_lock);
         pthread_cond_broadcast(&rli->log_space_cond);
-        // Note that wait_for_update_relay_log unlocks lock_log !
-        rli->relay_log.wait_for_update_relay_log(rli->sql_thd);
+        // Note that wait_for_update unlocks lock_log !
+        rli->relay_log.wait_for_update(rli->sql_thd, 1);
         // re-acquire data lock since we released it earlier
         pthread_mutex_lock(&rli->data_lock);
         rli->last_master_timestamp= save_timestamp;
