/* Copyright (C) 2000-2006 MySQL AB

   This program is free software; you can redistribute it and/or modify
   it under the terms of the GNU General Public License as published by
   the Free Software Foundation; version 2 of the License.

   This program is distributed in the hope that it will be useful,
   but WITHOUT ANY WARRANTY; without even the implied warranty of
   MERCHANTABILITY or FITNESS FOR A PARTICULAR PURPOSE.  See the
   GNU General Public License for more details.

   You should have received a copy of the GNU General Public License
   along with this program; if not, write to the Free Software
   Foundation, Inc., 59 Temple Place, Suite 330, Boston, MA  02111-1307  USA */

/* Read record based on a key */

#include "myisamdef.h"
#include "rt_index.h"

	/* Read a record using key */
	/* Ordinary search_flag is 0 ; Give error if no record with key */

int mi_rkey(MI_INFO *info, uchar *buf, int inx, const uchar *key,
            key_part_map keypart_map, enum ha_rkey_function search_flag)
{
  uchar *key_buff;
  MYISAM_SHARE *share=info->s;
  MI_KEYDEF *keyinfo;
  HA_KEYSEG *last_used_keyseg;
  uint pack_key_length, use_key_length, nextflag;
  uint myisam_search_flag;
  my_bool key_tuple_has_rowid= FALSE;
  int res= 0;
  DBUG_ENTER("mi_rkey");
  DBUG_PRINT("enter", ("base: 0x%lx  buf: 0x%lx  inx: %d  search_flag: %d",
                       (long) info, (long) buf, inx, search_flag));

  if ((inx = _mi_check_index(info,inx)) < 0)
    DBUG_RETURN(my_errno);

  info->update&= (HA_STATE_CHANGED | HA_STATE_ROW_CHANGED);
  info->last_key_func= search_flag;
  keyinfo= share->keyinfo + inx;

  if (info->once_flags & USE_PACKED_KEYS)
  {
    info->once_flags&= ~USE_PACKED_KEYS;	/* Reset flag */
    /*
      key is already packed!;  This happens when we are using a MERGE TABLE
    */
    key_buff=info->lastkey+info->s->base.max_key_length;
    pack_key_length= keypart_map;
    bmove(key_buff, key, pack_key_length);
    last_used_keyseg= info->s->keyinfo[inx].seg + info->last_used_keyseg;
  }
  else
  {
    DBUG_ASSERT(keypart_map);
    /* Save the packed key for later use in the second buffer of lastkey. */
    key_buff=info->lastkey+info->s->base.max_key_length;
    pack_key_length=_mi_pack_key(info,(uint) inx, key_buff, (uchar*) key,
				 keypart_map, &last_used_keyseg);
    /* psergey-merge: this is not needed:
    if (last_used_keyseg > (info->s->keyinfo[inx].seg +
                           info->s->keyinfo[inx].keysegs))
    {
      key_tuple_has_rowid= TRUE;
      last_used_keyseg--;
    } */
    /* Save packed_key_length for use by the MERGE engine. */
    info->pack_key_length= pack_key_length;
    info->last_used_keyseg= (uint16) (last_used_keyseg -
                                      info->s->keyinfo[inx].seg);
    DBUG_EXECUTE("key",_mi_print_key(DBUG_FILE, keyinfo->seg,
				     key_buff, pack_key_length););
  }

  if (fast_mi_readinfo(info))
    goto err;

  if (share->concurrent_insert)
    rw_rdlock(&share->key_root_lock[inx]);

  nextflag=myisam_read_vec[search_flag];
  use_key_length=pack_key_length;
  if (!(nextflag & (SEARCH_FIND | SEARCH_NO_FIND | SEARCH_LAST)))
    use_key_length=USE_WHOLE_KEY;

  switch (info->s->keyinfo[inx].key_alg) {
#ifdef HAVE_RTREE_KEYS
  case HA_KEY_ALG_RTREE:
    if (rtree_find_first(info,inx,key_buff,use_key_length,nextflag) < 0)
    {
      mi_print_error(info->s, HA_ERR_CRASHED);
      my_errno=HA_ERR_CRASHED;
      goto err;
    }
    break;
#endif
  case HA_KEY_ALG_BTREE:
  default:
    myisam_search_flag= myisam_read_vec[search_flag];
    if (key_tuple_has_rowid)
    {
      /* Fiddle with flags so ha_key_cmp compares the rowid, too */
      myisam_search_flag &= ~(SEARCH_FIND | SEARCH_NO_FIND);
    }
    if (!_mi_search(info, keyinfo, key_buff, use_key_length,
                    myisam_search_flag, info->s->state.key_root[inx]))
    {
      /*
        Found a key, but it might not be usable. We cannot use rows that
        are inserted by other threads after we got our table lock
        ("concurrent inserts"). The record may not even be present yet.
        Keys are inserted into the index(es) before the record is
        inserted into the data file. When we got our table lock, we
        saved the current data_file_length. Concurrent inserts always go
        to the end of the file. So we can test if the found key
        references a new record.
      */
<<<<<<< HEAD
      while ((info->lastpos >= info->state->data_file_length &&
              (search_flag != HA_READ_KEY_EXACT ||
              last_used_keyseg != keyinfo->seg + keyinfo->keysegs)) ||
             (info->index_cond_func && 
             !(res= mi_check_index_cond(info, inx, buf))))
      {
        uint not_used[2];
        /*
          Skip rows that are inserted by other threads since we got a lock
          Note that this can only happen if we are not searching after an
          full length exact key, because the keys are sorted
          according to position
        */
        if  (_mi_search_next(info, keyinfo, info->lastkey,
                             info->lastkey_length,
                             myisam_readnext_vec[search_flag],
                             info->s->state.key_root[inx]))
          break;
        /*
          Check that the found key does still match the search.
          _mi_search_next() delivers the next key regardless of its
          value.
        */
        if (search_flag == HA_READ_KEY_EXACT &&
            ha_key_cmp(keyinfo->seg, key_buff, info->lastkey, use_key_length,
                       SEARCH_FIND, not_used))
        {
          my_errno= HA_ERR_KEY_NOT_FOUND;
          info->lastpos= HA_OFFSET_ERROR;
          break;
        }
      }
      if (res == 2)
      {
        info->lastpos= HA_OFFSET_ERROR;
        if (share->concurrent_insert)
          rw_unlock(&share->key_root_lock[inx]);
        DBUG_RETURN((my_errno= HA_ERR_KEY_NOT_FOUND));
=======
      if (info->lastpos >= info->state->data_file_length)
      {
        /* The key references a concurrently inserted record. */
        if (search_flag == HA_READ_KEY_EXACT &&
            last_used_keyseg == keyinfo->seg + keyinfo->keysegs)
        {
          /* Simply ignore the key if it matches exactly. (Bug #29838) */
          my_errno= HA_ERR_KEY_NOT_FOUND;
          info->lastpos= HA_OFFSET_ERROR;
        }
        else
        {
          /*
            If searching for a partial key (or using >, >=, < or <=) and
            the data is outside of the data file, we need to continue
            searching for the first key inside the data file.
          */
          do
          {
            uint not_used[2];
            /*
              Skip rows that are inserted by other threads since we got
              a lock. Note that this can only happen if we are not
              searching after a full length exact key, because the keys
              are sorted according to position.
            */
            if  (_mi_search_next(info, keyinfo, info->lastkey,
                                 info->lastkey_length,
                                 myisam_readnext_vec[search_flag],
                                 info->s->state.key_root[inx]))
              break; /* purecov: inspected */
            /*
              Check that the found key does still match the search.
              _mi_search_next() delivers the next key regardless of its
              value.
            */
            if (search_flag == HA_READ_KEY_EXACT &&
                ha_key_cmp(keyinfo->seg, key_buff, info->lastkey,
                           use_key_length, SEARCH_FIND, not_used))
            {
              /* purecov: begin inspected */
              my_errno= HA_ERR_KEY_NOT_FOUND;
              info->lastpos= HA_OFFSET_ERROR;
              break;
              /* purecov: end */
            }
          } while (info->lastpos >= info->state->data_file_length);
        }
>>>>>>> b2a215ac
      }
        
    }
  }
  if (share->concurrent_insert)
    rw_unlock(&share->key_root_lock[inx]);

  /* Calculate length of the found key;  Used by mi_rnext_same */
  if ((keyinfo->flag & HA_VAR_LENGTH_KEY) && last_used_keyseg &&
      info->lastpos != HA_OFFSET_ERROR)
    info->last_rkey_length= _mi_keylength_part(keyinfo, info->lastkey,
					       last_used_keyseg);
  else
    info->last_rkey_length= pack_key_length;

  /* Check if we don't want to have record back, only error message */
  if (!buf)
    DBUG_RETURN(info->lastpos == HA_OFFSET_ERROR ? my_errno : 0);

  if (!(*info->read_record)(info,info->lastpos,buf))
  {
    info->update|= HA_STATE_AKTIV;		/* Record is read */
    DBUG_RETURN(0);
  }

  info->lastpos = HA_OFFSET_ERROR;		/* Didn't find key */

  /* Store last used key as a base for read next */
  memcpy(info->lastkey,key_buff,pack_key_length);
  info->last_rkey_length= pack_key_length;
  bzero((char*) info->lastkey+pack_key_length,info->s->base.rec_reflength);
  info->lastkey_length=pack_key_length+info->s->base.rec_reflength;

  if (search_flag == HA_READ_AFTER_KEY)
    info->update|=HA_STATE_NEXT_FOUND;		/* Previous gives last row */
err:
  DBUG_RETURN(my_errno);
} /* _mi_rkey */<|MERGE_RESOLUTION|>--- conflicted
+++ resolved
@@ -118,13 +118,19 @@
         saved the current data_file_length. Concurrent inserts always go
         to the end of the file. So we can test if the found key
         references a new record.
+
+        If we are searching for a partial key (or using >, >=, < or <=) and
+        the data is outside of the data file, we need to continue searching
+        for the first key inside the data file.
+
+        We do also continue searching if an index condition check function
+        is available.
       */
-<<<<<<< HEAD
       while ((info->lastpos >= info->state->data_file_length &&
               (search_flag != HA_READ_KEY_EXACT ||
               last_used_keyseg != keyinfo->seg + keyinfo->keysegs)) ||
              (info->index_cond_func && 
-             !(res= mi_check_index_cond(info, inx, buf))))
+              !(res= mi_check_index_cond(info, inx, buf))))
       {
         uint not_used[2];
         /*
@@ -158,58 +164,17 @@
         if (share->concurrent_insert)
           rw_unlock(&share->key_root_lock[inx]);
         DBUG_RETURN((my_errno= HA_ERR_KEY_NOT_FOUND));
-=======
-      if (info->lastpos >= info->state->data_file_length)
+      }
+      /*
+        Error if no row found within the data file. (Bug #29838)
+        Do not overwrite my_errno if already at HA_OFFSET_ERROR.
+      */
+      if (info->lastpos != HA_OFFSET_ERROR &&
+          info->lastpos >= info->state->data_file_length)
       {
-        /* The key references a concurrently inserted record. */
-        if (search_flag == HA_READ_KEY_EXACT &&
-            last_used_keyseg == keyinfo->seg + keyinfo->keysegs)
-        {
-          /* Simply ignore the key if it matches exactly. (Bug #29838) */
-          my_errno= HA_ERR_KEY_NOT_FOUND;
-          info->lastpos= HA_OFFSET_ERROR;
-        }
-        else
-        {
-          /*
-            If searching for a partial key (or using >, >=, < or <=) and
-            the data is outside of the data file, we need to continue
-            searching for the first key inside the data file.
-          */
-          do
-          {
-            uint not_used[2];
-            /*
-              Skip rows that are inserted by other threads since we got
-              a lock. Note that this can only happen if we are not
-              searching after a full length exact key, because the keys
-              are sorted according to position.
-            */
-            if  (_mi_search_next(info, keyinfo, info->lastkey,
-                                 info->lastkey_length,
-                                 myisam_readnext_vec[search_flag],
-                                 info->s->state.key_root[inx]))
-              break; /* purecov: inspected */
-            /*
-              Check that the found key does still match the search.
-              _mi_search_next() delivers the next key regardless of its
-              value.
-            */
-            if (search_flag == HA_READ_KEY_EXACT &&
-                ha_key_cmp(keyinfo->seg, key_buff, info->lastkey,
-                           use_key_length, SEARCH_FIND, not_used))
-            {
-              /* purecov: begin inspected */
-              my_errno= HA_ERR_KEY_NOT_FOUND;
-              info->lastpos= HA_OFFSET_ERROR;
-              break;
-              /* purecov: end */
-            }
-          } while (info->lastpos >= info->state->data_file_length);
-        }
->>>>>>> b2a215ac
+        info->lastpos= HA_OFFSET_ERROR;
+        my_errno= HA_ERR_KEY_NOT_FOUND;
       }
-        
     }
   }
   if (share->concurrent_insert)
